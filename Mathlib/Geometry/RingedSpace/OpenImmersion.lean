/-
Copyright (c) 2021 Andrew Yang. All rights reserved.
Released under Apache 2.0 license as described in the file LICENSE.
Authors: Andrew Yang
-/
import Mathlib.Topology.Category.TopCat.Limits.Pullbacks
import Mathlib.Geometry.RingedSpace.LocallyRingedSpace

/-!
# Open immersions of structured spaces

We say that a morphism of presheafed spaces `f : X ⟶ Y` is an open immersion if
the underlying map of spaces is an open embedding `f : X ⟶ U ⊆ Y`,
and the sheaf map `Y(V) ⟶ f _* X(V)` is an iso for each `V ⊆ U`.

Abbreviations are also provided for `SheafedSpace`, `LocallyRingedSpace` and `Scheme`.

## Main definitions

* `AlgebraicGeometry.PresheafedSpace.IsOpenImmersion`: the `Prop`-valued typeclass asserting
  that a PresheafedSpace hom `f` is an open_immersion.
* `AlgebraicGeometry.IsOpenImmersion`: the `Prop`-valued typeclass asserting
  that a Scheme morphism `f` is an open_immersion.
* `AlgebraicGeometry.PresheafedSpace.IsOpenImmersion.isoRestrict`: The source of an
  open immersion is isomorphic to the restriction of the target onto the image.
* `AlgebraicGeometry.PresheafedSpace.IsOpenImmersion.lift`: Any morphism whose range is
  contained in an open immersion factors though the open immersion.
* `AlgebraicGeometry.PresheafedSpace.IsOpenImmersion.toSheafedSpace`: If `f : X ⟶ Y` is an
  open immersion of presheafed spaces, and `Y` is a sheafed space, then `X` is also a sheafed
  space. The morphism as morphisms of sheafed spaces is given by `toSheafedSpaceHom`.
* `AlgebraicGeometry.PresheafedSpace.IsOpenImmersion.toLocallyRingedSpace`: If `f : X ⟶ Y` is
  an open immersion of presheafed spaces, and `Y` is a locally ringed space, then `X` is also a
  locally ringed space. The morphism as morphisms of locally ringed spaces is given by
  `toLocallyRingedSpaceHom`.

## Main results

* `AlgebraicGeometry.PresheafedSpace.IsOpenImmersion.comp`: The composition of two open
  immersions is an open immersion.
* `AlgebraicGeometry.PresheafedSpace.IsOpenImmersion.ofIso`: An iso is an open immersion.
* `AlgebraicGeometry.PresheafedSpace.IsOpenImmersion.to_iso`:
  A surjective open immersion is an isomorphism.
* `AlgebraicGeometry.PresheafedSpace.IsOpenImmersion.stalk_iso`: An open immersion induces
  an isomorphism on stalks.
* `AlgebraicGeometry.PresheafedSpace.IsOpenImmersion.hasPullback_of_left`: If `f` is an open
  immersion, then the pullback `(f, g)` exists (and the forgetful functor to `TopCat` preserves it).
* `AlgebraicGeometry.PresheafedSpace.IsOpenImmersion.pullbackSndOfLeft`: Open immersions
  are stable under pullbacks.
* `AlgebraicGeometry.SheafedSpace.IsOpenImmersion.of_stalk_iso` An (topological) open embedding
  between two sheafed spaces is an open immersion if all the stalk maps are isomorphisms.

-/


open TopologicalSpace CategoryTheory Opposite

open CategoryTheory.Limits

namespace AlgebraicGeometry

universe v v₁ v₂ u

variable {C : Type u} [Category.{v} C]

/-- An open immersion of PresheafedSpaces is an open embedding `f : X ⟶ U ⊆ Y` of the underlying
spaces, such that the sheaf map `Y(V) ⟶ f _* X(V)` is an iso for each `V ⊆ U`.
-/
class PresheafedSpace.IsOpenImmersion {X Y : PresheafedSpace C} (f : X ⟶ Y) : Prop where
  /-- the underlying continuous map of underlying spaces from the source to an open subset of the
    target. -/
  base_open : OpenEmbedding f.base
  /-- the underlying sheaf morphism is an isomorphism on each open subset -/
  c_iso : ∀ U : Opens X, IsIso (f.c.app (op (base_open.isOpenMap.functor.obj U)))

/-- A morphism of SheafedSpaces is an open immersion if it is an open immersion as a morphism
of PresheafedSpaces
-/
abbrev SheafedSpace.IsOpenImmersion {X Y : SheafedSpace C} (f : X ⟶ Y) : Prop :=
  PresheafedSpace.IsOpenImmersion f

/-- A morphism of LocallyRingedSpaces is an open immersion if it is an open immersion as a morphism
of SheafedSpaces
-/
abbrev LocallyRingedSpace.IsOpenImmersion {X Y : LocallyRingedSpace} (f : X ⟶ Y) : Prop :=
  SheafedSpace.IsOpenImmersion f.1

namespace PresheafedSpace.IsOpenImmersion

open PresheafedSpace

local notation "IsOpenImmersion" => PresheafedSpace.IsOpenImmersion

attribute [instance] IsOpenImmersion.c_iso

section

variable {X Y : PresheafedSpace C} (f : X ⟶ Y) [H : IsOpenImmersion f]

/-- The functor `Opens X ⥤ Opens Y` associated with an open immersion `f : X ⟶ Y`. -/
abbrev opensFunctor :=
  H.base_open.isOpenMap.functor

/-- An open immersion `f : X ⟶ Y` induces an isomorphism `X ≅ Y|_{f(X)}`. -/
@[simps! hom_c_app]
noncomputable def isoRestrict : X ≅ Y.restrict H.base_open :=
  PresheafedSpace.isoOfComponents (Iso.refl _) <| by
    symm
    fapply NatIso.ofComponents
    · intro U
<<<<<<< HEAD
      refine' asIso (f.c.app (op (H.openFunctor.obj (unop U)))) ≪≫ X.presheaf.mapIso (eqToIso _)
=======
      refine asIso (f.c.app (op (opensFunctor f |>.obj (unop U)))) ≪≫ X.presheaf.mapIso (eqToIso ?_)
>>>>>>> 99508fb5
      induction U using Opposite.rec' with | h U => ?_
      cases U
      dsimp only [IsOpenMap.functor, Functor.op, Opens.map]
      congr 2
      erw [Set.preimage_image_eq _ H.base_open.inj]
      rfl
    · intro U V i
      dsimp
      simp only [NatTrans.naturality_assoc, TopCat.Presheaf.pushforward_obj_obj,
        TopCat.Presheaf.pushforward_obj_map, Quiver.Hom.unop_op, Category.assoc]
      erw [← X.presheaf.map_comp, ← X.presheaf.map_comp]
      congr 1

@[reassoc (attr := simp)]
theorem isoRestrict_hom_ofRestrict : (isoRestrict f).hom ≫ Y.ofRestrict _ = f := by
  -- Porting note: `ext` did not pick up `NatTrans.ext`
<<<<<<< HEAD
  refine PresheafedSpace.Hom.ext _ _ rfl <| NatTrans.ext _ _ <| funext fun x => ?_
=======
  refine PresheafedSpace.Hom.ext _ _ rfl <| NatTrans.ext <| funext fun x => ?_
>>>>>>> 99508fb5
  simp only [isoRestrict_hom_c_app, NatTrans.comp_app, eqToHom_refl,
    ofRestrict_c_app, Category.assoc, whiskerRight_id']
  erw [Category.comp_id, comp_c_app, f.c.naturality_assoc, ← X.presheaf.map_comp]
  trans f.c.app x ≫ X.presheaf.map (𝟙 _)
  · congr 1
  · erw [X.presheaf.map_id, Category.comp_id]
<<<<<<< HEAD
#align algebraic_geometry.PresheafedSpace.is_open_immersion.iso_restrict_hom_of_restrict AlgebraicGeometry.PresheafedSpace.IsOpenImmersion.isoRestrict_hom_ofRestrict

@[simp]
theorem isoRestrict_inv_ofRestrict : H.isoRestrict.inv ≫ f = Y.ofRestrict _ := by
=======

@[reassoc (attr := simp)]
theorem isoRestrict_inv_ofRestrict : (isoRestrict f).inv ≫ f = Y.ofRestrict _ := by
>>>>>>> 99508fb5
  rw [Iso.inv_comp_eq, isoRestrict_hom_ofRestrict]

instance mono : Mono f := by
  rw [← H.isoRestrict_hom_ofRestrict]; apply mono_comp

lemma c_iso' {V : Opens Y} (U : Opens X) (h : V = (opensFunctor f).obj U) :
    IsIso (f.c.app (Opposite.op V)) := by
  subst h
  infer_instance

/-- The composition of two open immersions is an open immersion. -/
instance comp {Z : PresheafedSpace C} (g : Y ⟶ Z) [hg : IsOpenImmersion g] :
    IsOpenImmersion (f ≫ g) where
  base_open := hg.base_open.comp H.base_open
  c_iso U := by
    generalize_proofs h
    dsimp only [AlgebraicGeometry.PresheafedSpace.comp_c_app, unop_op, Functor.op, comp_base,
      Opens.map_comp_obj]
    apply IsIso.comp_isIso'
    · exact c_iso' g ((opensFunctor f).obj U) (by ext; simp)
    · apply c_iso' f U
      ext1
      dsimp only [Opens.map_coe, IsOpenMap.functor_obj_coe, comp_base, TopCat.coe_comp]
      rw [Set.image_comp, Set.preimage_image_eq _ hg.base_open.inj]

/-- For an open immersion `f : X ⟶ Y` and an open set `U ⊆ X`, we have the map `X(U) ⟶ Y(U)`. -/
noncomputable def invApp (U : Opens X) :
    X.presheaf.obj (op U) ⟶ Y.presheaf.obj (op (opensFunctor f |>.obj U)) :=
  X.presheaf.map (eqToHom (by simp [Opens.map, Set.preimage_image_eq _ H.base_open.inj])) ≫
    inv (f.c.app (op (opensFunctor f |>.obj U)))

@[simp, reassoc]
theorem inv_naturality {U V : (Opens X)ᵒᵖ} (i : U ⟶ V) :
    X.presheaf.map i ≫ H.invApp (unop V) =
      invApp f (unop U) ≫ Y.presheaf.map (opensFunctor f |>.op.map i) := by
  simp only [invApp, ← Category.assoc]
  rw [IsIso.comp_inv_eq]
  simp only [Functor.op_obj, op_unop, ← X.presheaf.map_comp, Functor.op_map, Category.assoc,
    NatTrans.naturality, Quiver.Hom.unop_op, IsIso.inv_hom_id_assoc,
    TopCat.Presheaf.pushforward_obj_map]
  congr 1

instance (U : Opens X) : IsIso (invApp f U) := by delta invApp; infer_instance

theorem inv_invApp (U : Opens X) :
    inv (H.invApp U) =
      f.c.app (op (opensFunctor f |>.obj U)) ≫
        X.presheaf.map
          (eqToHom (by simp [Opens.map, Set.preimage_image_eq _ H.base_open.inj])) := by
  rw [← cancel_epi (H.invApp U), IsIso.hom_inv_id]
  delta invApp
  simp [← Functor.map_comp]

@[simp, reassoc, elementwise]
theorem invApp_app (U : Opens X) :
    invApp f U ≫ f.c.app (op (opensFunctor f |>.obj U)) =
      X.presheaf.map (eqToHom (by simp [Opens.map, Set.preimage_image_eq _ H.base_open.inj])) := by
  rw [invApp, Category.assoc, IsIso.inv_hom_id, Category.comp_id]

@[simp, reassoc]
theorem app_invApp (U : Opens Y) :
    f.c.app (op U) ≫ H.invApp ((Opens.map f.base).obj U) =
      Y.presheaf.map
        ((homOfLE (Set.image_preimage_subset f.base U.1)).op :
          op U ⟶ op (opensFunctor f |>.obj ((Opens.map f.base).obj U))) := by
  erw [← Category.assoc]; rw [IsIso.comp_inv_eq, f.c.naturality]; congr

/-- A variant of `app_inv_app` that gives an `eqToHom` instead of `homOfLe`. -/
@[reassoc]
theorem app_inv_app' (U : Opens Y) (hU : (U : Set Y) ⊆ Set.range f.base) :
    f.c.app (op U) ≫ invApp f ((Opens.map f.base).obj U) =
      Y.presheaf.map
        (eqToHom
            (le_antisymm (Set.image_preimage_subset f.base U.1) <|
              (Set.image_preimage_eq_inter_range (f := f.base) (t := U.1)).symm ▸
                Set.subset_inter_iff.mpr ⟨fun _ h => h, hU⟩)).op := by
  erw [← Category.assoc]; rw [IsIso.comp_inv_eq, f.c.naturality]; congr

/-- An isomorphism is an open immersion. -/
instance ofIso {X Y : PresheafedSpace C} (H : X ≅ Y) : IsOpenImmersion H.hom where
  base_open := (TopCat.homeoOfIso ((forget C).mapIso H)).openEmbedding
  -- Porting note: `inferInstance` will fail if Lean is not told that `H.hom.c` is iso
  c_iso _ := letI : IsIso H.hom.c := c_isIso_of_iso H.hom; inferInstance

instance (priority := 100) ofIsIso {X Y : PresheafedSpace C} (f : X ⟶ Y) [IsIso f] :
    IsOpenImmersion f :=
  AlgebraicGeometry.PresheafedSpace.IsOpenImmersion.ofIso (asIso f)

instance ofRestrict {X : TopCat} (Y : PresheafedSpace C) {f : X ⟶ Y.carrier}
    (hf : OpenEmbedding f) : IsOpenImmersion (Y.ofRestrict hf) where
  base_open := hf
  c_iso U := by
    dsimp
    have : (Opens.map f).obj (hf.isOpenMap.functor.obj U) = U := by
      ext1
      exact Set.preimage_image_eq _ hf.inj
    convert_to IsIso (Y.presheaf.map (𝟙 _))
    · congr
    · -- Porting note: was `apply Subsingleton.helim; rw [this]`
      -- See https://github.com/leanprover/lean4/issues/2273
      congr
      · simp only [unop_op]
        congr
      apply Subsingleton.helim
      rw [this]
    · infer_instance

@[elementwise, simp]
theorem ofRestrict_invApp {C : Type*} [Category C] (X : PresheafedSpace C) {Y : TopCat}
    {f : Y ⟶ TopCat.of X.carrier} (h : OpenEmbedding f) (U : Opens (X.restrict h).carrier) :
    (PresheafedSpace.IsOpenImmersion.ofRestrict X h).invApp U = 𝟙 _ := by
  delta invApp
  rw [IsIso.comp_inv_eq, Category.id_comp]
  change X.presheaf.map _ = X.presheaf.map _
  congr 1

/-- An open immersion is an iso if the underlying continuous map is epi. -/
theorem to_iso [h' : Epi f.base] : IsIso f := by
  have : ∀ (U : (Opens Y)ᵒᵖ), IsIso (f.c.app U) := by
    intro U
    have : U = op (opensFunctor f |>.obj ((Opens.map f.base).obj (unop U))) := by
      induction U using Opposite.rec' with | h U => ?_
      cases U
      dsimp only [Functor.op, Opens.map]
      congr
      exact (Set.image_preimage_eq _ ((TopCat.epi_iff_surjective _).mp h')).symm
    convert H.c_iso (Opens.map f.base |>.obj <| unop U)

  have : IsIso f.c := NatIso.isIso_of_isIso_app _

  apply (config := { allowSynthFailures := true }) isIso_of_components
  let t : X ≃ₜ Y := (Homeomorph.ofEmbedding _ H.base_open.toEmbedding).trans
    { toFun := Subtype.val
      invFun := fun x =>
        ⟨x, by rw [Set.range_iff_surjective.mpr ((TopCat.epi_iff_surjective _).mp h')]; trivial⟩
      left_inv := fun ⟨_, _⟩ => rfl
      right_inv := fun _ => rfl }
  exact (TopCat.isoOfHomeo t).isIso_hom

instance stalk_iso [HasColimits C] (x : X) : IsIso (f.stalkMap x) := by
  rw [← H.isoRestrict_hom_ofRestrict, PresheafedSpace.stalkMap.comp]
  infer_instance

end

noncomputable section Pullback

variable {X Y Z : PresheafedSpace C} (f : X ⟶ Z) [hf : IsOpenImmersion f] (g : Y ⟶ Z)

/-- (Implementation.) The projection map when constructing the pullback along an open immersion.
-/
def pullbackConeOfLeftFst :
    Y.restrict (TopCat.snd_openEmbedding_of_left_openEmbedding hf.base_open g.base) ⟶ X where
  base := pullback.fst _ _
  c :=
    { app := fun U =>
        hf.invApp (unop U) ≫
          g.c.app (op (hf.base_open.isOpenMap.functor.obj (unop U))) ≫
            Y.presheaf.map
              (eqToHom
                (by
                  simp only [IsOpenMap.functor, Subtype.mk_eq_mk, unop_op, op_inj_iff, Opens.map,
                    Subtype.coe_mk, Functor.op_obj]
                  apply LE.le.antisymm
                  · rintro _ ⟨_, h₁, h₂⟩
                    use (TopCat.pullbackIsoProdSubtype _ _).inv ⟨⟨_, _⟩, h₂⟩
                    -- Porting note: need a slight hand holding
                    -- used to be `simpa using h₁` before #13170
                    change _ ∈ _ ⁻¹' _ ∧ _
                    simp only [TopCat.coe_of, restrict_carrier, Set.preimage_id', Set.mem_preimage,
                      SetLike.mem_coe]
                    constructor
                    · change _ ∈ U.unop at h₁
                      convert h₁
                      erw [TopCat.pullbackIsoProdSubtype_inv_fst_apply]
                    · erw [TopCat.pullbackIsoProdSubtype_inv_snd_apply]
                  · rintro _ ⟨x, h₁, rfl⟩
                    -- next line used to be
                    --  `exact ⟨_, h₁, ConcreteCategory.congr_hom pullback.condition x⟩))`
                    -- before #13170
                    refine ⟨_, h₁, ?_⟩
                    change (_ ≫ f.base) _ = (_ ≫ g.base) _
                    rw [pullback.condition]))
      naturality := by
        intro U V i
        induction U using Opposite.rec'
        induction V using Opposite.rec'
<<<<<<< HEAD
        simp only [Quiver.Hom.unop_op, Category.assoc, Functor.op_map]
        -- Note: this doesn't fire in `simp` because of reduction of the term via structure eta
        -- before discrimination tree key generation
        rw [inv_naturality_assoc]
        -- Porting note: the following lemmas are not picked up by `simp`
        -- See https://github.com/leanprover-community/mathlib4/issues/5026
        erw [g.c.naturality_assoc, TopCat.Presheaf.pushforwardObj_map, ← Y.presheaf.map_comp,
          ← Y.presheaf.map_comp]
        congr 1 }
#align algebraic_geometry.PresheafedSpace.is_open_immersion.pullback_cone_of_left_fst AlgebraicGeometry.PresheafedSpace.IsOpenImmersion.pullbackConeOfLeftFst
=======
        -- Note: this doesn't fire in `simp` because of reduction of the term via structure eta
        -- before discrimination tree key generation
        rw [inv_naturality_assoc]
        dsimp
        simp only [NatTrans.naturality_assoc, TopCat.Presheaf.pushforward_obj_map,
          Quiver.Hom.unop_op, ← Functor.map_comp, Category.assoc]
        rfl }
>>>>>>> 99508fb5

theorem pullback_cone_of_left_condition : pullbackConeOfLeftFst f g ≫ f = Y.ofRestrict _ ≫ g := by
  -- Porting note: `ext` did not pick up `NatTrans.ext`
  refine PresheafedSpace.Hom.ext _ _ ?_ <| NatTrans.ext <| funext fun U => ?_
  · simpa using pullback.condition
  · induction U using Opposite.rec'
    -- Porting note: `NatTrans.comp_app` is not picked up by `dsimp`
    -- Perhaps see : https://github.com/leanprover-community/mathlib4/issues/5026
    rw [NatTrans.comp_app]
    dsimp only [comp_c_app, unop_op, whiskerRight_app, pullbackConeOfLeftFst]
    -- simp only [ofRestrict_c_app, NatTrans.comp_app]
    simp only [app_invApp_assoc,
      eqToHom_app, Category.assoc, NatTrans.naturality_assoc]
    erw [← Y.presheaf.map_comp, ← Y.presheaf.map_comp]
    congr 1

/-- We construct the pullback along an open immersion via restricting along the pullback of the
maps of underlying spaces (which is also an open embedding).
-/
def pullbackConeOfLeft : PullbackCone f g :=
  PullbackCone.mk (pullbackConeOfLeftFst f g) (Y.ofRestrict _)
    (pullback_cone_of_left_condition f g)

variable (s : PullbackCone f g)

/-- (Implementation.) Any cone over `cospan f g` indeed factors through the constructed cone.
-/
def pullbackConeOfLeftLift : s.pt ⟶ (pullbackConeOfLeft f g).pt where
  base :=
    pullback.lift s.fst.base s.snd.base
      (congr_arg (fun x => PresheafedSpace.Hom.base x) s.condition)
  c :=
    { app := fun U =>
        s.snd.c.app _ ≫
          s.pt.presheaf.map
            (eqToHom
              (by
                dsimp only [Opens.map, IsOpenMap.functor, Functor.op]
                congr 2
                let s' : PullbackCone f.base g.base := PullbackCone.mk s.fst.base s.snd.base
                  -- Porting note: in mathlib3, this is just an underscore
                  (congr_arg Hom.base s.condition)

                have : _ = s.snd.base := limit.lift_π s' WalkingCospan.right
                conv_lhs =>
                  rw [← this]
                  dsimp [s']
                  rw [Function.comp_def, ← Set.preimage_preimage]
                rw [Set.preimage_image_eq _
                    (TopCat.snd_openEmbedding_of_left_openEmbedding hf.base_open g.base).inj]
                rfl))
      naturality := fun U V i => by
        erw [s.snd.c.naturality_assoc]
        rw [Category.assoc]
        erw [← s.pt.presheaf.map_comp, ← s.pt.presheaf.map_comp]
        congr 1 }

-- this lemma is not a `simp` lemma, because it is an implementation detail
theorem pullbackConeOfLeftLift_fst :
    pullbackConeOfLeftLift f g s ≫ (pullbackConeOfLeft f g).fst = s.fst := by
  -- Porting note: `ext` did not pick up `NatTrans.ext`
  refine PresheafedSpace.Hom.ext _ _ ?_ <| NatTrans.ext <| funext fun x => ?_
  · change pullback.lift _ _ _ ≫ pullback.fst _ _ = _
    simp
  · induction x using Opposite.rec' with | h x => ?_
    change ((_ ≫ _) ≫ _ ≫ _) ≫ _ = _
    simp_rw [Category.assoc]
    erw [← s.pt.presheaf.map_comp]
    erw [s.snd.c.naturality_assoc]
    have := congr_app s.condition (op (opensFunctor f |>.obj x))
    dsimp only [comp_c_app, unop_op] at this
    rw [← IsIso.comp_inv_eq] at this
    replace this := reassoc_of% this
    erw [← this, hf.invApp_app_assoc, s.fst.c.naturality_assoc]
    simp [eqToHom_map]

-- this lemma is not a `simp` lemma, because it is an implementation detail
theorem pullbackConeOfLeftLift_snd :
    pullbackConeOfLeftLift f g s ≫ (pullbackConeOfLeft f g).snd = s.snd := by
  -- Porting note: `ext` did not pick up `NatTrans.ext`
  refine PresheafedSpace.Hom.ext _ _ ?_ <| NatTrans.ext <| funext fun x => ?_
  · change pullback.lift _ _ _ ≫ pullback.snd _ _ = _
    simp
  · change (_ ≫ _ ≫ _) ≫ _ = _
    simp_rw [Category.assoc]
    erw [s.snd.c.naturality_assoc]
    erw [← s.pt.presheaf.map_comp, ← s.pt.presheaf.map_comp]
    trans s.snd.c.app x ≫ s.pt.presheaf.map (𝟙 _)
    · congr 1
    · rw [s.pt.presheaf.map_id]; erw [Category.comp_id]

instance pullbackConeSndIsOpenImmersion : IsOpenImmersion (pullbackConeOfLeft f g).snd := by
  erw [CategoryTheory.Limits.PullbackCone.mk_snd]
  infer_instance

/-- The constructed pullback cone is indeed the pullback. -/
def pullbackConeOfLeftIsLimit : IsLimit (pullbackConeOfLeft f g) := by
  apply PullbackCone.isLimitAux'
  intro s
  use pullbackConeOfLeftLift f g s
  use pullbackConeOfLeftLift_fst f g s
  use pullbackConeOfLeftLift_snd f g s
  intro m _ h₂
  rw [← cancel_mono (pullbackConeOfLeft f g).snd]
  exact h₂.trans (pullbackConeOfLeftLift_snd f g s).symm

instance hasPullback_of_left : HasPullback f g :=
  ⟨⟨⟨_, pullbackConeOfLeftIsLimit f g⟩⟩⟩

instance hasPullback_of_right : HasPullback g f :=
  hasPullback_symmetry f g

/-- Open immersions are stable under base-change. -/
instance pullbackSndOfLeft : IsOpenImmersion (pullback.snd f g) := by
  delta pullback.snd
  rw [← limit.isoLimitCone_hom_π ⟨_, pullbackConeOfLeftIsLimit f g⟩ WalkingCospan.right]
  infer_instance

/-- Open immersions are stable under base-change. -/
instance pullbackFstOfRight : IsOpenImmersion (pullback.fst g f) := by
  rw [← pullbackSymmetry_hom_comp_snd]
  infer_instance

instance pullbackToBaseIsOpenImmersion [IsOpenImmersion g] :
    IsOpenImmersion (limit.π (cospan f g) WalkingCospan.one) := by
  rw [← limit.w (cospan f g) WalkingCospan.Hom.inl, cospan_map_inl]
  infer_instance

instance forgetPreservesLimitsOfLeft : PreservesLimit (cospan f g) (forget C) :=
  preservesLimitOfPreservesLimitCone (pullbackConeOfLeftIsLimit f g)
    (by
      apply (IsLimit.postcomposeHomEquiv (diagramIsoCospan _) _).toFun
      refine (IsLimit.equivIsoLimit ?_).toFun (limit.isLimit (cospan f.base g.base))
      fapply Cones.ext
      · exact Iso.refl _
      change ∀ j, _ = 𝟙 _ ≫ _ ≫ _
      simp_rw [Category.id_comp]
      rintro (_ | _ | _) <;> symm
      · erw [Category.comp_id]
        exact limit.w (cospan f.base g.base) WalkingCospan.Hom.inl
      · exact Category.comp_id _
      · exact Category.comp_id _)

instance forgetPreservesLimitsOfRight : PreservesLimit (cospan g f) (forget C) :=
  preservesPullbackSymmetry (forget C) f g

theorem pullback_snd_isIso_of_range_subset (H : Set.range g.base ⊆ Set.range f.base) :
    IsIso (pullback.snd f g) := by
  haveI := TopCat.snd_iso_of_left_embedding_range_subset hf.base_open.toEmbedding g.base H
  have : IsIso (pullback.snd f g).base := by
    delta pullback.snd
    rw [← limit.isoLimitCone_hom_π ⟨_, pullbackConeOfLeftIsLimit f g⟩ WalkingCospan.right]
    change IsIso (_ ≫ pullback.snd _ _)
    infer_instance
  apply to_iso

/-- The universal property of open immersions:
For an open immersion `f : X ⟶ Z`, given any morphism of schemes `g : Y ⟶ Z` whose topological
image is contained in the image of `f`, we can lift this morphism to a unique `Y ⟶ X` that
commutes with these maps.
-/
def lift (H : Set.range g.base ⊆ Set.range f.base) : Y ⟶ X :=
  haveI := pullback_snd_isIso_of_range_subset f g H
  inv (pullback.snd f g) ≫ pullback.fst _ _

@[simp, reassoc]
theorem lift_fac (H : Set.range g.base ⊆ Set.range f.base) : lift f g H ≫ f = g := by
  erw [Category.assoc]; rw [IsIso.inv_comp_eq]; exact pullback.condition

theorem lift_uniq (H : Set.range g.base ⊆ Set.range f.base) (l : Y ⟶ X) (hl : l ≫ f = g) :
    l = lift f g H := by rw [← cancel_mono f, hl, lift_fac]

/-- Two open immersions with equal range is isomorphic. -/
@[simps]
def isoOfRangeEq [IsOpenImmersion g] (e : Set.range f.base = Set.range g.base) : X ≅ Y where
  hom := lift g f (le_of_eq e)
  inv := lift f g (le_of_eq e.symm)
  hom_inv_id := by rw [← cancel_mono f]; simp
  inv_hom_id := by rw [← cancel_mono g]; simp

end Pullback

open CategoryTheory.Limits.WalkingCospan

section ToSheafedSpace

variable {X : PresheafedSpace C} (Y : SheafedSpace C)

/-- If `X ⟶ Y` is an open immersion, and `Y` is a SheafedSpace, then so is `X`. -/
def toSheafedSpace (f : X ⟶ Y.toPresheafedSpace) [H : IsOpenImmersion f] : SheafedSpace C where
  IsSheaf := by
    apply TopCat.Presheaf.isSheaf_of_iso (sheafIsoOfIso (isoRestrict f).symm).symm
    apply TopCat.Sheaf.pushforward_sheaf_of_sheaf
    exact (Y.restrict H.base_open).IsSheaf
  toPresheafedSpace := X

variable (f : X ⟶ Y.toPresheafedSpace) [H : IsOpenImmersion f]

@[simp]
theorem toSheafedSpace_toPresheafedSpace : (toSheafedSpace Y f).toPresheafedSpace = X :=
  rfl

/-- If `X ⟶ Y` is an open immersion of PresheafedSpaces, and `Y` is a SheafedSpace, we can
upgrade it into a morphism of SheafedSpaces.
-/
def toSheafedSpaceHom : toSheafedSpace Y f ⟶ Y :=
  f

@[simp]
theorem toSheafedSpaceHom_base : (toSheafedSpaceHom Y f).base = f.base :=
  rfl

@[simp]
theorem toSheafedSpaceHom_c : (toSheafedSpaceHom Y f).c = f.c :=
  rfl

instance toSheafedSpace_isOpenImmersion : SheafedSpace.IsOpenImmersion (toSheafedSpaceHom Y f) :=
  H

@[simp]
theorem sheafedSpace_toSheafedSpace {X Y : SheafedSpace C} (f : X ⟶ Y) [IsOpenImmersion f] :
    toSheafedSpace Y f = X := by cases X; rfl

end ToSheafedSpace

section ToLocallyRingedSpace

variable {X : PresheafedSpace CommRingCat} (Y : LocallyRingedSpace)
variable (f : X ⟶ Y.toPresheafedSpace) [H : IsOpenImmersion f]

/-- If `X ⟶ Y` is an open immersion, and `Y` is a LocallyRingedSpace, then so is `X`. -/
def toLocallyRingedSpace : LocallyRingedSpace where
  toSheafedSpace := toSheafedSpace Y.toSheafedSpace f
  localRing x :=
    haveI : LocalRing (Y.presheaf.stalk (f.base x)) := Y.localRing _
    (asIso (f.stalkMap x)).commRingCatIsoToRingEquiv.localRing

@[simp]
theorem toLocallyRingedSpace_toSheafedSpace :
    (toLocallyRingedSpace Y f).toSheafedSpace = toSheafedSpace Y.1 f :=
  rfl

/-- If `X ⟶ Y` is an open immersion of PresheafedSpaces, and `Y` is a LocallyRingedSpace, we can
upgrade it into a morphism of LocallyRingedSpace.
-/
def toLocallyRingedSpaceHom : toLocallyRingedSpace Y f ⟶ Y :=
  ⟨f, fun _ => inferInstance⟩

@[simp]
theorem toLocallyRingedSpaceHom_val : (toLocallyRingedSpaceHom Y f).val = f :=
  rfl

instance toLocallyRingedSpace_isOpenImmersion :
    LocallyRingedSpace.IsOpenImmersion (toLocallyRingedSpaceHom Y f) :=
  H

@[simp]
theorem locallyRingedSpace_toLocallyRingedSpace {X Y : LocallyRingedSpace} (f : X ⟶ Y)
    [LocallyRingedSpace.IsOpenImmersion f] : toLocallyRingedSpace Y f.1 = X := by
    cases X; delta toLocallyRingedSpace; simp

end ToLocallyRingedSpace

theorem isIso_of_subset {X Y : PresheafedSpace C} (f : X ⟶ Y)
    [H : PresheafedSpace.IsOpenImmersion f] (U : Opens Y.carrier)
    (hU : (U : Set Y.carrier) ⊆ Set.range f.base) : IsIso (f.c.app <| op U) := by
  have : U = H.base_open.isOpenMap.functor.obj ((Opens.map f.base).obj U) := by
    ext1
    exact (Set.inter_eq_left.mpr hU).symm.trans Set.image_preimage_eq_inter_range.symm
  convert H.c_iso ((Opens.map f.base).obj U)

end PresheafedSpace.IsOpenImmersion

namespace SheafedSpace.IsOpenImmersion

instance (priority := 100) of_isIso {X Y : SheafedSpace C} (f : X ⟶ Y) [IsIso f] :
    SheafedSpace.IsOpenImmersion f :=
  @PresheafedSpace.IsOpenImmersion.ofIsIso _ _ _ _ f
    (SheafedSpace.forgetToPresheafedSpace.map_isIso _)

instance comp {X Y Z : SheafedSpace C} (f : X ⟶ Y) (g : Y ⟶ Z) [SheafedSpace.IsOpenImmersion f]
    [SheafedSpace.IsOpenImmersion g] : SheafedSpace.IsOpenImmersion (f ≫ g) :=
  PresheafedSpace.IsOpenImmersion.comp f g

noncomputable section Pullback

variable {X Y Z : SheafedSpace C} (f : X ⟶ Z) (g : Y ⟶ Z)
variable [H : SheafedSpace.IsOpenImmersion f]

-- Porting note: in mathlib3, this local notation is often followed by a space to avoid confusion
-- with the forgetful functor, now it is often wrapped in a parenthesis
local notation "forget" => SheafedSpace.forgetToPresheafedSpace

open CategoryTheory.Limits.WalkingCospan

instance : Mono f :=
  (forget).mono_of_mono_map (show @Mono (PresheafedSpace C) _ _ _ f by infer_instance)

instance forgetMapIsOpenImmersion : PresheafedSpace.IsOpenImmersion ((forget).map f) :=
  ⟨H.base_open, H.c_iso⟩

instance hasLimit_cospan_forget_of_left : HasLimit (cospan f g ⋙ forget) := by
  have : HasLimit (cospan ((cospan f g ⋙ forget).map Hom.inl)
      ((cospan f g ⋙ forget).map Hom.inr)) := by
    change HasLimit (cospan ((forget).map f) ((forget).map g))
    infer_instance
  apply hasLimitOfIso (diagramIsoCospan _).symm

instance hasLimit_cospan_forget_of_left' :
    HasLimit (cospan ((cospan f g ⋙ forget).map Hom.inl) ((cospan f g ⋙ forget).map Hom.inr)) :=
  show HasLimit (cospan ((forget).map f) ((forget).map g)) from inferInstance

instance hasLimit_cospan_forget_of_right : HasLimit (cospan g f ⋙ forget) := by
  have : HasLimit (cospan ((cospan g f ⋙ forget).map Hom.inl)
      ((cospan g f ⋙ forget).map Hom.inr)) := by
    change HasLimit (cospan ((forget).map g) ((forget).map f))
    infer_instance
  apply hasLimitOfIso (diagramIsoCospan _).symm

instance hasLimit_cospan_forget_of_right' :
    HasLimit (cospan ((cospan g f ⋙ forget).map Hom.inl) ((cospan g f ⋙ forget).map Hom.inr)) :=
  show HasLimit (cospan ((forget).map g) ((forget).map f)) from inferInstance

instance forgetCreatesPullbackOfLeft : CreatesLimit (cospan f g) forget :=
  createsLimitOfFullyFaithfulOfIso
    (PresheafedSpace.IsOpenImmersion.toSheafedSpace Y
      (@pullback.snd (PresheafedSpace C) _ _ _ _ f g _))
    (eqToIso (show pullback _ _ = pullback _ _ by congr) ≪≫
      HasLimit.isoOfNatIso (diagramIsoCospan _).symm)

instance forgetCreatesPullbackOfRight : CreatesLimit (cospan g f) forget :=
  createsLimitOfFullyFaithfulOfIso
    (PresheafedSpace.IsOpenImmersion.toSheafedSpace Y
      (@pullback.fst (PresheafedSpace C) _ _ _ _ g f _))
    (eqToIso (show pullback _ _ = pullback _ _ by congr) ≪≫
      HasLimit.isoOfNatIso (diagramIsoCospan _).symm)

instance sheafedSpaceForgetPreservesOfLeft : PreservesLimit (cospan f g) (SheafedSpace.forget C) :=
  @Limits.compPreservesLimit _ _ _ _ _ _ (cospan f g) _ _ forget (PresheafedSpace.forget C)
    inferInstance <| by
      have : PreservesLimit
        (cospan ((cospan f g ⋙ forget).map Hom.inl)
          ((cospan f g ⋙ forget).map Hom.inr)) (PresheafedSpace.forget C) := by
        dsimp
        infer_instance
      apply preservesLimitOfIsoDiagram _ (diagramIsoCospan _).symm

instance sheafedSpaceForgetPreservesOfRight : PreservesLimit (cospan g f) (SheafedSpace.forget C) :=
  preservesPullbackSymmetry _ _ _

instance sheafedSpace_hasPullback_of_left : HasPullback f g :=
  hasLimit_of_created (cospan f g) forget

instance sheafedSpace_hasPullback_of_right : HasPullback g f :=
  hasLimit_of_created (cospan g f) forget

/-- Open immersions are stable under base-change. -/
instance sheafedSpace_pullback_snd_of_left :
    SheafedSpace.IsOpenImmersion (pullback.snd f g) := by
  delta pullback.snd
  have : _ = limit.π (cospan f g) right := preservesLimitsIso_hom_π forget (cospan f g) right
  rw [← this]
  have := HasLimit.isoOfNatIso_hom_π (diagramIsoCospan (cospan f g ⋙ forget)) right
  erw [Category.comp_id] at this
  rw [← this]
  dsimp
  infer_instance

instance sheafedSpace_pullback_fst_of_right :
    SheafedSpace.IsOpenImmersion (pullback.fst g f) := by
  delta pullback.fst
  have : _ = limit.π (cospan g f) left := preservesLimitsIso_hom_π forget (cospan g f) left
  rw [← this]
  have := HasLimit.isoOfNatIso_hom_π (diagramIsoCospan (cospan g f ⋙ forget)) left
  erw [Category.comp_id] at this
  rw [← this]
  dsimp
  infer_instance

instance sheafedSpace_pullback_to_base_isOpenImmersion [SheafedSpace.IsOpenImmersion g] :
    SheafedSpace.IsOpenImmersion (limit.π (cospan f g) one : pullback f g ⟶ Z) := by
  rw [← limit.w (cospan f g) Hom.inl, cospan_map_inl]
  infer_instance

end Pullback

section OfStalkIso

variable [HasLimits C] [HasColimits C] [ConcreteCategory C]
variable [(CategoryTheory.forget C).ReflectsIsomorphisms]
  [PreservesLimits (CategoryTheory.forget C)]

variable [PreservesFilteredColimits (CategoryTheory.forget C)]

/-- Suppose `X Y : SheafedSpace C`, where `C` is a concrete category,
whose forgetful functor reflects isomorphisms, preserves limits and filtered colimits.
Then a morphism `X ⟶ Y` that is a topological open embedding
is an open immersion iff every stalk map is an iso.
-/
theorem of_stalk_iso {X Y : SheafedSpace C} (f : X ⟶ Y) (hf : OpenEmbedding f.base)
    [H : ∀ x : X.1, IsIso (f.stalkMap x)] : SheafedSpace.IsOpenImmersion f :=
  { base_open := hf
    c_iso := fun U => by
      apply (config := {allowSynthFailures := true})
        TopCat.Presheaf.app_isIso_of_stalkFunctor_map_iso
          (show Y.sheaf ⟶ (TopCat.Sheaf.pushforward _ f.base).obj X.sheaf from ⟨f.c⟩)
      rintro ⟨_, y, hy, rfl⟩
      specialize H y
      delta PresheafedSpace.Hom.stalkMap at H
      haveI H' :=
        TopCat.Presheaf.stalkPushforward.stalkPushforward_iso_of_openEmbedding C hf X.presheaf y
      have := IsIso.comp_isIso' H (@IsIso.inv_isIso _ _ _ _ _ H')
      rwa [Category.assoc, IsIso.hom_inv_id, Category.comp_id] at this }

end OfStalkIso

section

variable {X Y : SheafedSpace C} (f : X ⟶ Y) [H : IsOpenImmersion f]

/-- The functor `Opens X ⥤ Opens Y` associated with an open immersion `f : X ⟶ Y`. -/
abbrev opensFunctor : Opens X ⥤ Opens Y :=
  H.base_open.isOpenMap.functor

/-- An open immersion `f : X ⟶ Y` induces an isomorphism `X ≅ Y|_{f(X)}`. -/
@[simps! hom_c_app]
noncomputable def isoRestrict : X ≅ Y.restrict H.base_open :=
  SheafedSpace.isoMk <| PresheafedSpace.IsOpenImmersion.isoRestrict f

@[reassoc (attr := simp)]
theorem isoRestrict_hom_ofRestrict : (isoRestrict f).hom ≫ Y.ofRestrict _ = f :=
  PresheafedSpace.IsOpenImmersion.isoRestrict_hom_ofRestrict f

@[reassoc (attr := simp)]
theorem isoRestrict_inv_ofRestrict : (isoRestrict f).inv ≫ f = Y.ofRestrict _ :=
  PresheafedSpace.IsOpenImmersion.isoRestrict_inv_ofRestrict f

/-- For an open immersion `f : X ⟶ Y` and an open set `U ⊆ X`, we have the map `X(U) ⟶ Y(U)`. -/
noncomputable def invApp (U : Opens X) :
    X.presheaf.obj (op U) ⟶ Y.presheaf.obj (op (opensFunctor f |>.obj U)) :=
  PresheafedSpace.IsOpenImmersion.invApp f U

@[reassoc (attr := simp)]
theorem inv_naturality {U V : (Opens X)ᵒᵖ} (i : U ⟶ V) :
    X.presheaf.map i ≫ H.invApp (unop V) =
      H.invApp (unop U) ≫ Y.presheaf.map (opensFunctor f |>.op.map i) :=
  PresheafedSpace.IsOpenImmersion.inv_naturality f i

instance (U : Opens X) : IsIso (H.invApp U) := by delta invApp; infer_instance

theorem inv_invApp (U : Opens X) :
    inv (H.invApp U) =
      f.c.app (op (opensFunctor f |>.obj U)) ≫
        X.presheaf.map (eqToHom (by simp [Opens.map, Set.preimage_image_eq _ H.base_open.inj])) :=
  PresheafedSpace.IsOpenImmersion.inv_invApp f U

@[reassoc (attr := simp)]
theorem invApp_app (U : Opens X) :
    H.invApp U ≫ f.c.app (op (opensFunctor f |>.obj U)) =
      X.presheaf.map (eqToHom (by simp [Opens.map, Set.preimage_image_eq _ H.base_open.inj])) :=
  PresheafedSpace.IsOpenImmersion.invApp_app f U

attribute [elementwise] invApp_app

@[reassoc (attr := simp)]
theorem app_invApp (U : Opens Y) :
    f.c.app (op U) ≫ H.invApp ((Opens.map f.base).obj U) =
      Y.presheaf.map
        ((homOfLE (Set.image_preimage_subset f.base U.1)).op :
          op U ⟶ op (opensFunctor f |>.obj ((Opens.map f.base).obj U))) :=
  PresheafedSpace.IsOpenImmersion.app_invApp f U

/-- A variant of `app_inv_app` that gives an `eqToHom` instead of `homOfLe`. -/
@[reassoc]
theorem app_inv_app' (U : Opens Y) (hU : (U : Set Y) ⊆ Set.range f.base) :
    f.c.app (op U) ≫ invApp f ((Opens.map f.base).obj U) =
      Y.presheaf.map
        (eqToHom <|
            le_antisymm (Set.image_preimage_subset f.base U.1) <|
              (Set.image_preimage_eq_inter_range (f := f.base) (t := U.1)).symm ▸
                Set.subset_inter_iff.mpr ⟨fun _ h => h, hU⟩).op :=
  PresheafedSpace.IsOpenImmersion.app_invApp f U

instance ofRestrict {X : TopCat} (Y : SheafedSpace C) {f : X ⟶ Y.carrier}
    (hf : OpenEmbedding f) : IsOpenImmersion (Y.ofRestrict hf) :=
  PresheafedSpace.IsOpenImmersion.ofRestrict _ hf

@[elementwise, simp]
theorem ofRestrict_invApp {C : Type*} [Category C] (X : SheafedSpace C) {Y : TopCat}
    {f : Y ⟶ TopCat.of X.carrier} (h : OpenEmbedding f) (U : Opens (X.restrict h).carrier) :
    (SheafedSpace.IsOpenImmersion.ofRestrict X h).invApp U = 𝟙 _ :=
  PresheafedSpace.IsOpenImmersion.ofRestrict_invApp _ h U

/-- An open immersion is an iso if the underlying continuous map is epi. -/
theorem to_iso [h' : Epi f.base] : IsIso f := by
  haveI : IsIso (forgetToPresheafedSpace.map f) := PresheafedSpace.IsOpenImmersion.to_iso f
  apply isIso_of_reflects_iso _ (SheafedSpace.forgetToPresheafedSpace)

instance stalk_iso [HasColimits C] (x : X) :
    IsIso (f.stalkMap x) :=
  PresheafedSpace.IsOpenImmersion.stalk_iso f x

end

section Prod

-- Porting note: here `ι` should have same universe level as morphism of `C`, so needs explicit
-- universe level now
variable [HasLimits C] {ι : Type v} (F : Discrete ι ⥤ SheafedSpace.{_, v, v} C) [HasColimit F]
  (i : Discrete ι)

theorem sigma_ι_openEmbedding : OpenEmbedding (colimit.ι F i).base := by
  rw [← show _ = (colimit.ι F i).base from ι_preservesColimitsIso_inv (SheafedSpace.forget C) F i]
  have : _ = _ ≫ colimit.ι (Discrete.functor ((F ⋙ SheafedSpace.forget C).obj ∘ Discrete.mk)) i :=
    HasColimit.isoOfNatIso_ι_hom Discrete.natIsoFunctor i
  rw [← Iso.eq_comp_inv] at this
  rw [this]
  have : colimit.ι _ _ ≫ _ = _ :=
    TopCat.sigmaIsoSigma_hom_ι.{v, v} ((F ⋙ SheafedSpace.forget C).obj ∘ Discrete.mk) i.as
  rw [← Iso.eq_comp_inv] at this
  cases i
  rw [this, ← Category.assoc]
  -- Porting note: `simp_rw` can't use `TopCat.openEmbedding_iff_comp_isIso` and
  -- `TopCat.openEmbedding_iff_isIso_comp`.
  -- See https://github.com/leanprover-community/mathlib4/issues/5026
  erw [TopCat.openEmbedding_iff_comp_isIso, TopCat.openEmbedding_iff_comp_isIso,
    TopCat.openEmbedding_iff_comp_isIso, TopCat.openEmbedding_iff_isIso_comp]
  exact openEmbedding_sigmaMk

theorem image_preimage_is_empty (j : Discrete ι) (h : i ≠ j) (U : Opens (F.obj i)) :
    (Opens.map (colimit.ι (F ⋙ SheafedSpace.forgetToPresheafedSpace) j).base).obj
        ((Opens.map (preservesColimitIso SheafedSpace.forgetToPresheafedSpace F).inv.base).obj
          ((sigma_ι_openEmbedding F i).isOpenMap.functor.obj U)) =
      ⊥ := by
  ext x
  apply iff_false_intro
  rintro ⟨y, hy, eq⟩
  replace eq := ConcreteCategory.congr_arg (preservesColimitIso (SheafedSpace.forget C) F ≪≫
    HasColimit.isoOfNatIso Discrete.natIsoFunctor ≪≫ TopCat.sigmaIsoSigma.{v, v} _).hom eq
  simp_rw [CategoryTheory.Iso.trans_hom, ← TopCat.comp_app, ← PresheafedSpace.comp_base] at eq
  rw [ι_preservesColimitsIso_inv] at eq
  change
    ((SheafedSpace.forget C).map (colimit.ι F i) ≫ _) y =
      ((SheafedSpace.forget C).map (colimit.ι F j) ≫ _) x at eq
  cases i; cases j
  rw [ι_preservesColimitsIso_hom_assoc, ι_preservesColimitsIso_hom_assoc,
    HasColimit.isoOfNatIso_ι_hom_assoc, HasColimit.isoOfNatIso_ι_hom_assoc,
    TopCat.sigmaIsoSigma_hom_ι, TopCat.sigmaIsoSigma_hom_ι] at eq
  exact h (congr_arg Discrete.mk (congr_arg Sigma.fst eq))

instance sigma_ι_isOpenImmersion [HasStrictTerminalObjects C] :
    SheafedSpace.IsOpenImmersion (colimit.ι F i) where
  base_open := sigma_ι_openEmbedding F i
  c_iso U := by
    have e : colimit.ι F i = _ :=
      (ι_preservesColimitsIso_inv SheafedSpace.forgetToPresheafedSpace F i).symm
    have H :
      OpenEmbedding
        (colimit.ι (F ⋙ SheafedSpace.forgetToPresheafedSpace) i ≫
            (preservesColimitIso SheafedSpace.forgetToPresheafedSpace F).inv).base :=
      e ▸ sigma_ι_openEmbedding F i
    suffices IsIso <| (colimit.ι (F ⋙ SheafedSpace.forgetToPresheafedSpace) i ≫
        (preservesColimitIso SheafedSpace.forgetToPresheafedSpace F).inv).c.app <|
      op (H.isOpenMap.functor.obj U) by
      -- Porting note (#11083): just `convert` is very slow, so helps it a bit
      convert this using 2 <;> congr
    rw [PresheafedSpace.comp_c_app,
      ← PresheafedSpace.colimitPresheafObjIsoComponentwiseLimit_hom_π]
    -- Porting note: this instance created manually to make the `inferInstance` below work
    have inst1 : IsIso (preservesColimitIso forgetToPresheafedSpace F).inv.c :=
      PresheafedSpace.c_isIso_of_iso _
    rsuffices : IsIso
        (limit.π
          (PresheafedSpace.componentwiseDiagram (F ⋙ SheafedSpace.forgetToPresheafedSpace)
            ((Opens.map
                  (preservesColimitIso SheafedSpace.forgetToPresheafedSpace F).inv.base).obj
              (unop <| op <| H.isOpenMap.functor.obj U)))
          (op i))
    · infer_instance
    apply limit_π_isIso_of_is_strict_terminal
    intro j hj
    induction j using Opposite.rec' with | h j => ?_
    dsimp
    convert (F.obj j).sheaf.isTerminalOfEmpty using 3
    convert image_preimage_is_empty F i j (fun h => hj (congr_arg op h.symm)) U using 6
    exact (congr_arg PresheafedSpace.Hom.base e).symm

end Prod

end SheafedSpace.IsOpenImmersion

namespace LocallyRingedSpace.IsOpenImmersion

instance (X : LocallyRingedSpace) {U : TopCat} (f : U ⟶ X.toTopCat) (hf : OpenEmbedding f) :
    LocallyRingedSpace.IsOpenImmersion (X.ofRestrict hf) :=
  PresheafedSpace.IsOpenImmersion.ofRestrict X.toPresheafedSpace hf

noncomputable section Pullback

variable {X Y Z : LocallyRingedSpace} (f : X ⟶ Z) (g : Y ⟶ Z)
variable [H : LocallyRingedSpace.IsOpenImmersion f]

instance (priority := 100) of_isIso [IsIso g] : LocallyRingedSpace.IsOpenImmersion g :=
  @PresheafedSpace.IsOpenImmersion.ofIsIso _ _ _ _ g.1
    ⟨⟨(inv g).1, by
        erw [← LocallyRingedSpace.comp_val]; rw [IsIso.hom_inv_id]
        erw [← LocallyRingedSpace.comp_val]; rw [IsIso.inv_hom_id]; constructor <;> rfl⟩⟩

instance comp (g : Z ⟶ Y) [LocallyRingedSpace.IsOpenImmersion g] :
    LocallyRingedSpace.IsOpenImmersion (f ≫ g) :=
  PresheafedSpace.IsOpenImmersion.comp f.1 g.1

instance mono : Mono f :=
  LocallyRingedSpace.forgetToSheafedSpace.mono_of_mono_map (show Mono f.1 by infer_instance)

instance : SheafedSpace.IsOpenImmersion (LocallyRingedSpace.forgetToSheafedSpace.map f) :=
  H

/-- An explicit pullback cone over `cospan f g` if `f` is an open immersion. -/
def pullbackConeOfLeft : PullbackCone f g := by
  refine PullbackCone.mk ?_
      (Y.ofRestrict (TopCat.snd_openEmbedding_of_left_openEmbedding H.base_open g.1.base)) ?_
  · use PresheafedSpace.IsOpenImmersion.pullbackConeOfLeftFst f.1 g.1
    intro x
    have := PresheafedSpace.stalkMap.congr_hom _ _
        (PresheafedSpace.IsOpenImmersion.pullback_cone_of_left_condition f.1 g.1) x
    rw [PresheafedSpace.stalkMap.comp, PresheafedSpace.stalkMap.comp] at this
    rw [← IsIso.eq_inv_comp] at this
    rw [this]
    infer_instance
  · exact LocallyRingedSpace.Hom.ext
        (PresheafedSpace.IsOpenImmersion.pullback_cone_of_left_condition _ _)

instance : LocallyRingedSpace.IsOpenImmersion (pullbackConeOfLeft f g).snd :=
  show PresheafedSpace.IsOpenImmersion (Y.toPresheafedSpace.ofRestrict _) by infer_instance

/-- The constructed `pullbackConeOfLeft` is indeed limiting. -/
def pullbackConeOfLeftIsLimit : IsLimit (pullbackConeOfLeft f g) :=
  PullbackCone.isLimitAux' _ fun s => by
    refine ⟨LocallyRingedSpace.Hom.mk (PresheafedSpace.IsOpenImmersion.pullbackConeOfLeftLift
        f.1 g.1 (PullbackCone.mk _ _ (congr_arg LocallyRingedSpace.Hom.val s.condition))) ?_,
      LocallyRingedSpace.Hom.ext
        (PresheafedSpace.IsOpenImmersion.pullbackConeOfLeftLift_fst f.1 g.1 _),
      LocallyRingedSpace.Hom.ext
          (PresheafedSpace.IsOpenImmersion.pullbackConeOfLeftLift_snd f.1 g.1 _), ?_⟩
    · intro x
      have :=
        PresheafedSpace.stalkMap.congr_hom _ _
          (PresheafedSpace.IsOpenImmersion.pullbackConeOfLeftLift_snd f.1 g.1
            (PullbackCone.mk s.fst.1 s.snd.1 (congr_arg LocallyRingedSpace.Hom.val s.condition)))
          x
      change _ = _ ≫ s.snd.1.stalkMap x at this
      rw [PresheafedSpace.stalkMap.comp, ← IsIso.eq_inv_comp] at this
      rw [this]
      infer_instance
    · intro m _ h₂
      rw [← cancel_mono (pullbackConeOfLeft f g).snd]
      exact h₂.trans <| LocallyRingedSpace.Hom.ext
        (PresheafedSpace.IsOpenImmersion.pullbackConeOfLeftLift_snd f.1 g.1 <|
          PullbackCone.mk s.fst.1 s.snd.1 <| congr_arg LocallyRingedSpace.Hom.val s.condition).symm

instance hasPullback_of_left : HasPullback f g :=
  ⟨⟨⟨_, pullbackConeOfLeftIsLimit f g⟩⟩⟩

instance hasPullback_of_right : HasPullback g f :=
  hasPullback_symmetry f g

/-- Open immersions are stable under base-change. -/
instance pullback_snd_of_left :
    LocallyRingedSpace.IsOpenImmersion (pullback.snd f g) := by
  delta pullback.snd
  rw [← limit.isoLimitCone_hom_π ⟨_, pullbackConeOfLeftIsLimit f g⟩ WalkingCospan.right]
  infer_instance

/-- Open immersions are stable under base-change. -/
instance pullback_fst_of_right :
    LocallyRingedSpace.IsOpenImmersion (pullback.fst g f) := by
  rw [← pullbackSymmetry_hom_comp_snd]
  infer_instance

instance pullback_to_base_isOpenImmersion [LocallyRingedSpace.IsOpenImmersion g] :
    LocallyRingedSpace.IsOpenImmersion (limit.π (cospan f g) WalkingCospan.one) := by
  rw [← limit.w (cospan f g) WalkingCospan.Hom.inl, cospan_map_inl]
  infer_instance

instance forgetPreservesPullbackOfLeft :
    PreservesLimit (cospan f g) LocallyRingedSpace.forgetToSheafedSpace :=
  preservesLimitOfPreservesLimitCone (pullbackConeOfLeftIsLimit f g) <| by
    apply (isLimitMapConePullbackConeEquiv _ _).symm.toFun
    apply isLimitOfIsLimitPullbackConeMap SheafedSpace.forgetToPresheafedSpace
    exact PresheafedSpace.IsOpenImmersion.pullbackConeOfLeftIsLimit f.1 g.1

instance forgetToPresheafedSpacePreservesPullbackOfLeft :
    PreservesLimit (cospan f g)
      (LocallyRingedSpace.forgetToSheafedSpace ⋙ SheafedSpace.forgetToPresheafedSpace) :=
  preservesLimitOfPreservesLimitCone (pullbackConeOfLeftIsLimit f g) <| by
    apply (isLimitMapConePullbackConeEquiv _ _).symm.toFun
    exact PresheafedSpace.IsOpenImmersion.pullbackConeOfLeftIsLimit f.1 g.1

instance forgetToPresheafedSpacePreservesOpenImmersion :
    PresheafedSpace.IsOpenImmersion
      ((LocallyRingedSpace.forgetToSheafedSpace ⋙ SheafedSpace.forgetToPresheafedSpace).map f) :=
  H

instance forgetToTopPreservesPullbackOfLeft :
    PreservesLimit (cospan f g)
      (LocallyRingedSpace.forgetToSheafedSpace ⋙ SheafedSpace.forget _) := by
  change PreservesLimit _ <|
    (LocallyRingedSpace.forgetToSheafedSpace ⋙ SheafedSpace.forgetToPresheafedSpace) ⋙
    PresheafedSpace.forget _
  -- Porting note: was `apply (config := { instances := False }) ...`
  -- See https://github.com/leanprover/lean4/issues/2273
  have : PreservesLimit
      (cospan ((cospan f g ⋙ forgetToSheafedSpace ⋙ SheafedSpace.forgetToPresheafedSpace).map
        WalkingCospan.Hom.inl)
      ((cospan f g ⋙ forgetToSheafedSpace ⋙ SheafedSpace.forgetToPresheafedSpace).map
        WalkingCospan.Hom.inr)) (PresheafedSpace.forget CommRingCat) := by
    dsimp; infer_instance
  have : PreservesLimit (cospan f g ⋙ forgetToSheafedSpace ⋙ SheafedSpace.forgetToPresheafedSpace)
      (PresheafedSpace.forget CommRingCat) := by
    apply preservesLimitOfIsoDiagram _ (diagramIsoCospan _).symm
  apply Limits.compPreservesLimit

instance forgetReflectsPullbackOfLeft :
    ReflectsLimit (cospan f g) LocallyRingedSpace.forgetToSheafedSpace :=
  reflectsLimitOfReflectsIsomorphisms _ _

instance forgetPreservesPullbackOfRight :
    PreservesLimit (cospan g f) LocallyRingedSpace.forgetToSheafedSpace :=
  preservesPullbackSymmetry _ _ _

instance forgetToPresheafedSpacePreservesPullbackOfRight :
    PreservesLimit (cospan g f)
      (LocallyRingedSpace.forgetToSheafedSpace ⋙ SheafedSpace.forgetToPresheafedSpace) :=
  preservesPullbackSymmetry _ _ _

instance forgetReflectsPullbackOfRight :
    ReflectsLimit (cospan g f) LocallyRingedSpace.forgetToSheafedSpace :=
  reflectsLimitOfReflectsIsomorphisms _ _

instance forgetToPresheafedSpaceReflectsPullbackOfLeft :
    ReflectsLimit (cospan f g)
      (LocallyRingedSpace.forgetToSheafedSpace ⋙ SheafedSpace.forgetToPresheafedSpace) :=
  reflectsLimitOfReflectsIsomorphisms _ _

instance forgetToPresheafedSpaceReflectsPullbackOfRight :
    ReflectsLimit (cospan g f)
      (LocallyRingedSpace.forgetToSheafedSpace ⋙ SheafedSpace.forgetToPresheafedSpace) :=
  reflectsLimitOfReflectsIsomorphisms _ _

theorem pullback_snd_isIso_of_range_subset (H' : Set.range g.1.base ⊆ Set.range f.1.base) :
    IsIso (pullback.snd f g) := by
  apply (config := {allowSynthFailures := true}) Functor.ReflectsIsomorphisms.reflects
    (F := LocallyRingedSpace.forgetToSheafedSpace)
  apply (config := {allowSynthFailures := true}) Functor.ReflectsIsomorphisms.reflects
    (F := SheafedSpace.forgetToPresheafedSpace)
  erw [← PreservesPullback.iso_hom_snd
      (LocallyRingedSpace.forgetToSheafedSpace ⋙ SheafedSpace.forgetToPresheafedSpace) f g]
  -- Porting note: was `inferInstance`
  exact IsIso.comp_isIso' inferInstance <|
    PresheafedSpace.IsOpenImmersion.pullback_snd_isIso_of_range_subset _ _ H'

/-- The universal property of open immersions:
For an open immersion `f : X ⟶ Z`, given any morphism of schemes `g : Y ⟶ Z` whose topological
image is contained in the image of `f`, we can lift this morphism to a unique `Y ⟶ X` that
commutes with these maps.
-/
def lift (H' : Set.range g.1.base ⊆ Set.range f.1.base) : Y ⟶ X :=
  -- Porting note (#10754): added instance manually
  have := pullback_snd_isIso_of_range_subset f g H'
  inv (pullback.snd f g) ≫ pullback.fst _ _

@[simp, reassoc]
theorem lift_fac (H' : Set.range g.1.base ⊆ Set.range f.1.base) : lift f g H' ≫ f = g := by
  erw [Category.assoc]; rw [IsIso.inv_comp_eq]; exact pullback.condition

theorem lift_uniq (H' : Set.range g.1.base ⊆ Set.range f.1.base) (l : Y ⟶ X) (hl : l ≫ f = g) :
    l = lift f g H' := by rw [← cancel_mono f, hl, lift_fac]

theorem lift_range (H' : Set.range g.1.base ⊆ Set.range f.1.base) :
    Set.range (lift f g H').1.base = f.1.base ⁻¹' Set.range g.1.base := by
  -- Porting note (#10754): added instance manually
  have := pullback_snd_isIso_of_range_subset f g H'
  dsimp only [lift]
  have : _ = (pullback.fst f g).val.base :=
    PreservesPullback.iso_hom_fst
      (LocallyRingedSpace.forgetToSheafedSpace ⋙ SheafedSpace.forget _) f g
  erw [LocallyRingedSpace.comp_val, SheafedSpace.comp_base, ← this, ← Category.assoc, coe_comp]
   -- now `erw` after #13170
  rw [Set.range_comp, Set.range_iff_surjective.mpr, Set.image_univ]
  -- Porting note (#11224): change `rw` to `erw` on this lemma
  · erw [TopCat.pullback_fst_range]
    ext
    constructor
    · rintro ⟨y, eq⟩; exact ⟨y, eq.symm⟩
    · rintro ⟨y, eq⟩; exact ⟨y, eq.symm⟩
<<<<<<< HEAD
  · rw [← TopCat.epi_iff_surjective]
    rw [show (inv (pullback.snd : pullback f g ⟶ _)).val.base = _ from
=======
  · erw [← TopCat.epi_iff_surjective] -- now `erw` after #13170
    rw [show (inv (pullback.snd f g)).val.base = _ from
>>>>>>> 99508fb5
        (LocallyRingedSpace.forgetToSheafedSpace ⋙ SheafedSpace.forget _).map_inv _]
    infer_instance

end Pullback

/-- An open immersion is isomorphic to the induced open subscheme on its image. -/
noncomputable def isoRestrict {X Y : LocallyRingedSpace} (f : X ⟶ Y)
    [H : LocallyRingedSpace.IsOpenImmersion f] :
    X ≅ Y.restrict H.base_open :=
  LocallyRingedSpace.isoOfSheafedSpaceIso <|
    SheafedSpace.forgetToPresheafedSpace.preimageIso <|
      PresheafedSpace.IsOpenImmersion.isoRestrict f.1

/-- The functor `Opens X ⥤ Opens Y` associated with an open immersion `f : X ⟶ Y`. -/
abbrev opensFunctor {X Y : LocallyRingedSpace} (f : X ⟶ Y)
    [H : LocallyRingedSpace.IsOpenImmersion f] : Opens X ⥤ Opens Y :=
  H.base_open.isOpenMap.functor

section OfStalkIso

/-- Suppose `X Y : SheafedSpace C`, where `C` is a concrete category,
whose forgetful functor reflects isomorphisms, preserves limits and filtered colimits.
Then a morphism `X ⟶ Y` that is a topological open embedding
is an open immersion iff every stalk map is an iso.
-/
theorem of_stalk_iso {X Y : LocallyRingedSpace} (f : X ⟶ Y) (hf : OpenEmbedding f.1.base)
    [stalk_iso : ∀ x : X.1, IsIso (f.stalkMap x)] :
    LocallyRingedSpace.IsOpenImmersion f :=
  SheafedSpace.IsOpenImmersion.of_stalk_iso hf (H := stalk_iso)

end OfStalkIso

section

variable {X Y : LocallyRingedSpace} (f : X ⟶ Y) [H : IsOpenImmersion f]

@[reassoc (attr := simp)]
theorem isoRestrict_hom_ofRestrict : (isoRestrict f).hom ≫ Y.ofRestrict _ = f := by
  ext1
  dsimp [isoRestrict, isoOfSheafedSpaceIso]
  apply SheafedSpace.forgetToPresheafedSpace.map_injective
  rw [Functor.map_comp, SheafedSpace.forgetToPresheafedSpace.map_preimage]
  exact SheafedSpace.IsOpenImmersion.isoRestrict_hom_ofRestrict f.1

@[reassoc (attr := simp)]
theorem isoRestrict_inv_ofRestrict : (isoRestrict f).inv ≫ f = Y.ofRestrict _ := by
  simp only [← isoRestrict_hom_ofRestrict f, Iso.inv_hom_id_assoc]
/-- For an open immersion `f : X ⟶ Y` and an open set `U ⊆ X`, we have the map `X(U) ⟶ Y(U)`. -/
noncomputable def invApp (U : Opens X) :
    X.presheaf.obj (op U) ⟶ Y.presheaf.obj (op (opensFunctor f |>.obj U)) :=
  PresheafedSpace.IsOpenImmersion.invApp f.1 U

@[reassoc (attr := simp)]
theorem inv_naturality {U V : (Opens X)ᵒᵖ} (i : U ⟶ V) :
    X.presheaf.map i ≫ H.invApp (unop V) =
      H.invApp (unop U) ≫ Y.presheaf.map (opensFunctor f |>.op.map i) :=
  PresheafedSpace.IsOpenImmersion.inv_naturality f.1 i

instance (U : Opens X) : IsIso (H.invApp U) := by delta invApp; infer_instance

theorem inv_invApp (U : Opens X) :
    inv (H.invApp U) =
      f.1.c.app (op (opensFunctor f |>.obj U)) ≫
        X.presheaf.map (eqToHom (by simp [Opens.map, Set.preimage_image_eq _ H.base_open.inj])) :=
  PresheafedSpace.IsOpenImmersion.inv_invApp f.1 U

@[reassoc (attr := simp)]
theorem invApp_app (U : Opens X) :
    H.invApp U ≫ f.1.c.app (op (opensFunctor f |>.obj U)) =
      X.presheaf.map (eqToHom (by simp [Opens.map, Set.preimage_image_eq _ H.base_open.inj])) :=
  PresheafedSpace.IsOpenImmersion.invApp_app f.1 U

attribute [elementwise] invApp_app

@[reassoc (attr := simp)]
theorem app_invApp (U : Opens Y) :
    f.1.c.app (op U) ≫ H.invApp ((Opens.map f.1.base).obj U) =
      Y.presheaf.map
        ((homOfLE (Set.image_preimage_subset f.1.base U.1)).op :
          op U ⟶ op (opensFunctor f |>.obj ((Opens.map f.1.base).obj U))) :=
  PresheafedSpace.IsOpenImmersion.app_invApp f.1 U

/-- A variant of `app_inv_app` that gives an `eqToHom` instead of `homOfLe`. -/
@[reassoc]
theorem app_inv_app' (U : Opens Y) (hU : (U : Set Y) ⊆ Set.range f.1.base) :
    f.1.c.app (op U) ≫ H.invApp ((Opens.map f.1.base).obj U) =
      Y.presheaf.map
        (eqToHom <|
            le_antisymm (Set.image_preimage_subset f.1.base U.1) <|
              (Set.image_preimage_eq_inter_range (f := f.1.base) (t := U.1)).symm ▸
                Set.subset_inter_iff.mpr ⟨fun _ h => h, hU⟩).op :=
  PresheafedSpace.IsOpenImmersion.app_invApp f.1 U

instance ofRestrict {X : TopCat} (Y : LocallyRingedSpace) {f : X ⟶ Y.carrier}
    (hf : OpenEmbedding f) : IsOpenImmersion (Y.ofRestrict hf) :=
  PresheafedSpace.IsOpenImmersion.ofRestrict _ hf

@[elementwise, simp]
theorem ofRestrict_invApp (X : LocallyRingedSpace) {Y : TopCat}
    {f : Y ⟶ TopCat.of X.carrier} (h : OpenEmbedding f) (U : Opens (X.restrict h).carrier) :
    (LocallyRingedSpace.IsOpenImmersion.ofRestrict X h).invApp U = 𝟙 _ :=
  PresheafedSpace.IsOpenImmersion.ofRestrict_invApp _ h U

instance stalk_iso (x : X) : IsIso (f.stalkMap x) :=
  PresheafedSpace.IsOpenImmersion.stalk_iso f.1 x

theorem to_iso [h' : Epi f.1.base] : IsIso f := by
  suffices IsIso (LocallyRingedSpace.forgetToSheafedSpace.map f) from
    isIso_of_reflects_iso _ LocallyRingedSpace.forgetToSheafedSpace
  exact SheafedSpace.IsOpenImmersion.to_iso f.1

end

end LocallyRingedSpace.IsOpenImmersion

end AlgebraicGeometry<|MERGE_RESOLUTION|>--- conflicted
+++ resolved
@@ -107,11 +107,7 @@
     symm
     fapply NatIso.ofComponents
     · intro U
-<<<<<<< HEAD
-      refine' asIso (f.c.app (op (H.openFunctor.obj (unop U)))) ≪≫ X.presheaf.mapIso (eqToIso _)
-=======
       refine asIso (f.c.app (op (opensFunctor f |>.obj (unop U)))) ≪≫ X.presheaf.mapIso (eqToIso ?_)
->>>>>>> 99508fb5
       induction U using Opposite.rec' with | h U => ?_
       cases U
       dsimp only [IsOpenMap.functor, Functor.op, Opens.map]
@@ -128,27 +124,16 @@
 @[reassoc (attr := simp)]
 theorem isoRestrict_hom_ofRestrict : (isoRestrict f).hom ≫ Y.ofRestrict _ = f := by
   -- Porting note: `ext` did not pick up `NatTrans.ext`
-<<<<<<< HEAD
-  refine PresheafedSpace.Hom.ext _ _ rfl <| NatTrans.ext _ _ <| funext fun x => ?_
-=======
   refine PresheafedSpace.Hom.ext _ _ rfl <| NatTrans.ext <| funext fun x => ?_
->>>>>>> 99508fb5
   simp only [isoRestrict_hom_c_app, NatTrans.comp_app, eqToHom_refl,
     ofRestrict_c_app, Category.assoc, whiskerRight_id']
   erw [Category.comp_id, comp_c_app, f.c.naturality_assoc, ← X.presheaf.map_comp]
   trans f.c.app x ≫ X.presheaf.map (𝟙 _)
   · congr 1
   · erw [X.presheaf.map_id, Category.comp_id]
-<<<<<<< HEAD
-#align algebraic_geometry.PresheafedSpace.is_open_immersion.iso_restrict_hom_of_restrict AlgebraicGeometry.PresheafedSpace.IsOpenImmersion.isoRestrict_hom_ofRestrict
-
-@[simp]
-theorem isoRestrict_inv_ofRestrict : H.isoRestrict.inv ≫ f = Y.ofRestrict _ := by
-=======
 
 @[reassoc (attr := simp)]
 theorem isoRestrict_inv_ofRestrict : (isoRestrict f).inv ≫ f = Y.ofRestrict _ := by
->>>>>>> 99508fb5
   rw [Iso.inv_comp_eq, isoRestrict_hom_ofRestrict]
 
 instance mono : Mono f := by
@@ -336,18 +321,6 @@
         intro U V i
         induction U using Opposite.rec'
         induction V using Opposite.rec'
-<<<<<<< HEAD
-        simp only [Quiver.Hom.unop_op, Category.assoc, Functor.op_map]
-        -- Note: this doesn't fire in `simp` because of reduction of the term via structure eta
-        -- before discrimination tree key generation
-        rw [inv_naturality_assoc]
-        -- Porting note: the following lemmas are not picked up by `simp`
-        -- See https://github.com/leanprover-community/mathlib4/issues/5026
-        erw [g.c.naturality_assoc, TopCat.Presheaf.pushforwardObj_map, ← Y.presheaf.map_comp,
-          ← Y.presheaf.map_comp]
-        congr 1 }
-#align algebraic_geometry.PresheafedSpace.is_open_immersion.pullback_cone_of_left_fst AlgebraicGeometry.PresheafedSpace.IsOpenImmersion.pullbackConeOfLeftFst
-=======
         -- Note: this doesn't fire in `simp` because of reduction of the term via structure eta
         -- before discrimination tree key generation
         rw [inv_naturality_assoc]
@@ -355,7 +328,6 @@
         simp only [NatTrans.naturality_assoc, TopCat.Presheaf.pushforward_obj_map,
           Quiver.Hom.unop_op, ← Functor.map_comp, Category.assoc]
         rfl }
->>>>>>> 99508fb5
 
 theorem pullback_cone_of_left_condition : pullbackConeOfLeftFst f g ≫ f = Y.ofRestrict _ ≫ g := by
   -- Porting note: `ext` did not pick up `NatTrans.ext`
@@ -1152,13 +1124,8 @@
     constructor
     · rintro ⟨y, eq⟩; exact ⟨y, eq.symm⟩
     · rintro ⟨y, eq⟩; exact ⟨y, eq.symm⟩
-<<<<<<< HEAD
-  · rw [← TopCat.epi_iff_surjective]
-    rw [show (inv (pullback.snd : pullback f g ⟶ _)).val.base = _ from
-=======
   · erw [← TopCat.epi_iff_surjective] -- now `erw` after #13170
     rw [show (inv (pullback.snd f g)).val.base = _ from
->>>>>>> 99508fb5
         (LocallyRingedSpace.forgetToSheafedSpace ⋙ SheafedSpace.forget _).map_inv _]
     infer_instance
 
