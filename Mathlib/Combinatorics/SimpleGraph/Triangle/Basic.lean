/-
Copyright (c) 2022 Yaël Dillies, Bhavik Mehta. All rights reserved.
Released under Apache 2.0 license as described in the file LICENSE.
Authors: Yaël Dillies, Bhavik Mehta
-/
import Mathlib.Algebra.Order.Field.Basic
<<<<<<< HEAD
=======
import Mathlib.Algebra.Order.Ring.Abs
>>>>>>> 99508fb5
import Mathlib.Combinatorics.Enumerative.DoubleCounting
import Mathlib.Combinatorics.SimpleGraph.Clique
import Mathlib.Data.Finset.Sym
import Mathlib.Tactic.GCongr
import Mathlib.Tactic.Positivity
import Mathlib.Tactic.Positivity.Finset

/-!
# Triangles in graphs

A *triangle* in a simple graph is a `3`-clique, namely a set of three vertices that are
pairwise adjacent.

This module defines and proves properties about triangles in simple graphs.

## Main declarations

* `SimpleGraph.FarFromTriangleFree`: Predicate for a graph such that one must remove a lot of edges
  from it for it to become triangle-free. This is the crux of the Triangle Removal Lemma.

## TODO

* Generalise `FarFromTriangleFree` to other graphs, to state and prove the Graph Removal Lemma.
-/

open Finset Nat
open Fintype (card)

namespace SimpleGraph

variable {α β 𝕜 : Type*} [LinearOrderedField 𝕜] {G H : SimpleGraph α} {ε δ : 𝕜} {n : ℕ}
  {s : Finset α}

section LocallyLinear

/-- A graph has edge-disjoint triangles if each edge belongs to at most one triangle. -/
def EdgeDisjointTriangles (G : SimpleGraph α) : Prop :=
  (G.cliqueSet 3).Pairwise fun x y ↦ (x ∩ y : Set α).Subsingleton

/-- A graph is locally linear if each edge belongs to exactly one triangle. -/
def LocallyLinear (G : SimpleGraph α) : Prop :=
  G.EdgeDisjointTriangles ∧ ∀ ⦃x y⦄, G.Adj x y → ∃ s, G.IsNClique 3 s ∧ x ∈ s ∧ y ∈ s

protected lemma LocallyLinear.edgeDisjointTriangles : G.LocallyLinear → G.EdgeDisjointTriangles :=
  And.left

nonrec lemma EdgeDisjointTriangles.mono (h : G ≤ H) (hH : H.EdgeDisjointTriangles) :
<<<<<<< HEAD
    G.EdgeDisjointTriangles := hH.mono $ cliqueSet_mono h
=======
    G.EdgeDisjointTriangles := hH.mono <| cliqueSet_mono h
>>>>>>> 99508fb5

@[simp] lemma edgeDisjointTriangles_bot : (⊥ : SimpleGraph α).EdgeDisjointTriangles := by
  simp [EdgeDisjointTriangles]

@[simp] lemma locallyLinear_bot : (⊥ : SimpleGraph α).LocallyLinear := by simp [LocallyLinear]

lemma EdgeDisjointTriangles.map (f : α ↪ β) (hG : G.EdgeDisjointTriangles) :
    (G.map f).EdgeDisjointTriangles := by
  rw [EdgeDisjointTriangles, cliqueSet_map (by norm_num : 3 ≠ 1),
<<<<<<< HEAD
    ((Finset.map_injective f).injOn _).pairwise_image]
=======
    (Finset.map_injective f).injOn.pairwise_image]
>>>>>>> 99508fb5
  classical
  rintro s hs t ht hst
  dsimp [Function.onFun]
  rw [← coe_inter, ← map_inter, coe_map, coe_inter]
  exact (hG hs ht hst).image _

lemma LocallyLinear.map (f : α ↪ β) (hG : G.LocallyLinear) : (G.map f).LocallyLinear := by
  refine ⟨hG.1.map _, ?_⟩
  rintro _ _ ⟨a, b, h, rfl, rfl⟩
  obtain ⟨s, hs, ha, hb⟩ := hG.2 h
  exact ⟨s.map f, hs.map, mem_map_of_mem _ ha, mem_map_of_mem _ hb⟩

@[simp] lemma locallyLinear_comap {G : SimpleGraph β} {e : α ≃ β} :
    (G.comap e).LocallyLinear ↔ G.LocallyLinear := by
  refine ⟨fun h ↦ ?_, ?_⟩
  · rw [← comap_map_eq e.symm.toEmbedding G, comap_symm, map_symm]
    exact h.map _
  · rw [← Equiv.coe_toEmbedding, ← map_symm]
    exact LocallyLinear.map _

<<<<<<< HEAD
variable [DecidableEq α]

lemma edgeDisjointTriangles_iff_mem_sym2_subsingleton :
    G.EdgeDisjointTriangles ↔
      ∀ ⦃e : Sym2 α⦄, ¬ e.IsDiag → {s ∈ G.cliqueSet 3 | e ∈ (s : Finset α).sym2}.Subsingleton := by
=======
lemma edgeDisjointTriangles_iff_mem_sym2_subsingleton :
    G.EdgeDisjointTriangles ↔
      ∀ ⦃e : Sym2 α⦄, ¬ e.IsDiag → {s ∈ G.cliqueSet 3 | e ∈ (s : Finset α).sym2}.Subsingleton := by
  classical
>>>>>>> 99508fb5
  have (a b) (hab : a ≠ b) : {s ∈ (G.cliqueSet 3 : Set (Finset α)) | s(a, b) ∈ (s : Finset α).sym2}
    = {s | G.Adj a b ∧ ∃ c, G.Adj a c ∧ G.Adj b c ∧ s = {a, b, c}} := by
    ext s
    simp only [mem_sym2_iff, Sym2.mem_iff, forall_eq_or_imp, forall_eq, Set.sep_and,
      Set.mem_inter_iff, Set.mem_sep_iff, mem_cliqueSet_iff, Set.mem_setOf_eq,
      and_and_and_comm (b := _ ∈ _), and_self, is3Clique_iff]
    constructor
    · rintro ⟨⟨c, d, e, hcd, hce, hde, rfl⟩, hab⟩
      simp only [mem_insert, mem_singleton] at hab
      obtain ⟨rfl | rfl | rfl, rfl | rfl | rfl⟩ := hab
      any_goals
        simp only [*, adj_comm, true_and, Ne, eq_self_iff_true, not_true] at *
      any_goals
        first
        | exact ⟨c, by aesop⟩
        | exact ⟨d, by aesop⟩
        | exact ⟨e, by aesop⟩
        | simp only [*, adj_comm, true_and, Ne, eq_self_iff_true, not_true] at *
          exact ⟨c, by aesop⟩
        | simp only [*, adj_comm, true_and, Ne, eq_self_iff_true, not_true] at *
          exact ⟨d, by aesop⟩
        | simp only [*, adj_comm, true_and, Ne, eq_self_iff_true, not_true] at *
          exact ⟨e, by aesop⟩
    · rintro ⟨hab, c, hac, hbc, rfl⟩
      refine ⟨⟨a, b, c, ?_⟩, ?_⟩ <;> simp [*]
  constructor
  · rw [Sym2.forall]
    rintro hG a b hab
    simp only [Sym2.isDiag_iff_proj_eq] at hab
    rw [this _ _ (Sym2.mk_isDiag_iff.not.2 hab)]
    rintro _ ⟨hab, c, hac, hbc, rfl⟩ _ ⟨-, d, had, hbd, rfl⟩
    refine hG.eq ?_ ?_ (Set.Nontrivial.not_subsingleton ⟨a, ?_, b, ?_, hab.ne⟩) <;>
      simp [is3Clique_triple_iff, *]
  · simp only [EdgeDisjointTriangles, is3Clique_iff, Set.Pairwise, mem_cliqueSet_iff, Ne,
      forall_exists_index, and_imp, ← Set.not_nontrivial_iff (s := _ ∩ _), not_imp_not,
      Set.Nontrivial, Set.mem_inter_iff, mem_coe]
    rintro hG _ a b c hab hac hbc rfl _ d e f hde hdf hef rfl g hg₁ hg₂ h hh₁ hh₂ hgh
    refine hG (Sym2.mk_isDiag_iff.not.2 hgh) ⟨⟨a, b, c, ?_⟩, by simpa using And.intro hg₁ hh₁⟩
      ⟨⟨d, e, f, ?_⟩, by simpa using And.intro hg₂ hh₂⟩ <;> simp [is3Clique_triple_iff, *]

alias ⟨EdgeDisjointTriangles.mem_sym2_subsingleton, _⟩ :=
  edgeDisjointTriangles_iff_mem_sym2_subsingleton

<<<<<<< HEAD
variable [Fintype α] [DecidableRel G.Adj]

instance EdgeDisjointTriangles.instDecidable : Decidable G.EdgeDisjointTriangles :=
  decidable_of_iff ((G.cliqueFinset 3 : Set (Finset α)).Pairwise fun x y ↦ ((x ∩ y).card ≤ 1)) $ by
=======
variable [DecidableEq α] [Fintype α] [DecidableRel G.Adj]

instance EdgeDisjointTriangles.instDecidable : Decidable G.EdgeDisjointTriangles :=
  decidable_of_iff ((G.cliqueFinset 3 : Set (Finset α)).Pairwise fun x y ↦ ((x ∩ y).card ≤ 1)) <| by
>>>>>>> 99508fb5
    simp only [coe_cliqueFinset, EdgeDisjointTriangles, Finset.card_le_one, ← coe_inter]; rfl

instance LocallyLinear.instDecidable : Decidable G.LocallyLinear := And.decidable

lemma EdgeDisjointTriangles.card_edgeFinset_le (hG : G.EdgeDisjointTriangles) :
    3 * (G.cliqueFinset 3).card ≤ G.edgeFinset.card := by
  rw [mul_comm, ← mul_one G.edgeFinset.card]
  refine card_mul_le_card_mul (fun s e ↦ e ∈ s.sym2) ?_ (fun e he ↦ ?_)
  · simp only [is3Clique_iff, mem_cliqueFinset_iff, mem_sym2_iff, forall_exists_index, and_imp]
    rintro _ a b c hab hac hbc rfl
    have : Finset.card ({s(a, b), s(a, c), s(b, c)} : Finset (Sym2 α)) = 3 := by
      refine card_eq_three.2 ⟨_, _, _, ?_, ?_, ?_, rfl⟩ <;> simp [hab.ne, hac.ne, hbc.ne]
    rw [← this]
    refine card_mono ?_
    simp [insert_subset, *]
  · simpa only [card_le_one, mem_bipartiteBelow, and_imp, Set.Subsingleton, Set.mem_setOf_eq,
      mem_cliqueFinset_iff, mem_cliqueSet_iff]
<<<<<<< HEAD
      using hG.mem_sym2_subsingleton (G.not_isDiag_of_mem_edgeSet $ mem_edgeFinset.1 he)
=======
      using hG.mem_sym2_subsingleton (G.not_isDiag_of_mem_edgeSet <| mem_edgeFinset.1 he)
>>>>>>> 99508fb5

lemma LocallyLinear.card_edgeFinset (hG : G.LocallyLinear) :
    G.edgeFinset.card = 3 * (G.cliqueFinset 3).card := by
  refine hG.edgeDisjointTriangles.card_edgeFinset_le.antisymm' ?_
  rw [← mul_comm, ← mul_one (Finset.card _)]
  refine card_mul_le_card_mul (fun e s ↦ e ∈ s.sym2) ?_ ?_
<<<<<<< HEAD
  · simpa [Sym2.forall, Nat.one_le_iff_ne_zero, -card_eq_zero, card_ne_zero, Finset.Nonempty]
=======
  · simpa [Sym2.forall, Nat.one_le_iff_ne_zero, -Finset.card_eq_zero, Finset.card_ne_zero,
        Finset.Nonempty]
>>>>>>> 99508fb5
      using hG.2
  simp only [mem_cliqueFinset_iff, is3Clique_iff, forall_exists_index, and_imp]
  rintro _ a b c hab hac hbc rfl
  calc
    _ ≤ ({s(a, b), s(a, c), s(b, c)} : Finset _).card := card_le_card ?_
<<<<<<< HEAD
    _ ≤ 3 := (card_insert_le _ _).trans (succ_le_succ $ (card_insert_le _ _).trans_eq $ by
=======
    _ ≤ 3 := (card_insert_le _ _).trans (succ_le_succ <| (card_insert_le _ _).trans_eq <| by
>>>>>>> 99508fb5
      rw [card_singleton])
  simp only [subset_iff, Sym2.forall, mem_sym2_iff, le_eq_subset, mem_bipartiteBelow, mem_insert,
    mem_edgeFinset, mem_singleton, and_imp, mem_edgeSet, Sym2.mem_iff, forall_eq_or_imp,
    forall_eq, Quotient.eq, Sym2.rel_iff]
  rintro d e hde (rfl | rfl | rfl) (rfl | rfl | rfl) <;> simp [*] at *

end LocallyLinear

variable (G ε)
<<<<<<< HEAD
variable [Fintype α] [DecidableEq α] [DecidableRel G.Adj] [DecidableRel H.Adj]
=======
variable [Fintype α] [DecidableRel G.Adj] [DecidableRel H.Adj]
>>>>>>> 99508fb5

/-- A simple graph is *`ε`-far from triangle-free* if one must remove at least
`ε * (card α) ^ 2` edges to make it triangle-free. -/
def FarFromTriangleFree : Prop := G.DeleteFar (fun H ↦ H.CliqueFree 3) <| ε * (card α ^ 2 : ℕ)

variable {G ε}

theorem farFromTriangleFree_iff :
    G.FarFromTriangleFree ε ↔ ∀ ⦃H : SimpleGraph α⦄, [DecidableRel H.Adj] → H ≤ G → H.CliqueFree 3 →
      ε * (card α ^ 2 : ℕ) ≤ G.edgeFinset.card - H.edgeFinset.card := deleteFar_iff

alias ⟨farFromTriangleFree.le_card_sub_card, _⟩ := farFromTriangleFree_iff

nonrec theorem FarFromTriangleFree.mono (hε : G.FarFromTriangleFree ε) (h : δ ≤ ε) :
    G.FarFromTriangleFree δ := hε.mono <| by gcongr

section DecidableEq

variable [DecidableEq α]

theorem FarFromTriangleFree.cliqueFinset_nonempty' (hH : H ≤ G) (hG : G.FarFromTriangleFree ε)
    (hcard : G.edgeFinset.card - H.edgeFinset.card < ε * (card α ^ 2 : ℕ)) :
    (H.cliqueFinset 3).Nonempty :=
  nonempty_of_ne_empty <|
    cliqueFinset_eq_empty_iff.not.2 fun hH' => (hG.le_card_sub_card hH hH').not_lt hcard

private lemma farFromTriangleFree_of_disjoint_triangles_aux {tris : Finset (Finset α)}
    (htris : tris ⊆ G.cliqueFinset 3)
    (pd : (tris : Set (Finset α)).Pairwise fun x y ↦ (x ∩ y : Set α).Subsingleton) (hHG : H ≤ G)
    (hH : H.CliqueFree 3) : tris.card ≤ G.edgeFinset.card - H.edgeFinset.card := by
  rw [← card_sdiff (edgeFinset_mono hHG), ← card_attach]
  by_contra! hG
  have ⦃t⦄ (ht : t ∈ tris) :
    ∃ x y, x ∈ t ∧ y ∈ t ∧ x ≠ y ∧ s(x, y) ∈ G.edgeFinset \ H.edgeFinset := by
    by_contra! h
    refine hH t ?_
    simp only [not_and, mem_sdiff, not_not, mem_edgeFinset, mem_edgeSet] at h
    obtain ⟨x, y, z, xy, xz, yz, rfl⟩ := is3Clique_iff.1 (mem_cliqueFinset_iff.1 <| htris ht)
    rw [is3Clique_triple_iff]
    refine ⟨h _ _ ?_ ?_ xy.ne xy, h _ _ ?_ ?_ xz.ne xz, h _ _ ?_ ?_ yz.ne yz⟩ <;> simp
  choose fx fy hfx hfy hfne fmem using this
  let f (t : {x // x ∈ tris}) : Sym2 α := s(fx t.2, fy t.2)
  have hf (x) (_ : x ∈ tris.attach) : f x ∈ G.edgeFinset \ H.edgeFinset := fmem _
  obtain ⟨⟨t₁, ht₁⟩, -, ⟨t₂, ht₂⟩, -, tne, t : s(_, _) = s(_, _)⟩ :=
    exists_ne_map_eq_of_card_lt_of_maps_to hG hf
  dsimp at t
  have i := pd ht₁ ht₂ (Subtype.val_injective.ne tne)
  rw [Sym2.eq_iff] at t
  obtain t | t := t
  · exact hfne _ (i ⟨hfx ht₁, t.1.symm ▸ hfx ht₂⟩ ⟨hfy ht₁, t.2.symm ▸ hfy ht₂⟩)
  · exact hfne _ (i ⟨hfx ht₁, t.1.symm ▸ hfy ht₂⟩ ⟨hfy ht₁, t.2.symm ▸ hfx ht₂⟩)

/-- If there are `ε * (card α)^2` disjoint triangles, then the graph is `ε`-far from being
triangle-free. -/
lemma farFromTriangleFree_of_disjoint_triangles (tris : Finset (Finset α))
    (htris : tris ⊆ G.cliqueFinset 3)
    (pd : (tris : Set (Finset α)).Pairwise fun x y ↦ (x ∩ y : Set α).Subsingleton)
    (tris_big : ε * (card α ^ 2 : ℕ) ≤ tris.card) :
    G.FarFromTriangleFree ε := by
  rw [farFromTriangleFree_iff]
  intros H _ hG hH
  rw [← Nat.cast_sub (card_le_card <| edgeFinset_mono hG)]
  exact tris_big.trans
    (Nat.cast_le.2 <| farFromTriangleFree_of_disjoint_triangles_aux htris pd hG hH)

protected lemma EdgeDisjointTriangles.farFromTriangleFree (hG : G.EdgeDisjointTriangles)
    (tris_big : ε * (card α ^ 2 : ℕ) ≤ (G.cliqueFinset 3).card) :
    G.FarFromTriangleFree ε :=
  farFromTriangleFree_of_disjoint_triangles _ Subset.rfl (by simpa using hG) tris_big

end DecidableEq

private lemma farFromTriangleFree_of_disjoint_triangles_aux {tris : Finset (Finset α)}
    (htris : tris ⊆ G.cliqueFinset 3)
    (pd : (tris : Set (Finset α)).Pairwise fun x y ↦ (x ∩ y : Set α).Subsingleton) (hHG : H ≤ G)
    (hH : H.CliqueFree 3) : tris.card ≤ G.edgeFinset.card - H.edgeFinset.card := by
  rw [← card_sdiff (edgeFinset_mono hHG), ← card_attach]
  by_contra! hG
  have ⦃t⦄ (ht : t ∈ tris) :
    ∃ x y, x ∈ t ∧ y ∈ t ∧ x ≠ y ∧ s(x, y) ∈ G.edgeFinset \ H.edgeFinset := by
    by_contra! h
    refine hH t ?_
    simp only [not_and, mem_sdiff, not_not, mem_edgeFinset, mem_edgeSet] at h
    obtain ⟨x, y, z, xy, xz, yz, rfl⟩ := is3Clique_iff.1 (mem_cliqueFinset_iff.1 $ htris ht)
    rw [is3Clique_triple_iff]
    refine ⟨h _ _ ?_ ?_ xy.ne xy, h _ _ ?_ ?_ xz.ne xz, h _ _ ?_ ?_ yz.ne yz⟩ <;> simp
  choose fx fy hfx hfy hfne fmem using this
  let f (t : {x // x ∈ tris}) : Sym2 α := s(fx t.2, fy t.2)
  have hf (x) (_ : x ∈ tris.attach) : f x ∈ G.edgeFinset \ H.edgeFinset := fmem _
  obtain ⟨⟨t₁, ht₁⟩, -, ⟨t₂, ht₂⟩, -, tne, t : s(_, _) = s(_, _)⟩ :=
    exists_ne_map_eq_of_card_lt_of_maps_to hG hf
  dsimp at t
  have i := pd ht₁ ht₂ (Subtype.val_injective.ne tne)
  rw [Sym2.eq_iff] at t
  obtain t | t := t
  · exact hfne _ (i ⟨hfx ht₁, t.1.symm ▸ hfx ht₂⟩ ⟨hfy ht₁, t.2.symm ▸ hfy ht₂⟩)
  · exact hfne _ (i ⟨hfx ht₁, t.1.symm ▸ hfy ht₂⟩ ⟨hfy ht₁, t.2.symm ▸ hfx ht₂⟩)

/-- If there are `ε * (card α)^2` disjoint triangles, then the graph is `ε`-far from being
triangle-free. -/
lemma farFromTriangleFree_of_disjoint_triangles (tris : Finset (Finset α))
    (htris : tris ⊆ G.cliqueFinset 3)
    (pd : (tris : Set (Finset α)).Pairwise fun x y ↦ (x ∩ y : Set α).Subsingleton)
    (tris_big : ε * (card α ^ 2 : ℕ) ≤ tris.card) :
    G.FarFromTriangleFree ε := by
  rw [farFromTriangleFree_iff]
  intros H _ hG hH
  rw [← Nat.cast_sub (card_le_card $ edgeFinset_mono hG)]
  exact tris_big.trans
    (Nat.cast_le.2 $ farFromTriangleFree_of_disjoint_triangles_aux htris pd hG hH)

protected lemma EdgeDisjointTriangles.farFromTriangleFree (hG : G.EdgeDisjointTriangles)
    (tris_big : ε * (card α ^ 2 : ℕ) ≤ (G.cliqueFinset 3).card) : G.FarFromTriangleFree ε :=
  farFromTriangleFree_of_disjoint_triangles _ Subset.rfl (by simpa using hG) tris_big

variable [Nonempty α]

lemma FarFromTriangleFree.lt_half (hG : G.FarFromTriangleFree ε) : ε < 2⁻¹ := by
  classical
  by_contra! hε
  refine lt_irrefl (ε * card α ^ 2) ?_
  have hε₀ : 0 < ε := hε.trans_lt' (by norm_num)
  rw [inv_pos_le_iff_one_le_mul (zero_lt_two' 𝕜)] at hε
  calc
    _ ≤ (G.edgeFinset.card : 𝕜) := by
      simpa using hG.le_card_sub_card bot_le (cliqueFree_bot (le_succ _))
    _ ≤ ε * 2 * (edgeFinset G).card := le_mul_of_one_le_left (by positivity) (by assumption)
    _ < ε * card α ^ 2 := ?_
  rw [mul_assoc, mul_lt_mul_left hε₀]
  norm_cast
  calc
    _ ≤ 2 * (⊤ : SimpleGraph α).edgeFinset.card := by gcongr; exact le_top
    _ < card α ^ 2 := ?_
  rw [edgeFinset_top, filter_not, card_sdiff (subset_univ _), card_univ, Sym2.card,]
  simp_rw [choose_two_right, Nat.add_sub_cancel, Nat.mul_comm _ (card α),
    funext (propext <| Sym2.isDiag_iff_mem_range_diag ·), univ_filter_mem_range, mul_tsub,
    Nat.mul_div_cancel' (card α).even_mul_succ_self.two_dvd]
  rw [card_image_of_injective _ Sym2.diag_injective, card_univ, mul_add_one (α := ℕ), two_mul, sq,
    add_tsub_add_eq_tsub_right]
  apply tsub_lt_self <;> positivity

lemma FarFromTriangleFree.lt_one (hG : G.FarFromTriangleFree ε) : ε < 1 :=
  hG.lt_half.trans <| inv_lt_one one_lt_two

theorem FarFromTriangleFree.nonpos (h₀ : G.FarFromTriangleFree ε) (h₁ : G.CliqueFree 3) :
    ε ≤ 0 := by
  have := h₀ (empty_subset _)
  rw [coe_empty, Finset.card_empty, cast_zero, deleteEdges_empty] at this
  exact nonpos_of_mul_nonpos_left (this h₁) (cast_pos.2 <| sq_pos_of_pos Fintype.card_pos)

theorem CliqueFree.not_farFromTriangleFree (hG : G.CliqueFree 3) (hε : 0 < ε) :
    ¬G.FarFromTriangleFree ε := fun h => (h.nonpos hG).not_lt hε

theorem FarFromTriangleFree.not_cliqueFree (hG : G.FarFromTriangleFree ε) (hε : 0 < ε) :
    ¬G.CliqueFree 3 := fun h => (hG.nonpos h).not_lt hε

theorem FarFromTriangleFree.cliqueFinset_nonempty [DecidableEq α]
    (hG : G.FarFromTriangleFree ε) (hε : 0 < ε) : (G.cliqueFinset 3).Nonempty :=
  nonempty_of_ne_empty <| cliqueFinset_eq_empty_iff.not.2 <| hG.not_cliqueFree hε

end SimpleGraph<|MERGE_RESOLUTION|>--- conflicted
+++ resolved
@@ -4,10 +4,7 @@
 Authors: Yaël Dillies, Bhavik Mehta
 -/
 import Mathlib.Algebra.Order.Field.Basic
-<<<<<<< HEAD
-=======
 import Mathlib.Algebra.Order.Ring.Abs
->>>>>>> 99508fb5
 import Mathlib.Combinatorics.Enumerative.DoubleCounting
 import Mathlib.Combinatorics.SimpleGraph.Clique
 import Mathlib.Data.Finset.Sym
@@ -55,11 +52,7 @@
   And.left
 
 nonrec lemma EdgeDisjointTriangles.mono (h : G ≤ H) (hH : H.EdgeDisjointTriangles) :
-<<<<<<< HEAD
-    G.EdgeDisjointTriangles := hH.mono $ cliqueSet_mono h
-=======
     G.EdgeDisjointTriangles := hH.mono <| cliqueSet_mono h
->>>>>>> 99508fb5
 
 @[simp] lemma edgeDisjointTriangles_bot : (⊥ : SimpleGraph α).EdgeDisjointTriangles := by
   simp [EdgeDisjointTriangles]
@@ -69,11 +62,7 @@
 lemma EdgeDisjointTriangles.map (f : α ↪ β) (hG : G.EdgeDisjointTriangles) :
     (G.map f).EdgeDisjointTriangles := by
   rw [EdgeDisjointTriangles, cliqueSet_map (by norm_num : 3 ≠ 1),
-<<<<<<< HEAD
-    ((Finset.map_injective f).injOn _).pairwise_image]
-=======
     (Finset.map_injective f).injOn.pairwise_image]
->>>>>>> 99508fb5
   classical
   rintro s hs t ht hst
   dsimp [Function.onFun]
@@ -94,18 +83,10 @@
   · rw [← Equiv.coe_toEmbedding, ← map_symm]
     exact LocallyLinear.map _
 
-<<<<<<< HEAD
-variable [DecidableEq α]
-
-lemma edgeDisjointTriangles_iff_mem_sym2_subsingleton :
-    G.EdgeDisjointTriangles ↔
-      ∀ ⦃e : Sym2 α⦄, ¬ e.IsDiag → {s ∈ G.cliqueSet 3 | e ∈ (s : Finset α).sym2}.Subsingleton := by
-=======
 lemma edgeDisjointTriangles_iff_mem_sym2_subsingleton :
     G.EdgeDisjointTriangles ↔
       ∀ ⦃e : Sym2 α⦄, ¬ e.IsDiag → {s ∈ G.cliqueSet 3 | e ∈ (s : Finset α).sym2}.Subsingleton := by
   classical
->>>>>>> 99508fb5
   have (a b) (hab : a ≠ b) : {s ∈ (G.cliqueSet 3 : Set (Finset α)) | s(a, b) ∈ (s : Finset α).sym2}
     = {s | G.Adj a b ∧ ∃ c, G.Adj a c ∧ G.Adj b c ∧ s = {a, b, c}} := by
     ext s
@@ -149,17 +130,10 @@
 alias ⟨EdgeDisjointTriangles.mem_sym2_subsingleton, _⟩ :=
   edgeDisjointTriangles_iff_mem_sym2_subsingleton
 
-<<<<<<< HEAD
-variable [Fintype α] [DecidableRel G.Adj]
-
-instance EdgeDisjointTriangles.instDecidable : Decidable G.EdgeDisjointTriangles :=
-  decidable_of_iff ((G.cliqueFinset 3 : Set (Finset α)).Pairwise fun x y ↦ ((x ∩ y).card ≤ 1)) $ by
-=======
 variable [DecidableEq α] [Fintype α] [DecidableRel G.Adj]
 
 instance EdgeDisjointTriangles.instDecidable : Decidable G.EdgeDisjointTriangles :=
   decidable_of_iff ((G.cliqueFinset 3 : Set (Finset α)).Pairwise fun x y ↦ ((x ∩ y).card ≤ 1)) <| by
->>>>>>> 99508fb5
     simp only [coe_cliqueFinset, EdgeDisjointTriangles, Finset.card_le_one, ← coe_inter]; rfl
 
 instance LocallyLinear.instDecidable : Decidable G.LocallyLinear := And.decidable
@@ -177,33 +151,21 @@
     simp [insert_subset, *]
   · simpa only [card_le_one, mem_bipartiteBelow, and_imp, Set.Subsingleton, Set.mem_setOf_eq,
       mem_cliqueFinset_iff, mem_cliqueSet_iff]
-<<<<<<< HEAD
-      using hG.mem_sym2_subsingleton (G.not_isDiag_of_mem_edgeSet $ mem_edgeFinset.1 he)
-=======
       using hG.mem_sym2_subsingleton (G.not_isDiag_of_mem_edgeSet <| mem_edgeFinset.1 he)
->>>>>>> 99508fb5
 
 lemma LocallyLinear.card_edgeFinset (hG : G.LocallyLinear) :
     G.edgeFinset.card = 3 * (G.cliqueFinset 3).card := by
   refine hG.edgeDisjointTriangles.card_edgeFinset_le.antisymm' ?_
   rw [← mul_comm, ← mul_one (Finset.card _)]
   refine card_mul_le_card_mul (fun e s ↦ e ∈ s.sym2) ?_ ?_
-<<<<<<< HEAD
-  · simpa [Sym2.forall, Nat.one_le_iff_ne_zero, -card_eq_zero, card_ne_zero, Finset.Nonempty]
-=======
   · simpa [Sym2.forall, Nat.one_le_iff_ne_zero, -Finset.card_eq_zero, Finset.card_ne_zero,
         Finset.Nonempty]
->>>>>>> 99508fb5
       using hG.2
   simp only [mem_cliqueFinset_iff, is3Clique_iff, forall_exists_index, and_imp]
   rintro _ a b c hab hac hbc rfl
   calc
     _ ≤ ({s(a, b), s(a, c), s(b, c)} : Finset _).card := card_le_card ?_
-<<<<<<< HEAD
-    _ ≤ 3 := (card_insert_le _ _).trans (succ_le_succ $ (card_insert_le _ _).trans_eq $ by
-=======
     _ ≤ 3 := (card_insert_le _ _).trans (succ_le_succ <| (card_insert_le _ _).trans_eq <| by
->>>>>>> 99508fb5
       rw [card_singleton])
   simp only [subset_iff, Sym2.forall, mem_sym2_iff, le_eq_subset, mem_bipartiteBelow, mem_insert,
     mem_edgeFinset, mem_singleton, and_imp, mem_edgeSet, Sym2.mem_iff, forall_eq_or_imp,
@@ -213,11 +175,7 @@
 end LocallyLinear
 
 variable (G ε)
-<<<<<<< HEAD
-variable [Fintype α] [DecidableEq α] [DecidableRel G.Adj] [DecidableRel H.Adj]
-=======
 variable [Fintype α] [DecidableRel G.Adj] [DecidableRel H.Adj]
->>>>>>> 99508fb5
 
 /-- A simple graph is *`ε`-far from triangle-free* if one must remove at least
 `ε * (card α) ^ 2` edges to make it triangle-free. -/
@@ -290,49 +248,6 @@
 
 end DecidableEq
 
-private lemma farFromTriangleFree_of_disjoint_triangles_aux {tris : Finset (Finset α)}
-    (htris : tris ⊆ G.cliqueFinset 3)
-    (pd : (tris : Set (Finset α)).Pairwise fun x y ↦ (x ∩ y : Set α).Subsingleton) (hHG : H ≤ G)
-    (hH : H.CliqueFree 3) : tris.card ≤ G.edgeFinset.card - H.edgeFinset.card := by
-  rw [← card_sdiff (edgeFinset_mono hHG), ← card_attach]
-  by_contra! hG
-  have ⦃t⦄ (ht : t ∈ tris) :
-    ∃ x y, x ∈ t ∧ y ∈ t ∧ x ≠ y ∧ s(x, y) ∈ G.edgeFinset \ H.edgeFinset := by
-    by_contra! h
-    refine hH t ?_
-    simp only [not_and, mem_sdiff, not_not, mem_edgeFinset, mem_edgeSet] at h
-    obtain ⟨x, y, z, xy, xz, yz, rfl⟩ := is3Clique_iff.1 (mem_cliqueFinset_iff.1 $ htris ht)
-    rw [is3Clique_triple_iff]
-    refine ⟨h _ _ ?_ ?_ xy.ne xy, h _ _ ?_ ?_ xz.ne xz, h _ _ ?_ ?_ yz.ne yz⟩ <;> simp
-  choose fx fy hfx hfy hfne fmem using this
-  let f (t : {x // x ∈ tris}) : Sym2 α := s(fx t.2, fy t.2)
-  have hf (x) (_ : x ∈ tris.attach) : f x ∈ G.edgeFinset \ H.edgeFinset := fmem _
-  obtain ⟨⟨t₁, ht₁⟩, -, ⟨t₂, ht₂⟩, -, tne, t : s(_, _) = s(_, _)⟩ :=
-    exists_ne_map_eq_of_card_lt_of_maps_to hG hf
-  dsimp at t
-  have i := pd ht₁ ht₂ (Subtype.val_injective.ne tne)
-  rw [Sym2.eq_iff] at t
-  obtain t | t := t
-  · exact hfne _ (i ⟨hfx ht₁, t.1.symm ▸ hfx ht₂⟩ ⟨hfy ht₁, t.2.symm ▸ hfy ht₂⟩)
-  · exact hfne _ (i ⟨hfx ht₁, t.1.symm ▸ hfy ht₂⟩ ⟨hfy ht₁, t.2.symm ▸ hfx ht₂⟩)
-
-/-- If there are `ε * (card α)^2` disjoint triangles, then the graph is `ε`-far from being
-triangle-free. -/
-lemma farFromTriangleFree_of_disjoint_triangles (tris : Finset (Finset α))
-    (htris : tris ⊆ G.cliqueFinset 3)
-    (pd : (tris : Set (Finset α)).Pairwise fun x y ↦ (x ∩ y : Set α).Subsingleton)
-    (tris_big : ε * (card α ^ 2 : ℕ) ≤ tris.card) :
-    G.FarFromTriangleFree ε := by
-  rw [farFromTriangleFree_iff]
-  intros H _ hG hH
-  rw [← Nat.cast_sub (card_le_card $ edgeFinset_mono hG)]
-  exact tris_big.trans
-    (Nat.cast_le.2 $ farFromTriangleFree_of_disjoint_triangles_aux htris pd hG hH)
-
-protected lemma EdgeDisjointTriangles.farFromTriangleFree (hG : G.EdgeDisjointTriangles)
-    (tris_big : ε * (card α ^ 2 : ℕ) ≤ (G.cliqueFinset 3).card) : G.FarFromTriangleFree ε :=
-  farFromTriangleFree_of_disjoint_triangles _ Subset.rfl (by simpa using hG) tris_big
-
 variable [Nonempty α]
 
 lemma FarFromTriangleFree.lt_half (hG : G.FarFromTriangleFree ε) : ε < 2⁻¹ := by
