/-
Copyright (c) 2018 Kenny Lau. All rights reserved.
Released under Apache 2.0 license as described in the file LICENSE.
Authors: Kenny Lau
-/
<<<<<<< HEAD
import Mathlib.LinearAlgebra.Quotient
=======
import Mathlib.LinearAlgebra.Quotient.Defs
>>>>>>> 94ba4cbb
import Mathlib.RingTheory.Ideal.Maps

/-!
# The colon ideal

This file defines `Submodule.colon N P` as the ideal of all elements `r : R` such that `r • P ⊆ N`.
The normal notation for this would be `N : P` which has already been taken by type theory.

-/

namespace Submodule

open Pointwise

variable {R M M' F G : Type*} [Ring R] [AddCommGroup M] [Module R M]
variable {N N₁ N₂ P P₁ P₂ : Submodule R M}

/-- `N.colon P` is the ideal of all elements `r : R` such that `r • P ⊆ N`. -/
def colon (N P : Submodule R M) : Ideal R :=
  annihilator (P.map N.mkQ)

theorem mem_colon {r} : r ∈ N.colon P ↔ ∀ p ∈ P, r • p ∈ N :=
  mem_annihilator.trans
     ⟨fun H p hp => (Quotient.mk_eq_zero N).1 (H (Quotient.mk p) (mem_map_of_mem hp)),
       fun H _ ⟨p, hp, hpm⟩ => hpm ▸ ((Quotient.mk_eq_zero N).2 <| H p hp)⟩

@[simp]
theorem colon_top {I : Ideal R} [I.IsTwoSided] : I.colon ⊤ = I := by
  simp_rw [SetLike.ext_iff, mem_colon, smul_eq_mul]
  exact fun x ↦ ⟨fun h ↦ mul_one x ▸ h 1 trivial, fun h _ _ ↦ I.mul_mem_right _ h⟩

@[simp]
theorem colon_bot : colon ⊥ N = N.annihilator := by
  simp_rw [SetLike.ext_iff, mem_colon, mem_annihilator, mem_bot, forall_const]

theorem colon_mono (hn : N₁ ≤ N₂) (hp : P₁ ≤ P₂) : N₁.colon P₂ ≤ N₂.colon P₁ := fun _ hrnp =>
  mem_colon.2 fun p₁ hp₁ => hn <| mem_colon.1 hrnp p₁ <| hp hp₁

theorem annihilator_quotient {N : Submodule R M} :
    Module.annihilator R (M ⧸ N) = N.colon ⊤ := by
  simp_rw [SetLike.ext_iff, Module.mem_annihilator, colon, mem_annihilator, map_top,
    LinearMap.range_eq_top.mpr (mkQ_surjective N), mem_top, forall_true_left, forall_const]

theorem _root_.Ideal.annihilator_quotient {I : Ideal R} [I.IsTwoSided] :
    Module.annihilator R (R ⧸ I) = I := by
  rw [Submodule.annihilator_quotient, colon_top]

end Submodule

namespace Submodule

variable {R M : Type*} [CommRing R] [AddCommGroup M] [Module R M] {N P : Submodule R M}

theorem mem_colon' {r} : r ∈ N.colon P ↔ P ≤ comap (r • (LinearMap.id : M →ₗ[R] M)) N :=
  mem_colon

theorem iInf_colon_iSup (ι₁ : Sort*) (f : ι₁ → Submodule R M) (ι₂ : Sort*)
    (g : ι₂ → Submodule R M) : (⨅ i, f i).colon (⨆ j, g j) = ⨅ (i) (j), (f i).colon (g j) :=
  le_antisymm (le_iInf fun _ => le_iInf fun _ => colon_mono (iInf_le _ _) (le_iSup _ _)) fun _ H =>
    mem_colon'.2 <|
      iSup_le fun j =>
        map_le_iff_le_comap.1 <|
          le_iInf fun i =>
            map_le_iff_le_comap.2 <|
              mem_colon'.1 <|
                have := (mem_iInf _).1 H i
                have := (mem_iInf _).1 this j
                this

@[simp]
theorem mem_colon_singleton {N : Submodule R M} {x : M} {r : R} :
    r ∈ N.colon (Submodule.span R {x}) ↔ r • x ∈ N :=
  calc
    r ∈ N.colon (Submodule.span R {x}) ↔ ∀ a : R, r • a • x ∈ N := by
      simp [Submodule.mem_colon, Submodule.mem_span_singleton]
    _ ↔ r • x ∈ N := by simp_rw [fun (a : R) ↦ smul_comm r a x]; exact SetLike.forall_smul_mem_iff

@[simp]
theorem _root_.Ideal.mem_colon_singleton {I : Ideal R} {x r : R} :
    r ∈ I.colon (Ideal.span {x}) ↔ r * x ∈ I := by
  simp only [← Ideal.submodule_span_eq, Submodule.mem_colon_singleton, smul_eq_mul]

end Submodule<|MERGE_RESOLUTION|>--- conflicted
+++ resolved
@@ -3,11 +3,7 @@
 Released under Apache 2.0 license as described in the file LICENSE.
 Authors: Kenny Lau
 -/
-<<<<<<< HEAD
-import Mathlib.LinearAlgebra.Quotient
-=======
 import Mathlib.LinearAlgebra.Quotient.Defs
->>>>>>> 94ba4cbb
 import Mathlib.RingTheory.Ideal.Maps
 
 /-!
