--- conflicted
+++ resolved
@@ -347,14 +347,8 @@
   obtain ha | ha := le_or_lt 1 a <;> obtain hb | hb := le_or_lt 1 b
   · simp [ha, hb, mabs_of_one_le, one_le_mul ha hb]
   · exact (lt_irrefl (1 : α) <| ha.trans_lt <| hab.trans_lt hb).elim
-<<<<<<< HEAD
-  any_goals
-    simp only [ge_iff_le, ha.le, hb.le, mul_le_one', mabs_of_le_one, mul_inv_rev, mul_comm,
-      and_self, or_true]
-=======
   swap
   · simp [ha.le, hb.le, mabs_of_le_one, mul_le_one', mul_comm]
->>>>>>> cf35070b
   have : (|a * b|ₘ = a⁻¹ * b ↔ b ≤ 1) ↔
     (|a * b|ₘ = |a|ₘ * |b|ₘ ↔ 1 ≤ a ∧ 1 ≤ b ∨ a ≤ 1 ∧ b ≤ 1) := by
     simp [ha.le, ha.not_le, hb, mabs_of_le_one, mabs_of_one_le]
