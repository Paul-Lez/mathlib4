--- conflicted
+++ resolved
@@ -208,10 +208,6 @@
 @[simp]
 theorem smul_one_eq_cast (A : Type*) [DivisionRing A] (m : ℚ) : m • (1 : A) = ↑m := by
   rw [Rat.smul_def, mul_one]
-<<<<<<< HEAD
-#align rat.smul_one_eq_coe Rat.smul_one_eq_cast
-=======
->>>>>>> 99508fb5
 
 @[deprecated (since := "2024-05-03")] alias smul_one_eq_coe := smul_one_eq_cast
 
