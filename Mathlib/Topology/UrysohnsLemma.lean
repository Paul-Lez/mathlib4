/-
Copyright (c) 2021 Yury Kudryashov. All rights reserved.
Released under Apache 2.0 license as described in the file LICENSE.
Authors: Yury Kudryashov
-/
import Mathlib.Analysis.Normed.Affine.AddTorsor
import Mathlib.Analysis.NormedSpace.FunctionSeries
import Mathlib.Analysis.SpecificLimits.Basic
import Mathlib.LinearAlgebra.AffineSpace.Ordered
import Mathlib.Topology.ContinuousMap.Algebra
import Mathlib.Topology.GDelta.Basic

/-!
# Urysohn's lemma

In this file we prove Urysohn's lemma `exists_continuous_zero_one_of_isClosed`: for any two disjoint
closed sets `s` and `t` in a normal topological space `X` there exists a continuous function
`f : X → ℝ` such that

* `f` equals zero on `s`;
* `f` equals one on `t`;
* `0 ≤ f x ≤ 1` for all `x`.

We also give versions in a regular locally compact space where one assumes that `s` is compact
and `t` is closed, in `exists_continuous_zero_one_of_isCompact`
and `exists_continuous_one_zero_of_isCompact` (the latter providing additionally a function with
compact support).

We write a generic proof so that it applies both to normal spaces and to regular locally
compact spaces.

## Implementation notes

Most paper sources prove Urysohn's lemma using a family of open sets indexed by dyadic rational
numbers on `[0, 1]`. There are many technical difficulties with formalizing this proof (e.g., one
needs to formalize the "dyadic induction", then prove that the resulting family of open sets is
monotone). So, we formalize a slightly different proof.

Let `Urysohns.CU` be the type of pairs `(C, U)` of a closed set `C` and an open set `U` such that
`C ⊆ U`. Since `X` is a normal topological space, for each `c : CU` there exists an open set `u`
such that `c.C ⊆ u ∧ closure u ⊆ c.U`. We define `c.left` and `c.right` to be `(c.C, u)` and
`(closure u, c.U)`, respectively. Then we define a family of functions
`Urysohns.CU.approx (c : Urysohns.CU) (n : ℕ) : X → ℝ` by recursion on `n`:

* `c.approx 0` is the indicator of `c.Uᶜ`;
* `c.approx (n + 1) x = (c.left.approx n x + c.right.approx n x) / 2`.

For each `x` this is a monotone family of functions that are equal to zero on `c.C` and are equal to
one outside of `c.U`. We also have `c.approx n x ∈ [0, 1]` for all `c`, `n`, and `x`.

Let `Urysohns.CU.lim c` be the supremum (or equivalently, the limit) of `c.approx n`. Then
properties of `Urysohns.CU.approx` immediately imply that

* `c.lim x ∈ [0, 1]` for all `x`;
* `c.lim` equals zero on `c.C` and equals one outside of `c.U`;
* `c.lim x = (c.left.lim x + c.right.lim x) / 2`.

In order to prove that `c.lim` is continuous at `x`, we prove by induction on `n : ℕ` that for `y`
in a small neighborhood of `x` we have `|c.lim y - c.lim x| ≤ (3 / 4) ^ n`. Induction base follows
from `c.lim x ∈ [0, 1]`, `c.lim y ∈ [0, 1]`. For the induction step, consider two cases:

* `x ∈ c.left.U`; then for `y` in a small neighborhood of `x` we have `y ∈ c.left.U ⊆ c.right.C`
  (hence `c.right.lim x = c.right.lim y = 0`) and `|c.left.lim y - c.left.lim x| ≤ (3 / 4) ^ n`.
  Then
  `|c.lim y - c.lim x| = |c.left.lim y - c.left.lim x| / 2 ≤ (3 / 4) ^ n / 2 < (3 / 4) ^ (n + 1)`.
* otherwise, `x ∉ c.left.right.C`; then for `y` in a small neighborhood of `x` we have
  `y ∉ c.left.right.C ⊇ c.left.left.U` (hence `c.left.left.lim x = c.left.left.lim y = 1`),
  `|c.left.right.lim y - c.left.right.lim x| ≤ (3 / 4) ^ n`, and
  `|c.right.lim y - c.right.lim x| ≤ (3 / 4) ^ n`. Combining these inequalities, the triangle
  inequality, and the recurrence formula for `c.lim`, we get
  `|c.lim x - c.lim y| ≤ (3 / 4) ^ (n + 1)`.

The actual formalization uses `midpoint ℝ x y` instead of `(x + y) / 2` because we have more API
lemmas about `midpoint`.

## Tags

Urysohn's lemma, normal topological space, locally compact topological space
-/


variable {X : Type*} [TopologicalSpace X]

open Set Filter TopologicalSpace Topology Filter
open scoped Pointwise

namespace Urysohns


/-- An auxiliary type for the proof of Urysohn's lemma: a pair of a closed set `C` and its
open neighborhood `U`, together with the assumption that `C` satisfies the property `P C`. The
latter assumption will make it possible to prove simultaneously both versions of Urysohn's lemma,
in normal spaces (with `P` always true) and in locally compact spaces (with `P = IsCompact`).
We put also in the structure the assumption that, for any such pair, one may find an intermediate
pair in between satisfying `P`, to avoid carrying it around in the argument. -/
structure CU {X : Type*} [TopologicalSpace X] (P : Set X → Prop) where
  /-- The inner set in the inductive construction towards Urysohn's lemma -/
  protected C : Set X
  /-- The outer set in the inductive construction towards Urysohn's lemma -/
  protected U : Set X
  protected P_C : P C
  protected closed_C : IsClosed C
  protected open_U : IsOpen U
  protected subset : C ⊆ U
  protected hP : ∀ {c u : Set X}, IsClosed c → P c → IsOpen u → c ⊆ u →
    ∃ v, IsOpen v ∧ c ⊆ v ∧ closure v ⊆ u ∧ P (closure v)

namespace CU

variable {P : Set X → Prop}

/-- By assumption, for each `c : CU P` there exists an open set `u`
such that `c.C ⊆ u` and `closure u ⊆ c.U`. `c.left` is the pair `(c.C, u)`. -/
@[simps C]
def left (c : CU P) : CU P where
  C := c.C
  U := (c.hP c.closed_C c.P_C c.open_U c.subset).choose
  closed_C := c.closed_C
  P_C := c.P_C
  open_U := (c.hP c.closed_C c.P_C c.open_U c.subset).choose_spec.1
  subset := (c.hP c.closed_C c.P_C c.open_U c.subset).choose_spec.2.1
  hP := c.hP

/-- By assumption, for each `c : CU P` there exists an open set `u`
such that `c.C ⊆ u` and `closure u ⊆ c.U`. `c.right` is the pair `(closure u, c.U)`. -/
@[simps U]
def right (c : CU P) : CU P where
  C := closure (c.hP c.closed_C c.P_C c.open_U c.subset).choose
  U := c.U
  closed_C := isClosed_closure
  P_C := (c.hP c.closed_C c.P_C c.open_U c.subset).choose_spec.2.2.2
  open_U := c.open_U
  subset := (c.hP c.closed_C c.P_C c.open_U c.subset).choose_spec.2.2.1
  hP := c.hP

theorem left_U_subset_right_C (c : CU P) : c.left.U ⊆ c.right.C :=
  subset_closure

theorem left_U_subset (c : CU P) : c.left.U ⊆ c.U :=
  Subset.trans c.left_U_subset_right_C c.right.subset

theorem subset_right_C (c : CU P) : c.C ⊆ c.right.C :=
  Subset.trans c.left.subset c.left_U_subset_right_C

/-- `n`-th approximation to a continuous function `f : X → ℝ` such that `f = 0` on `c.C` and `f = 1`
outside of `c.U`. -/
noncomputable def approx : ℕ → CU P → X → ℝ
  | 0, c, x => indicator c.Uᶜ 1 x
  | n + 1, c, x => midpoint ℝ (approx n c.left x) (approx n c.right x)

theorem approx_of_mem_C (c : CU P) (n : ℕ) {x : X} (hx : x ∈ c.C) : c.approx n x = 0 := by
  induction n generalizing c with
  | zero => exact indicator_of_not_mem (fun (hU : x ∈ c.Uᶜ) => hU <| c.subset hx) _
  | succ n ihn =>
    simp only [approx]
    rw [ihn, ihn, midpoint_self]
    exacts [c.subset_right_C hx, hx]

theorem approx_of_nmem_U (c : CU P) (n : ℕ) {x : X} (hx : x ∉ c.U) : c.approx n x = 1 := by
  induction n generalizing c with
  | zero =>
    rw [← mem_compl_iff] at hx
    exact indicator_of_mem hx _
  | succ n ihn =>
    simp only [approx]
    rw [ihn, ihn, midpoint_self]
    exacts [hx, fun hU => hx <| c.left_U_subset hU]

theorem approx_nonneg (c : CU P) (n : ℕ) (x : X) : 0 ≤ c.approx n x := by
  induction n generalizing c with
  | zero => exact indicator_nonneg (fun _ _ => zero_le_one) _
  | succ n ihn =>
    simp only [approx, midpoint_eq_smul_add, invOf_eq_inv]
    refine mul_nonneg (inv_nonneg.2 zero_le_two) (add_nonneg ?_ ?_) <;> apply ihn

theorem approx_le_one (c : CU P) (n : ℕ) (x : X) : c.approx n x ≤ 1 := by
  induction n generalizing c with
  | zero => exact indicator_apply_le' (fun _ => le_rfl) fun _ => zero_le_one
  | succ n ihn =>
    simp only [approx, midpoint_eq_smul_add, invOf_eq_inv, smul_eq_mul, ← div_eq_inv_mul]
    have := add_le_add (ihn (left c)) (ihn (right c))
    norm_num at this
    exact Iff.mpr (div_le_one zero_lt_two) this

theorem bddAbove_range_approx (c : CU P) (x : X) : BddAbove (range fun n => c.approx n x) :=
  ⟨1, fun _ ⟨n, hn⟩ => hn ▸ c.approx_le_one n x⟩

theorem approx_le_approx_of_U_sub_C {c₁ c₂ : CU P} (h : c₁.U ⊆ c₂.C) (n₁ n₂ : ℕ) (x : X) :
    c₂.approx n₂ x ≤ c₁.approx n₁ x := by
  by_cases hx : x ∈ c₁.U
  · calc
      approx n₂ c₂ x = 0 := approx_of_mem_C _ _ (h hx)
      _ ≤ approx n₁ c₁ x := approx_nonneg _ _ _
  · calc
      approx n₂ c₂ x ≤ 1 := approx_le_one _ _ _
      _ = approx n₁ c₁ x := (approx_of_nmem_U _ _ hx).symm

theorem approx_mem_Icc_right_left (c : CU P) (n : ℕ) (x : X) :
    c.approx n x ∈ Icc (c.right.approx n x) (c.left.approx n x) := by
  induction' n with n ihn generalizing c
  · exact ⟨le_rfl, indicator_le_indicator_of_subset (compl_subset_compl.2 c.left_U_subset)
      (fun _ => zero_le_one) _⟩
  · simp only [approx, mem_Icc]
    refine ⟨midpoint_le_midpoint ?_ (ihn _).1, midpoint_le_midpoint (ihn _).2 ?_⟩ <;>
      apply approx_le_approx_of_U_sub_C
    exacts [subset_closure, subset_closure]

theorem approx_le_succ (c : CU P) (n : ℕ) (x : X) : c.approx n x ≤ c.approx (n + 1) x := by
  induction' n with n ihn generalizing c
  · simp only [approx, right_U, right_le_midpoint]
    exact (approx_mem_Icc_right_left c 0 x).2
  · rw [approx, approx]
    exact midpoint_le_midpoint (ihn _) (ihn _)

theorem approx_mono (c : CU P) (x : X) : Monotone fun n => c.approx n x :=
  monotone_nat_of_le_succ fun n => c.approx_le_succ n x

/-- A continuous function `f : X → ℝ` such that

* `0 ≤ f x ≤ 1` for all `x`;
* `f` equals zero on `c.C` and equals one outside of `c.U`;
-/
protected noncomputable def lim (c : CU P) (x : X) : ℝ :=
  ⨆ n, c.approx n x

theorem tendsto_approx_atTop (c : CU P) (x : X) :
    Tendsto (fun n => c.approx n x) atTop (𝓝 <| c.lim x) :=
  tendsto_atTop_ciSup (c.approx_mono x) ⟨1, fun _ ⟨_, hn⟩ => hn ▸ c.approx_le_one _ _⟩

theorem lim_of_mem_C (c : CU P) (x : X) (h : x ∈ c.C) : c.lim x = 0 := by
  simp only [CU.lim, approx_of_mem_C, h, ciSup_const]

theorem disjoint_C_support_lim (c : CU P) : Disjoint c.C (Function.support c.lim) :=
  Function.disjoint_support_iff.mpr (fun x hx => lim_of_mem_C c x hx)

theorem lim_of_nmem_U (c : CU P) (x : X) (h : x ∉ c.U) : c.lim x = 1 := by
  simp only [CU.lim, approx_of_nmem_U c _ h, ciSup_const]

theorem lim_eq_midpoint (c : CU P) (x : X) :
    c.lim x = midpoint ℝ (c.left.lim x) (c.right.lim x) := by
  refine tendsto_nhds_unique (c.tendsto_approx_atTop x) ((tendsto_add_atTop_iff_nat 1).1 ?_)
  simp only [approx]
  exact (c.left.tendsto_approx_atTop x).midpoint (c.right.tendsto_approx_atTop x)

theorem approx_le_lim (c : CU P) (x : X) (n : ℕ) : c.approx n x ≤ c.lim x :=
  le_ciSup (c.bddAbove_range_approx x) _

theorem lim_nonneg (c : CU P) (x : X) : 0 ≤ c.lim x :=
  (c.approx_nonneg 0 x).trans (c.approx_le_lim x 0)

theorem lim_le_one (c : CU P) (x : X) : c.lim x ≤ 1 :=
  ciSup_le fun _ => c.approx_le_one _ _

theorem lim_mem_Icc (c : CU P) (x : X) : c.lim x ∈ Icc (0 : ℝ) 1 :=
  ⟨c.lim_nonneg x, c.lim_le_one x⟩

/-- Continuity of `Urysohns.CU.lim`. See module docstring for a sketch of the proofs. -/
theorem continuous_lim (c : CU P) : Continuous c.lim := by
  obtain ⟨h0, h1234, h1⟩ : 0 < (2⁻¹ : ℝ) ∧ (2⁻¹ : ℝ) < 3 / 4 ∧ (3 / 4 : ℝ) < 1 := by norm_num
  refine
    continuous_iff_continuousAt.2 fun x =>
      (Metric.nhds_basis_closedBall_pow (h0.trans h1234) h1).tendsto_right_iff.2 fun n _ => ?_
  simp only [Metric.mem_closedBall]
  induction' n with n ihn generalizing c
  · filter_upwards with y
    rw [pow_zero]
    exact Real.dist_le_of_mem_Icc_01 (c.lim_mem_Icc _) (c.lim_mem_Icc _)
  · by_cases hxl : x ∈ c.left.U
    · filter_upwards [IsOpen.mem_nhds c.left.open_U hxl, ihn c.left] with _ hyl hyd
      rw [pow_succ', c.lim_eq_midpoint, c.lim_eq_midpoint,
        c.right.lim_of_mem_C _ (c.left_U_subset_right_C hyl),
        c.right.lim_of_mem_C _ (c.left_U_subset_right_C hxl)]
      refine (dist_midpoint_midpoint_le _ _ _ _).trans ?_
      rw [dist_self, add_zero, div_eq_inv_mul]
      gcongr
    · replace hxl : x ∈ c.left.right.Cᶜ :=
        compl_subset_compl.2 c.left.right.subset hxl
      filter_upwards [IsOpen.mem_nhds (isOpen_compl_iff.2 c.left.right.closed_C) hxl,
        ihn c.left.right, ihn c.right] with y hyl hydl hydr
      replace hxl : x ∉ c.left.left.U :=
        compl_subset_compl.2 c.left.left_U_subset_right_C hxl
      replace hyl : y ∉ c.left.left.U :=
        compl_subset_compl.2 c.left.left_U_subset_right_C hyl
      simp only [pow_succ, c.lim_eq_midpoint, c.left.lim_eq_midpoint,
        c.left.left.lim_of_nmem_U _ hxl, c.left.left.lim_of_nmem_U _ hyl]
      refine (dist_midpoint_midpoint_le _ _ _ _).trans ?_
      refine (div_le_div_of_nonneg_right (add_le_add_right (dist_midpoint_midpoint_le _ _ _ _) _)
        zero_le_two).trans ?_
      rw [dist_self, zero_add]
      set r := (3 / 4 : ℝ) ^ n
      calc _ ≤ (r / 2 + r) / 2 := by gcongr
        _ = _ := by field_simp; ring

end CU

end Urysohns

/-- Urysohn's lemma: if `s` and `t` are two disjoint closed sets in a normal topological space `X`,
then there exists a continuous function `f : X → ℝ` such that

* `f` equals zero on `s`;
* `f` equals one on `t`;
* `0 ≤ f x ≤ 1` for all `x`.
-/
theorem exists_continuous_zero_one_of_isClosed [NormalSpace X]
    {s t : Set X} (hs : IsClosed s) (ht : IsClosed t)
    (hd : Disjoint s t) : ∃ f : C(X, ℝ), EqOn f 0 s ∧ EqOn f 1 t ∧ ∀ x, f x ∈ Icc (0 : ℝ) 1 := by
  -- The actual proof is in the code above. Here we just repack it into the expected format.
  let P : Set X → Prop := fun _ ↦ True
  set c : Urysohns.CU P :=
  { C := s
    U := tᶜ
    P_C := trivial
    closed_C := hs
    open_U := ht.isOpen_compl
    subset := disjoint_left.1 hd
    hP := by
      rintro c u c_closed - u_open cu
      rcases normal_exists_closure_subset c_closed u_open cu with ⟨v, v_open, cv, hv⟩
      exact ⟨v, v_open, cv, hv, trivial⟩ }
  exact ⟨⟨c.lim, c.continuous_lim⟩, c.lim_of_mem_C, fun x hx => c.lim_of_nmem_U _ fun h => h hx,
    c.lim_mem_Icc⟩

/-- Urysohn's lemma: if `s` and `t` are two disjoint sets in a regular locally compact topological
space `X`, with `s` compact and `t` closed, then there exists a continuous
function `f : X → ℝ` such that

* `f` equals zero on `s`;
* `f` equals one on `t`;
* `0 ≤ f x ≤ 1` for all `x`.
-/
theorem exists_continuous_zero_one_of_isCompact [RegularSpace X] [LocallyCompactSpace X]
    {s t : Set X} (hs : IsCompact s) (ht : IsClosed t) (hd : Disjoint s t) :
    ∃ f : C(X, ℝ), EqOn f 0 s ∧ EqOn f 1 t ∧ ∀ x, f x ∈ Icc (0 : ℝ) 1 := by
  obtain ⟨k, k_comp, k_closed, sk, kt⟩ : ∃ k, IsCompact k ∧ IsClosed k ∧ s ⊆ interior k ∧ k ⊆ tᶜ :=
    exists_compact_closed_between hs ht.isOpen_compl hd.symm.subset_compl_left
  let P : Set X → Prop := IsCompact
  set c : Urysohns.CU P :=
  { C := k
    U := tᶜ
    P_C := k_comp
    closed_C := k_closed
    open_U := ht.isOpen_compl
    subset := kt
    hP := by
      rintro c u - c_comp u_open cu
      rcases exists_compact_closed_between c_comp u_open cu with ⟨k, k_comp, k_closed, ck, ku⟩
      have A : closure (interior k) ⊆ k :=
        (IsClosed.closure_subset_iff k_closed).2 interior_subset
      refine ⟨interior k, isOpen_interior, ck, A.trans ku,
        k_comp.of_isClosed_subset isClosed_closure A⟩ }
  exact ⟨⟨c.lim, c.continuous_lim⟩, fun x hx ↦ c.lim_of_mem_C _ (sk.trans interior_subset hx),
    fun x hx => c.lim_of_nmem_U _ fun h => h hx, c.lim_mem_Icc⟩

/-- Urysohn's lemma: if `s` and `t` are two disjoint sets in a regular locally compact topological
space `X`, with `s` compact and `t` closed, then there exists a continuous
function `f : X → ℝ` such that

* `f` equals zero on `t`;
* `f` equals one on `s`;
* `0 ≤ f x ≤ 1` for all `x`.
-/
theorem exists_continuous_zero_one_of_isCompact' [RegularSpace X] [LocallyCompactSpace X]
    {s t : Set X} (hs : IsCompact s) (ht : IsClosed t) (hd : Disjoint s t) :
    ∃ f : C(X, ℝ), EqOn f 0 t ∧ EqOn f 1 s ∧ ∀ x, f x ∈ Icc (0 : ℝ) 1 := by
  obtain ⟨g, hgs, hgt, (hicc : ∀ x, 0 ≤ g x ∧ g x ≤ 1)⟩ := exists_continuous_zero_one_of_isCompact
    hs ht hd
  use 1 - g
  refine ⟨?_, ?_, ?_⟩
  · intro x hx
    simp only [ContinuousMap.sub_apply, ContinuousMap.one_apply, Pi.zero_apply]
    exact sub_eq_zero_of_eq (id (EqOn.symm hgt) hx)
  · intro x hx
    simp only [ContinuousMap.sub_apply, ContinuousMap.one_apply, Pi.one_apply, sub_eq_self]
    exact hgs hx
  · intro x
<<<<<<< HEAD
    simp only [ContinuousMap.sub_apply, ContinuousMap.one_apply, mem_Icc, sub_nonneg,
      tsub_le_iff_right, le_add_iff_nonneg_right]
    refine ⟨(hicc x).2, (hicc x).1⟩

=======
    simpa [and_comm] using hicc x
>>>>>>> 6270f346

/-- Urysohn's lemma: if `s` and `t` are two disjoint sets in a regular locally compact topological
space `X`, with `s` compact and `t` closed, then there exists a continuous compactly supported
function `f : X → ℝ` such that

* `f` equals one on `s`;
* `f` equals zero on `t`;
* `0 ≤ f x ≤ 1` for all `x`.
-/
theorem exists_continuous_one_zero_of_isCompact [RegularSpace X] [LocallyCompactSpace X]
    {s t : Set X} (hs : IsCompact s) (ht : IsClosed t) (hd : Disjoint s t) :
    ∃ f : C(X, ℝ), EqOn f 1 s ∧ EqOn f 0 t ∧ HasCompactSupport f ∧ ∀ x, f x ∈ Icc (0 : ℝ) 1 := by
  obtain ⟨k, k_comp, k_closed, sk, kt⟩ : ∃ k, IsCompact k ∧ IsClosed k ∧ s ⊆ interior k ∧ k ⊆ tᶜ :=
    exists_compact_closed_between hs ht.isOpen_compl hd.symm.subset_compl_left
  rcases exists_continuous_zero_one_of_isCompact hs isOpen_interior.isClosed_compl
    (disjoint_compl_right_iff_subset.mpr sk) with ⟨⟨f, hf⟩, hfs, hft, h'f⟩
  have A : t ⊆ (interior k)ᶜ := subset_compl_comm.mpr (interior_subset.trans kt)
  refine ⟨⟨fun x ↦ 1 - f x, continuous_const.sub hf⟩, fun x hx ↦ by simpa using hfs hx,
    fun x hx ↦ by simpa [sub_eq_zero] using (hft (A hx)).symm, ?_, fun x ↦ ?_⟩
  · apply HasCompactSupport.intro' k_comp k_closed (fun x hx ↦ ?_)
    simp only [ContinuousMap.coe_mk, sub_eq_zero]
    apply (hft _).symm
    contrapose! hx
    simp only [mem_compl_iff, not_not] at hx
    exact interior_subset hx
  · have : 0 ≤ f x ∧ f x ≤ 1 := by simpa using h'f x
    simp [this]

/-- Urysohn's lemma: if `s` and `t` are two disjoint sets in a regular locally compact topological
space `X`, with `s` compact and `t` closed, then there exists a continuous compactly supported
function `f : X → ℝ` such that

* `f` equals one on `s`;
* `f` equals zero on `t`;
* `0 ≤ f x ≤ 1` for all `x`.

Moreover, if `s` is Gδ, one can ensure that `f ⁻¹ {1}` is exactly `s`.
-/
theorem exists_continuous_one_zero_of_isCompact_of_isGδ [RegularSpace X] [LocallyCompactSpace X]
    {s t : Set X} (hs : IsCompact s) (h's : IsGδ s) (ht : IsClosed t) (hd : Disjoint s t) :
    ∃ f : C(X, ℝ), s = f ⁻¹' {1} ∧ EqOn f 0 t ∧ HasCompactSupport f
      ∧ ∀ x, f x ∈ Icc (0 : ℝ) 1 := by
  rcases h's.eq_iInter_nat with ⟨U, U_open, hU⟩
  obtain ⟨m, m_comp, -, sm, mt⟩ : ∃ m, IsCompact m ∧ IsClosed m ∧ s ⊆ interior m ∧ m ⊆ tᶜ :=
    exists_compact_closed_between hs ht.isOpen_compl hd.symm.subset_compl_left
  have A n : ∃ f : C(X, ℝ), EqOn f 1 s ∧ EqOn f 0 (U n ∩ interior m)ᶜ ∧ HasCompactSupport f
      ∧ ∀ x, f x ∈ Icc (0 : ℝ) 1 := by
    apply exists_continuous_one_zero_of_isCompact hs
      ((U_open n).inter isOpen_interior).isClosed_compl
    rw [disjoint_compl_right_iff_subset]
    exact subset_inter ((hU.subset.trans (iInter_subset U n))) sm
  choose f fs fm _hf f_range using A
  obtain ⟨u, u_pos, u_sum, hu⟩ : ∃ (u : ℕ → ℝ), (∀ i, 0 < u i) ∧ Summable u ∧ ∑' i, u i = 1 :=
    ⟨fun n ↦ 1/2/2^n, fun n ↦ by positivity, summable_geometric_two' 1, tsum_geometric_two' 1⟩
  let g : X → ℝ := fun x ↦ ∑' n, u n * f n x
  have hgmc : EqOn g 0 mᶜ := by
    intro x hx
    have B n : f n x = 0 := by
      have : mᶜ ⊆ (U n ∩ interior m)ᶜ := by
        simpa using inter_subset_right.trans interior_subset
      exact fm n (this hx)
    simp [g, B]
  have I n x : u n * f n x ≤ u n := mul_le_of_le_one_right (u_pos n).le (f_range n x).2
  have S x : Summable (fun n ↦ u n * f n x) := Summable.of_nonneg_of_le
      (fun n ↦ mul_nonneg (u_pos n).le (f_range n x).1) (fun n ↦ I n x) u_sum
  refine ⟨⟨g, ?_⟩, ?_, hgmc.mono (subset_compl_comm.mp mt), ?_, fun x ↦ ⟨?_, ?_⟩⟩
  · apply continuous_tsum (fun n ↦ continuous_const.mul (f n).continuous) u_sum (fun n x ↦ ?_)
    simpa [abs_of_nonneg, (u_pos n).le, (f_range n x).1] using I n x
  · apply Subset.antisymm (fun x hx ↦ by simp [g, fs _ hx, hu]) ?_
    apply compl_subset_compl.1
    intro x hx
    obtain ⟨n, hn⟩ : ∃ n, x ∉ U n := by simpa [hU] using hx
    have fnx : f n x = 0 := fm _ (by simp [hn])
    have : g x < 1 := by
      apply lt_of_lt_of_le ?_ hu.le
      exact tsum_lt_tsum (i := n) (fun i ↦ I i x) (by simp [fnx, u_pos n]) (S x) u_sum
    simpa using this.ne
  · exact HasCompactSupport.of_support_subset_isCompact m_comp
      (Function.support_subset_iff'.mpr hgmc)
  · exact tsum_nonneg (fun n ↦ mul_nonneg (u_pos n).le (f_range n x).1)
  · apply le_trans _ hu.le
    exact tsum_le_tsum (fun n ↦ I n x) (S x) u_sum

/-- A variation of Urysohn's lemma. In a `T2Space X`, for a closed set `t` and a relatively
compact open set `s` such that `t ⊆ s`, there is a continuous function `f` supported in `s`,
`f x = 1` on `t` and `0 ≤ f x ≤ 1`. -/
lemma exists_tsupport_one_of_isOpen_isClosed [T2Space X] {s t : Set X}
    (hs : IsOpen s) (hscp : IsCompact (closure s)) (ht : IsClosed t) (hst : t ⊆ s) :
    ∃ f : C(X, ℝ), tsupport f ⊆ s ∧ EqOn f 1 t ∧ ∀ x, f x ∈ Icc (0 : ℝ) 1 := by
-- separate `sᶜ` and `t` by `u` and `v`.
  rw [← compl_compl s] at hscp
  obtain ⟨u, v, huIsOpen, hvIsOpen, hscompl_subset_u, ht_subset_v, hDjsjointuv⟩ :=
    SeparatedNhds.of_isClosed_isCompact_closure_compl_isClosed (isClosed_compl_iff.mpr hs)
    hscp ht (HasSubset.Subset.disjoint_compl_left hst)
  rw [← subset_compl_iff_disjoint_right] at hDjsjointuv
  have huvc : closure u ⊆ vᶜ := closure_minimal hDjsjointuv hvIsOpen.isClosed_compl
-- although `sᶜ` is not compact, `closure s` is compact and we can apply
-- `SeparatedNhds.of_isClosed_isCompact_closure_compl_isClosed`. To apply the condition
-- recursively, we need to make sure that `sᶜ ⊆ C`.
  let P : Set X → Prop := fun C => sᶜ ⊆ C
  set c : Urysohns.CU P :=
  { C := closure u
    U := tᶜ
    P_C := hscompl_subset_u.trans subset_closure
    closed_C := isClosed_closure
    open_U := ht.isOpen_compl
    subset := subset_compl_comm.mp
      (Subset.trans ht_subset_v (subset_compl_comm.mp huvc))
    hP := by
      intro c u0 cIsClosed Pc u0IsOpen csubu0
      obtain ⟨u1, hu1⟩ := SeparatedNhds.of_isClosed_isCompact_closure_compl_isClosed cIsClosed
        (IsCompact.of_isClosed_subset hscp isClosed_closure
        (closure_mono (compl_subset_compl.mpr Pc)))
        (isClosed_compl_iff.mpr u0IsOpen) (HasSubset.Subset.disjoint_compl_right csubu0)
      simp_rw [← subset_compl_iff_disjoint_right, compl_subset_comm (s := u0)] at hu1
      obtain ⟨v1, hu1, hv1, hcu1, hv1u, hu1v1⟩ := hu1
      refine ⟨u1, hu1, hcu1, ?_, (Pc.trans hcu1).trans subset_closure⟩
      exact closure_minimal hu1v1 hv1.isClosed_compl |>.trans hv1u }
-- `c.lim = 0` on `closure u` and `c.lim = 1` on `t`, so that `tsupport c.lim ⊆ s`.
  use ⟨c.lim, c.continuous_lim⟩
  simp only [ContinuousMap.coe_mk]
  refine ⟨?_, ?_, Urysohns.CU.lim_mem_Icc c⟩
  · apply Subset.trans _ (compl_subset_comm.mp hscompl_subset_u)
    rw [← IsClosed.closure_eq (isClosed_compl_iff.mpr huIsOpen)]
    apply closure_mono
    exact Disjoint.subset_compl_right (disjoint_of_subset_right subset_closure
      (Disjoint.symm (Urysohns.CU.disjoint_C_support_lim c)))
  · intro x hx
    apply Urysohns.CU.lim_of_nmem_U
    exact not_mem_compl_iff.mpr hx

theorem exists_continuous_nonneg_pos [RegularSpace X] [LocallyCompactSpace X] (x : X) :
    ∃ f : C(X, ℝ), HasCompactSupport f ∧ 0 ≤ (f : X → ℝ) ∧ f x ≠ 0 := by
  rcases exists_compact_mem_nhds x with ⟨k, hk, k_mem⟩
  rcases exists_continuous_one_zero_of_isCompact hk isClosed_empty (disjoint_empty k)
    with ⟨f, fk, -, f_comp, hf⟩
  refine ⟨f, f_comp, fun x ↦ (hf x).1, ?_⟩
  have := fk (mem_of_mem_nhds k_mem)
  simp only [ContinuousMap.coe_mk, Pi.one_apply] at this
  simp [this]<|MERGE_RESOLUTION|>--- conflicted
+++ resolved
@@ -374,14 +374,7 @@
     simp only [ContinuousMap.sub_apply, ContinuousMap.one_apply, Pi.one_apply, sub_eq_self]
     exact hgs hx
   · intro x
-<<<<<<< HEAD
-    simp only [ContinuousMap.sub_apply, ContinuousMap.one_apply, mem_Icc, sub_nonneg,
-      tsub_le_iff_right, le_add_iff_nonneg_right]
-    refine ⟨(hicc x).2, (hicc x).1⟩
-
-=======
     simpa [and_comm] using hicc x
->>>>>>> 6270f346
 
 /-- Urysohn's lemma: if `s` and `t` are two disjoint sets in a regular locally compact topological
 space `X`, with `s` compact and `t` closed, then there exists a continuous compactly supported
