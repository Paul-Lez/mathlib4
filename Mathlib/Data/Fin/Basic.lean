/-
Copyright (c) 2017 Robert Y. Lewis. All rights reserved.
Released under Apache 2.0 license as described in the file LICENSE.
Authors: Robert Y. Lewis, Keeley Hoek
-/
import Mathlib.Algebra.NeZero
import Mathlib.Data.Nat.Defs
import Mathlib.Logic.Embedding.Basic
import Mathlib.Logic.Equiv.Set
import Mathlib.Tactic.Common

#align_import data.fin.basic from "leanprover-community/mathlib"@"3a2b5524a138b5d0b818b858b516d4ac8a484b03"

/-!
# The finite type with `n` elements

`Fin n` is the type whose elements are natural numbers smaller than `n`.
This file expands on the development in the core library.

## Main definitions

### Induction principles

* `finZeroElim` : Elimination principle for the empty set `Fin 0`, generalizes `Fin.elim0`.
* `Fin.succRec` : Define `C n i` by induction on `i : Fin n` interpreted
  as `(0 : Fin (n - i)).succ.succ…`. This function has two arguments: `H0 n` defines
  `0`-th element `C (n+1) 0` of an `(n+1)`-tuple, and `Hs n i` defines `(i+1)`-st element
  of `(n+1)`-tuple based on `n`, `i`, and `i`-th element of `n`-tuple.
* `Fin.succRecOn` : same as `Fin.succRec` but `i : Fin n` is the first argument;
* `Fin.induction` : Define `C i` by induction on `i : Fin (n + 1)`, separating into the
  `Nat`-like base cases of `C 0` and `C (i.succ)`.
* `Fin.inductionOn` : same as `Fin.induction` but with `i : Fin (n + 1)` as the first argument.
* `Fin.cases` : define `f : Π i : Fin n.succ, C i` by separately handling the cases `i = 0` and
  `i = Fin.succ j`, `j : Fin n`, defined using `Fin.induction`.
* `Fin.reverseInduction`: reverse induction on `i : Fin (n + 1)`; given `C (Fin.last n)` and
  `∀ i : Fin n, C (Fin.succ i) → C (Fin.castSucc i)`, constructs all values `C i` by going down;
* `Fin.lastCases`: define `f : Π i, Fin (n + 1), C i` by separately handling the cases
  `i = Fin.last n` and `i = Fin.castSucc j`, a special case of `Fin.reverseInduction`;
* `Fin.addCases`: define a function on `Fin (m + n)` by separately handling the cases
  `Fin.castAdd n i` and `Fin.natAdd m i`;
* `Fin.succAboveCases`: given `i : Fin (n + 1)`, define a function on `Fin (n + 1)` by separately
  handling the cases `j = i` and `j = Fin.succAbove i k`, same as `Fin.insertNth` but marked
  as eliminator and works for `Sort*`. -- Porting note: this is in another file

### Embeddings and isomorphisms

* `Fin.valEmbedding` : coercion to natural numbers as an `Embedding`;
* `Fin.succEmb` : `Fin.succ` as an `Embedding`;
* `Fin.castLEEmb h` : `Fin.castLE` as an `Embedding`, embed `Fin n` into `Fin m`, `h : n ≤ m`;
* `finCongr` : `Fin.cast` as an `Equiv`, equivalence between `Fin n` and `Fin m` when `n = m`;
* `Fin.castAddEmb m` : `Fin.castAdd` as an `Embedding`, embed `Fin n` into `Fin (n+m)`;
* `Fin.castSuccEmb` : `Fin.castSucc` as an `Embedding`, embed `Fin n` into `Fin (n+1)`;
* `Fin.addNatEmb m i` : `Fin.addNat` as an `Embedding`, add `m` on `i` on the right,
  generalizes `Fin.succ`;
* `Fin.natAddEmb n i` : `Fin.natAdd` as an `Embedding`, adds `n` on `i` on the left;

### Other casts

* `Fin.ofNat'`: given a positive number `n` (deduced from `[NeZero n]`), `Fin.ofNat' i` is
  `i % n` interpreted as an element of `Fin n`;
* `Fin.divNat i` : divides `i : Fin (m * n)` by `n`;
* `Fin.modNat i` : takes the mod of `i : Fin (m * n)` by `n`;

### Misc definitions

* `Fin.revPerm : Equiv.Perm (Fin n)` : `Fin.rev` as an `Equiv.Perm`, the antitone involution given
  by `i ↦ n-(i+1)`

-/

assert_not_exists Monoid

universe u v

open Fin Nat Function

/-- Elimination principle for the empty set `Fin 0`, dependent version. -/
def finZeroElim {α : Fin 0 → Sort*} (x : Fin 0) : α x :=
  x.elim0
#align fin_zero_elim finZeroElim

namespace Fin

instance {n : ℕ} : CanLift ℕ (Fin n) Fin.val (· < n) where
  prf k hk := ⟨⟨k, hk⟩, rfl⟩

/-- A dependent variant of `Fin.elim0`. -/
def rec0 {α : Fin 0 → Sort*} (i : Fin 0) : α i := absurd i.2 (Nat.not_lt_zero _)

#align fin.elim0' Fin.elim0

variable {n m : ℕ}
--variable {a b : Fin n} -- this *really* breaks stuff

#align fin.fin_to_nat Fin.coeToNat

theorem val_injective : Function.Injective (@Fin.val n) :=
  @Fin.eq_of_val_eq n
#align fin.val_injective Fin.val_injective

/-- If you actually have an element of `Fin n`, then the `n` is always positive -/
lemma size_positive : Fin n → 0 < n := Fin.pos

lemma size_positive' [Nonempty (Fin n)] : 0 < n :=
  ‹Nonempty (Fin n)›.elim Fin.pos

protected theorem prop (a : Fin n) : a.val < n :=
  a.2
#align fin.prop Fin.prop

#align fin.is_lt Fin.is_lt
#align fin.pos Fin.pos
#align fin.pos_iff_nonempty Fin.pos_iff_nonempty

/-- Equivalence between `Fin n` and `{ i // i < n }`. -/
@[simps apply symm_apply]
def equivSubtype : Fin n ≃ { i // i < n } where
  toFun a := ⟨a.1, a.2⟩
  invFun a := ⟨a.1, a.2⟩
  left_inv := fun ⟨_, _⟩ => rfl
  right_inv := fun ⟨_, _⟩ => rfl
#align fin.equiv_subtype Fin.equivSubtype
#align fin.equiv_subtype_symm_apply Fin.equivSubtype_symm_apply
#align fin.equiv_subtype_apply Fin.equivSubtype_apply

section coe

/-!
### coercions and constructions
-/

#align fin.eta Fin.eta
#align fin.ext Fin.ext
#align fin.ext_iff Fin.ext_iff
#align fin.coe_injective Fin.val_injective

theorem val_eq_val (a b : Fin n) : (a : ℕ) = b ↔ a = b :=
  ext_iff.symm
#align fin.coe_eq_coe Fin.val_eq_val

@[deprecated ext_iff] -- 2024-02-20
theorem eq_iff_veq (a b : Fin n) : a = b ↔ a.1 = b.1 :=
  ext_iff
#align fin.eq_iff_veq Fin.eq_iff_veq

theorem ne_iff_vne (a b : Fin n) : a ≠ b ↔ a.1 ≠ b.1 :=
  ext_iff.not
#align fin.ne_iff_vne Fin.ne_iff_vne

-- Porting note: I'm not sure if this comment still applies.
-- built-in reduction doesn't always work
@[simp, nolint simpNF]
theorem mk_eq_mk {a h a' h'} : @mk n a h = @mk n a' h' ↔ a = a' :=
  ext_iff
#align fin.mk_eq_mk Fin.mk_eq_mk

#align fin.mk.inj_iff Fin.mk.inj_iff
#align fin.mk_val Fin.val_mk
#align fin.eq_mk_iff_coe_eq Fin.eq_mk_iff_val_eq
#align fin.coe_mk Fin.val_mk
#align fin.mk_coe Fin.mk_val

-- syntactic tautologies now
#noalign fin.coe_eq_val
#noalign fin.val_eq_coe

/-- Assume `k = l`. If two functions defined on `Fin k` and `Fin l` are equal on each element,
then they coincide (in the heq sense). -/
protected theorem heq_fun_iff {α : Sort*} {k l : ℕ} (h : k = l) {f : Fin k → α} {g : Fin l → α} :
    HEq f g ↔ ∀ i : Fin k, f i = g ⟨(i : ℕ), h ▸ i.2⟩ := by
  subst h
  simp [Function.funext_iff]
#align fin.heq_fun_iff Fin.heq_fun_iff

/-- Assume `k = l` and `k' = l'`.
If two functions `Fin k → Fin k' → α` and `Fin l → Fin l' → α` are equal on each pair,
then they coincide (in the heq sense). -/
protected theorem heq_fun₂_iff {α : Sort*} {k l k' l' : ℕ} (h : k = l) (h' : k' = l')
    {f : Fin k → Fin k' → α} {g : Fin l → Fin l' → α} :
    HEq f g ↔ ∀ (i : Fin k) (j : Fin k'), f i j = g ⟨(i : ℕ), h ▸ i.2⟩ ⟨(j : ℕ), h' ▸ j.2⟩ := by
  subst h
  subst h'
  simp [Function.funext_iff]

protected theorem heq_ext_iff {k l : ℕ} (h : k = l) {i : Fin k} {j : Fin l} :
    HEq i j ↔ (i : ℕ) = (j : ℕ) := by
  subst h
  simp [val_eq_val]
#align fin.heq_ext_iff Fin.heq_ext_iff

#align fin.exists_iff Fin.exists_iff
#align fin.forall_iff Fin.forall_iff

end coe

section Order

/-!
### order
-/


#align fin.is_le Fin.is_le
#align fin.is_le' Fin.is_le'

#align fin.lt_iff_coe_lt_coe Fin.lt_iff_val_lt_val

theorem le_iff_val_le_val {a b : Fin n} : a ≤ b ↔ (a : ℕ) ≤ b :=
  Iff.rfl
#align fin.le_iff_coe_le_coe Fin.le_iff_val_le_val

#align fin.mk_lt_of_lt_coe Fin.mk_lt_of_lt_val
#align fin.mk_le_of_le_coe Fin.mk_le_of_le_val

/-- `a < b` as natural numbers if and only if `a < b` in `Fin n`. -/
@[norm_cast, simp]
theorem val_fin_lt {n : ℕ} {a b : Fin n} : (a : ℕ) < (b : ℕ) ↔ a < b :=
  Iff.rfl
#align fin.coe_fin_lt Fin.val_fin_lt

/-- `a ≤ b` as natural numbers if and only if `a ≤ b` in `Fin n`. -/
@[norm_cast, simp]
theorem val_fin_le {n : ℕ} {a b : Fin n} : (a : ℕ) ≤ (b : ℕ) ↔ a ≤ b :=
  Iff.rfl
#align fin.coe_fin_le Fin.val_fin_le

#align fin.mk_le_mk Fin.mk_le_mk
#align fin.mk_lt_mk Fin.mk_lt_mk

-- @[simp] -- Porting note (#10618): simp can prove this
theorem min_val {a : Fin n} : min (a : ℕ) n = a := by simp
#align fin.min_coe Fin.min_val

-- @[simp] -- Porting note (#10618): simp can prove this
theorem max_val {a : Fin n} : max (a : ℕ) n = n := by simp
#align fin.max_coe Fin.max_val

/-- The inclusion map `Fin n → ℕ` is an embedding. -/
@[simps apply]
def valEmbedding : Fin n ↪ ℕ :=
  ⟨val, val_injective⟩
#align fin.coe_embedding Fin.valEmbedding

@[simp]
theorem equivSubtype_symm_trans_valEmbedding :
    equivSubtype.symm.toEmbedding.trans valEmbedding = Embedding.subtype (· < n) :=
  rfl
#align fin.equiv_subtype_symm_trans_val_embedding Fin.equivSubtype_symm_trans_valEmbedding

<<<<<<< HEAD
/-- The inclusion map `Fin n → ℕ` is an order embedding. -/
@[simps! apply]
def valOrderEmbedding (n) : Fin n ↪o ℕ :=
  ⟨valEmbedding, Iff.rfl⟩
#align fin.coe_order_embedding Fin.valOrderEmbedding

instance {k : ℕ} : Inhabited (Fin k ↪o ℕ) := ⟨Fin.valOrderEmbedding k⟩

/-- The ordering on `Fin n` is a well order. -/
instance Lt.isWellOrder (n) : IsWellOrder (Fin n) (· < ·) :=
  (valOrderEmbedding n).isWellOrder
#align fin.fin.lt.is_well_order Fin.Lt.isWellOrder

=======
>>>>>>> e0685aa8
/-- Use the ordering on `Fin n` for checking recursive definitions.

For example, the following definition is not accepted by the termination checker,
unless we declare the `WellFoundedRelation` instance:
```lean
def factorial {n : ℕ} : Fin n → ℕ
  | ⟨0, _⟩ := 1
  | ⟨i + 1, hi⟩ := (i + 1) * factorial ⟨i, i.lt_succ_self.trans hi⟩
```
-/
instance {n : ℕ} : WellFoundedRelation (Fin n) :=
  measure (val : Fin n → ℕ)

/-- Given a positive `n`, `Fin.ofNat' i` is `i % n` as an element of `Fin n`. -/
def ofNat'' [NeZero n] (i : ℕ) : Fin n :=
  ⟨i % n, mod_lt _ n.pos_of_neZero⟩
#align fin.of_nat' Fin.ofNat''ₓ
-- Porting note: `Fin.ofNat'` conflicts with something in core (there the hypothesis is `n > 0`),
-- so for now we make this double-prime `''`. This is also the reason for the dubious translation.

instance {n : ℕ} [NeZero n] : Zero (Fin n) := ⟨ofNat'' 0⟩
instance {n : ℕ} [NeZero n] : One (Fin n) := ⟨ofNat'' 1⟩

#align fin.coe_zero Fin.val_zero

/--
The `Fin.val_zero` in `Lean` only applies in `Fin (n+1)`.
This one instead uses a `NeZero n` typeclass hypothesis.
-/
@[simp]
theorem val_zero' (n : ℕ) [NeZero n] : ((0 : Fin n) : ℕ) = 0 :=
  rfl
#align fin.val_zero' Fin.val_zero'

#align fin.mk_zero Fin.mk_zero

/--
The `Fin.zero_le` in `Lean` only applies in `Fin (n+1)`.
This one instead uses a `NeZero n` typeclass hypothesis.
-/
@[simp]
protected theorem zero_le' [NeZero n] (a : Fin n) : 0 ≤ a :=
  Nat.zero_le a.val
#align fin.zero_le Fin.zero_le'

#align fin.zero_lt_one Fin.zero_lt_one
#align fin.not_lt_zero Fin.not_lt_zero

/--
The `Fin.pos_iff_ne_zero` in `Lean` only applies in `Fin (n+1)`.
This one instead uses a `NeZero n` typeclass hypothesis.
-/
theorem pos_iff_ne_zero' [NeZero n] (a : Fin n) : 0 < a ↔ a ≠ 0 := by
  rw [← val_fin_lt, val_zero', Nat.pos_iff_ne_zero, Ne, Ne, ext_iff, val_zero']
#align fin.pos_iff_ne_zero Fin.pos_iff_ne_zero'

#align fin.eq_zero_or_eq_succ Fin.eq_zero_or_eq_succ
#align fin.eq_succ_of_ne_zero Fin.eq_succ_of_ne_zero

@[simp] lemma cast_eq_self (a : Fin n) : cast rfl a = a := rfl

theorem rev_involutive : Involutive (rev : Fin n → Fin n) := fun i =>
  ext <| by
    dsimp only [rev]
    rw [← Nat.sub_sub, Nat.sub_sub_self (Nat.add_one_le_iff.2 i.is_lt), Nat.add_sub_cancel_right]
#align fin.rev_involutive Fin.rev_involutive

/-- `Fin.rev` as an `Equiv.Perm`, the antitone involution `Fin n → Fin n` given by
`i ↦ n-(i+1)`. -/
@[simps! apply symm_apply]
def revPerm : Equiv.Perm (Fin n) :=
  Involutive.toPerm rev rev_involutive
#align fin.rev Fin.revPerm

#align fin.coe_rev Fin.val_revₓ

theorem rev_injective : Injective (@rev n) :=
  rev_involutive.injective
#align fin.rev_injective Fin.rev_injective

theorem rev_surjective : Surjective (@rev n) :=
  rev_involutive.surjective
#align fin.rev_surjective Fin.rev_surjective

theorem rev_bijective : Bijective (@rev n) :=
  rev_involutive.bijective
#align fin.rev_bijective Fin.rev_bijective

#align fin.rev_inj Fin.rev_injₓ

#align fin.rev_rev Fin.rev_revₓ

@[simp]
theorem revPerm_symm : (@revPerm n).symm = revPerm :=
  rfl
#align fin.rev_symm Fin.revPerm_symm

#align fin.rev_eq Fin.rev_eqₓ

#align fin.rev_le_rev Fin.rev_le_revₓ

#align fin.rev_lt_rev Fin.rev_lt_revₓ

theorem cast_rev (i : Fin n) (h : n = m) :
    cast h i.rev = (i.cast h).rev := by
  subst h; simp

theorem rev_eq_iff {i j : Fin n} : rev i = j ↔ i = rev j := by
  rw [← rev_inj, rev_rev]

theorem rev_ne_iff {i j : Fin n} : rev i ≠ j ↔ i ≠ rev j := rev_eq_iff.not

theorem rev_lt_iff {i j : Fin n} : rev i < j ↔ rev j < i := by
  rw [← rev_lt_rev, rev_rev]

theorem rev_le_iff {i j : Fin n} : rev i ≤ j ↔ rev j ≤ i := by
  rw [← rev_le_rev, rev_rev]

theorem lt_rev_iff {i j : Fin n} : i < rev j ↔ j < rev i := by
  rw [← rev_lt_rev, rev_rev]

theorem le_rev_iff {i j : Fin n} : i ≤ rev j ↔ j ≤ rev i := by
  rw [← rev_le_rev, rev_rev]

#align fin.last Fin.last
#align fin.coe_last Fin.val_last

-- Porting note: this is now syntactically equal to `val_last`
#align fin.last_val Fin.val_last
#align fin.le_last Fin.le_last

#align fin.last_pos Fin.last_pos
#align fin.eq_last_of_not_lt Fin.eq_last_of_not_lt

theorem last_pos' [NeZero n] : 0 < last n := n.pos_of_neZero

theorem one_lt_last [NeZero n] : 1 < last (n + 1) := Nat.lt_add_left_iff_pos.2 n.pos_of_neZero

end Order

section Add

/-!
### addition, numerals, and coercion from Nat
-/

#align fin.val_one Fin.val_one
#align fin.coe_one Fin.val_one

@[simp]
theorem val_one' (n : ℕ) [NeZero n] : ((1 : Fin n) : ℕ) = 1 % n :=
  rfl
#align fin.coe_one' Fin.val_one'

-- Porting note: Delete this lemma after porting
theorem val_one'' {n : ℕ} : ((1 : Fin (n + 1)) : ℕ) = 1 % (n + 1) :=
  rfl
#align fin.one_val Fin.val_one''

#align fin.mk_one Fin.mk_one

instance nontrivial {n : ℕ} : Nontrivial (Fin (n + 2)) where
  exists_pair_ne := ⟨0, 1, (ne_iff_vne 0 1).mpr (by simp [val_one, val_zero])⟩

theorem nontrivial_iff_two_le : Nontrivial (Fin n) ↔ 2 ≤ n := by
  rcases n with (_ | _ | n) <;>
  simp [← Nat.one_eq_succ_zero, Fin.nontrivial, not_nontrivial, Nat.succ_le_iff]
-- Porting note: here and in the next lemma, had to use `← Nat.one_eq_succ_zero`.
#align fin.nontrivial_iff_two_le Fin.nontrivial_iff_two_le

#align fin.subsingleton_iff_le_one Fin.subsingleton_iff_le_one

section Monoid

-- Porting note (#10618): removing `simp`, `simp` can prove it with AddCommMonoid instance
protected theorem add_zero [NeZero n] (k : Fin n) : k + 0 = k := by
  simp only [add_def, val_zero', Nat.add_zero, mod_eq_of_lt (is_lt k)]
#align fin.add_zero Fin.add_zero

-- Porting note (#10618): removing `simp`, `simp` can prove it with AddCommMonoid instance
protected theorem zero_add [NeZero n] (k : Fin n) : 0 + k = k := by
  simp [ext_iff, add_def, mod_eq_of_lt (is_lt k)]
#align fin.zero_add Fin.zero_add

instance {a : ℕ} [NeZero n] : OfNat (Fin n) a where
  ofNat := Fin.ofNat' a n.pos_of_neZero

instance inhabited (n : ℕ) [NeZero n] : Inhabited (Fin n) :=
  ⟨0⟩

instance inhabitedFinOneAdd (n : ℕ) : Inhabited (Fin (1 + n)) :=
  haveI : NeZero (1 + n) := by rw [Nat.add_comm]; infer_instance
  inferInstance

@[simp]
theorem default_eq_zero (n : ℕ) [NeZero n] : (default : Fin n) = 0 :=
  rfl
#align fin.default_eq_zero Fin.default_eq_zero

section from_ad_hoc

@[simp] lemma ofNat'_zero {h : 0 < n} [NeZero n] : (Fin.ofNat' 0 h : Fin n) = 0 := rfl
@[simp] lemma ofNat'_one {h : 0 < n} [NeZero n] : (Fin.ofNat' 1 h : Fin n) = 1 := rfl

end from_ad_hoc

instance instNatCast [NeZero n] : NatCast (Fin n) where
  natCast n := Fin.ofNat'' n

lemma natCast_def [NeZero n] (a : ℕ) : (a : Fin n) = ⟨a % n, mod_lt _ n.pos_of_neZero⟩ := rfl

end Monoid

#align fin.val_add Fin.val_add
#align fin.coe_add Fin.val_add

theorem val_add_eq_ite {n : ℕ} (a b : Fin n) :
    (↑(a + b) : ℕ) = if n ≤ a + b then a + b - n else a + b := by
  rw [Fin.val_add, Nat.add_mod_eq_ite, Nat.mod_eq_of_lt (show ↑a < n from a.2),
    Nat.mod_eq_of_lt (show ↑b < n from b.2)]
#align fin.coe_add_eq_ite Fin.val_add_eq_ite

section deprecated
set_option linter.deprecated false

@[deprecated]
theorem val_bit0 {n : ℕ} (k : Fin n) : ((bit0 k : Fin n) : ℕ) = bit0 (k : ℕ) % n := by
  cases k
  rfl
#align fin.coe_bit0 Fin.val_bit0

@[deprecated]
theorem val_bit1 {n : ℕ} [NeZero n] (k : Fin n) :
    ((bit1 k : Fin n) : ℕ) = bit1 (k : ℕ) % n := by
  cases n;
  · cases' k with k h
    cases k
    · show _ % _ = _
      simp at h
    cases' h with _ h
  simp [bit1, Fin.val_bit0, Fin.val_add, Fin.val_one]
#align fin.coe_bit1 Fin.val_bit1

end deprecated

#align fin.coe_add_one_of_lt Fin.val_add_one_of_lt
#align fin.last_add_one Fin.last_add_one
#align fin.coe_add_one Fin.val_add_one

section Bit
set_option linter.deprecated false

@[simp, deprecated]
theorem mk_bit0 {m n : ℕ} (h : bit0 m < n) :
    (⟨bit0 m, h⟩ : Fin n) = (bit0 ⟨m, (Nat.le_add_right m m).trans_lt h⟩ : Fin _) :=
  eq_of_val_eq (Nat.mod_eq_of_lt h).symm
#align fin.mk_bit0 Fin.mk_bit0

@[simp, deprecated]
theorem mk_bit1 {m n : ℕ} [NeZero n] (h : bit1 m < n) :
    (⟨bit1 m, h⟩ : Fin n) =
      (bit1 ⟨m, (Nat.le_add_right m m).trans_lt ((m + m).lt_succ_self.trans h)⟩ : Fin _) := by
  ext
  simp only [bit1, bit0] at h
  simp only [bit1, bit0, val_add, val_one', ← Nat.add_mod, Nat.mod_eq_of_lt h]
#align fin.mk_bit1 Fin.mk_bit1

end Bit

#align fin.val_two Fin.val_two

--- Porting note: syntactically the same as the above
#align fin.coe_two Fin.val_two

section OfNatCoe

@[simp]
theorem ofNat''_eq_cast (n : ℕ) [NeZero n] (a : ℕ) : (Fin.ofNat'' a : Fin n) = a :=
  rfl
#align fin.of_nat_eq_coe Fin.ofNat''_eq_cast

@[simp] lemma val_natCast (a n : ℕ) [NeZero n] : (a : Fin n).val = a % n := rfl

-- Porting note: is this the right name for things involving `Nat.cast`?
/-- Converting an in-range number to `Fin (n + 1)` produces a result
whose value is the original number.  -/
theorem val_cast_of_lt {n : ℕ} [NeZero n] {a : ℕ} (h : a < n) : (a : Fin n).val = a :=
  Nat.mod_eq_of_lt h
#align fin.coe_val_of_lt Fin.val_cast_of_lt

/-- If `n` is non-zero, converting the value of a `Fin n` to `Fin n` results
in the same value.  -/
@[simp] theorem cast_val_eq_self {n : ℕ} [NeZero n] (a : Fin n) : (a.val : Fin n) = a :=
  ext <| val_cast_of_lt a.isLt
#align fin.coe_val_eq_self Fin.cast_val_eq_self

-- Porting note: this is syntactically the same as `val_cast_of_lt`
#align fin.coe_coe_of_lt Fin.val_cast_of_lt

-- Porting note: this is syntactically the same as `cast_val_of_lt`
#align fin.coe_coe_eq_self Fin.cast_val_eq_self

@[simp] lemma natCast_self (n : ℕ) [NeZero n] : (n : Fin n) = 0 := by ext; simp

@[simp] lemma natCast_eq_zero {a n : ℕ} [NeZero n] : (a : Fin n) = 0 ↔ n ∣ a := by
  simp [ext_iff, Nat.dvd_iff_mod_eq_zero]

@[simp]
theorem natCast_eq_last (n) : (n : Fin (n + 1)) = Fin.last n := by ext; simp
#align fin.coe_nat_eq_last Fin.natCast_eq_last

@[deprecated (since := "2024-05-04")] alias cast_nat_eq_last := natCast_eq_last

theorem le_val_last (i : Fin (n + 1)) : i ≤ n := by
  rw [Fin.natCast_eq_last]
  exact Fin.le_last i
#align fin.le_coe_last Fin.le_val_last

variable {a b : ℕ}

lemma natCast_le_natCast (han : a ≤ n) (hbn : b ≤ n) : (a : Fin (n + 1)) ≤ b ↔ a ≤ b := by
  rw [← Nat.lt_succ_iff] at han hbn
  simp [le_iff_val_le_val, -val_fin_le, Nat.mod_eq_of_lt, han, hbn]

lemma natCast_lt_natCast (han : a ≤ n) (hbn : b ≤ n) : (a : Fin (n + 1)) < b ↔ a < b := by
  rw [← Nat.lt_succ_iff] at han hbn; simp [lt_iff_val_lt_val, Nat.mod_eq_of_lt, han, hbn]

lemma natCast_mono (hbn : b ≤ n) (hab : a ≤ b) : (a : Fin (n + 1)) ≤ b :=
  (natCast_le_natCast (hab.trans hbn) hbn).2 hab

lemma natCast_strictMono (hbn : b ≤ n) (hab : a < b) : (a : Fin (n + 1)) < b :=
  (natCast_lt_natCast (hab.le.trans hbn) hbn).2 hab

end OfNatCoe

#align fin.add_one_pos Fin.add_one_pos
#align fin.one_pos Fin.one_pos
#align fin.zero_ne_one Fin.zero_ne_one

@[simp]
theorem one_eq_zero_iff [NeZero n] : (1 : Fin n) = 0 ↔ n = 1 := by
  obtain _ | _ | n := n <;> simp [Fin.ext_iff]
#align fin.one_eq_zero_iff Fin.one_eq_zero_iff

@[simp]
theorem zero_eq_one_iff [NeZero n] : (0 : Fin n) = 1 ↔ n = 1 := by rw [eq_comm, one_eq_zero_iff]
#align fin.zero_eq_one_iff Fin.zero_eq_one_iff

end Add

section Succ

/-!
### succ and casts into larger Fin types
-/

#align fin.coe_succ Fin.val_succ
#align fin.succ_pos Fin.succ_pos

lemma succ_injective (n : ℕ) : Injective (@Fin.succ n) := fun a b ↦ by simp [ext_iff]
#align fin.succ_injective Fin.succ_injective

/-- `Fin.succ` as an `Embedding` -/
def succEmb (n : ℕ) : Fin n ↪ Fin (n + 1) where
  toFun := succ
  inj' := succ_injective _

@[simp]
theorem val_succEmb : ⇑(succEmb n) = Fin.succ := rfl

#align fin.succ_le_succ_iff Fin.succ_le_succ_iff
#align fin.succ_lt_succ_iff Fin.succ_lt_succ_iff

@[simp]
theorem exists_succ_eq {x : Fin (n + 1)} : (∃ y, Fin.succ y = x) ↔ x ≠ 0 :=
  ⟨fun ⟨_, hy⟩ => hy ▸ succ_ne_zero _, x.cases (fun h => h.irrefl.elim) (fun _ _ => ⟨_, rfl⟩)⟩
#align fin.exists_succ_eq_iff Fin.exists_succ_eq

theorem exists_succ_eq_of_ne_zero {x : Fin (n + 1)} (h : x ≠ 0) :
    ∃ y, Fin.succ y = x := exists_succ_eq.mpr h

#align fin.succ_inj Fin.succ_inj
#align fin.succ_ne_zero Fin.succ_ne_zero

@[simp]
theorem succ_zero_eq_one' [NeZero n] : Fin.succ (0 : Fin n) = 1 := by
  cases n
  · exact (NeZero.ne 0 rfl).elim
  · rfl
#align fin.succ_zero_eq_one Fin.succ_zero_eq_one'

theorem one_pos' [NeZero n] : (0 : Fin (n + 1)) < 1 := succ_zero_eq_one' (n := n) ▸ succ_pos _
theorem zero_ne_one' [NeZero n] : (0 : Fin (n + 1)) ≠ 1 := Fin.ne_of_lt one_pos'

#align fin.succ_zero_eq_one' Fin.succ_zero_eq_one

/--
The `Fin.succ_one_eq_two` in `Lean` only applies in `Fin (n+2)`.
This one instead uses a `NeZero n` typeclass hypothesis.
-/
@[simp]
theorem succ_one_eq_two' [NeZero n] : Fin.succ (1 : Fin (n + 1)) = 2 := by
  cases n
  · exact (NeZero.ne 0 rfl).elim
  · rfl
#align fin.succ_one_eq_two Fin.succ_one_eq_two'

-- Version of `succ_one_eq_two` to be used by `dsimp`.
-- Note the `'` swapped around due to a move to std4.
#align fin.succ_one_eq_two' Fin.succ_one_eq_two

#align fin.succ_mk Fin.succ_mk
#align fin.mk_succ_pos Fin.mk_succ_pos
#align fin.one_lt_succ_succ Fin.one_lt_succ_succ
#align fin.add_one_lt_iff Fin.add_one_lt_iff
#align fin.add_one_le_iff Fin.add_one_le_iff
#align fin.last_le_iff Fin.last_le_iff
#align fin.lt_add_one_iff Fin.lt_add_one_iff

/--
The `Fin.le_zero_iff` in `Lean` only applies in `Fin (n+1)`.
This one instead uses a `NeZero n` typeclass hypothesis.
-/
@[simp]
theorem le_zero_iff' {n : ℕ} [NeZero n] {k : Fin n} : k ≤ 0 ↔ k = 0 :=
  ⟨fun h => Fin.ext <| by rw [Nat.eq_zero_of_le_zero h]; rfl, by rintro rfl; exact Nat.le_refl _⟩
#align fin.le_zero_iff Fin.le_zero_iff'

#align fin.succ_succ_ne_one Fin.succ_succ_ne_one
#align fin.cast_lt Fin.castLT
#align fin.coe_cast_lt Fin.coe_castLT
#align fin.cast_lt_mk Fin.castLT_mk

-- Move to Batteries?
@[simp] theorem cast_refl {n : Nat} (h : n = n) :
    Fin.cast h = id := rfl

-- TODO: Move to Batteries
@[simp] lemma castLE_inj {hmn : m ≤ n} {a b : Fin m} : castLE hmn a = castLE hmn b ↔ a = b := by
  simp [ext_iff]

@[simp] lemma castAdd_inj {a b : Fin m} : castAdd n a = castAdd n b ↔ a = b := by simp [ext_iff]

attribute [simp] castSucc_inj

lemma castLE_injective (hmn : m ≤ n) : Injective (castLE hmn) :=
  fun a b hab ↦ ext (by have := congr_arg val hab; exact this)

lemma castAdd_injective (m n : ℕ) : Injective (@Fin.castAdd m n) := castLE_injective _

lemma castSucc_injective (n : ℕ) : Injective (@Fin.castSucc n) := castAdd_injective _ _
#align fin.cast_succ_injective Fin.castSucc_injective

/-- `Fin.castLE` as an `Embedding`, `castLEEmb h i` embeds `i` into a larger `Fin` type.  -/
@[simps! apply]
def castLEEmb (h : n ≤ m) : Fin n ↪ Fin m where
  toFun := castLE h
  inj' := castLE_injective _

@[simp, norm_cast] lemma coe_castLEEmb {m n} (hmn : m ≤ n) : castLEEmb hmn = castLE hmn := rfl

#align fin.coe_cast_le Fin.coe_castLE
#align fin.cast_le_mk Fin.castLE_mk
#align fin.cast_le_zero Fin.castLE_zero

/- The next proof can be golfed a lot using `Fintype.card`.
It is written this way to define `ENat.card` and `Nat.card` without a `Fintype` dependency
(not done yet). -/
assert_not_exists Fintype

lemma nonempty_embedding_iff : Nonempty (Fin n ↪ Fin m) ↔ n ≤ m := by
  refine ⟨fun h ↦ ?_, fun h ↦ ⟨castLEEmb h⟩⟩
  induction n generalizing m with
  | zero => exact m.zero_le
  | succ n ihn =>
    cases' h with e
    rcases exists_eq_succ_of_ne_zero (pos_iff_nonempty.2 (Nonempty.map e inferInstance)).ne'
      with ⟨m, rfl⟩
    refine Nat.succ_le_succ <| ihn ⟨?_⟩
    refine ⟨fun i ↦ (e.setValue 0 0 i.succ).pred (mt e.setValue_eq_iff.1 i.succ_ne_zero),
      fun i j h ↦ ?_⟩
    simpa only [pred_inj, EmbeddingLike.apply_eq_iff_eq, succ_inj] using h

lemma equiv_iff_eq : Nonempty (Fin m ≃ Fin n) ↔ m = n :=
  ⟨fun ⟨e⟩ ↦ le_antisymm (nonempty_embedding_iff.1 ⟨e⟩) (nonempty_embedding_iff.1 ⟨e.symm⟩),
    fun h ↦ h ▸ ⟨.refl _⟩⟩
#align fin.equiv_iff_eq Fin.equiv_iff_eq

@[simp] lemma castLE_castSucc {n m} (i : Fin n) (h : n + 1 ≤ m) :
    i.castSucc.castLE h = i.castLE (Nat.le_of_succ_le h) :=
  rfl

@[simp] lemma castLE_comp_castSucc {n m} (h : n + 1 ≤ m) :
    Fin.castLE h ∘ Fin.castSucc = Fin.castLE (Nat.le_of_succ_le h) :=
  rfl

@[simp] lemma castLE_rfl (n : ℕ) : Fin.castLE (le_refl n) = id :=
  rfl

@[simp]
theorem range_castLE {n k : ℕ} (h : n ≤ k) : Set.range (castLE h) = { i : Fin k | (i : ℕ) < n } :=
  Set.ext fun x => ⟨fun ⟨y, hy⟩ => hy ▸ y.2, fun hx => ⟨⟨x, hx⟩, Fin.ext rfl⟩⟩
#align fin.range_cast_le Fin.range_castLE

@[simp]
theorem coe_of_injective_castLE_symm {n k : ℕ} (h : n ≤ k) (i : Fin k) (hi) :
    ((Equiv.ofInjective _ (castLE_injective h)).symm ⟨i, hi⟩ : ℕ) = i := by
  rw [← coe_castLE h]
  exact congr_arg Fin.val (Equiv.apply_ofInjective_symm _ _)
#align fin.coe_of_injective_cast_le_symm Fin.coe_of_injective_castLE_symm

#align fin.cast_le_succ Fin.castLE_succ
#align fin.cast_le_cast_le Fin.castLE_castLE
#align fin.cast_le_comp_cast_le Fin.castLE_comp_castLE

theorem leftInverse_cast (eq : n = m) : LeftInverse (cast eq.symm) (cast eq) :=
  fun _ => rfl

theorem rightInverse_cast (eq : n = m) : RightInverse (cast eq.symm) (cast eq) :=
  fun _ => rfl

theorem cast_le_cast (eq : n = m) {a b : Fin n} : cast eq a ≤ cast eq b ↔ a ≤ b :=
  Iff.rfl

/-- The 'identity' equivalence between `Fin m` and `Fin n` when `m = n`. -/
@[simps]
def _root_.finCongr (eq : n = m) : Fin n ≃ Fin m where
  toFun := cast eq
  invFun := cast eq.symm
  left_inv := leftInverse_cast eq
  right_inv := rightInverse_cast eq
#align fin_congr finCongr

@[simp] lemma _root_.finCongr_apply_mk (h : m = n) (k : ℕ) (hk : k < m) :
    finCongr h ⟨k, hk⟩ = ⟨k, h ▸ hk⟩ := rfl
#align fin_congr_apply_mk finCongr_apply_mk

@[simp]
lemma _root_.finCongr_refl (h : n = n := rfl) : finCongr h = Equiv.refl (Fin n) := by ext; simp

@[simp] lemma _root_.finCongr_symm (h : m = n) : (finCongr h).symm = finCongr h.symm := rfl
#align fin_congr_symm finCongr_symm

@[simp] lemma _root_.finCongr_apply_coe (h : m = n) (k : Fin m) : (finCongr h k : ℕ) = k := rfl
#align fin_congr_apply_coe finCongr_apply_coe

lemma _root_.finCongr_symm_apply_coe (h : m = n) (k : Fin n) : ((finCongr h).symm k : ℕ) = k := rfl
#align fin_congr_symm_apply_coe finCongr_symm_apply_coe

/-- While in many cases `finCongr` is better than `Equiv.cast`/`cast`, sometimes we want to apply
a generic theorem about `cast`. -/
lemma _root_.finCongr_eq_equivCast (h : n = m) : finCongr h = .cast (h ▸ rfl) := by subst h; simp

#align fin.coe_cast Fin.coe_castₓ

@[simp]
theorem cast_zero {n' : ℕ} [NeZero n] {h : n = n'} : cast h (0 : Fin n) =
    by { haveI : NeZero n' := by {rw [← h]; infer_instance}; exact 0} :=
  ext rfl
#align fin.cast_zero Fin.cast_zero

#align fin.cast_last Fin.cast_lastₓ

#align fin.cast_mk Fin.cast_mkₓ

#align fin.cast_trans Fin.cast_transₓ

#align fin.cast_le_of_eq Fin.castLE_of_eq

/-- While in many cases `Fin.cast` is better than `Equiv.cast`/`cast`, sometimes we want to apply
a generic theorem about `cast`. -/
theorem cast_eq_cast (h : n = m) : (cast h : Fin n → Fin m) = _root_.cast (h ▸ rfl) := by
  subst h
  ext
  rfl
#align fin.cast_eq_cast Fin.cast_eq_cast

/-- `Fin.castAdd` as an `Embedding`, `castAddEmb m i` embeds `i : Fin n` in `Fin (n+m)`.
See also `Fin.natAddEmb` and `Fin.addNatEmb`. -/
@[simps! apply]
def castAddEmb (m) : Fin n ↪ Fin (n + m) := castLEEmb (le_add_right n m)

#align fin.coe_cast_add Fin.coe_castAdd

#align fin.cast_add_zero Fin.castAdd_zeroₓ

#align fin.cast_add_lt Fin.castAdd_lt
#align fin.cast_add_mk Fin.castAdd_mk
#align fin.cast_add_cast_lt Fin.castAdd_castLT
#align fin.cast_lt_cast_add Fin.castLT_castAdd

#align fin.cast_add_cast Fin.castAdd_castₓ

#align fin.cast_cast_add_left Fin.cast_castAdd_leftₓ

#align fin.cast_cast_add_right Fin.cast_castAdd_rightₓ

#align fin.cast_add_cast_add Fin.castAdd_castAdd

#align fin.cast_succ_eq Fin.cast_succ_eqₓ

#align fin.succ_cast_eq Fin.succ_cast_eqₓ

/-- `Fin.castSucc` as an `Embedding`, `castSuccEmb i` embeds `i : Fin n` in `Fin (n+1)`. -/
@[simps! apply]
def castSuccEmb : Fin n ↪ Fin (n + 1) := castAddEmb _

@[simp, norm_cast] lemma coe_castSuccEmb : (castSuccEmb : Fin n → Fin (n + 1)) = Fin.castSucc := rfl

#align fin.coe_cast_succ Fin.coe_castSucc
#align fin.cast_succ_mk Fin.castSucc_mk

#align fin.cast_cast_succ Fin.cast_castSuccₓ

#align fin.cast_succ_lt_succ Fin.castSucc_lt_succ
#align fin.le_cast_succ_iff Fin.le_castSucc_iff
#align fin.cast_succ_lt_iff_succ_le Fin.castSucc_lt_iff_succ_le
#align fin.succ_last Fin.succ_last
#align fin.succ_eq_last_succ Fin.succ_eq_last_succ
#align fin.cast_succ_cast_lt Fin.castSucc_castLT
#align fin.cast_lt_cast_succ Fin.castLT_castSucc
#align fin.cast_succ_lt_cast_succ_iff Fin.castSucc_lt_castSucc_iff

@[simp]
theorem castSucc_le_castSucc_iff {a b : Fin n} : castSucc a ≤ castSucc b ↔ a ≤ b := Iff.rfl
@[simp]
theorem succ_le_castSucc_iff {a b : Fin n} : succ a ≤ castSucc b ↔ a < b := by
  rw [le_castSucc_iff, succ_lt_succ_iff]
@[simp]
theorem castSucc_lt_succ_iff {a b : Fin n} : castSucc a < succ b ↔ a ≤ b := by
  rw [castSucc_lt_iff_succ_le, succ_le_succ_iff]

theorem le_of_castSucc_lt_of_succ_lt {a b : Fin (n + 1)} {i : Fin n}
    (hl : castSucc i < a) (hu : b < succ i) : b < a := by
  simp [Fin.lt_def, -val_fin_lt] at *; omega

theorem castSucc_lt_or_lt_succ (p : Fin (n + 1)) (i : Fin n) : castSucc i < p ∨ p < i.succ := by
  simp [Fin.lt_def, -val_fin_lt]; omega
#align fin.succ_above_lt_gt Fin.castSucc_lt_or_lt_succ

theorem succ_le_or_le_castSucc (p : Fin (n + 1)) (i : Fin n) : succ i ≤ p ∨ p ≤ i.castSucc := by
  rw [le_castSucc_iff, ← castSucc_lt_iff_succ_le]
  exact p.castSucc_lt_or_lt_succ i

theorem exists_castSucc_eq_of_ne_last {x : Fin (n + 1)} (h : x ≠ (last _)) :
    ∃ y, Fin.castSucc y = x := exists_castSucc_eq.mpr h

#align fin.cast_succ_inj Fin.castSucc_inj
#align fin.cast_succ_lt_last Fin.castSucc_lt_last

theorem forall_fin_succ' {P : Fin (n + 1) → Prop} :
    (∀ i, P i) ↔ (∀ i : Fin n, P i.castSucc) ∧ P (.last _) :=
  ⟨fun H => ⟨fun _ => H _, H _⟩, fun ⟨H0, H1⟩ i => Fin.lastCases H1 H0 i⟩

-- to match `Fin.eq_zero_or_eq_succ`
theorem eq_castSucc_or_eq_last {n : Nat} (i : Fin (n + 1)) :
    (∃ j : Fin n, i = j.castSucc) ∨ i = last n := i.lastCases (Or.inr rfl) (Or.inl ⟨·, rfl⟩)

theorem exists_fin_succ' {P : Fin (n + 1) → Prop} :
    (∃ i, P i) ↔ (∃ i : Fin n, P i.castSucc) ∨ P (.last _) :=
  ⟨fun ⟨i, h⟩ => Fin.lastCases Or.inr (fun i hi => Or.inl ⟨i, hi⟩) i h,
   fun h => h.elim (fun ⟨i, hi⟩ => ⟨i.castSucc, hi⟩) (fun h => ⟨.last _, h⟩)⟩

/--
The `Fin.castSucc_zero` in `Lean` only applies in `Fin (n+1)`.
This one instead uses a `NeZero n` typeclass hypothesis.
-/
@[simp]
theorem castSucc_zero' [NeZero n] : castSucc (0 : Fin n) = 0 :=
  ext rfl
#align fin.cast_succ_zero Fin.castSucc_zero'
#align fin.cast_succ_one Fin.castSucc_one

/-- `castSucc i` is positive when `i` is positive.

The `Fin.castSucc_pos` in `Lean` only applies in `Fin (n+1)`.
This one instead uses a `NeZero n` typeclass hypothesis. -/
theorem castSucc_pos' [NeZero n] {i : Fin n} (h : 0 < i) : 0 < castSucc i := by
  simpa [lt_iff_val_lt_val] using h
#align fin.cast_succ_pos Fin.castSucc_pos'

/--
The `Fin.castSucc_eq_zero_iff` in `Lean` only applies in `Fin (n+1)`.
This one instead uses a `NeZero n` typeclass hypothesis.
-/
@[simp]
theorem castSucc_eq_zero_iff' [NeZero n] (a : Fin n) : castSucc a = 0 ↔ a = 0 :=
  Fin.ext_iff.trans <| (Fin.ext_iff.trans <| by simp).symm
#align fin.cast_succ_eq_zero_iff Fin.castSucc_eq_zero_iff'

/--
The `Fin.castSucc_ne_zero_iff` in `Lean` only applies in `Fin (n+1)`.
This one instead uses a `NeZero n` typeclass hypothesis.
-/
theorem castSucc_ne_zero_iff' [NeZero n] (a : Fin n) : castSucc a ≠ 0 ↔ a ≠ 0 :=
  not_iff_not.mpr <| castSucc_eq_zero_iff' a
#align fin.cast_succ_ne_zero_iff Fin.castSucc_ne_zero_iff

theorem castSucc_ne_zero_of_lt {p i : Fin n} (h : p < i) : castSucc i ≠ 0 := by
  cases n
  · exact i.elim0
  · rw [castSucc_ne_zero_iff', Ne, ext_iff]
    exact ((zero_le _).trans_lt h).ne'

theorem succ_ne_last_iff (a : Fin (n + 1)) : succ a ≠ last (n + 1) ↔ a ≠ last n :=
  not_iff_not.mpr <| succ_eq_last_succ a

theorem succ_ne_last_of_lt {p i : Fin n} (h : i < p) : succ i ≠ last n := by
  cases n
  · exact i.elim0
  · rw [succ_ne_last_iff, Ne, ext_iff]
    exact ((le_last _).trans_lt' h).ne

#align fin.cast_succ_fin_succ Fin.castSucc_fin_succ

@[norm_cast, simp]
theorem coe_eq_castSucc {a : Fin n} : (a : Fin (n + 1)) = castSucc a := by
  ext
  exact val_cast_of_lt (Nat.lt.step a.is_lt)
#align fin.coe_eq_cast_succ Fin.coe_eq_castSucc

theorem coe_succ_lt_iff_lt {n : ℕ} {j k : Fin n} : (j : Fin <| n + 1) < k ↔ j < k := by
  simp only [coe_eq_castSucc, castSucc_lt_castSucc_iff]

#align fin.coe_succ_eq_succ Fin.coeSucc_eq_succ

#align fin.lt_succ Fin.lt_succ

@[simp]
theorem range_castSucc {n : ℕ} : Set.range (castSucc : Fin n → Fin n.succ) =
    ({ i | (i : ℕ) < n } : Set (Fin n.succ)) := range_castLE (by omega)
#align fin.range_cast_succ Fin.range_castSucc

@[simp]
theorem coe_of_injective_castSucc_symm {n : ℕ} (i : Fin n.succ) (hi) :
    ((Equiv.ofInjective castSucc (castSucc_injective _)).symm ⟨i, hi⟩ : ℕ) = i := by
  rw [← coe_castSucc]
  exact congr_arg val (Equiv.apply_ofInjective_symm _ _)
#align fin.coe_of_injective_cast_succ_symm Fin.coe_of_injective_castSucc_symm

#align fin.succ_cast_succ Fin.succ_castSucc

/-- `Fin.addNat` as an `Embedding`, `addNatEmb m i` adds `m` to `i`, generalizes `Fin.succ`. -/
@[simps! apply]
def addNatEmb (m) : Fin n ↪ Fin (n + m) where
  toFun := (addNat · m)
  inj' a b := by simp [ext_iff]

#align fin.coe_add_nat Fin.coe_addNat
#align fin.add_nat_one Fin.addNat_one
#align fin.le_coe_add_nat Fin.le_coe_addNat
#align fin.add_nat_mk Fin.addNat_mk

#align fin.cast_add_nat_zero Fin.cast_addNat_zeroₓ

#align fin.add_nat_cast Fin.addNat_castₓ

#align fin.cast_add_nat_left Fin.cast_addNat_leftₓ

#align fin.cast_add_nat_right Fin.cast_addNat_rightₓ

/-- `Fin.natAdd` as an `Embedding`, `natAddEmb n i` adds `n` to `i` "on the left". -/
@[simps! apply]
def natAddEmb (n) {m} : Fin m ↪ Fin (n + m) where
  toFun := natAdd n
  inj' a b := by simp [ext_iff]

#align fin.coe_nat_add Fin.coe_natAdd
#align fin.nat_add_mk Fin.natAdd_mk
#align fin.le_coe_nat_add Fin.le_coe_natAdd

#align fin.nat_add_zero Fin.natAdd_zeroₓ

#align fin.nat_add_cast Fin.natAdd_castₓ

#align fin.cast_nat_add_right Fin.cast_natAdd_rightₓ

#align fin.cast_nat_add_left Fin.cast_natAdd_leftₓ

#align fin.cast_add_nat_add Fin.castAdd_natAddₓ
#align fin.nat_add_cast_add Fin.natAdd_castAddₓ
#align fin.nat_add_nat_add Fin.natAdd_natAddₓ

#align fin.cast_nat_add_zero Fin.cast_natAdd_zeroₓ

#align fin.cast_nat_add Fin.cast_natAddₓ

#align fin.cast_add_nat Fin.cast_addNatₓ

#align fin.nat_add_last Fin.natAdd_last
#align fin.nat_add_cast_succ Fin.natAdd_castSucc

end Succ

section Pred

/-!
### pred
-/


#align fin.pred Fin.pred
#align fin.coe_pred Fin.coe_pred
#align fin.succ_pred Fin.succ_pred
#align fin.pred_succ Fin.pred_succ
#align fin.pred_eq_iff_eq_succ Fin.pred_eq_iff_eq_succ
#align fin.pred_mk_succ Fin.pred_mk_succ
#align fin.pred_mk Fin.pred_mk
#align fin.pred_le_pred_iff Fin.pred_le_pred_iff
#align fin.pred_lt_pred_iff Fin.pred_lt_pred_iff
#align fin.pred_inj Fin.pred_inj
#align fin.pred_one Fin.pred_one
#align fin.pred_add_one Fin.pred_add_one
#align fin.sub_nat Fin.subNat
#align fin.coe_sub_nat Fin.coe_subNat
#align fin.sub_nat_mk Fin.subNat_mk
#align fin.pred_cast_succ_succ Fin.pred_castSucc_succ
#align fin.add_nat_sub_nat Fin.addNat_subNat
#align fin.sub_nat_add_nat Fin.subNat_addNat

#align fin.nat_add_sub_nat_cast Fin.natAdd_subNat_castₓ

theorem pred_one' [NeZero n] (h := (zero_ne_one' (n := n)).symm) :
    Fin.pred (1 : Fin (n + 1)) h = 0 := by
  simp_rw [Fin.ext_iff, coe_pred, val_one', val_zero', Nat.sub_eq_zero_iff_le, Nat.mod_le]

theorem pred_last (h := ext_iff.not.2 last_pos'.ne') :
    pred (last (n + 1)) h = last n := by simp_rw [← succ_last, pred_succ]

theorem pred_lt_iff {j : Fin n} {i : Fin (n + 1)} (hi : i ≠ 0) : pred i hi < j ↔ i < succ j := by
  rw [← succ_lt_succ_iff, succ_pred]
theorem lt_pred_iff {j : Fin n} {i : Fin (n + 1)} (hi : i ≠ 0) : j < pred i hi ↔ succ j < i := by
  rw [← succ_lt_succ_iff, succ_pred]
theorem pred_le_iff {j : Fin n} {i : Fin (n + 1)} (hi : i ≠ 0) : pred i hi ≤ j ↔ i ≤ succ j := by
  rw [← succ_le_succ_iff, succ_pred]
theorem le_pred_iff {j : Fin n} {i : Fin (n + 1)} (hi : i ≠ 0) : j ≤ pred i hi ↔ succ j ≤ i := by
  rw [← succ_le_succ_iff, succ_pred]

theorem castSucc_pred_eq_pred_castSucc {a : Fin (n + 1)} (ha : a ≠ 0)
    (ha' := a.castSucc_ne_zero_iff.mpr ha) :
    (a.pred ha).castSucc = (castSucc a).pred ha' := rfl
#align fin.cast_succ_pred_eq_pred_cast_succ Fin.castSucc_pred_eq_pred_castSucc

theorem castSucc_pred_add_one_eq {a : Fin (n + 1)} (ha : a ≠ 0) :
    (a.pred ha).castSucc + 1 = a := by
  cases' a using cases with a
  · exact (ha rfl).elim
  · rw [pred_succ, coeSucc_eq_succ]

theorem le_pred_castSucc_iff {a b : Fin (n + 1)} (ha : castSucc a ≠ 0) :
    b ≤ (castSucc a).pred ha ↔ b < a := by
  rw [le_pred_iff, succ_le_castSucc_iff]

theorem pred_castSucc_lt_iff {a b : Fin (n + 1)} (ha : castSucc a ≠ 0) :
    (castSucc a).pred ha < b ↔ a ≤ b := by
  rw [pred_lt_iff, castSucc_lt_succ_iff]

theorem pred_castSucc_lt {a : Fin (n + 1)} (ha : castSucc a ≠ 0) :
    (castSucc a).pred ha < a := by rw [pred_castSucc_lt_iff, le_def]

theorem le_castSucc_pred_iff {a b : Fin (n + 1)} (ha : a ≠ 0) :
    b ≤ castSucc (a.pred ha) ↔ b < a := by
  rw [castSucc_pred_eq_pred_castSucc, le_pred_castSucc_iff]

theorem castSucc_pred_lt_iff {a b : Fin (n + 1)} (ha : a ≠ 0) :
    castSucc (a.pred ha) < b ↔ a ≤ b := by
  rw [castSucc_pred_eq_pred_castSucc, pred_castSucc_lt_iff]

theorem castSucc_pred_lt {a : Fin (n + 1)} (ha : a ≠ 0) :
    castSucc (a.pred ha) < a := by rw [castSucc_pred_lt_iff, le_def]

end Pred

section CastPred

/-- `castPred i` sends `i : Fin (n + 1)` to `Fin n` as long as i ≠ last n. -/
@[inline] def castPred (i : Fin (n + 1)) (h : i ≠ last n) : Fin n := castLT i (val_lt_last h)
#align fin.cast_pred Fin.castPred

@[simp]
lemma castLT_eq_castPred (i : Fin (n + 1)) (h : i < last _) (h' := ext_iff.not.2 h.ne) :
    castLT i h = castPred i h' := rfl

@[simp]
lemma coe_castPred (i : Fin (n + 1)) (h : i ≠ last _) : (castPred i h : ℕ) = i := rfl
#align fin.coe_cast_pred Fin.coe_castPred

@[simp]
theorem castPred_castSucc {i : Fin n} (h' := ext_iff.not.2 (castSucc_lt_last i).ne) :
    castPred (castSucc i) h' = i := rfl
#align fin.cast_pred_cast_succ Fin.castPred_castSucc

@[simp]
theorem castSucc_castPred (i : Fin (n + 1)) (h : i ≠ last n) :
    castSucc (i.castPred h) = i := by
  rcases exists_castSucc_eq.mpr h with ⟨y, rfl⟩
  rw [castPred_castSucc]
#align fin.cast_succ_cast_pred Fin.castSucc_castPred

theorem castPred_eq_iff_eq_castSucc (i : Fin (n + 1)) (hi : i ≠ last _) (j : Fin n) :
    castPred i hi = j ↔ i = castSucc j :=
  ⟨fun h => by rw [← h, castSucc_castPred], fun h => by simp_rw [h, castPred_castSucc]⟩

@[simp]
theorem castPred_mk (i : ℕ) (h₁ : i < n) (h₂ := h₁.trans (Nat.lt_succ_self _))
    (h₃ : ⟨i, h₂⟩ ≠ last _ := (ne_iff_vne _ _).mpr (val_last _ ▸ h₁.ne)) :
  castPred ⟨i, h₂⟩ h₃ = ⟨i, h₁⟩ := rfl
#align fin.cast_pred_mk Fin.castPred_mk

theorem castPred_le_castPred_iff {i j : Fin (n + 1)} {hi : i ≠ last n} {hj : j ≠ last n} :
    castPred i hi ≤ castPred j hj ↔ i ≤ j := Iff.rfl

theorem castPred_lt_castPred_iff {i j : Fin (n + 1)} {hi : i ≠ last n} {hj : j ≠ last n} :
    castPred i hi < castPred j hj ↔ i < j := Iff.rfl

theorem castPred_lt_iff {j : Fin n} {i : Fin (n + 1)} (hi : i ≠ last n) :
    castPred i hi < j ↔ i < castSucc j := by
  rw [← castSucc_lt_castSucc_iff, castSucc_castPred]

theorem lt_castPred_iff {j : Fin n} {i : Fin (n + 1)} (hi : i ≠ last n) :
    j < castPred i hi ↔ castSucc j < i := by
  rw [← castSucc_lt_castSucc_iff, castSucc_castPred]

theorem castPred_le_iff {j : Fin n} {i : Fin (n + 1)} (hi : i ≠ last n) :
    castPred i hi ≤ j ↔ i ≤ castSucc j := by
  rw [← castSucc_le_castSucc_iff, castSucc_castPred]

theorem le_castPred_iff {j : Fin n} {i : Fin (n + 1)} (hi : i ≠ last n) :
    j ≤ castPred i hi ↔ castSucc j ≤ i := by
  rw [← castSucc_le_castSucc_iff, castSucc_castPred]

theorem castPred_inj {i j : Fin (n + 1)} {hi : i ≠ last n} {hj : j ≠ last n} :
    castPred i hi = castPred j hj ↔ i = j := by
  simp_rw [ext_iff, le_antisymm_iff, ← le_def, castPred_le_castPred_iff]

theorem castPred_zero' [NeZero n] (h := ext_iff.not.2 last_pos'.ne) :
    castPred (0 : Fin (n + 1)) h = 0 := rfl

theorem castPred_zero (h := ext_iff.not.2 last_pos.ne)  :
    castPred (0 : Fin (n + 2)) h = 0 := rfl
#align fin.cast_pred_zero Fin.castPred_zero

@[simp]
theorem castPred_one [NeZero n] (h := ext_iff.not.2 one_lt_last.ne) :
    castPred (1 : Fin (n + 2)) h = 1 := by
  cases n
  · exact subsingleton_one.elim _ 1
  · rfl
#align fin.cast_pred_one Fin.castPred_one

theorem rev_pred {i : Fin (n + 1)} (h : i ≠ 0) (h' := rev_ne_iff.mpr ((rev_last _).symm ▸ h)) :
    rev (pred i h) = castPred (rev i) h' := by
  rw [← castSucc_inj, castSucc_castPred, ← rev_succ, succ_pred]

theorem rev_castPred {i : Fin (n + 1)}
    (h : i ≠ last n) (h' := rev_ne_iff.mpr ((rev_zero _).symm ▸ h)) :
    rev (castPred i h) = pred (rev i) h' := by
  rw [← succ_inj, succ_pred, ← rev_castSucc, castSucc_castPred]

theorem succ_castPred_eq_castPred_succ {a : Fin (n + 1)} (ha : a ≠ last n)
    (ha' := a.succ_ne_last_iff.mpr ha) :
    (a.castPred ha).succ = (succ a).castPred ha' := rfl

theorem succ_castPred_eq_add_one {a : Fin (n + 1)} (ha : a ≠ last n) :
    (a.castPred ha).succ = a + 1 := by
  cases' a using lastCases with a
  · exact (ha rfl).elim
  · rw [castPred_castSucc, coeSucc_eq_succ]

theorem castpred_succ_le_iff {a b : Fin (n + 1)} (ha : succ a ≠ last (n + 1)) :
    (succ a).castPred ha ≤ b ↔ a < b := by
  rw [castPred_le_iff, succ_le_castSucc_iff]

theorem lt_castPred_succ_iff {a b : Fin (n + 1)} (ha : succ a ≠ last (n + 1)) :
    b < (succ a).castPred ha ↔ b ≤ a := by
  rw [lt_castPred_iff, castSucc_lt_succ_iff]

theorem lt_castPred_succ {a : Fin (n + 1)} (ha : succ a ≠ last (n + 1)) :
    a < (succ a).castPred ha := by rw [lt_castPred_succ_iff, le_def]

theorem succ_castPred_le_iff {a b : Fin (n + 1)} (ha : a ≠ last n) :
    succ (a.castPred ha) ≤ b ↔ a < b := by
  rw [succ_castPred_eq_castPred_succ ha, castpred_succ_le_iff]

theorem lt_succ_castPred_iff {a b : Fin (n + 1)} (ha : a ≠ last n) :
    b < succ (a.castPred ha) ↔ b ≤ a := by
  rw [succ_castPred_eq_castPred_succ ha, lt_castPred_succ_iff]

theorem lt_succ_castPred {a : Fin (n + 1)} (ha : a ≠ last n) :
    a < succ (a.castPred ha) := by rw [lt_succ_castPred_iff, le_def]

theorem castPred_le_pred_iff {a b : Fin (n + 1)} (ha : a ≠ last n) (hb : b ≠ 0) :
    castPred a ha ≤ pred b hb ↔ a < b := by
  rw [le_pred_iff, succ_castPred_le_iff]

theorem pred_lt_castPred_iff {a b : Fin (n + 1)} (ha : a ≠ 0) (hb : b ≠ last n) :
    pred a ha < castPred b hb ↔ a ≤ b := by
  rw [lt_castPred_iff, castSucc_pred_lt_iff ha]

theorem pred_lt_castPred {a : Fin (n + 1)} (h₁ : a ≠ 0) (h₂ : a ≠ last n) :
    pred a h₁ < castPred a h₂ := by
  rw [pred_lt_castPred_iff, le_def]

end CastPred

section DivMod

/-- Compute `i / n`, where `n` is a `Nat` and inferred the type of `i`. -/
def divNat (i : Fin (m * n)) : Fin m :=
  ⟨i / n, Nat.div_lt_of_lt_mul <| Nat.mul_comm m n ▸ i.prop⟩
#align fin.div_nat Fin.divNat

@[simp]
theorem coe_divNat (i : Fin (m * n)) : (i.divNat : ℕ) = i / n :=
  rfl
#align fin.coe_div_nat Fin.coe_divNat

/-- Compute `i % n`, where `n` is a `Nat` and inferred the type of `i`. -/
def modNat (i : Fin (m * n)) : Fin n := ⟨i % n, Nat.mod_lt _ <| Nat.pos_of_mul_pos_left i.pos⟩
#align fin.mod_nat Fin.modNat

@[simp]
theorem coe_modNat (i : Fin (m * n)) : (i.modNat : ℕ) = i % n :=
  rfl
#align fin.coe_mod_nat Fin.coe_modNat

theorem modNat_rev (i : Fin (m * n)) : i.rev.modNat = i.modNat.rev := by
  ext
  have H₁ : i % n + 1 ≤ n := i.modNat.is_lt
  have H₂ : i / n < m := i.divNat.is_lt
  simp only [coe_modNat, val_rev]
  calc
    (m * n - (i + 1)) % n = (m * n - ((i / n) * n + i % n + 1)) % n := by rw [Nat.div_add_mod']
    _ = ((m - i / n - 1) * n + (n - (i % n + 1))) % n := by
      rw [Nat.mul_sub_right_distrib, Nat.one_mul, Nat.sub_add_sub_cancel _ H₁,
        Nat.mul_sub_right_distrib, Nat.sub_sub, Nat.add_assoc]
      exact Nat.le_mul_of_pos_left _ <| Nat.le_sub_of_add_le' H₂
    _ = n - (i % n + 1) := by
      rw [Nat.mul_comm, Nat.mul_add_mod, Nat.mod_eq_of_lt]; exact i.modNat.rev.is_lt

end DivMod

section Rec

/-!
### recursion and induction principles
-/

#align fin.succ_rec Fin.succRec
#align fin.succ_rec_on Fin.succRecOn
#align fin.succ_rec_on_zero Fin.succRecOn_zero
#align fin.succ_rec_on_succ Fin.succRecOn_succ
#align fin.induction Fin.induction
#align fin.induction_zero Fin.induction_zero
#align fin.induction_succ Fin.induction_succ
#align fin.induction_on Fin.inductionOn
#align fin.cases Fin.cases
#align fin.cases_zero Fin.cases_zero
#align fin.cases_succ Fin.cases_succ
#align fin.cases_succ' Fin.cases_succ'
#align fin.forall_fin_succ Fin.forall_fin_succ
#align fin.exists_fin_succ Fin.exists_fin_succ
#align fin.forall_fin_one Fin.forall_fin_one
#align fin.exists_fin_one Fin.exists_fin_one
#align fin.forall_fin_two Fin.forall_fin_two
#align fin.exists_fin_two Fin.exists_fin_two
#align fin.fin_two_eq_of_eq_zero_iff Fin.fin_two_eq_of_eq_zero_iff
#align fin.reverse_induction Fin.reverseInduction
#align fin.reverse_induction_last Fin.reverseInduction_last
#align fin.reverse_induction_cast_succ Fin.reverseInduction_castSucc

#align fin.last_cases Fin.lastCases
#align fin.last_cases_last Fin.lastCases_last
#align fin.last_cases_cast_succ Fin.lastCases_castSucc

#align fin.add_cases Fin.addCases
#align fin.add_cases_left Fin.addCases_left
#align fin.add_cases_right Fin.addCases_right

end Rec

theorem liftFun_iff_succ {α : Type*} (r : α → α → Prop) [IsTrans α r] {f : Fin (n + 1) → α} :
    ((· < ·) ⇒ r) f f ↔ ∀ i : Fin n, r (f (castSucc i)) (f i.succ) := by
  constructor
  · intro H i
    exact H i.castSucc_lt_succ
  · refine fun H i => Fin.induction (fun h ↦ ?_) ?_
    · simp [le_def] at h
    · intro j ihj hij
      rw [← le_castSucc_iff] at hij
      obtain hij | hij := (le_def.1 hij).eq_or_lt
      · obtain rfl := ext hij
        exact H _
      · exact _root_.trans (ihj hij) (H j)
#align fin.lift_fun_iff_succ Fin.liftFun_iff_succ

section AddGroup

open Nat Int

/-- Negation on `Fin n` -/
instance neg (n : ℕ) : Neg (Fin n) :=
  ⟨fun a => ⟨(n - a) % n, Nat.mod_lt _ a.pos⟩⟩

protected theorem coe_neg (a : Fin n) : ((-a : Fin n) : ℕ) = (n - a) % n :=
  rfl
#align fin.coe_neg Fin.coe_neg

#align fin.coe_sub Fin.coe_sub

theorem eq_zero (n : Fin 1) : n = 0 := Subsingleton.elim _ _
#align fin.eq_zero Fin.eq_zero

instance uniqueFinOne : Unique (Fin 1) where
  uniq _ := Subsingleton.elim _ _

@[simp]
theorem coe_fin_one (a : Fin 1) : (a : ℕ) = 0 := by simp [Subsingleton.elim a 0]
#align fin.coe_fin_one Fin.coe_fin_one

lemma eq_one_of_neq_zero (i : Fin 2) (hi : i ≠ 0) : i = 1 :=
  fin_two_eq_of_eq_zero_iff (by simpa only [one_eq_zero_iff, succ.injEq, iff_false] using hi)

@[simp]
theorem coe_neg_one : ↑(-1 : Fin (n + 1)) = n := by
  cases n
  · simp
  rw [Fin.coe_neg, Fin.val_one, Nat.add_one_sub_one, Nat.mod_eq_of_lt]
  constructor
#align fin.coe_neg_one Fin.coe_neg_one

theorem last_sub (i : Fin (n + 1)) : last n - i = Fin.rev i :=
  ext <| by rw [coe_sub_iff_le.2 i.le_last, val_last, val_rev, Nat.succ_sub_succ_eq_sub]
#align fin.last_sub Fin.last_sub

theorem add_one_le_of_lt {n : ℕ} {a b : Fin (n + 1)} (h : a < b) : a + 1 ≤ b := by
  cases' a with a ha
  cases' b with b hb
  cases n
  · simp only [Nat.zero_eq, Nat.zero_add, Nat.lt_one_iff] at ha hb
    simp [ha, hb]
  simp only [le_iff_val_le_val, val_add, lt_iff_val_lt_val, val_mk, val_one] at h ⊢
  rwa [Nat.mod_eq_of_lt, Nat.succ_le_iff]
  rw [Nat.succ_lt_succ_iff]
  exact h.trans_le (Nat.le_of_lt_succ hb)

theorem exists_eq_add_of_le {n : ℕ} {a b : Fin n} (h : a ≤ b) : ∃ k ≤ b, b = a + k := by
  obtain ⟨k, hk⟩ : ∃ k : ℕ, (b : ℕ) = a + k := Nat.exists_eq_add_of_le h
  have hkb : k ≤ b := by omega
  refine ⟨⟨k, hkb.trans_lt b.is_lt⟩, hkb, ?_⟩
  simp [Fin.ext_iff, Fin.val_add, ← hk, Nat.mod_eq_of_lt b.is_lt]

theorem exists_eq_add_of_lt {n : ℕ} {a b : Fin (n + 1)} (h : a < b) :
    ∃ k < b, k + 1 ≤ b ∧ b = a + k + 1 := by
  cases n
  · cases' a with a ha
    cases' b with b hb
    simp only [Nat.zero_eq, Nat.zero_add, Nat.lt_one_iff] at ha hb
    simp [ha, hb] at h
  obtain ⟨k, hk⟩ : ∃ k : ℕ, (b : ℕ) = a + k + 1 := Nat.exists_eq_add_of_lt h
  have hkb : k < b := by omega
  refine ⟨⟨k, hkb.trans b.is_lt⟩, hkb, ?_, ?_⟩
  · rw [Fin.le_iff_val_le_val, Fin.val_add_one]
    split_ifs <;> simp [Nat.succ_le_iff, hkb]
  simp [Fin.ext_iff, Fin.val_add, ← hk, Nat.mod_eq_of_lt b.is_lt]

lemma pos_of_ne_zero {n : ℕ} {a : Fin (n + 1)} (h : a ≠ 0) :
    0 < a :=
  Nat.pos_of_ne_zero (val_ne_of_ne h)

end AddGroup

#align fin.coe_clamp Fin.coe_clamp

@[simp]
theorem coe_ofNat_eq_mod (m n : ℕ) [NeZero m] :
    ((n : Fin m) : ℕ) = n % m :=
  rfl
#align fin.coe_of_nat_eq_mod Fin.coe_ofNat_eq_mod

section Mul

/-!
### mul
-/

#align fin.val_mul Fin.val_mul
#align fin.coe_mul Fin.coe_mul

protected theorem mul_one' [NeZero n] (k : Fin n) : k * 1 = k := by
  cases' n with n
  · simp [eq_iff_true_of_subsingleton]
  cases n
  · simp [fin_one_eq_zero]
  simp [ext_iff, mul_def, mod_eq_of_lt (is_lt k)]
#align fin.mul_one Fin.mul_one'

#align fin.mul_comm Fin.mul_comm

protected theorem one_mul' [NeZero n] (k : Fin n) : (1 : Fin n) * k = k := by
  rw [Fin.mul_comm, Fin.mul_one']
#align fin.one_mul Fin.one_mul'

protected theorem mul_zero' [NeZero n] (k : Fin n) : k * 0 = 0 := by simp [ext_iff, mul_def]
#align fin.mul_zero Fin.mul_zero'

protected theorem zero_mul' [NeZero n] (k : Fin n) : (0 : Fin n) * k = 0 := by
  simp [ext_iff, mul_def]
#align fin.zero_mul Fin.zero_mul'

end Mul

open Qq in
instance toExpr (n : ℕ) : Lean.ToExpr (Fin n) where
  toTypeExpr := q(Fin $n)
  toExpr := match n with
    | 0 => finZeroElim
    | k + 1 => fun i => show Q(Fin $n) from
      have i : Q(Nat) := Lean.mkRawNatLit i -- raw literal to avoid ofNat-double-wrapping
      have : Q(NeZero $n) := haveI : $n =Q $k + 1 := ⟨⟩; by exact q(NeZero.succ)
      q(OfNat.ofNat $i)
#align fin.reflect Fin.toExprₓ

end Fin<|MERGE_RESOLUTION|>--- conflicted
+++ resolved
@@ -247,22 +247,6 @@
   rfl
 #align fin.equiv_subtype_symm_trans_val_embedding Fin.equivSubtype_symm_trans_valEmbedding
 
-<<<<<<< HEAD
-/-- The inclusion map `Fin n → ℕ` is an order embedding. -/
-@[simps! apply]
-def valOrderEmbedding (n) : Fin n ↪o ℕ :=
-  ⟨valEmbedding, Iff.rfl⟩
-#align fin.coe_order_embedding Fin.valOrderEmbedding
-
-instance {k : ℕ} : Inhabited (Fin k ↪o ℕ) := ⟨Fin.valOrderEmbedding k⟩
-
-/-- The ordering on `Fin n` is a well order. -/
-instance Lt.isWellOrder (n) : IsWellOrder (Fin n) (· < ·) :=
-  (valOrderEmbedding n).isWellOrder
-#align fin.fin.lt.is_well_order Fin.Lt.isWellOrder
-
-=======
->>>>>>> e0685aa8
 /-- Use the ordering on `Fin n` for checking recursive definitions.
 
 For example, the following definition is not accepted by the termination checker,
