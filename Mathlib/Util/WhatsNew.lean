--- conflicted
+++ resolved
@@ -4,10 +4,6 @@
 Authors: Gabriel Ebner
 -/
 import Mathlib.Init
-<<<<<<< HEAD
-import Lean
-=======
->>>>>>> d0df76bd
 
 /-!
 Defines a command wrapper that prints the changes the command makes to the
