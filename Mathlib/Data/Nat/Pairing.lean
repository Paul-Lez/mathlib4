--- conflicted
+++ resolved
@@ -3,15 +3,8 @@
 Released under Apache 2.0 license as described in the file LICENSE.
 Authors: Leonardo de Moura, Mario Carneiro
 -/
-<<<<<<< HEAD
-import Mathlib.Data.Set.Lattice
-import Mathlib.Algebra.Group.Prod
-
-#align_import data.nat.pairing from "leanprover-community/mathlib"@"207cfac9fcd06138865b5d04f7091e46d9320432"
-=======
 import Mathlib.Algebra.Group.Prod
 import Mathlib.Data.Set.Lattice
->>>>>>> 59de845a
 
 /-!
 # Naturals pairing function
@@ -55,10 +48,6 @@
   · have hl : n - s * s - s ≤ s := Nat.sub_le_iff_le_add.2
       (Nat.sub_le_iff_le_add'.2 <| by rw [← Nat.add_assoc]; apply sqrt_le_add)
     simp [pair, hl.not_lt, Nat.add_assoc, Nat.add_sub_cancel' (le_of_not_gt h), sm]
-<<<<<<< HEAD
-#align nat.mkpair_unpair Nat.pair_unpair
-=======
->>>>>>> 59de845a
 
 theorem pair_unpair' {n a b} (H : unpair n = (a, b)) : pair a b = n := by
   simpa [H] using pair_unpair n
@@ -74,10 +63,6 @@
       rw [sqrt_add_eq]
       exact Nat.add_le_add_left (le_of_not_gt h) _
     simp [unpair, ae, Nat.not_lt_zero, Nat.add_assoc, Nat.add_sub_cancel_left]
-<<<<<<< HEAD
-#align nat.unpair_mkpair Nat.unpair_pair
-=======
->>>>>>> 59de845a
 
 /-- An equivalence between `ℕ × ℕ` and `ℕ`. -/
 @[simps (config := .asFn)]
@@ -93,20 +78,12 @@
 
 theorem unpair_lt {n : ℕ} (n1 : 1 ≤ n) : (unpair n).1 < n := by
   let s := sqrt n
-<<<<<<< HEAD
-  simp only [unpair, ge_iff_le, Nat.sub_le_iff_le_add]
-=======
   simp only [unpair, Nat.sub_le_iff_le_add]
->>>>>>> 59de845a
   by_cases h : n - s * s < s <;> simp [h]
   · exact lt_of_lt_of_le h (sqrt_le_self _)
   · simp at h
     have s0 : 0 < s := sqrt_pos.2 n1
     exact lt_of_le_of_lt h (Nat.sub_lt n1 (Nat.mul_pos s0 s0))
-<<<<<<< HEAD
-#align nat.unpair_lt Nat.unpair_lt
-=======
->>>>>>> 59de845a
 
 @[simp]
 theorem unpair_zero : unpair 0 = 0 := by
@@ -131,16 +108,6 @@
   · by_cases h₂ : a₂ < b <;> simp [pair, h₂, h]
     simp? at h₂ says simp only [not_lt] at h₂
     apply Nat.add_lt_add_of_le_of_lt
-<<<<<<< HEAD
-    exact Nat.mul_self_le_mul_self h₂
-    exact Nat.lt_add_right _ h
-  · simp at h₁
-    simp only [not_lt_of_gt (lt_of_le_of_lt h₁ h), ite_false]
-    apply add_lt_add
-    exact Nat.mul_self_lt_mul_self h
-    apply Nat.add_lt_add_right; assumption
-#align nat.mkpair_lt_mkpair_left Nat.pair_lt_pair_left
-=======
     · exact Nat.mul_self_le_mul_self h₂
     · exact Nat.lt_add_right _ h
   · simp at h₁
@@ -148,7 +115,6 @@
     apply add_lt_add
     · exact Nat.mul_self_lt_mul_self h
     · apply Nat.add_lt_add_right; assumption
->>>>>>> 59de845a
 
 theorem pair_lt_pair_right (a) {b₁ b₂} (h : b₁ < b₂) : pair a b₁ < pair a b₂ := by
   by_cases h₁ : a < b₁ <;> simp [pair, h₁, Nat.add_assoc]
@@ -163,26 +129,14 @@
 theorem pair_lt_max_add_one_sq (m n : ℕ) : pair m n < (max m n + 1) ^ 2 := by
   simp only [pair, Nat.pow_two, Nat.mul_add, Nat.add_mul, Nat.mul_one, Nat.one_mul, Nat.add_assoc]
   split_ifs <;> simp [Nat.max_eq_left, Nat.max_eq_right, Nat.le_of_lt,  not_lt.1, *] <;> omega
-<<<<<<< HEAD
-#align nat.mkpair_lt_max_add_one_sq Nat.pair_lt_max_add_one_sq
-=======
->>>>>>> 59de845a
 
 theorem max_sq_add_min_le_pair (m n : ℕ) : max m n ^ 2 + min m n ≤ pair m n := by
   rw [pair]
   cases' lt_or_le m n with h h
-<<<<<<< HEAD
-  rw [if_pos h, max_eq_right h.le, min_eq_left h.le, Nat.pow_two]
-  rw [if_neg h.not_lt, max_eq_left h, min_eq_right h, Nat.pow_two, Nat.add_assoc,
-    Nat.add_le_add_iff_left]
-  exact Nat.le_add_left _ _
-#align nat.max_sq_add_min_le_mkpair Nat.max_sq_add_min_le_pair
-=======
   · rw [if_pos h, max_eq_right h.le, min_eq_left h.le, Nat.pow_two]
   rw [if_neg h.not_lt, max_eq_left h, min_eq_right h, Nat.pow_two, Nat.add_assoc,
     Nat.add_le_add_iff_left]
   exact Nat.le_add_left _ _
->>>>>>> 59de845a
 
 theorem add_le_pair (m n : ℕ) : m + n ≤ pair m n := by
   simp only [pair, Nat.add_assoc]
@@ -190,10 +144,6 @@
   · have := le_mul_self n
     omega
   · exact Nat.le_add_left _ _
-<<<<<<< HEAD
-#align nat.add_le_mkpair Nat.add_le_pair
-=======
->>>>>>> 59de845a
 
 theorem unpair_add_le (n : ℕ) : (unpair n).1 + (unpair n).2 ≤ n :=
   (add_le_pair _ _).trans_eq (pair_unpair _)
