/-
Copyright (c) 2022 Mario Carneiro. All rights reserved.
Released under Apache 2.0 license as described in the file LICENSE.
Authors: Mario Carneiro
-/
import Mathlib.Algebra.Group.Nat

/-!
# `lrat_proof` command

Defines a macro for producing SAT proofs from CNF / LRAT files.
These files are commonly used in the SAT community for writing proofs.

Most SAT solvers support export to [DRAT](https://arxiv.org/abs/1610.06229) format,
but this format can be expensive to reconstruct because it requires recomputing all
unit propagation steps. The [LRAT](https://arxiv.org/abs/1612.02353) format solves this
issue by attaching a proof to the deduction of each new clause.
(The L in LRAT stands for Linear time verification.)
There are several verified checkers for the LRAT format, and the program implemented here
makes it possible to use the lean kernel as an LRAT checker as well and expose the results
as a standard propositional theorem.

The input to the `lrat_proof` command is the name of the theorem to define,
and the statement (written in CNF format) and the proof (in LRAT format).
For example:
```
lrat_proof foo
  "p cnf 2 4  1 2 0  -1 2 0  1 -2 0  -1 -2 0"
  "5 -2 0 4 3 0  5 d 3 4 0  6 1 0 5 1 0  6 d 1 0  7 0 5 2 6 0"
```
produces a theorem:
```
foo : ∀ (a a_1 : Prop), (¬a ∧ ¬a_1 ∨ a ∧ ¬a_1) ∨ ¬a ∧ a_1 ∨ a ∧ a_1
```

* You can see the theorem statement by hovering over the word `foo`.
* You can use the `example` keyword in place of `foo` to avoid generating a theorem.
* You can use the `include_str` macro in place of the two strings
  to load CNF / LRAT files from disk.
-/

open Lean hiding Literal HashMap
open Batteries

namespace Sat

/-- A literal is a positive or negative occurrence of an atomic propositional variable.
  Note that unlike DIMACS, 0 is a valid variable index. -/
inductive Literal
  | pos : Nat → Literal
  | neg : Nat → Literal

/-- Construct a literal. Positive numbers are translated to positive literals,
  and negative numbers become negative literals. The input is assumed to be nonzero. -/
def Literal.ofInt (i : Int) : Literal :=
  if i < 0 then Literal.neg (-i-1).toNat else Literal.pos (i-1).toNat

/-- Swap the polarity of a literal. -/
def Literal.negate : Literal → Literal
  | pos i => neg i
  | neg i => pos i

instance : ToExpr Literal where
  toTypeExpr := mkConst ``Literal
  toExpr
  | Literal.pos i => mkApp (mkConst ``Literal.pos) (mkRawNatLit i)
  | Literal.neg i => mkApp (mkConst ``Literal.neg) (mkRawNatLit i)

/-- A clause is a list of literals, thought of as a disjunction like `a ∨ b ∨ ¬c`. -/
def Clause := List Literal

def Clause.nil : Clause := []
def Clause.cons : Literal → Clause → Clause := List.cons

/-- A formula is a list of clauses, thought of as a conjunction like `(a ∨ b) ∧ c ∧ (¬c ∨ ¬d)`. -/
abbrev Fmla := List Clause

/-- A single clause as a formula. -/
def Fmla.one (c : Clause) : Fmla := [c]

/-- A conjunction of formulas. -/
def Fmla.and (a b : Fmla) : Fmla := a ++ b

/-- Formula `f` subsumes `f'` if all the clauses in `f'` are in `f`.
We use this to prove that all clauses in the formula are subsumed by it. -/
structure Fmla.subsumes (f f' : Fmla) : Prop where
  prop : ∀ x, x ∈ f' → x ∈ f

theorem Fmla.subsumes_self (f : Fmla) : f.subsumes f := ⟨fun _ h ↦ h⟩
theorem Fmla.subsumes_left (f f₁ f₂ : Fmla) (H : f.subsumes (f₁.and f₂)) : f.subsumes f₁ :=
  ⟨fun _ h ↦ H.1 _ <| List.mem_append.2 <| Or.inl h⟩
theorem Fmla.subsumes_right (f f₁ f₂ : Fmla) (H : f.subsumes (f₁.and f₂)) : f.subsumes f₂ :=
  ⟨fun _ h ↦ H.1 _ <| List.mem_append.2 <| Or.inr h⟩

/-- A valuation is an assignment of values to all the propositional variables. -/
def Valuation := Nat → Prop

/-- `v.neg lit` asserts that literal `lit` is falsified in the valuation. -/
def Valuation.neg (v : Valuation) : Literal → Prop
  | Literal.pos i => ¬ v i
  | Literal.neg i => v i

/-- `v.satisfies c` asserts that clause `c` satisfied by the valuation.
It is written in a negative way: A clause like `a ∨ ¬b ∨ c` is rewritten as
`¬a → b → ¬c → False`, so we are asserting that it is not the case that
all literals in the clause are falsified. -/
def Valuation.satisfies (v : Valuation) : Clause → Prop
  | [] => False
  | l::c => v.neg l → v.satisfies c

/-- `v.satisfies_fmla f` asserts that formula `f` is satisfied by the valuation.
A formula is satisfied if all clauses in it are satisfied. -/
structure Valuation.satisfies_fmla (v : Valuation) (f : Fmla) : Prop where
  prop : ∀ c, c ∈ f → v.satisfies c

/-- `f.proof c` asserts that `c` is derivable from `f`. -/
def Fmla.proof (f : Fmla) (c : Clause) : Prop :=
  ∀ v : Valuation, v.satisfies_fmla f → v.satisfies c

/-- If `f` subsumes `c` (i.e. `c ∈ f`), then `f.proof c`. -/
theorem Fmla.proof_of_subsumes {f : Fmla} {c : Clause}
    (H : Fmla.subsumes f (Fmla.one c)) : f.proof c :=
  fun _ h ↦ h.1 _ <| H.1 _ <| List.Mem.head ..

/-- The core unit-propagation step.

We have a local context of assumptions `¬l'` (sometimes called an assignment)
and we wish to add `¬l` to the context, that is, we want to prove `l` is also falsified.
This is because there is a clause `a ∨ b ∨ ¬l` in the global context
such that all literals in the clause are falsified except for `¬l`;
so in the context `h₁` where we suppose that `¬l` is falsified,
the clause itself is falsified so we can prove `False`.
We continue the proof in `h₂`, with the assumption that `l` is falsified. -/
theorem Valuation.by_cases {v : Valuation} {l}
    (h₁ : v.neg l.negate → False) (h₂ : v.neg l → False) : False :=
match l with
| Literal.pos _ => h₂ h₁
| Literal.neg _ => h₁ h₂

/-- `v.implies p [a, b, c] 0` definitionally unfolds to `(v 0 ↔ a) → (v 1 ↔ b) → (v 2 ↔ c) → p`.
This is used to introduce assumptions about the first `n` values of `v` during reification. -/
def Valuation.implies (v : Valuation) (p : Prop) : List Prop → Nat → Prop
  | [], _ => p
  | a::as, n => (v n ↔ a) → v.implies p as (n+1)

/-- `Valuation.mk [a, b, c]` is a valuation which is `a` at 0, `b` at 1 and `c` at 2, and false
everywhere else. -/
def Valuation.mk : List Prop → Valuation
  | [], _ => False
  | a::_, 0 => a
  | _::as, n+1 => mk as n

/-- The fundamental relationship between `mk` and `implies`:
`(mk ps).implies p ps 0` is equivalent to `p`. -/
theorem Valuation.mk_implies {p} {as ps} (as₁) : as = List.reverseAux as₁ ps →
    (Valuation.mk as).implies p ps as₁.length → p := by
  induction ps generalizing as₁ with
  | nil => exact fun _ ↦ id
  | cons a as ih =>
    refine fun e H ↦ @ih (a::as₁) e (H ?_)
    subst e; clear ih H
    suffices ∀ n n', n' = List.length as₁ + n →
      ∀ bs, mk (as₁.reverseAux bs) n' ↔ mk bs n from this 0 _ rfl (a::as)
    induction as₁ with
    | nil => simp
    | cons b as₁ ih => simpa using fun n bs ↦ ih (n+1) _ (Nat.succ_add ..) _

/-- Asserts that `¬⟦f⟧_v` implies `p`. -/
structure Fmla.reify (v : Valuation) (f : Fmla) (p : Prop) : Prop where
  prop : ¬ v.satisfies_fmla f → p

variable {v : Valuation}

/-- If `f` is unsatisfiable, and every `v` which agrees with `ps` implies `¬⟦f⟧_v → p`, then `p`.
Equivalently, there exists a valuation `v` which agrees with `ps`,
and every such valuation yields `¬⟦f⟧_v` because `f` is unsatisfiable. -/
theorem Fmla.refute {p : Prop} {ps} (f : Fmla) (hf : f.proof [])
    (hv : ∀ v, Valuation.implies v (Fmla.reify v f p) ps 0) : p :=
  (Valuation.mk_implies [] rfl (hv _)).1 (hf _)

/-- Negation turns AND into OR, so `¬⟦f₁ ∧ f₂⟧_v ≡ ¬⟦f₁⟧_v ∨ ¬⟦f₂⟧_v`. -/
theorem Fmla.reify_or {f₁ : Fmla} {a : Prop} {f₂ : Fmla} {b : Prop}
    (h₁ : Fmla.reify v f₁ a) (h₂ : Fmla.reify v f₂ b) : Fmla.reify v (f₁.and f₂) (a ∨ b) := by
  refine ⟨fun H ↦ by_contra fun hn ↦ H ⟨fun c h ↦ by_contra fun hn' ↦ ?_⟩⟩
  rcases List.mem_append.1 h with h | h
  · exact hn <| Or.inl <| h₁.1 fun Hc ↦ hn' <| Hc.1 _ h
  · exact hn <| Or.inr <| h₂.1 fun Hc ↦ hn' <| Hc.1 _ h

/-- Asserts that `¬⟦c⟧_v` implies `p`. -/
structure Clause.reify (v : Valuation) (c : Clause) (p : Prop) : Prop where
  prop : ¬ v.satisfies c → p

/-- Reification of a single clause formula. -/
theorem Fmla.reify_one {c : Clause} {a : Prop} (h : Clause.reify v c a) :
    Fmla.reify v (Fmla.one c) a :=
  ⟨fun H ↦ h.1 fun h ↦ H ⟨fun | _, List.Mem.head .. => h⟩⟩

/-- Asserts that `¬⟦l⟧_v` implies `p`. -/
structure Literal.reify (v : Valuation) (l : Literal) (p : Prop) : Prop where
  prop : v.neg l → p

/-- Negation turns OR into AND, so `¬⟦l ∨ c⟧_v ≡ ¬⟦l⟧_v ∧ ¬⟦c⟧_v`. -/
theorem Clause.reify_and {l : Literal} {a : Prop} {c : Clause} {b : Prop}
    (h₁ : Literal.reify v l a) (h₂ : Clause.reify v c b) :
    Clause.reify v (Clause.cons l c) (a ∧ b) :=
  ⟨fun H ↦ ⟨h₁.1 (by_contra fun hn ↦ H hn.elim), h₂.1 fun h ↦ H fun _ ↦ h⟩⟩

/-- The reification of the empty clause is `True`: `¬⟦⊥⟧_v ≡ True`. -/
theorem Clause.reify_zero : Clause.reify v Clause.nil True := ⟨fun _ ↦ trivial⟩

/-- The reification of a singleton clause `¬⟦l⟧_v ≡ ¬⟦l⟧_v`. -/
theorem Clause.reify_one {l : Literal} {a : Prop}
    (h₁ : Literal.reify v l a) : Clause.reify v (Clause.nil.cons l) a :=
  ⟨fun H ↦ ((Clause.reify_and h₁ Clause.reify_zero).1 H).1⟩

/-- The reification of a positive literal `¬⟦a⟧_v ≡ ¬a`. -/
theorem Literal.reify_pos {a : Prop} {n : ℕ} (h : v n ↔ a) : (Literal.pos n).reify v ¬a := ⟨mt h.2⟩

/-- The reification of a negative literal `¬⟦¬a⟧_v ≡ a`. -/
theorem Literal.reify_neg {a : Prop} {n : ℕ} (h : v n ↔ a) : (Literal.neg n).reify v a := ⟨h.1⟩

end Sat

namespace Mathlib.Tactic.Sat

/-- The representation of a global clause. -/
structure Clause where
  /-- The list of literals as read from the input file -/
  lits : Array Int
  /-- The clause expression of type `Clause` -/
  expr : Expr
  /-- A proof of `⊢ ctx.proof c`.
  Note that we do not use `have` statements to cache these proofs:
  this is literally the proof expression itself. As a result, the proof terms
  rely heavily on dag-like sharing of the expression, and printing these proof terms
  directly is likely to crash lean for larger examples. -/
  proof : Expr

/-- Construct the clause expression from the input list. For example `[1, -2]` is translated to
`Clause.cons (Literal.pos 1) (Clause.cons (Literal.neg 2) Clause.nil)`. -/
def buildClause (arr : Array Int) : Expr :=
  let nil  := mkConst ``Sat.Clause.nil
  let cons := mkConst ``Sat.Clause.cons
  arr.foldr (fun i e ↦ mkApp2 cons (toExpr <| Sat.Literal.ofInt i) e) nil

/-- Constructs the formula expression from the input CNF, as a balanced tree of `Fmla.and` nodes. -/
partial def buildConj (arr : Array (Array Int)) (start stop : Nat) : Expr :=
  match stop - start with
  | 0 => panic! "empty"
  | 1 => mkApp (mkConst ``Sat.Fmla.one) (buildClause arr[start]!)
  | len =>
    let mid := start + len / 2
    mkApp2 (mkConst ``Sat.Fmla.and) (buildConj arr start mid) (buildConj arr mid stop)

/-- Constructs the proofs of `⊢ ctx.proof c` for each clause `c` in `ctx`.
The proofs are stashed in a `HashMap` keyed on the clause ID. -/
partial def buildClauses (arr : Array (Array Int)) (ctx : Expr) (start stop : Nat)
  (f p : Expr) (accum : Nat × HashMap Nat Clause) : Nat × HashMap Nat Clause :=
  match stop - start with
  | 0 => panic! "empty"
  | 1 =>
    let c := f.appArg!
    let proof := mkApp3 (mkConst ``Sat.Fmla.proof_of_subsumes) ctx c p
    let n := accum.1 + 1
    (n, accum.2.insert n { lits := arr[start]!, expr := c, proof })
  | len =>
    let mid := start + len / 2
    let f₁ := f.appFn!.appArg!
    let f₂ := f.appArg!
    let p₁ := mkApp4 (mkConst ``Sat.Fmla.subsumes_left) ctx f₁ f₂ p
    let p₂ := mkApp4 (mkConst ``Sat.Fmla.subsumes_right) ctx f₁ f₂ p
    let accum := buildClauses arr ctx start mid f₁ p₁ accum
    buildClauses arr ctx mid stop f₂ p₂ accum

/-- A localized clause reference.
It is the same as `Clause` except that the proof is now a local variable. -/
structure LClause where
  /-- The list of literals as read from the input file -/
  lits : Array Int
  /-- The clause expression of type `Clause` -/
  expr : Expr
  /-- The bound variable index of the hypothesis asserting `⊢ ctx.proof c`,
  _counting from the outside and 1-based_. (We use this numbering because we will need to
  reference the variable from multiple binder depths.) -/
  depth : Nat

/-- Construct an individual proof step `⊢ ctx.proof c`.

  * `db`: the current global context
  * `ns`, `clause`: the new clause
  * `pf`: the LRAT proof trace
  * `ctx`: the main formula

  The proof has three steps:

  1. Introduce local assumptions `have h1 : ctx.proof c1 := p1` for each clause `c1`
     referenced in the proof. We actually do all the introductions at once,
     as in `(fun h1 h2 h3 ↦ ...) p1 p2 p3`, because we want `p_i` to not be under any binders
     to avoid the cost of `instantiate` during typechecking and get the benefits of dag-like
     sharing in the `pi` (which are themselves previous proof steps which may be large terms).
     The hypotheses are in `gctx`, keyed on the clause ID.

  2. Unfold `⊢ ctx.proof [a, b, c]` to
     `∀ v, v.satisfies_fmla ctx → v.neg a → v.neg b → v.neg c → False` and `intro v hv ha hb hc`,
     storing each `ha : v.neg a` in `lctx`, keyed on the literal `a`.

  3. For each LRAT step `hc : ctx.proof [x, y]`, `hc v hv : v.neg x → v.neg y → False`.
     We look for a literal that is not falsified in the clause. Since it is a unit propagation
     step, there can be at most one such literal.
     * If `x` is the non-falsified clause, let `x'` denote the negated literal of `x`.
       Then `x'.negate` reduces to `x`, so `hnx : v.neg x'.negate |- hc v hv hnx hy : False`,
       so we construct the term
         `by_cases (fun hnx : v.neg x'.negate ↦ hc v hv hnx hy) (fun hx : v.neg x ↦ ...)`
       and `hx` is added to the local context.
     * If all clauses are falsified, then we are done: `hc v hv hx hy : False`.
-/
partial def buildProofStep (db : HashMap Nat Clause)
  (ns pf : Array Int) (ctx clause : Expr) : Except String Expr := Id.run do
  let mut lams := #[]
  let mut args := #[]
  let mut gctx : HashMap Nat LClause := {}
  -- step 1
  for i in pf do
    let i := i.natAbs
    let some cl := db.find? i | return Except.error "missing clause"
    if !gctx.contains i then
      lams := lams.push (mkApp2 (mkConst ``Sat.Fmla.proof) ctx cl.expr)
      args := args.push cl.proof
      gctx := gctx.insert i {
        lits := cl.lits
        expr := cl.expr
        depth := args.size
      }
  let n := args.size
  -- step 2
  let mut f :=
    (mkAppN · args) ∘
    lams.foldr (mkLambda `c default) ∘
    mkLambda `v default (mkConst ``Sat.Valuation) ∘
    mkLambda `hv default (mkApp2 (mkConst ``Sat.Valuation.satisfies_fmla) (mkBVar 0) ctx)
  let v depth := mkBVar (depth + 1)
  let hv depth := mkBVar depth
  lams := #[]
  let mut clause := clause
  let mut depth := 0
  let mut lctx : HashMap Int Nat := {}
  for i in ns do
    let l := clause.appFn!.appArg!
    clause := clause.appArg!
    lams := lams.push (mkApp2 (mkConst ``Sat.Valuation.neg) (v depth) l)
    depth := depth.succ
    lctx := lctx.insert i depth
  f := f ∘ lams.foldr (mkLambda `h default)
  -- step 3
  for (step : Int) in pf do
    if step < 0 then return Except.error "unimplemented: RAT step"
    let some cl := gctx.find? step.toNat | return Except.error "missing clause"
    let mut unit := none
    for i in cl.lits do
      unless lctx.contains i do
        if unit.isSome then return Except.error s!"not unit: {cl.lits}"
        depth := depth.succ
        unit := some i
    let mut pr := mkApp2 (mkBVar (depth + n + 2 - cl.depth)) (v depth) (hv depth)
    for i in cl.lits do
      pr := mkApp pr <| mkBVar (match lctx.find? i with | some k => depth - k | _ => 0)
    let some u := unit | return Except.ok <| f pr
    let lit := toExpr <| Sat.Literal.ofInt u
    let nlit := toExpr <| Sat.Literal.ofInt (-u)
    let d1 := depth-1
    let app := mkApp3 (mkConst ``Sat.Valuation.by_cases) (v d1) nlit <|
      mkLambda `h default (mkApp2 (mkConst ``Sat.Valuation.neg) (v d1) lit) pr
    let dom := mkApp2 (mkConst ``Sat.Valuation.neg) (v d1) nlit
    f := fun e ↦ f <| mkApp app <| mkLambda `h default dom e
    lctx := lctx.insert (-u) depth
  return Except.error s!"no refutation: {ns}, {pf}, {lctx.toList}"

/-- An LRAT step is either an addition or a deletion step. -/
inductive LRATStep
  | /-- An addition step, with the clause ID, the clause literal list, and the proof trace -/
    add (id : Nat) (lits : Array Int) (proof : Array Int) : LRATStep
  | /-- A (multiple) deletion step, which deletes all the listed clause IDs from the context -/
    del (ids : Array Nat) : LRATStep

/-- Build the main proof of `⊢ ctx.proof []` using the LRAT proof trace.

  * `arr`: The input CNF
  * `ctx`: The abbreviated formula, a constant like `foo.ctx_1`
  * `ctx'`: The definitional expansion of the formula, a tree of `Fmla.and` nodes
  * `steps`: The input LRAT proof trace
-/
partial def buildProof (arr : Array (Array Int)) (ctx ctx' : Expr)
  (steps : Array LRATStep) : MetaM Expr := do
  let p := mkApp (mkConst ``Sat.Fmla.subsumes_self) ctx
  let mut db := (buildClauses arr ctx 0 arr.size ctx' p default).2
  for step in steps do
    match step with
    | LRATStep.del ds => db := ds.foldl (·.erase ·) db
    | LRATStep.add i ns pf =>
      let e := buildClause ns
      match buildProofStep db ns pf ctx e with
      | Except.ok proof =>
        if ns.isEmpty then return proof
        db := db.insert i { lits := ns, expr := e, proof }
      | Except.error msg => throwError msg
  throwError "failed to prove empty clause"

/-- Build the type and value of the reified theorem. This rewrites all the SAT definitions
into standard operators on `Prop`, for example if the formula is `[[1, 2], [-1, 2], [-2]]` then
this produces a proof of `⊢ ∀ a b : Prop, (a ∧ b) ∨ (¬a ∧ b) ∨ ¬b`. We use the input `nvars` to
decide how many quantifiers to use.

Most of the proof is under `2 * nvars + 1` quantifiers
`a1 .. an : Prop, v : Valuation, h1 : v 0 ↔ a1, ... hn : v (n-1) ↔ an ⊢ ...`, and we do the index
arithmetic by hand.

  1. First, we call `reifyFormula ctx'` which returns `a` and `pr : reify v ctx' a`
  2. Then we build `fun (v : Valuation) (h1 : v 0 ↔ a1) ... (hn : v (n-1) ↔ an) ↦ pr`
  3. We have to lower expression `a` from step 1 out of the quantifiers by lowering all variable
     indices by `nvars+1`. This is okay because `v` and `h1..hn` do not appear in `a`.
  4. We construct the expression `ps`, which is `a1 .. an : Prop ⊢ [a1, ..., an] : List Prop`
  5. `refute ctx (hf : ctx.proof []) (fun v h1 .. hn ↦ pr) : a` forces some definitional unfolding
     since `fun h1 .. hn ↦ pr` should have type `implies v (reify v ctx a) [a1, ..., an] a`,
     which involves unfolding `implies` n times as well as `ctx ↦ ctx'`.
  6. Finally, we `intro a1 ... an` so that we have a proof of `∀ a1 ... an, a`.
-/
partial def buildReify (ctx ctx' proof : Expr) (nvars : Nat) : Expr × Expr := Id.run do
  let (e, pr) := reifyFmla ctx'
  let mut pr := pr
  for i in [0:nvars] do
    let j := nvars-i-1
    let ty := mkApp2 (mkConst ``Iff) (mkApp (mkBVar j) (mkRawNatLit j)) (mkBVar nvars)
    pr := mkLambda `h default ty pr
  pr := mkLambda `v default (mkConst ``Sat.Valuation) pr
  let mut e := e.lowerLooseBVars (nvars+1) (nvars+1)
  let cons := mkApp (mkConst ``List.cons [levelZero]) (mkSort levelZero)
  let nil := mkApp (mkConst ``List.nil [levelZero]) (mkSort levelZero)
  let rec mkPS depth e
  | 0 => e
  | n+1 => mkPS (depth+1) (mkApp2 cons (mkBVar depth) e) n
  pr := mkApp5 (mkConst ``Sat.Fmla.refute) e (mkPS 0 nil nvars) ctx proof pr
  for _ in [0:nvars] do
    e := mkForall `a default (mkSort levelZero) e
    pr := mkLambda `a default (mkSort levelZero) pr
  pure (e, pr)
where
  /-- The `v` variable under the `a1 ... an, v, h1 ... hn` context -/
  v := mkBVar nvars
  /-- Returns `a` and `pr : reify v f a` given a formula `f` -/
  reifyFmla f :=
    match f.getAppFn.constName! with
    | ``Sat.Fmla.and =>
      let f₁ := f.appFn!.appArg!
      let f₂ := f.appArg!
      let (e₁, h₁) := reifyFmla f₁
      let (e₂, h₂) := reifyFmla f₂
      (mkApp2 (mkConst ``Or) e₁ e₂, mkApp7 (mkConst ``Sat.Fmla.reify_or) v f₁ e₁ f₂ e₂ h₁ h₂)
    | ``Sat.Fmla.one =>
      let c := f.appArg!
      let (e, h) := reifyClause c
      (e, mkApp4 (mkConst ``Sat.Fmla.reify_one) v c e h)
    | _ => panic! "not a valid formula"
  /-- Returns `a` and `pr : reify v c a` given a clause `c` -/
  reifyClause c :=
    if c.appFn!.isConst then
      (mkConst ``True, mkApp (mkConst ``Sat.Clause.reify_zero) v)
    else reifyClause1 c
  /-- Returns `a` and `pr : reify v c a` given a nonempty clause `c` -/
  reifyClause1 c :=
    let l := c.appFn!.appArg!
    let c := c.appArg!
    let (e₁, h₁) := reifyLiteral l
    if c.isConst then
      (e₁, mkApp4 (mkConst ``Sat.Clause.reify_one) v l e₁ h₁)
    else
      let (e₂, h₂) := reifyClause1 c
      (mkApp2 (mkConst ``And) e₁ e₂, mkApp7 (mkConst ``Sat.Clause.reify_and) v l e₁ c e₂ h₁ h₂)
  /-- Returns `a` and `pr : reify v l a` given a literal `c` -/
  reifyLiteral l :=
    let n := l.appArg!
    let (e, h) := reifyVar n
    match l.appFn!.constName! with
    | ``Sat.Literal.pos =>
      (mkApp (mkConst ``Not) e, mkApp4 (mkConst ``Sat.Literal.reify_pos) v e n h)
    | ``Sat.Literal.neg =>
      (e, mkApp4 (mkConst ``Sat.Literal.reify_neg) v e n h)
    | _ => panic! "not a valid literal"
  /-- Returns `a` and `pr : v n ↔ a` given a variable index `n`.
  These are both lookups into the context
  `(a0 .. a(n-1) : Prop) (v) (h1 : v 0 ↔ a0) ... (hn : v (n-1) ↔ a(n-1))`. -/
  reifyVar v :=
    let n := v.rawNatLit?.get!
    (mkBVar (2 * nvars - n), mkBVar (nvars - n - 1))
open Lean

namespace Parser
<<<<<<< HEAD
open Lean Parsec String
=======
open Lean Std.Internal.Parsec String
>>>>>>> bc78dd40

/-- Parse a natural number -/
def parseNat : String.Parser Nat := Json.Parser.natMaybeZero

/-- Parse an integer -/
def parseInt : String.Parser Int := do
  if (← peek!) = '-' then skip; pure <| -(← parseNat) else parseNat

/-- Parse a list of integers terminated by 0 -/
partial def parseInts (arr : Array Int := #[]) : String.Parser (Array Int) := do
  match ← parseInt <* ws with
  | 0 => pure arr
  | n => parseInts (arr.push n)

/-- Parse a list of natural numbers terminated by 0 -/
partial def parseNats (arr : Array Nat := #[]) : String.Parser (Array Nat) := do
  match ← parseNat <* ws with
  | 0 => pure arr
  | n => parseNats (arr.push n)

/-- Parse a DIMACS format `.cnf` file.
This is not very robust; we assume the file has had comments stripped. -/
def parseDimacs : String.Parser (Nat × Array (Array Int)) := do
  pstring "p cnf" *> ws
  let nvars ← parseNat <* ws
  let nclauses ← parseNat <* ws
  let mut clauses := Array.mkEmpty nclauses
  for _ in [:nclauses] do
    clauses := clauses.push (← parseInts)
  pure (nvars, clauses)

/-- Parse an LRAT file into a list of steps. -/
def parseLRAT : String.Parser (Array LRATStep) := many do
  let step ← parseNat <* ws
  if (← peek!) = 'd' then skip <* ws; pure <| LRATStep.del (← parseNats)
  else ws; pure <| LRATStep.add step (← parseInts) (← parseInts)

end Parser

open Std.Internal

/-- Core of `fromLRAT`. Constructs the context and main proof definitions,
but not the reification theorem. Returns:

  * `nvars`: the number of variables specified in the CNF file
  * `ctx`: The abbreviated formula, a constant like `foo.ctx_1`
  * `ctx'`: The definitional expansion of the formula, a tree of `Fmla.and` nodes
  * `proof`: A proof of `ctx.proof []`
-/
def fromLRATAux (cnf lrat : String) (name : Name) : MetaM (Nat × Expr × Expr × Expr) := do
  let Parsec.ParseResult.success _ (nvars, arr) := Parser.parseDimacs cnf.mkIterator
    | throwError "parse CNF failed"
  if arr.isEmpty then throwError "empty CNF"
  let ctx' := buildConj arr 0 arr.size
  let ctxName ← mkAuxName (name ++ `ctx) 1
  addDecl <| Declaration.defnDecl {
    name := ctxName
    levelParams := []
    type        := mkConst ``Sat.Fmla
    value       := ctx'
    hints       := ReducibilityHints.regular 0
    safety      := DefinitionSafety.safe
  }
  let ctx := mkConst ctxName
  let Parsec.ParseResult.success _ steps := Parser.parseLRAT lrat.mkIterator
    | throwError "parse LRAT failed"
  let proof ← buildProof arr ctx ctx' steps
  let declName ← mkAuxName (name ++ `proof) 1
  addDecl <| Declaration.thmDecl {
    name := declName
    levelParams := []
    type        := mkApp2 (mkConst ``Sat.Fmla.proof) ctx (buildClause #[])
    value       := proof
  }
  return (nvars, ctx, ctx', mkConst declName)

/-- Main entry point. Given strings `cnf` and `lrat` with unparsed file data, and a name `name`,
adds `theorem name : type := proof` where `type` is a propositional theorem like
`∀ (a a_1 : Prop), (¬a ∧ ¬a_1 ∨ a ∧ ¬a_1) ∨ ¬a ∧ a_1 ∨ a ∧ a_1`.

Also creates auxiliaries named `name.ctx_1` (for the CNF formula)
and `name.proof_1` (for the LRAT proof), with `name` itself containing the reification proof. -/
def fromLRAT (cnf lrat : String) (name : Name) : MetaM Unit := do
  let (nvars, ctx, ctx', proof) ← fromLRATAux cnf lrat name
  let (type, value) := buildReify ctx ctx' proof nvars
  addDecl <| Declaration.thmDecl { name, levelParams := [], type, value }

open Elab Term


/--
A macro for producing SAT proofs from CNF / LRAT files.
These files are commonly used in the SAT community for writing proofs.

The input to the `lrat_proof` command is the name of the theorem to define,
and the statement (written in CNF format) and the proof (in LRAT format).
For example:
```
lrat_proof foo
  "p cnf 2 4  1 2 0  -1 2 0  1 -2 0  -1 -2 0"
  "5 -2 0 4 3 0  5 d 3 4 0  6 1 0 5 1 0  6 d 1 0  7 0 5 2 6 0"
```
produces a theorem:
```
foo : ∀ (a a_1 : Prop), (¬a ∧ ¬a_1 ∨ a ∧ ¬a_1) ∨ ¬a ∧ a_1 ∨ a ∧ a_1
```

* You can see the theorem statement by hovering over the word `foo`.
* You can use the `example` keyword in place of `foo` to avoid generating a theorem.
* You can use the `include_str` macro in place of the two strings
  to load CNF / LRAT files from disk.
-/
elab "lrat_proof " n:(ident <|> "example")
    ppSpace cnf:term:max ppSpace lrat:term:max : command => do
  let name := (← getCurrNamespace) ++ if n.1.isIdent then n.1.getId else `_example
  Command.liftTermElabM do
    let cnf ← unsafe evalTerm String (mkConst ``String) cnf
    let lrat ← unsafe evalTerm String (mkConst ``String) lrat
    let go := do
      fromLRAT cnf lrat name
      withSaveInfoContext do
        Term.addTermInfo' n (mkConst name) (isBinder := true)
    if n.1.isIdent then go else withoutModifyingEnv go

lrat_proof example
  -- The CNF file
  "p cnf 2 4
   1 2 0
   -1 2 0
   1 -2 0
   -1 -2 0"
  -- The LRAT file
  "5 -2 0 4 3 0
   5 d 3 4 0
   6 1 0 5 1 0
   6 d 1 0
   7 0 5 2 6 0"

-- lrat_proof full2
--   (include_str "full2.cnf")
--   (include_str "full2.lrat")

/--
A macro for producing SAT proofs from CNF / LRAT files.
These files are commonly used in the SAT community for writing proofs.

The input to the `from_lrat` term syntax is two string expressions with
the statement (written in CNF format) and the proof (in LRAT format).
For example:
```
def foo := from_lrat
  "p cnf 2 4  1 2 0  -1 2 0  1 -2 0  -1 -2 0"
  "5 -2 0 4 3 0  5 d 3 4 0  6 1 0 5 1 0  6 d 1 0  7 0 5 2 6 0"
```
produces a theorem:
```
foo : ∀ (a a_1 : Prop), (¬a ∧ ¬a_1 ∨ a ∧ ¬a_1) ∨ ¬a ∧ a_1 ∨ a ∧ a_1
```

* You can use this term after `have :=` or in `def foo :=` to produce the term
  without constraining the type.
* You can use it when a specific type is expected, but it currently does not
  pay any attention to the shape of the goal and always produces the same theorem,
  so you can only use this to do alpha renaming.
* You can use the `include_str` macro in place of the two strings
  to load CNF / LRAT files from disk.
-/
elab "from_lrat " cnf:term:max ppSpace lrat:term:max : term => do
  let cnf ← unsafe evalTerm String (mkConst ``String) cnf
  let lrat ← unsafe evalTerm String (mkConst ``String) lrat
  let name ← mkAuxName `lrat
  fromLRAT cnf lrat name
  return mkConst name

example : ∀ (a b : Prop), (¬a ∧ ¬b ∨ a ∧ ¬b) ∨ ¬a ∧ b ∨ a ∧ b := from_lrat
  "p cnf 2 4  1 2 0  -1 2 0  1 -2 0  -1 -2 0"
  "5 -2 0 4 3 0  5 d 3 4 0  6 1 0 5 1 0  6 d 1 0  7 0 5 2 6 0"

end Sat

end Mathlib.Tactic<|MERGE_RESOLUTION|>--- conflicted
+++ resolved
@@ -494,11 +494,7 @@
 open Lean
 
 namespace Parser
-<<<<<<< HEAD
-open Lean Parsec String
-=======
 open Lean Std.Internal.Parsec String
->>>>>>> bc78dd40
 
 /-- Parse a natural number -/
 def parseNat : String.Parser Nat := Json.Parser.natMaybeZero
