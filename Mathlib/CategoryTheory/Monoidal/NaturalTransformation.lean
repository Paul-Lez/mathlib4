/-
Copyright (c) 2020 Kim Morrison. All rights reserved.
Released under Apache 2.0 license as described in the file LICENSE.
Authors: Kim Morrison
-/
import Mathlib.CategoryTheory.Adjunction.FullyFaithful
import Mathlib.CategoryTheory.Monoidal.Functor
import Mathlib.CategoryTheory.FullSubcategory

/-!
# Monoidal natural transformations

Natural transformations between (lax) monoidal functors must satisfy
an additional compatibility relation with the tensorators:
`F.μ X Y ≫ app (X ⊗ Y) = (app X ⊗ app Y) ≫ G.μ X Y`.

-/

open CategoryTheory

universe v₁ v₂ v₃ v₄ u₁ u₂ u₃ u₄

open CategoryTheory.Category

open CategoryTheory.Functor

namespace CategoryTheory

open MonoidalCategory

variable {C : Type u₁} [Category.{v₁} C] [MonoidalCategory C]
  {D : Type u₂} [Category.{v₂} D] [MonoidalCategory D]
  {E : Type u₃} [Category.{v₃} E] [MonoidalCategory E]
  {E' : Type u₄} [Category.{v₄} E'] [MonoidalCategory E']

variable {F₁ F₂ F₃ : C ⥤ D} (τ : F₁ ⟶ F₂) [F₁.LaxMonoidal] [F₂.LaxMonoidal] [F₃.LaxMonoidal]

namespace NatTrans

open Functor.LaxMonoidal

/-- A natural transformation between (lax) monoidal functors is monoidal if it satisfies
`ε F ≫ τ.app (𝟙_ C) = ε G` and `μ F X Y ≫ app (X ⊗ Y) = (app X ⊗ app Y) ≫ μ G X Y`. -/
class IsMonoidal : Prop where
  unit : ε F₁ ≫ τ.app (𝟙_ C) = ε F₂ := by aesop_cat
  tensor (X Y : C) : μ F₁ _ _ ≫ τ.app (X ⊗ Y) = (τ.app X ⊗ τ.app Y) ≫ μ F₂ _ _ := by aesop_cat

namespace IsMonoidal

attribute [reassoc (attr := simp)] unit tensor

instance id : IsMonoidal (𝟙 F₁) where

instance comp (τ' : F₂ ⟶ F₃) [IsMonoidal τ] [IsMonoidal τ'] :
    IsMonoidal (τ ≫ τ') where

<<<<<<< HEAD
instance {G₁ G₂ : D ⥤ E} [G₁.LaxMonoidal] [G₂.LaxMonoidal] (τ' : G₁ ⟶ G₂)
=======
instance hcomp {G₁ G₂ : D ⥤ E} [G₁.LaxMonoidal] [G₂.LaxMonoidal] (τ' : G₁ ⟶ G₂)
>>>>>>> 15ae5b0c
    [IsMonoidal τ] [IsMonoidal τ'] : IsMonoidal (τ ◫ τ') where
  unit := by
    simp only [comp_obj, comp_ε, hcomp_app, assoc, naturality_assoc, unit_assoc, ← map_comp, unit]
  tensor X Y := by
    simp only [comp_obj, comp_μ, hcomp_app, assoc, naturality_assoc,
      tensor_assoc, tensor_comp, μ_natural_assoc]
    simp only [← map_comp, tensor]

instance (F : C ⥤ D) [F.LaxMonoidal] : NatTrans.IsMonoidal F.leftUnitor.hom where

instance (F : C ⥤ D) [F.LaxMonoidal] : NatTrans.IsMonoidal F.rightUnitor.hom where

instance (F : C ⥤ D) (G : D ⥤ E) (H : E ⥤ E') [F.LaxMonoidal] [G.LaxMonoidal] [H.LaxMonoidal] :
    NatTrans.IsMonoidal (Functor.associator F G H).hom where
  unit := by
    simp only [comp_obj, comp_ε, assoc, Functor.map_comp, associator_hom_app, comp_id,
      Functor.comp_map]
  tensor X Y := by
    simp only [comp_obj, comp_μ, associator_hom_app, Functor.comp_map, map_comp,
      comp_id, tensorHom_id, id_whiskerRight, assoc, id_comp]

end IsMonoidal

instance {F G : C ⥤ D} {H K : C ⥤ E} (α : F ⟶ G) (β : H ⟶ K)
    [F.LaxMonoidal] [G.LaxMonoidal] [IsMonoidal α]
    [H.LaxMonoidal] [K.LaxMonoidal] [IsMonoidal β] :
    IsMonoidal (NatTrans.prod' α β) where
  unit := by
    ext
    · rw [prod_comp_fst, prod'_ε_fst, prod'_ε_fst, prod'_app_fst, IsMonoidal.unit]
    · rw [prod_comp_snd, prod'_ε_snd, prod'_ε_snd, prod'_app_snd, IsMonoidal.unit]
  tensor X Y := by
    ext
    · simp only [prod_comp_fst, prod'_μ_fst, prod'_app_fst,
        prodMonoidal_tensorHom, IsMonoidal.tensor]
    · simp only [prod_comp_snd, prod'_μ_snd, prod'_app_snd,
        prodMonoidal_tensorHom, IsMonoidal.tensor]

end NatTrans

namespace Iso

variable (e : F₁ ≅ F₂) [NatTrans.IsMonoidal e.hom]

instance : NatTrans.IsMonoidal e.inv where
  unit := by rw [← NatTrans.IsMonoidal.unit (τ := e.hom), assoc, hom_inv_id_app, comp_id]
  tensor X Y := by
    rw [← cancel_mono (e.hom.app (X ⊗ Y)), assoc, assoc, inv_hom_id_app, comp_id,
      NatTrans.IsMonoidal.tensor, ← MonoidalCategory.tensor_comp_assoc,
      inv_hom_id_app, inv_hom_id_app, tensorHom_id, id_whiskerRight, id_comp]

end Iso

namespace Adjunction

variable {F : C ⥤ D} {G : D ⥤ C} (adj : F ⊣ G)

open Functor.LaxMonoidal Functor.OplaxMonoidal Functor.Monoidal

namespace IsMonoidal

variable [F.Monoidal] [G.LaxMonoidal] [adj.IsMonoidal]

instance : NatTrans.IsMonoidal adj.unit where
  unit := by
    dsimp
    rw [id_comp, ← unit_app_unit_comp_map_η adj, assoc, Monoidal.map_η_ε]
    dsimp
    rw [comp_id]
  tensor X Y := by
    dsimp
    rw [← unit_app_tensor_comp_map_δ_assoc, id_comp, Monoidal.map_δ_μ, comp_id]

instance : NatTrans.IsMonoidal adj.counit where
  unit := by
    dsimp
    rw [assoc, map_ε_comp_counit_app_unit adj, ε_η]
  tensor X Y := by
    dsimp
    rw [assoc, map_μ_comp_counit_app_tensor, μ_δ_assoc, comp_id]

end IsMonoidal

namespace Equivalence

variable (e : C ≌ D) [e.functor.Monoidal] [e.inverse.Monoidal] [e.IsMonoidal]

instance : NatTrans.IsMonoidal e.unit :=
  inferInstanceAs (NatTrans.IsMonoidal e.toAdjunction.unit)

instance : NatTrans.IsMonoidal e.counit :=
  inferInstanceAs (NatTrans.IsMonoidal e.toAdjunction.counit)

end Equivalence

end Adjunction

namespace LaxMonoidalFunctor

/-- The type of monoidal natural transformations between (bundled) lax monoidal functors. -/
structure Hom (F G : LaxMonoidalFunctor C D) where
  /-- the natural transformation between the underlying functors -/
  hom : F.toFunctor ⟶ G.toFunctor
  isMonoidal : NatTrans.IsMonoidal hom := by infer_instance

attribute [instance] Hom.isMonoidal

instance : Category (LaxMonoidalFunctor C D) where
  Hom := Hom
  comp α β := ⟨α.1 ≫ β.1, by have := α.2; have := β.2; infer_instance⟩
  id _ := ⟨𝟙 _, inferInstance⟩

@[simp]
lemma id_hom (F : LaxMonoidalFunctor C D) : Hom.hom (𝟙 F) = 𝟙 _ := rfl

@[reassoc, simp]
lemma comp_hom {F G H : LaxMonoidalFunctor C D} (α : F ⟶ G) (β : G ⟶ H) :
    (α ≫ β).hom = α.hom ≫ β.hom := rfl

@[ext]
lemma hom_ext {F G : LaxMonoidalFunctor C D} {α β : F ⟶ G} (h : α.hom = β.hom) : α = β := by
  cases α; cases β; subst h; rfl

/-- Constructor for morphisms in the category `LaxMonoidalFunctor C D`. -/
@[simps]
def homMk {F G : LaxMonoidalFunctor C D} (f : F.toFunctor ⟶ G.toFunctor) [NatTrans.IsMonoidal f] :
    F ⟶ G := ⟨f, inferInstance⟩

/-- Constructor for isomorphisms in the category `LaxMonoidalFunctor C D`. -/
@[simps]
def isoMk {F G : LaxMonoidalFunctor C D} (e : F.toFunctor ≅ G.toFunctor)
    [NatTrans.IsMonoidal e.hom] :
    F ≅ G where
  hom := homMk e.hom
  inv := homMk e.inv

open Functor.LaxMonoidal

/-- Constructor for isomorphisms between lax monoidal functors. -/
@[simps!]
def isoOfComponents {F G : LaxMonoidalFunctor C D} (e : ∀ X, F.obj X ≅ G.obj X)
    (naturality : ∀ {X Y : C} (f : X ⟶ Y), F.map f ≫ (e Y).hom = (e X).hom ≫ G.map f := by
      aesop_cat)
    (unit : ε F.toFunctor ≫ (e (𝟙_ C)).hom = ε G.toFunctor := by aesop_cat)
    (tensor : ∀ X Y, μ F.toFunctor X Y ≫ (e (X ⊗ Y)).hom =
      ((e X).hom ⊗ (e Y).hom) ≫ μ G.toFunctor X Y := by aesop_cat) :
    F ≅ G :=
  @isoMk _ _ _ _ _ _ _ _ (NatIso.ofComponents e naturality) (by constructor <;> assumption)

end LaxMonoidalFunctor

end CategoryTheory<|MERGE_RESOLUTION|>--- conflicted
+++ resolved
@@ -54,11 +54,7 @@
 instance comp (τ' : F₂ ⟶ F₃) [IsMonoidal τ] [IsMonoidal τ'] :
     IsMonoidal (τ ≫ τ') where
 
-<<<<<<< HEAD
-instance {G₁ G₂ : D ⥤ E} [G₁.LaxMonoidal] [G₂.LaxMonoidal] (τ' : G₁ ⟶ G₂)
-=======
 instance hcomp {G₁ G₂ : D ⥤ E} [G₁.LaxMonoidal] [G₂.LaxMonoidal] (τ' : G₁ ⟶ G₂)
->>>>>>> 15ae5b0c
     [IsMonoidal τ] [IsMonoidal τ'] : IsMonoidal (τ ◫ τ') where
   unit := by
     simp only [comp_obj, comp_ε, hcomp_app, assoc, naturality_assoc, unit_assoc, ← map_comp, unit]
