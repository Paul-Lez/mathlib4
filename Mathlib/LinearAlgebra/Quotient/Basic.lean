--- conflicted
+++ resolved
@@ -48,13 +48,8 @@
 def restrictScalarsEquiv [Ring S] [SMul S R] [Module S M] [IsScalarTower S R M]
     (P : Submodule R M) : (M ⧸ P.restrictScalars S) ≃ₗ[S] M ⧸ P :=
   { Quotient.congrRight fun _ _ => Iff.rfl with
-<<<<<<< HEAD
     map_add' := fun x y => Quotient.inductionOn₂ x y fun _x' _y' => rfl
-    map_smul' := fun _c x => Quotient.inductionOn x fun _x' => rfl }
-=======
-    map_add' := fun x y => Quotient.inductionOn₂' x y fun _x' _y' => rfl
     map_smul' := fun _c x => Submodule.Quotient.induction_on _ x fun _x' => rfl }
->>>>>>> fd92bc36
 
 @[simp]
 theorem restrictScalarsEquiv_mk [Ring S] [SMul S R] [Module S M] [IsScalarTower S R M]
@@ -83,12 +78,8 @@
 
 instance QuotientTop.unique : Unique (M ⧸ (⊤ : Submodule R M)) where
   default := 0
-<<<<<<< HEAD
-  uniq x := Quotient.inductionOn x fun _x => (Submodule.Quotient.eq ⊤).mpr Submodule.mem_top
-=======
   uniq x := Submodule.Quotient.induction_on _ x fun _x =>
     (Submodule.Quotient.eq ⊤).mpr Submodule.mem_top
->>>>>>> fd92bc36
 
 instance QuotientTop.fintype : Fintype (M ⧸ (⊤ : Submodule R M)) :=
   Fintype.ofSubsingleton 0
@@ -303,13 +294,8 @@
         rw [← hf, Submodule.mem_map] at hx
         obtain ⟨y, hy, rfl⟩ := hx
         simpa
-<<<<<<< HEAD
-    left_inv := fun x => Quotient.inductionOn x (by simp [mk''_eq_mk])
-    right_inv := fun x => Quotient.inductionOn x (by simp [mk''_eq_mk]) }
-=======
     left_inv := fun x => Submodule.Quotient.induction_on _ x (by simp)
     right_inv := fun x => Submodule.Quotient.induction_on _ x (by simp) }
->>>>>>> fd92bc36
 
 @[simp]
 theorem Quotient.equiv_symm {R M N : Type*} [CommRing R] [AddCommGroup M] [Module R M]
