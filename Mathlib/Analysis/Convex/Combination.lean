--- conflicted
+++ resolved
@@ -166,13 +166,8 @@
 /-- The center of mass of a finite subset of a convex set belongs to the set
 provided that all weights are non-negative, and the total weight is positive. -/
 theorem Convex.centerMass_mem (hs : Convex R s) :
-<<<<<<< HEAD
-    (∀ i ∈ t, 0 ≤ w i) → (0 < ∑ i in t, w i) → (∀ i ∈ t, z i ∈ s) → t.centerMass w z ∈ s := by
+    (∀ i ∈ t, 0 ≤ w i) → (0 < ∑ i ∈ t, w i) → (∀ i ∈ t, z i ∈ s) → t.centerMass w z ∈ s := by
   induction' t with i t hi ht
-=======
-    (∀ i ∈ t, 0 ≤ w i) → (0 < ∑ i ∈ t, w i) → (∀ i ∈ t, z i ∈ s) → t.centerMass w z ∈ s := by
-  induction' t using Finset.induction with i t hi ht
->>>>>>> e512aa98
   · simp [lt_irrefl]
   intro h₀ hpos hmem
   have zi : z i ∈ s := hmem _ (mem_insert_self _ _)
