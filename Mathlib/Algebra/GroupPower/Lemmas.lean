--- conflicted
+++ resolved
@@ -21,606 +21,6 @@
 variable {α : Type*} {M : Type u} {N : Type v} {G : Type w} {H : Type x} {A : Type y} {B : Type z}
   {R : Type u₁} {S : Type u₂}
 
-<<<<<<< HEAD
-/-!
-### (Additive) monoid
--/
-
-section Monoid
-
-#align nsmul_one nsmul_one
-
-variable [Monoid M] [Monoid N] [AddMonoid A] [AddMonoid B]
-
-instance invertiblePow (m : M) [Invertible m] (n : ℕ) :
-    Invertible (m ^ n) where
-  invOf := ⅟ m ^ n
-  invOf_mul_self := by rw [← (commute_invOf m).symm.mul_pow, invOf_mul_self, one_pow]
-  mul_invOf_self := by rw [← (commute_invOf m).mul_pow, mul_invOf_self, one_pow]
-#align invertible_pow invertiblePow
-
-theorem invOf_pow (m : M) [Invertible m] (n : ℕ) [Invertible (m ^ n)] : ⅟ (m ^ n) = ⅟ m ^ n :=
-  @invertible_unique M _ (m ^ n) (m ^ n) _ (invertiblePow m n) rfl
-#align inv_of_pow invOf_pow
-
-@[to_additive]
-theorem IsUnit.pow {m : M} (n : ℕ) : IsUnit m → IsUnit (m ^ n) := fun ⟨u, hu⟩ =>
-  ⟨u ^ n, hu ▸ u.val_pow_eq_pow_val _⟩
-#align is_unit.pow IsUnit.pow
-#align is_add_unit.nsmul IsAddUnit.nsmul
-
-/-- If a natural power of `x` is a unit, then `x` is a unit. -/
-@[to_additive "If a natural multiple of `x` is an additive unit, then `x` is an additive unit."]
-def Units.ofPow (u : Mˣ) (x : M) {n : ℕ} (hn : n ≠ 0) (hu : x ^ n = u) : Mˣ :=
-  u.leftOfMul x (x ^ (n - 1))
-    (by rwa [← _root_.pow_succ, Nat.sub_add_cancel (Nat.succ_le_of_lt <| Nat.pos_of_ne_zero hn)])
-    (Commute.self_pow _ _)
-#align units.of_pow Units.ofPow
-#align add_units.of_nsmul AddUnits.ofNSMul
-
-@[to_additive (attr := simp)]
-theorem isUnit_pow_iff {a : M} {n : ℕ} (hn : n ≠ 0) : IsUnit (a ^ n) ↔ IsUnit a :=
-  ⟨fun ⟨u, hu⟩ => (u.ofPow a hn hu.symm).isUnit, fun h => h.pow n⟩
-#align is_unit_pow_iff isUnit_pow_iff
-#align is_add_unit_nsmul_iff isAddUnit_nsmul_iff
-
-@[to_additive]
-theorem isUnit_pow_succ_iff {m : M} {n : ℕ} : IsUnit (m ^ (n + 1)) ↔ IsUnit m :=
-  isUnit_pow_iff n.succ_ne_zero
-#align is_unit_pow_succ_iff isUnit_pow_succ_iff
-#align is_add_unit_nsmul_succ_iff isAddUnit_nsmul_succ_iff
-
-/-- If `x ^ n = 1`, `n ≠ 0`, then `x` is a unit. -/
-@[to_additive (attr := simps!) "If `n • x = 0`, `n ≠ 0`, then `x` is an additive unit."]
-def Units.ofPowEqOne (x : M) (n : ℕ) (hx : x ^ n = 1) (hn : n ≠ 0) : Mˣ :=
-  Units.ofPow 1 x hn hx
-#align units.of_pow_eq_one Units.ofPowEqOne
-#align add_units.of_nsmul_eq_zero AddUnits.ofNSMulEqZero
-
-@[to_additive (attr := simp)]
-theorem Units.pow_ofPowEqOne {x : M} {n : ℕ} (hx : x ^ n = 1) (hn : n ≠ 0) :
-    Units.ofPowEqOne x n hx hn ^ n = 1 :=
-  Units.ext <| by simp [hx]
-#align units.pow_of_pow_eq_one Units.pow_ofPowEqOne
-#align add_units.nsmul_of_nsmul_eq_zero AddUnits.nsmul_ofNSMulEqZero
-
-@[to_additive]
-theorem isUnit_ofPowEqOne {x : M} {n : ℕ} (hx : x ^ n = 1) (hn : n ≠ 0) : IsUnit x :=
-  (Units.ofPowEqOne x n hx hn).isUnit
-#align is_unit_of_pow_eq_one isUnit_ofPowEqOne
-#align is_add_unit_of_nsmul_eq_zero isAddUnit_ofNSMulEqZero
-
-/-- If `x ^ n = 1` then `x` has an inverse, `x^(n - 1)`. -/
-def invertibleOfPowEqOne (x : M) (n : ℕ) (hx : x ^ n = 1) (hn : n ≠ 0) : Invertible x :=
-  (Units.ofPowEqOne x n hx hn).invertible
-#align invertible_of_pow_eq_one invertibleOfPowEqOne
-
-theorem smul_pow [MulAction M N] [IsScalarTower M N N] [SMulCommClass M N N] (k : M) (x : N)
-    (p : ℕ) : (k • x) ^ p = k ^ p • x ^ p := by
-  induction' p with p IH
-  · simp
-  · rw [pow_succ', IH, smul_mul_smul, ← pow_succ', ← pow_succ']
-#align smul_pow smul_pow
-
-@[simp]
-theorem smul_pow' [MulDistribMulAction M N] (x : M) (m : N) (n : ℕ) : x • m ^ n = (x • m) ^ n := by
-  induction' n with n ih
-  · rw [pow_zero, pow_zero]
-    exact smul_one x
-  · rw [pow_succ, pow_succ]
-    exact (smul_mul' x m (m ^ n)).trans (congr_arg _ ih)
-#align smul_pow' smul_pow'
-
-end Monoid
-
-@[simp]
-theorem zsmul_one [AddGroupWithOne A] (n : ℤ) : n • (1 : A) = n := by cases n <;> simp
-#align zsmul_one zsmul_one
-
-section DivisionMonoid
-
-variable [DivisionMonoid α]
-
--- Note that `mul_zsmul` and `zpow_mul` have the primes swapped
--- when additivised since their argument order,
--- and therefore the more "natural" choice of lemma, is reversed.
-@[to_additive mul_zsmul']
-theorem zpow_mul (a : α) : ∀ m n : ℤ, a ^ (m * n) = (a ^ m) ^ n
-  | (m : ℕ), (n : ℕ) => by
-    rw [zpow_ofNat, zpow_ofNat, ← pow_mul, ← zpow_ofNat]
-    rfl
-  | (m : ℕ), -[n+1] => by
-    rw [zpow_ofNat, zpow_negSucc, ← pow_mul, ofNat_mul_negSucc, zpow_neg, inv_inj, ← zpow_ofNat]
-  | -[m+1], (n : ℕ) => by
-    rw [zpow_ofNat, zpow_negSucc, ← inv_pow, ← pow_mul, negSucc_mul_ofNat, zpow_neg, inv_pow,
-      inv_inj, ← zpow_ofNat]
-  | -[m+1], -[n+1] => by
-    rw [zpow_negSucc, zpow_negSucc, negSucc_mul_negSucc, inv_pow, inv_inv, ← pow_mul, ←
-      zpow_ofNat]
-    rfl
-#align zpow_mul zpow_mul
-#align mul_zsmul' mul_zsmul'
-
-@[to_additive mul_zsmul]
-theorem zpow_mul' (a : α) (m n : ℤ) : a ^ (m * n) = (a ^ n) ^ m := by rw [mul_comm, zpow_mul]
-#align zpow_mul' zpow_mul'
-#align mul_zsmul mul_zsmul
-
-section bit0
-
-set_option linter.deprecated false
-
-@[to_additive bit0_zsmul]
-theorem zpow_bit0 (a : α) : ∀ n : ℤ, a ^ bit0 n = a ^ n * a ^ n
-  | (n : ℕ) => by simp only [zpow_ofNat, ← Int.ofNat_bit0, pow_bit0]
-  | -[n+1] => by
-    simp only [zpow_negSucc, <-mul_inv_rev, <-pow_bit0]
-    rw [negSucc_eq, bit0_neg, zpow_neg]
-    norm_cast
-#align zpow_bit0 zpow_bit0
-#align bit0_zsmul bit0_zsmul
-
-@[to_additive bit0_zsmul']
-theorem zpow_bit0' (a : α) (n : ℤ) : a ^ bit0 n = (a * a) ^ n :=
-  (zpow_bit0 a n).trans ((Commute.refl a).mul_zpow n).symm
-#align zpow_bit0' zpow_bit0'
-#align bit0_zsmul' bit0_zsmul'
-
-@[simp]
-theorem zpow_bit0_neg [HasDistribNeg α] (x : α) (n : ℤ) : (-x) ^ bit0 n = x ^ bit0 n := by
-  rw [zpow_bit0', zpow_bit0', neg_mul_neg]
-#align zpow_bit0_neg zpow_bit0_neg
-
-end bit0
-
-end DivisionMonoid
-
-section Group
-
-variable [Group G]
-
-@[to_additive add_one_zsmul]
-theorem zpow_add_one (a : G) : ∀ n : ℤ, a ^ (n + 1) = a ^ n * a
-  | (n : ℕ) => by simp only [← Int.ofNat_succ, zpow_ofNat, pow_succ']
-  | -[0+1] => by erw [zpow_zero, zpow_negSucc, pow_one, mul_left_inv]
-  | -[n + 1+1] => by
-    rw [zpow_negSucc, pow_succ, mul_inv_rev, inv_mul_cancel_right]
-    rw [Int.negSucc_eq, neg_add, add_assoc, neg_add_self, add_zero]
-    exact zpow_negSucc _ _
-#align zpow_add_one zpow_add_one
-#align add_one_zsmul add_one_zsmul
-
-@[to_additive sub_one_zsmul]
-theorem zpow_sub_one (a : G) (n : ℤ) : a ^ (n - 1) = a ^ n * a⁻¹ :=
-  calc
-    a ^ (n - 1) = a ^ (n - 1) * a * a⁻¹ := (mul_inv_cancel_right _ _).symm
-    _ = a ^ n * a⁻¹ := by rw [← zpow_add_one, sub_add_cancel]
-#align zpow_sub_one zpow_sub_one
-#align sub_one_zsmul sub_one_zsmul
-
-@[to_additive add_zsmul]
-theorem zpow_add (a : G) (m n : ℤ) : a ^ (m + n) = a ^ m * a ^ n := by
-  induction' n using Int.induction_on with n ihn n ihn
-  case hz => simp
-  · simp only [← add_assoc, zpow_add_one, ihn, mul_assoc]
-  · rw [zpow_sub_one, ← mul_assoc, ← ihn, ← zpow_sub_one, add_sub_assoc]
-#align zpow_add zpow_add
-#align add_zsmul add_zsmul
-
-@[to_additive add_zsmul_self]
-theorem mul_self_zpow (b : G) (m : ℤ) : b * b ^ m = b ^ (m + 1) := by
-  conv_lhs =>
-    congr
-    rw [← zpow_one b]
-  rw [← zpow_add, add_comm]
-#align mul_self_zpow mul_self_zpow
-#align add_zsmul_self add_zsmul_self
-
-@[to_additive add_self_zsmul]
-theorem mul_zpow_self (b : G) (m : ℤ) : b ^ m * b = b ^ (m + 1) := by
-  conv_lhs =>
-    congr
-    · skip
-    rw [← zpow_one b]
-  rw [← zpow_add, add_comm]
-#align mul_zpow_self mul_zpow_self
-#align add_self_zsmul add_self_zsmul
-
-@[to_additive sub_zsmul]
-theorem zpow_sub (a : G) (m n : ℤ) : a ^ (m - n) = a ^ m * (a ^ n)⁻¹ := by
-  rw [sub_eq_add_neg, zpow_add, zpow_neg]
-#align zpow_sub zpow_sub
-#align sub_zsmul sub_zsmul
-
-@[to_additive one_add_zsmul]
-theorem zpow_one_add (a : G) (i : ℤ) : a ^ (1 + i) = a * a ^ i := by rw [zpow_add, zpow_one]
-#align zpow_one_add zpow_one_add
-#align one_add_zsmul one_add_zsmul
-
-@[to_additive]
-theorem zpow_mul_comm (a : G) (i j : ℤ) : a ^ i * a ^ j = a ^ j * a ^ i :=
-  (Commute.refl _).zpow_zpow _ _
-#align zpow_mul_comm zpow_mul_comm
-#align zsmul_add_comm zsmul_add_comm
-
-section bit1
-
-set_option linter.deprecated false
-
-@[to_additive bit1_zsmul]
-theorem zpow_bit1 (a : G) (n : ℤ) : a ^ bit1 n = a ^ n * a ^ n * a := by
-  rw [bit1, zpow_add, zpow_bit0, zpow_one]
-#align zpow_bit1 zpow_bit1
-#align bit1_zsmul bit1_zsmul
-
-end bit1
-
-/-- To show a property of all powers of `g` it suffices to show it is closed under multiplication
-by `g` and `g⁻¹` on the left. For subgroups generated by more than one element, see
-`Subgroup.closure_induction_left`. -/
-@[to_additive "To show a property of all multiples of `g` it suffices to show it is closed under
-addition by `g` and `-g` on the left. For additive subgroups generated by more than one element, see
-`AddSubgroup.closure_induction_left`."]
-theorem zpow_induction_left {g : G} {P : G → Prop} (h_one : P (1 : G))
-    (h_mul : ∀ a, P a → P (g * a)) (h_inv : ∀ a, P a → P (g⁻¹ * a)) (n : ℤ) : P (g ^ n) := by
-  induction' n using Int.induction_on with n ih n ih
-  · rwa [zpow_zero]
-  · rw [add_comm, zpow_add, zpow_one]
-    exact h_mul _ ih
-  · rw [sub_eq_add_neg, add_comm, zpow_add, zpow_neg_one]
-    exact h_inv _ ih
-#align zpow_induction_left zpow_induction_left
-#align zsmul_induction_left zsmul_induction_left
-
-/-- To show a property of all powers of `g` it suffices to show it is closed under multiplication
-by `g` and `g⁻¹` on the right. For subgroups generated by more than one element, see
-`Subgroup.closure_induction_right`. -/
-@[to_additive "To show a property of all multiples of `g` it suffices to show it is closed under
-addition by `g` and `-g` on the right. For additive subgroups generated by more than one element,
-see `AddSubgroup.closure_induction_right`."]
-theorem zpow_induction_right {g : G} {P : G → Prop} (h_one : P (1 : G))
-    (h_mul : ∀ a, P a → P (a * g)) (h_inv : ∀ a, P a → P (a * g⁻¹)) (n : ℤ) : P (g ^ n) := by
-  induction' n using Int.induction_on with n ih n ih
-  · rwa [zpow_zero]
-  · rw [zpow_add_one]
-    exact h_mul _ ih
-  · rw [zpow_sub_one]
-    exact h_inv _ ih
-#align zpow_induction_right zpow_induction_right
-#align zsmul_induction_right zsmul_induction_right
-
-end Group
-
-/-!
-### `zpow`/`zsmul` and an order
-
-Those lemmas are placed here
-(rather than in `Mathlib.Algebra.GroupPower.Order` with their friends)
-because they require facts from `Mathlib.Data.Int.Basic`.
--/
-
-section OrderedAddCommGroup
-
-variable [OrderedCommGroup α] {m n : ℤ} {a b : α}
-
-@[to_additive zsmul_pos]
-theorem one_lt_zpow' (ha : 1 < a) {k : ℤ} (hk : (0 : ℤ) < k) : 1 < a ^ k := by
-  obtain ⟨n, hn⟩ := Int.eq_ofNat_of_zero_le hk.le
-  rw [hn, zpow_ofNat]
-  refine' one_lt_pow' ha (coe_nat_pos.mp _).ne'
-  rwa [← hn]
-#align one_lt_zpow' one_lt_zpow'
-#align zsmul_pos zsmul_pos
-
-@[to_additive zsmul_strictMono_left]
-theorem zpow_right_strictMono (ha : 1 < a) : StrictMono fun n : ℤ => a ^ n := fun m n h =>
-  calc
-    a ^ m = a ^ m * 1 := (mul_one _).symm
-    _ < a ^ m * a ^ (n - m) := mul_lt_mul_left' (one_lt_zpow' ha <| sub_pos_of_lt h) _
-    _ = a ^ n := by rw [← zpow_add]; simp
-#align zpow_strict_mono_right zpow_right_strictMono
-#align zsmul_strict_mono_left zsmul_strictMono_left
-
-@[to_additive zsmul_mono_left]
-theorem zpow_mono_right (ha : 1 ≤ a) : Monotone fun n : ℤ => a ^ n := fun m n h =>
-  calc
-    a ^ m = a ^ m * 1 := (mul_one _).symm
-    _ ≤ a ^ m * a ^ (n - m) := mul_le_mul_left' (one_le_zpow ha <| sub_nonneg_of_le h) _
-    _ = a ^ n := by rw [← zpow_add]; simp
-#align zpow_mono_right zpow_mono_right
-#align zsmul_mono_left zsmul_mono_left
-
-@[to_additive]
-theorem zpow_le_zpow (ha : 1 ≤ a) (h : m ≤ n) : a ^ m ≤ a ^ n :=
-  zpow_mono_right ha h
-#align zpow_le_zpow zpow_le_zpow
-#align zsmul_le_zsmul zsmul_le_zsmul
-
-@[to_additive]
-theorem zpow_lt_zpow (ha : 1 < a) (h : m < n) : a ^ m < a ^ n :=
-  zpow_right_strictMono ha h
-#align zpow_lt_zpow zpow_lt_zpow
-#align zsmul_lt_zsmul zsmul_lt_zsmul
-
-@[to_additive]
-theorem zpow_le_zpow_iff (ha : 1 < a) : a ^ m ≤ a ^ n ↔ m ≤ n :=
-  (zpow_right_strictMono ha).le_iff_le
-#align zpow_le_zpow_iff zpow_le_zpow_iff
-#align zsmul_le_zsmul_iff zsmul_le_zsmul_iff
-
-@[to_additive]
-theorem zpow_lt_zpow_iff (ha : 1 < a) : a ^ m < a ^ n ↔ m < n :=
-  (zpow_right_strictMono ha).lt_iff_lt
-#align zpow_lt_zpow_iff zpow_lt_zpow_iff
-#align zsmul_lt_zsmul_iff zsmul_lt_zsmul_iff
-
-variable (α)
-
-@[to_additive zsmul_strictMono_right]
-theorem zpow_strictMono_left (hn : 0 < n) : StrictMono ((· ^ n) : α → α) := fun a b hab => by
-  rw [← one_lt_div', ← div_zpow]
-  exact one_lt_zpow' (one_lt_div'.2 hab) hn
-#align zpow_strict_mono_left zpow_strictMono_left
-#align zsmul_strict_mono_right zsmul_strictMono_right
-
-@[to_additive zsmul_mono_right]
-theorem zpow_mono_left (hn : 0 ≤ n) : Monotone ((· ^ n) : α → α) := fun a b hab => by
-  rw [← one_le_div', ← div_zpow]
-  exact one_le_zpow (one_le_div'.2 hab) hn
-#align zpow_mono_left zpow_mono_left
-#align zsmul_mono_right zsmul_mono_right
-
-variable {α}
-
-@[to_additive]
-theorem zpow_le_zpow' (hn : 0 ≤ n) (h : a ≤ b) : a ^ n ≤ b ^ n :=
-  zpow_mono_left α hn h
-#align zpow_le_zpow' zpow_le_zpow'
-#align zsmul_le_zsmul' zsmul_le_zsmul'
-
-@[to_additive]
-theorem zpow_lt_zpow' (hn : 0 < n) (h : a < b) : a ^ n < b ^ n :=
-  zpow_strictMono_left α hn h
-#align zpow_lt_zpow' zpow_lt_zpow'
-#align zsmul_lt_zsmul' zsmul_lt_zsmul'
-
-end OrderedAddCommGroup
-
-section LinearOrderedCommGroup
-
-variable [LinearOrderedCommGroup α] {n : ℤ} {a b : α}
-
-@[to_additive]
-theorem zpow_le_zpow_iff' (hn : 0 < n) {a b : α} : a ^ n ≤ b ^ n ↔ a ≤ b :=
-  (zpow_strictMono_left α hn).le_iff_le
-#align zpow_le_zpow_iff' zpow_le_zpow_iff'
-#align zsmul_le_zsmul_iff' zsmul_le_zsmul_iff'
-
-@[to_additive]
-theorem zpow_lt_zpow_iff' (hn : 0 < n) {a b : α} : a ^ n < b ^ n ↔ a < b :=
-  (zpow_strictMono_left α hn).lt_iff_lt
-#align zpow_lt_zpow_iff' zpow_lt_zpow_iff'
-#align zsmul_lt_zsmul_iff' zsmul_lt_zsmul_iff'
-
-@[to_additive zsmul_right_injective
-      "See also `smul_right_injective`. TODO: provide a `NoZeroSMulDivisors` instance. We can't do
-      that here because importing that definition would create import cycles."]
-theorem zpow_left_injective (hn : n ≠ 0) : Function.Injective ((· ^ n) : α → α) := by
-  rcases hn.symm.lt_or_lt with (h | h)
-  · exact (zpow_strictMono_left α h).injective
-  · refine' fun a b (hab : a ^ n = b ^ n) => (zpow_strictMono_left α (neg_pos.mpr h)).injective _
-    rw [zpow_neg, zpow_neg, hab]
-#align zpow_left_injective zpow_left_injective
-#align zsmul_right_injective zsmul_right_injective
-
-@[to_additive zsmul_right_inj]
-theorem zpow_left_inj (hn : n ≠ 0) : a ^ n = b ^ n ↔ a = b :=
-  (zpow_left_injective hn).eq_iff
-#align zpow_left_inj zpow_left_inj
-#align zsmul_right_inj zsmul_right_inj
-
-/-- Alias of `zsmul_right_inj`, for ease of discovery alongside `zsmul_le_zsmul_iff'` and
-`zsmul_lt_zsmul_iff'`. -/
-@[to_additive
-      "Alias of `zsmul_right_inj`, for ease of discovery alongside
-      `zsmul_le_zsmul_iff'` and `zsmul_lt_zsmul_iff'`."]
-theorem zpow_eq_zpow_iff' (hn : n ≠ 0) : a ^ n = b ^ n ↔ a = b :=
-  zpow_left_inj hn
-#align zpow_eq_zpow_iff' zpow_eq_zpow_iff'
-#align zsmul_eq_zsmul_iff' zsmul_eq_zsmul_iff'
-
-end LinearOrderedCommGroup
-
-section LinearOrderedAddCommGroup
-
-variable [LinearOrderedAddCommGroup α] {a b : α}
-
-theorem abs_nsmul (n : ℕ) (a : α) : |n • a| = n • |a| := by
-  cases' le_total a 0 with hneg hpos
-  · rw [abs_of_nonpos hneg, ← abs_neg, ← neg_nsmul, abs_of_nonneg]
-    exact nsmul_nonneg (neg_nonneg.mpr hneg) n
-  · rw [abs_of_nonneg hpos, abs_of_nonneg]
-    exact nsmul_nonneg hpos n
-#align abs_nsmul abs_nsmul
-
-theorem abs_zsmul (n : ℤ) (a : α) : |n • a| = |n| • |a| := by
-  obtain n0 | n0 := le_total 0 n
-  · obtain ⟨n, rfl⟩ := Int.eq_ofNat_of_zero_le n0
-    simp only [abs_nsmul, coe_nat_zsmul, Nat.abs_cast]
-  · obtain ⟨m, h⟩ := Int.eq_ofNat_of_zero_le (neg_nonneg.2 n0)
-    rw [← abs_neg, ← neg_zsmul, ← abs_neg n, h, coe_nat_zsmul, Nat.abs_cast, coe_nat_zsmul]
-    exact abs_nsmul m _
-#align abs_zsmul abs_zsmul
-
-theorem abs_add_eq_add_abs_le (hle : a ≤ b) :
-    |a + b| = |a| + |b| ↔ 0 ≤ a ∧ 0 ≤ b ∨ a ≤ 0 ∧ b ≤ 0 := by
-  obtain a0 | a0 := le_or_lt 0 a <;> obtain b0 | b0 := le_or_lt 0 b
-  · simp [a0, b0, abs_of_nonneg, add_nonneg a0 b0]
-  · exact (lt_irrefl (0 : α) <| a0.trans_lt <| hle.trans_lt b0).elim
-  any_goals simp [a0.le, b0.le, abs_of_nonpos, add_nonpos, add_comm]
-  have : (|a + b| = -a + b ↔ b ≤ 0) ↔ (|a + b| = |a| + |b| ↔ 0 ≤ a ∧ 0 ≤ b ∨ a ≤ 0 ∧ b ≤ 0) := by
-    simp [a0, a0.le, a0.not_le, b0, abs_of_neg, abs_of_nonneg]
-  refine' this.mp ⟨fun h => _, fun h => by simp only [le_antisymm h b0, abs_of_neg a0, add_zero]⟩
-  obtain ab | ab := le_or_lt (a + b) 0
-  · refine' le_of_eq (eq_zero_of_neg_eq _)
-    rwa [abs_of_nonpos ab, neg_add_rev, add_comm, add_right_inj] at h
-  · refine' (lt_irrefl (0 : α) _).elim
-    rw [abs_of_pos ab, add_left_inj] at h
-    rwa [eq_zero_of_neg_eq h.symm] at a0
-#align abs_add_eq_add_abs_le abs_add_eq_add_abs_le
-
-theorem abs_add_eq_add_abs_iff (a b : α) : |a + b| = |a| + |b| ↔ 0 ≤ a ∧ 0 ≤ b ∨ a ≤ 0 ∧ b ≤ 0 := by
-  obtain ab | ab := le_total a b
-  · exact abs_add_eq_add_abs_le ab
-  · rw [add_comm a, add_comm (abs _), abs_add_eq_add_abs_le ab, and_comm, @and_comm (b ≤ 0)]
-#align abs_add_eq_add_abs_iff abs_add_eq_add_abs_iff
-
-end LinearOrderedAddCommGroup
-
-@[simp]
-theorem WithBot.coe_nsmul [AddMonoid A] (a : A) (n : ℕ) : ↑(n • a) = n • (a : WithBot A) :=
-  AddMonoidHom.map_nsmul
-    { toFun := fun a : A => (a : WithBot A),
-      map_zero' := WithBot.coe_zero,
-      map_add' := WithBot.coe_add }
-    a n
-#align with_bot.coe_nsmul WithBot.coe_nsmul
-
-theorem nsmul_eq_mul' [NonAssocSemiring R] (a : R) (n : ℕ) : n • a = a * n := by
-  induction' n with n ih <;> [rw [zero_nsmul, Nat.cast_zero, mul_zero];
-    rw [succ_nsmul', ih, Nat.cast_succ, mul_add, mul_one]]
-#align nsmul_eq_mul' nsmul_eq_mul'ₓ
--- typeclasses do not match up exactly.
-
-@[simp]
-theorem nsmul_eq_mul [NonAssocSemiring R] (n : ℕ) (a : R) : n • a = n * a := by
-  rw [nsmul_eq_mul', (n.cast_commute a).eq]
-#align nsmul_eq_mul nsmul_eq_mulₓ
--- typeclasses do not match up exactly.
-
-/-- Note that `AddCommMonoid.nat_smulCommClass` requires stronger assumptions on `R`. -/
-instance NonUnitalNonAssocSemiring.nat_smulCommClass [NonUnitalNonAssocSemiring R] :
-    SMulCommClass ℕ R R :=
-  ⟨fun n x y => by
-    induction' n with n ih
-    · simp [zero_nsmul]
-    · simp_rw [succ_nsmul, smul_eq_mul, mul_add, ← smul_eq_mul, ih]⟩
-#align non_unital_non_assoc_semiring.nat_smul_comm_class NonUnitalNonAssocSemiring.nat_smulCommClass
-
-/-- Note that `AddCommMonoid.nat_isScalarTower` requires stronger assumptions on `R`. -/
-instance NonUnitalNonAssocSemiring.nat_isScalarTower [NonUnitalNonAssocSemiring R] :
-    IsScalarTower ℕ R R :=
-  ⟨fun n x y => by
-    induction' n with n ih
-    · simp [zero_nsmul]
-    · simp_rw [succ_nsmul, ← ih, smul_eq_mul, add_mul]⟩
-#align non_unital_non_assoc_semiring.nat_is_scalar_tower NonUnitalNonAssocSemiring.nat_isScalarTower
-
-@[simp, norm_cast]
-theorem Nat.cast_pow [Semiring R] (n m : ℕ) : (↑(n ^ m) : R) = (↑n : R) ^ m := by
-  induction' m with m ih
-  · simp
-  · rw [_root_.pow_succ', _root_.pow_succ', Nat.cast_mul, ih]
-#align nat.cast_pow Nat.cast_pow
-
--- Porting note: `norm_cast` attribute removed.
-/- Porting note `simp` attribute removed as suggested by linter:
-simp can prove this:
-  by simp only [Nat.cast_pow]
--/
--- -- @[simp]
-theorem Int.coe_nat_pow (n m : ℕ) : ((n ^ m : ℕ) : ℤ) = (n : ℤ) ^ m := by
-  induction' m with m _ <;> simp
-#align int.coe_nat_pow Int.coe_nat_pow
-
-theorem Int.natAbs_pow (n : ℤ) (k : ℕ) : Int.natAbs (n ^ k) = Int.natAbs n ^ k := by
-  induction' k with k ih <;> [rfl; rw [pow_succ', Int.natAbs_mul, pow_succ', ih]]
-#align int.nat_abs_pow Int.natAbs_pow
-
-section bit0_bit1
-
-set_option linter.deprecated false
-
--- The next four lemmas allow us to replace multiplication by a numeral with a `zsmul` expression.
--- They are used by the `noncomm_ring` tactic, to normalise expressions before passing to `abel`.
-theorem bit0_mul [NonUnitalNonAssocRing R] {n r : R} : bit0 n * r = (2 : ℤ) • (n * r) := by
-  dsimp [bit0]
-  rw [add_mul, ← one_add_one_eq_two, add_zsmul, one_zsmul]
-#align bit0_mul bit0_mul
-
-theorem mul_bit0 [NonUnitalNonAssocRing R] {n r : R} : r * bit0 n = (2 : ℤ) • (r * n) := by
-  dsimp [bit0]
-  rw [mul_add, ← one_add_one_eq_two, add_zsmul, one_zsmul]
-#align mul_bit0 mul_bit0
-
-theorem bit1_mul [NonAssocRing R] {n r : R} : bit1 n * r = (2 : ℤ) • (n * r) + r := by
-  dsimp [bit1]
-  rw [add_mul, bit0_mul, one_mul]
-#align bit1_mul bit1_mul
-
-theorem mul_bit1 [NonAssocRing R] {n r : R} : r * bit1 n = (2 : ℤ) • (r * n) + r := by
-  dsimp [bit1]
-  rw [mul_add, mul_bit0, mul_one]
-#align mul_bit1 mul_bit1
-
-end bit0_bit1
-
-/-- Note this holds in marginally more generality than `Int.cast_mul` -/
-theorem Int.cast_mul_eq_zsmul_cast [AddCommGroupWithOne α] :
-    ∀ m n, ((m * n : ℤ) : α) = m • (n : α) :=
-  fun m =>
-  Int.inductionOn' m 0 (by simp) (fun k _ ih n => by simp [add_mul, add_zsmul, ih]) fun k _ ih n =>
-    by simp [sub_mul, sub_zsmul, ih, ← sub_eq_add_neg]
-#align int.cast_mul_eq_zsmul_cast Int.cast_mul_eq_zsmul_cast
-
-@[simp]
-theorem zsmul_eq_mul [Ring R] (a : R) : ∀ n : ℤ, n • a = n * a
-  | (n : ℕ) => by rw [coe_nat_zsmul, nsmul_eq_mul, Int.cast_ofNat]
-  | -[n+1] => by simp [Nat.cast_succ, neg_add_rev, Int.cast_negSucc, add_mul]
-#align zsmul_eq_mul zsmul_eq_mul
-
-theorem zsmul_eq_mul' [Ring R] (a : R) (n : ℤ) : n • a = a * n := by
-  rw [zsmul_eq_mul, (n.cast_commute a).eq]
-#align zsmul_eq_mul' zsmul_eq_mul'
-
-/-- Note that `AddCommGroup.int_smulCommClass` requires stronger assumptions on `R`. -/
-instance NonUnitalNonAssocRing.int_smulCommClass [NonUnitalNonAssocRing R] :
-    SMulCommClass ℤ R R :=
-  ⟨fun n x y =>
-    match n with
-    | (n : ℕ) => by simp_rw [coe_nat_zsmul, smul_comm]
-    | -[n+1] => by simp_rw [negSucc_zsmul, smul_eq_mul, mul_neg, mul_smul_comm]⟩
-#align non_unital_non_assoc_ring.int_smul_comm_class NonUnitalNonAssocRing.int_smulCommClass
-
-/-- Note that `AddCommGroup.int_isScalarTower` requires stronger assumptions on `R`. -/
-instance NonUnitalNonAssocRing.int_isScalarTower [NonUnitalNonAssocRing R] :
-    IsScalarTower ℤ R R :=
-  ⟨fun n x y =>
-    match n with
-    | (n : ℕ) => by simp_rw [coe_nat_zsmul, smul_assoc]
-    | -[n+1] => by simp_rw [negSucc_zsmul, smul_eq_mul, neg_mul, smul_mul_assoc]⟩
-#align non_unital_non_assoc_ring.int_is_scalar_tower NonUnitalNonAssocRing.int_isScalarTower
-
-theorem zsmul_int_int (a b : ℤ) : a • b = a * b := by simp
-#align zsmul_int_int zsmul_int_int
-
-theorem zsmul_int_one (n : ℤ) : n • (1 : ℤ) = n := by simp
-#align zsmul_int_one zsmul_int_one
-
-@[simp, norm_cast]
-theorem Int.cast_pow [Ring R] (n : ℤ) (m : ℕ) : (↑(n ^ m) : R) = (↑n : R) ^ m := by
-  induction' m with m ih
-  · rw [pow_zero, pow_zero, Int.cast_one]
-  · rw [pow_succ, pow_succ, Int.cast_mul, ih]
-#align int.cast_pow Int.cast_powₓ
--- typeclasses do not align exactly
-
-theorem neg_one_pow_eq_pow_mod_two [Ring R] {n : ℕ} : (-1 : R) ^ n = (-1) ^ (n % 2) := by
-  rw [← Nat.mod_add_div n 2, pow_add, pow_mul]; simp [sq]
-#align neg_one_pow_eq_pow_mod_two neg_one_pow_eq_pow_mod_two
-
-=======
->>>>>>> 9d89f498
 section OrderedSemiring
 
 variable [OrderedSemiring R] {a : R}
