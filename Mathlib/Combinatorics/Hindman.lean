--- conflicted
+++ resolved
@@ -251,11 +251,7 @@
     refine Set.mem_of_subset_of_mem ?_ (ih _ (Finset.erase_ssubset <| s.min'_mem hs) h)
     have : s.min' hs + 1 ≤ (s.erase (s.min' hs)).min' h :=
       Nat.succ_le_of_lt (Finset.min'_lt_of_mem_erase_min' _ _ <| Finset.min'_mem _ _)
-<<<<<<< HEAD
-    obtain ⟨d, hd⟩ := le_iff_exists_add.mp this
-=======
-    cases' Nat.exists_eq_add_of_le this with d hd
->>>>>>> c4e39cc8
+    obtain ⟨d, hd⟩ := Nat.exists_eq_add_of_le this
     rw [hd, add_comm, ← Stream'.drop_drop]
     apply FP_drop_subset_FP
 
