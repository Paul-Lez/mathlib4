--- conflicted
+++ resolved
@@ -187,11 +187,6 @@
     index K V ≤ index K' V := by
   rcases index_elim hK' hV with ⟨s, h1s, h2s⟩
   apply Nat.sInf_le; rw [mem_image]; exact ⟨s, Subset.trans h h1s, h2s⟩
-<<<<<<< HEAD
-#align measure_theory.measure.haar.index_mono MeasureTheory.Measure.haar.index_mono
-#align measure_theory.measure.haar.add_index_mono MeasureTheory.Measure.haar.addIndex_mono
-=======
->>>>>>> 99508fb5
 
 @[to_additive addIndex_union_le]
 theorem index_union_le (K₁ K₂ : Compacts G) {V : Set G} (hV : (interior V).Nonempty) :
@@ -226,13 +221,8 @@
     exact h2g₀
   refine
     le_trans
-<<<<<<< HEAD
-      (add_le_add (this K₁.1 <| Subset.trans (subset_union_left _ _) h1s)
-        (this K₂.1 <| Subset.trans (subset_union_right _ _) h1s)) ?_
-=======
       (add_le_add (this K₁.1 <| Subset.trans subset_union_left h1s)
         (this K₂.1 <| Subset.trans subset_union_right h1s)) ?_
->>>>>>> 99508fb5
   rw [← Finset.card_union_of_disjoint, Finset.filter_union_right]
   · exact s.card_filter_le _
   apply Finset.disjoint_filter.mpr
@@ -246,11 +236,6 @@
   · refine ⟨_, h2g₃, (g₁ * g₃)⁻¹, ?_, ?_⟩
     · simp only [inv_inv, h1g₃]
     · simp only [mul_inv_rev, mul_inv_cancel_left]
-<<<<<<< HEAD
-#align measure_theory.measure.haar.index_union_eq MeasureTheory.Measure.haar.index_union_eq
-#align measure_theory.measure.haar.add_index_union_eq MeasureTheory.Measure.haar.addIndex_union_eq
-=======
->>>>>>> 99508fb5
 
 @[to_additive add_left_addIndex_le]
 theorem mul_left_index_le {K : Set G} (hK : IsCompact K) {V : Set G} (hV : (interior V).Nonempty)
@@ -260,19 +245,10 @@
   refine ⟨s.map (Equiv.mulRight g⁻¹).toEmbedding, ?_, Finset.card_map _⟩
   simp only [mem_setOf_eq]; refine Subset.trans (image_subset _ h1s) ?_
   rintro _ ⟨g₁, ⟨_, ⟨g₂, rfl⟩, ⟨_, ⟨hg₂, rfl⟩, hg₁⟩⟩, rfl⟩
-<<<<<<< HEAD
-  simp only [mem_preimage] at hg₁;
-  simp only [exists_prop, mem_iUnion, Finset.mem_map, Equiv.coe_mulRight,
-    exists_exists_and_eq_and, mem_preimage, Equiv.toEmbedding_apply]
-  refine ⟨_, hg₂, ?_⟩; simp only [mul_assoc, hg₁, inv_mul_cancel_left]
-#align measure_theory.measure.haar.mul_left_index_le MeasureTheory.Measure.haar.mul_left_index_le
-#align measure_theory.measure.haar.add_left_add_index_le MeasureTheory.Measure.haar.add_left_addIndex_le
-=======
   simp only [mem_preimage] at hg₁
   simp only [exists_prop, mem_iUnion, Finset.mem_map, Equiv.coe_mulRight,
     exists_exists_and_eq_and, mem_preimage, Equiv.toEmbedding_apply]
   refine ⟨_, hg₂, ?_⟩; simp only [mul_assoc, hg₁, inv_mul_cancel_left]
->>>>>>> 99508fb5
 
 @[to_additive is_left_invariant_addIndex]
 theorem is_left_invariant_index {K : Set G} (hK : IsCompact K) (g : G) {V : Set G}
@@ -299,11 +275,6 @@
   apply div_pos <;> norm_cast
   · apply index_pos ⟨⟨K, h1K⟩, h2K⟩ hU
   · exact index_pos K₀ hU
-<<<<<<< HEAD
-#align measure_theory.measure.haar.prehaar_pos MeasureTheory.Measure.haar.prehaar_pos
-#align measure_theory.measure.haar.add_prehaar_pos MeasureTheory.Measure.haar.addPrehaar_pos
-=======
->>>>>>> 99508fb5
 
 @[to_additive]
 theorem prehaar_mono {K₀ : PositiveCompacts G} {U : Set G} (hU : (interior U).Nonempty)
@@ -312,11 +283,6 @@
   simp only [prehaar]; rw [div_le_div_right]
   · exact mod_cast index_mono K₂.2 h hU
   · exact mod_cast index_pos K₀ hU
-<<<<<<< HEAD
-#align measure_theory.measure.haar.prehaar_mono MeasureTheory.Measure.haar.prehaar_mono
-#align measure_theory.measure.haar.add_prehaar_mono MeasureTheory.Measure.haar.addPrehaar_mono
-=======
->>>>>>> 99508fb5
 
 @[to_additive]
 theorem prehaar_self {K₀ : PositiveCompacts G} {U : Set G} (hU : (interior U).Nonempty) :
@@ -330,11 +296,6 @@
   simp only [prehaar]; rw [div_add_div_same, div_le_div_right]
   · exact mod_cast index_union_le K₁ K₂ hU
   · exact mod_cast index_pos K₀ hU
-<<<<<<< HEAD
-#align measure_theory.measure.haar.prehaar_sup_le MeasureTheory.Measure.haar.prehaar_sup_le
-#align measure_theory.measure.haar.add_prehaar_sup_le MeasureTheory.Measure.haar.addPrehaar_sup_le
-=======
->>>>>>> 99508fb5
 
 @[to_additive]
 theorem prehaar_sup_eq {K₀ : PositiveCompacts G} {U : Set G} {K₁ K₂ : Compacts G}
@@ -479,15 +440,9 @@
     · rw [h2U.interior_eq]; exact ⟨1, h3U⟩
     · refine disjoint_of_subset ?_ ?_ hU
       · refine Subset.trans (mul_subset_mul Subset.rfl ?_) h2L₁
-<<<<<<< HEAD
-        exact Subset.trans (inv_subset.mpr h1U) (inter_subset_left _ _)
-      · refine Subset.trans (mul_subset_mul Subset.rfl ?_) h2L₂
-        exact Subset.trans (inv_subset.mpr h1U) (inter_subset_right _ _)
-=======
         exact Subset.trans (inv_subset.mpr h1U) inter_subset_left
       · refine Subset.trans (mul_subset_mul Subset.rfl ?_) h2L₂
         exact Subset.trans (inv_subset.mpr h1U) inter_subset_right
->>>>>>> 99508fb5
   · apply continuous_iff_isClosed.mp this; exact isClosed_singleton
 
 @[to_additive is_left_invariant_addCHaar]
@@ -584,11 +539,7 @@
 theorem haarMeasure_self {K₀ : PositiveCompacts G} : haarMeasure K₀ K₀ = 1 := by
   haveI : LocallyCompactSpace G := K₀.locallyCompactSpace_of_group
   simp only [haarMeasure, coe_smul, Pi.smul_apply, smul_eq_mul]
-<<<<<<< HEAD
-  rw [← OuterRegular.measure_closure_eq_of_isCompact K₀.isCompact,
-=======
   rw [← K₀.isCompact.measure_closure,
->>>>>>> 99508fb5
     Content.measure_apply _ isClosed_closure.measurableSet, ENNReal.inv_mul_cancel]
   · exact (haarContent_outerMeasure_closure_pos K₀).ne'
   · exact (Content.outerMeasure_lt_top_of_isCompact _ K₀.isCompact.closure).ne
