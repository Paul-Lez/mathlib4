--- conflicted
+++ resolved
@@ -93,10 +93,6 @@
 theorem zeta_isRoot [IsDomain B] [NeZero ((n : ℕ) : B)] : IsRoot (cyclotomic n B) (zeta n A B) := by
   convert aeval_zeta n A B using 0
   rw [IsRoot.def, aeval_def, eval₂_eq_eval_map, map_cyclotomic]
-<<<<<<< HEAD
-#align is_cyclotomic_extension.zeta_is_root IsCyclotomicExtension.zeta_isRoot
-=======
->>>>>>> 59de845a
 
 theorem zeta_pow : zeta n A B ^ (n : ℕ) = 1 :=
   (zeta_spec n A B).pow_eq_one
