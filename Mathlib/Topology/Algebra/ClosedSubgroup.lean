/-
Copyright (c) 2024 Jujian Zhang. All rights reserved.
Released under Apache 2.0 license as described in the file LICENSE.
Authors: Nailin Guan
-/

import Mathlib.Topology.Algebra.Group.Basic
import Mathlib.Algebra.Group.Subgroup.Basic
import Mathlib.GroupTheory.Index

/-!
# Closed subgroups of a topological group

This files builds the SemilatticeInf `ClosedSubgroup G` of closed subgroups in a
topological group `G`, and its additive version `ClosedAddSubgroup`.

# Main definitions and results

* `normalCore_isClosed` : The `normalCore` of a closed subgroup is closed.

* `finindex_closedSubgroup_isOpen` : A closed subgroup with finite index is open.

-/

section

universe u v

/-- The type of closed subgroups of a topological group. -/
@[ext]
structure ClosedSubgroup (G : Type u) [Group G] [TopologicalSpace G] extends Subgroup G where
  isClosed' : IsClosed carrier

/-- The type of closed subgroups of an additive topological group. -/
@[ext]
structure ClosedAddSubgroup (G : Type u) [AddGroup G] [TopologicalSpace G] extends
    AddSubgroup G where
  isClosed' : IsClosed carrier

attribute [to_additive] ClosedSubgroup

attribute [coe] ClosedSubgroup.toSubgroup ClosedAddSubgroup.toAddSubgroup

namespace ClosedSubgroup

variable (G : Type u) [Group G] [TopologicalSpace G]

variable {G} in
@[to_additive]
theorem toSubgroup_injective : Function.Injective
    (ClosedSubgroup.toSubgroup : ClosedSubgroup G → Subgroup G) :=
  fun A B h ↦ by
  ext
  rw [h]

@[to_additive]
instance : SetLike (ClosedSubgroup G) G where
  coe U := U.1
  coe_injective' _ _ h := toSubgroup_injective <| SetLike.ext' h

@[to_additive]
instance : SubgroupClass (ClosedSubgroup G) G where
  mul_mem := Subsemigroup.mul_mem' _
  one_mem U := U.one_mem'
  inv_mem := Subgroup.inv_mem' _

@[to_additive]
instance : Coe (ClosedSubgroup G) (Subgroup G) where
  coe := toSubgroup

@[to_additive]
instance instInfClosedSubgroup : Inf (ClosedSubgroup G) :=
  ⟨fun U V ↦ ⟨U ⊓ V, U.isClosed'.inter V.isClosed'⟩⟩

@[to_additive]
instance instSemilatticeInfClosedSubgroup : SemilatticeInf (ClosedSubgroup G) :=
  SetLike.coe_injective.semilatticeInf ((↑) : ClosedSubgroup G → Set G) fun _ _ ↦ rfl

end ClosedSubgroup

open scoped Pointwise

namespace Subgroup

variable {G : Type u} [Group G] [TopologicalSpace G] [ContinuousMul G]

lemma normalCore_isClosed (H : Subgroup G) (h : IsClosed (H : Set G)) :
    IsClosed (H.normalCore : Set G) := by
<<<<<<< HEAD
  rw [Subgroup.normalCore_eq_iInf_conjAct]
=======
  rw [normalCore_eq_iInf_conjAct]
>>>>>>> 3783f5cc
  push_cast
  apply isClosed_iInter
  intro g
  convert IsClosed.preimage (TopologicalGroup.continuous_conj (ConjAct.ofConjAct g⁻¹)) h
  exact Set.ext (fun t ↦ Set.mem_smul_set_iff_inv_smul_mem)

@[to_additive]
lemma isOpen_of_isClosed_of_finiteIndex (H : Subgroup G) [H.FiniteIndex]
    (h : IsClosed (H : Set G)) : IsOpen (H : Set G) := by
  apply isClosed_compl_iff.mp
  convert isClosed_iUnion_of_finite <| fun (x : {x : (G ⧸ H) // x ≠ QuotientGroup.mk 1})
    ↦ IsClosed.smul h (Quotient.out' x.1)
  ext x
  refine ⟨fun h ↦ ?_, fun h ↦ ?_⟩
  · have : QuotientGroup.mk 1 ≠ QuotientGroup.mk (s := H) x := by
      apply QuotientGroup.eq.not.mpr
      simpa only [inv_one, one_mul, ne_eq]
    simp only [ne_eq, Set.mem_iUnion]
    use ⟨QuotientGroup.mk (s := H) x, this.symm⟩,
      (Quotient.out' (QuotientGroup.mk (s := H) x))⁻¹ * x
    simp only [SetLike.mem_coe, smul_eq_mul, mul_inv_cancel_left, and_true]
    exact QuotientGroup.eq.mp <| QuotientGroup.out_eq' (QuotientGroup.mk (s := H) x)
  · rcases h with ⟨S,⟨y,hS⟩,mem⟩
    simp only [← hS] at mem
    rcases mem with ⟨h,hh,eq⟩
    simp only [Set.mem_compl_iff, SetLike.mem_coe]
    by_contra mH
    simp only [← eq, ne_eq, smul_eq_mul] at mH
    absurd y.2.symm
    rw [← QuotientGroup.out_eq' y.1, QuotientGroup.eq]
    simp only [inv_one, ne_eq, one_mul, (Subgroup.mul_mem_cancel_right H hh).mp mH]

end Subgroup

end<|MERGE_RESOLUTION|>--- conflicted
+++ resolved
@@ -86,11 +86,7 @@
 
 lemma normalCore_isClosed (H : Subgroup G) (h : IsClosed (H : Set G)) :
     IsClosed (H.normalCore : Set G) := by
-<<<<<<< HEAD
-  rw [Subgroup.normalCore_eq_iInf_conjAct]
-=======
   rw [normalCore_eq_iInf_conjAct]
->>>>>>> 3783f5cc
   push_cast
   apply isClosed_iInter
   intro g
