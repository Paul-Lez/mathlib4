/-
Copyright (c) 2019 Sébastien Gouëzel. All rights reserved.
Released under Apache 2.0 license as described in the file LICENSE.
Authors: Sébastien Gouëzel
-/
import Mathlib.Analysis.Convex.Normed
import Mathlib.Analysis.Normed.Module.FiniteDimension
import Mathlib.Analysis.Calculus.ContDiff.Basic
import Mathlib.Data.Bundle
import Mathlib.Geometry.Manifold.ChartedSpace

/-!
# Smooth manifolds (possibly with boundary or corners)

A smooth manifold is a manifold modelled on a normed vector space, or a subset like a
half-space (to get manifolds with boundaries) for which the changes of coordinates are smooth maps.
We define a model with corners as a map `I : H → E` embedding nicely the topological space `H` in
the vector space `E` (or more precisely as a structure containing all the relevant properties).
Given such a model with corners `I` on `(E, H)`, we define the groupoid of local
homeomorphisms of `H` which are smooth when read in `E` (for any regularity `n : ℕ∞`).
With this groupoid at hand and the general machinery of charted spaces, we thus get the notion
of `C^n` manifold with respect to any model with corners `I` on `(E, H)`. We also introduce a
specific type class for `C^∞` manifolds as these are the most commonly used.

Some texts assume manifolds to be Hausdorff and second countable. We (in mathlib) assume neither,
but add these assumptions later as needed. (Quite a few results still do not require them.)

## Main definitions

* `ModelWithCorners 𝕜 E H` :
  a structure containing information on the way a space `H` embeds in a
  model vector space E over the field `𝕜`. This is all that is needed to
  define a smooth manifold with model space `H`, and model vector space `E`.
* `modelWithCornersSelf 𝕜 E` :
  trivial model with corners structure on the space `E` embedded in itself by the identity.
* `contDiffGroupoid n I` :
  when `I` is a model with corners on `(𝕜, E, H)`, this is the groupoid of partial homeos of `H`
  which are of class `C^n` over the normed field `𝕜`, when read in `E`.
* `SmoothManifoldWithCorners I M` :
  a type class saying that the charted space `M`, modelled on the space `H`, has `C^∞` changes of
  coordinates with respect to the model with corners `I` on `(𝕜, E, H)`. This type class is just
  a shortcut for `HasGroupoid M (contDiffGroupoid ∞ I)`.
* `extChartAt I x`:
  in a smooth manifold with corners with the model `I` on `(E, H)`, the charts take values in `H`,
  but often we may want to use their `E`-valued version, obtained by composing the charts with `I`.
  Since the target is in general not open, we can not register them as partial homeomorphisms, but
  we register them as `PartialEquiv`s.
  `extChartAt I x` is the canonical such partial equiv around `x`.

As specific examples of models with corners, we define (in `Geometry.Manifold.Instances.Real`)
* `modelWithCornersSelf ℝ (EuclideanSpace ℝ (Fin n))` for the model space used to define
  `n`-dimensional real manifolds without boundary (with notation `𝓡 n` in the locale `Manifold`)
* `ModelWithCorners ℝ (EuclideanSpace ℝ (Fin n)) (EuclideanHalfSpace n)` for the model space
  used to define `n`-dimensional real manifolds with boundary (with notation `𝓡∂ n` in the locale
  `Manifold`)
* `ModelWithCorners ℝ (EuclideanSpace ℝ (Fin n)) (EuclideanQuadrant n)` for the model space used
  to define `n`-dimensional real manifolds with corners

With these definitions at hand, to invoke an `n`-dimensional real manifold without boundary,
one could use

  `variable {n : ℕ} {M : Type*} [TopologicalSpace M] [ChartedSpace (EuclideanSpace ℝ (Fin n)) M]
   [SmoothManifoldWithCorners (𝓡 n) M]`.

However, this is not the recommended way: a theorem proved using this assumption would not apply
for instance to the tangent space of such a manifold, which is modelled on
`(EuclideanSpace ℝ (Fin n)) × (EuclideanSpace ℝ (Fin n))`
and not on `EuclideanSpace ℝ (Fin (2 * n))`!
In the same way, it would not apply to product manifolds, modelled on
`(EuclideanSpace ℝ (Fin n)) × (EuclideanSpace ℝ (Fin m))`.
The right invocation does not focus on one specific construction, but on all constructions sharing
the right properties, like

  `variable {E : Type*} [NormedAddCommGroup E] [NormedSpace ℝ E] [FiniteDimensional ℝ E]
  {I : ModelWithCorners ℝ E E} [I.Boundaryless]
  {M : Type*} [TopologicalSpace M] [ChartedSpace E M] [SmoothManifoldWithCorners I M]`

Here, `I.Boundaryless` is a typeclass property ensuring that there is no boundary (this is for
instance the case for `modelWithCornersSelf`, or products of these). Note that one could consider
as a natural assumption to only use the trivial model with corners `modelWithCornersSelf ℝ E`,
but again in product manifolds the natural model with corners will not be this one but the product
one (and they are not defeq as `(fun p : E × F ↦ (p.1, p.2))` is not defeq to the identity).
So, it is important to use the above incantation to maximize the applicability of theorems.

We also define `TangentSpace I (x : M)` as a type synonym of `E`, and `TangentBundle I M` as a
type synonym for `Π (x : M), TangentSpace I x` (in the form of an
abbrev of `Bundle.TotalSpace E (TangentSpace I : M → Type _)`). Apart from basic typeclasses on
`TangentSpace I x`, nothing is proved about them in this file, but it is useful to have them
available as definitions early on to get a clean import structure below. The smooth bundle structure
is defined in `VectorBundle.Tangent`, while the definition is used to talk about manifold
derivatives in `MFDeriv.Basic`, and neither file needs import the other.

## Implementation notes

We want to talk about manifolds modelled on a vector space, but also on manifolds with
boundary, modelled on a half space (or even manifolds with corners). For the latter examples,
we still want to define smooth functions, tangent bundles, and so on. As smooth functions are
well defined on vector spaces or subsets of these, one could take for model space a subtype of a
vector space. With the drawback that the whole vector space itself (which is the most basic
example) is not directly a subtype of itself: the inclusion of `univ : Set E` in `Set E` would
show up in the definition, instead of `id`.

A good abstraction covering both cases it to have a vector
space `E` (with basic example the Euclidean space), a model space `H` (with basic example the upper
half space), and an embedding of `H` into `E` (which can be the identity for `H = E`, or
`Subtype.val` for manifolds with corners). We say that the pair `(E, H)` with their embedding is a
model with corners, and we encompass all the relevant properties (in particular the fact that the
image of `H` in `E` should have unique differentials) in the definition of `ModelWithCorners`.

We concentrate on `C^∞` manifolds: all the definitions work equally well for `C^n` manifolds, but
later on it is a pain to carry all over the smoothness parameter, especially when one wants to deal
with `C^k` functions as there would be additional conditions `k ≤ n` everywhere. Since one deals
almost all the time with `C^∞` (or analytic) manifolds, this seems to be a reasonable choice that
one could revisit later if needed. `C^k` manifolds are still available, but they should be called
using `HasGroupoid M (contDiffGroupoid k I)` where `I` is the model with corners.

I have considered using the model with corners `I` as a typeclass argument, possibly `outParam`, to
get lighter notations later on, but it did not turn out right, as on `E × F` there are two natural
model with corners, the trivial (identity) one, and the product one, and they are not defeq and one
needs to indicate to Lean which one we want to use.
This means that when talking on objects on manifolds one will most often need to specify the model
with corners one is using. For instance, the tangent bundle will be `TangentBundle I M` and the
derivative will be `mfderiv I I' f`, instead of the more natural notations `TangentBundle 𝕜 M` and
`mfderiv 𝕜 f` (the field has to be explicit anyway, as some manifolds could be considered both as
real and complex manifolds).
-/

noncomputable section

universe u v w u' v' w'

open Set Filter Function

open scoped Manifold Filter Topology

/-- The extended natural number `∞` -/
scoped[Manifold] notation "∞" => (⊤ : ℕ∞)

/-! ### Models with corners. -/


/-- A structure containing information on the way a space `H` embeds in a
model vector space `E` over the field `𝕜`. This is all what is needed to
define a smooth manifold with model space `H`, and model vector space `E`.
-/
@[ext] -- Porting note(#5171): was nolint has_nonempty_instance
structure ModelWithCorners (𝕜 : Type*) [NontriviallyNormedField 𝕜] (E : Type*)
    [NormedAddCommGroup E] [NormedSpace 𝕜 E] (H : Type*) [TopologicalSpace H] extends
    PartialEquiv H E where
  source_eq : source = univ
  uniqueDiffOn' : UniqueDiffOn 𝕜 toPartialEquiv.target
  target_subset_closure_interior : toPartialEquiv.target ⊆ closure (interior toPartialEquiv.target)
  continuous_toFun : Continuous toFun := by continuity
  continuous_invFun : Continuous invFun := by continuity

attribute [simp, mfld_simps] ModelWithCorners.source_eq

/-- A vector space is a model with corners. -/
def modelWithCornersSelf (𝕜 : Type*) [NontriviallyNormedField 𝕜] (E : Type*)
    [NormedAddCommGroup E] [NormedSpace 𝕜 E] : ModelWithCorners 𝕜 E E where
  toPartialEquiv := PartialEquiv.refl E
  source_eq := rfl
  uniqueDiffOn' := uniqueDiffOn_univ
  target_subset_closure_interior := by simp
  continuous_toFun := continuous_id
  continuous_invFun := continuous_id

@[inherit_doc] scoped[Manifold] notation "𝓘(" 𝕜 ", " E ")" => modelWithCornersSelf 𝕜 E

/-- A normed field is a model with corners. -/
scoped[Manifold] notation "𝓘(" 𝕜 ")" => modelWithCornersSelf 𝕜 𝕜

section

variable {𝕜 : Type*} [NontriviallyNormedField 𝕜] {E : Type*} [NormedAddCommGroup E]
  [NormedSpace 𝕜 E] {H : Type*} [TopologicalSpace H] (I : ModelWithCorners 𝕜 E H)

namespace ModelWithCorners

/-- Coercion of a model with corners to a function. We don't use `e.toFun` because it is actually
`e.toPartialEquiv.toFun`, so `simp` will apply lemmas about `toPartialEquiv`. While we may want to
switch to this behavior later, doing it mid-port will break a lot of proofs. -/
@[coe] def toFun' (e : ModelWithCorners 𝕜 E H) : H → E := e.toFun

instance : CoeFun (ModelWithCorners 𝕜 E H) fun _ => H → E := ⟨toFun'⟩

/-- The inverse to a model with corners, only registered as a `PartialEquiv`. -/
protected def symm : PartialEquiv E H :=
  I.toPartialEquiv.symm

/-- See Note [custom simps projection]. We need to specify this projection explicitly in this case,
  because it is a composition of multiple projections. -/
def Simps.apply (𝕜 : Type*) [NontriviallyNormedField 𝕜] (E : Type*) [NormedAddCommGroup E]
    [NormedSpace 𝕜 E] (H : Type*) [TopologicalSpace H] (I : ModelWithCorners 𝕜 E H) : H → E :=
  I

/-- See Note [custom simps projection] -/
def Simps.symm_apply (𝕜 : Type*) [NontriviallyNormedField 𝕜] (E : Type*) [NormedAddCommGroup E]
    [NormedSpace 𝕜 E] (H : Type*) [TopologicalSpace H] (I : ModelWithCorners 𝕜 E H) : E → H :=
  I.symm

initialize_simps_projections ModelWithCorners (toFun → apply, invFun → symm_apply)

-- Register a few lemmas to make sure that `simp` puts expressions in normal form
@[simp, mfld_simps]
theorem toPartialEquiv_coe : (I.toPartialEquiv : H → E) = I :=
  rfl

@[simp, mfld_simps]
theorem mk_coe (e : PartialEquiv H E) (a b c d d') :
    ((ModelWithCorners.mk e a b c d d' : ModelWithCorners 𝕜 E H) : H → E) = (e : H → E) :=
  rfl

@[simp, mfld_simps]
theorem toPartialEquiv_coe_symm : (I.toPartialEquiv.symm : E → H) = I.symm :=
  rfl

@[simp, mfld_simps]
theorem mk_symm (e : PartialEquiv H E) (a b c d d') :
    (ModelWithCorners.mk e a b c d d' : ModelWithCorners 𝕜 E H).symm = e.symm :=
  rfl

@[continuity]
protected theorem continuous : Continuous I :=
  I.continuous_toFun

protected theorem continuousAt {x} : ContinuousAt I x :=
  I.continuous.continuousAt

protected theorem continuousWithinAt {s x} : ContinuousWithinAt I s x :=
  I.continuousAt.continuousWithinAt

@[continuity]
theorem continuous_symm : Continuous I.symm :=
  I.continuous_invFun

theorem continuousAt_symm {x} : ContinuousAt I.symm x :=
  I.continuous_symm.continuousAt

theorem continuousWithinAt_symm {s x} : ContinuousWithinAt I.symm s x :=
  I.continuous_symm.continuousWithinAt

theorem continuousOn_symm {s} : ContinuousOn I.symm s :=
  I.continuous_symm.continuousOn

@[simp, mfld_simps]
theorem target_eq : I.target = range (I : H → E) := by
  rw [← image_univ, ← I.source_eq]
  exact I.image_source_eq_target.symm

protected theorem uniqueDiffOn : UniqueDiffOn 𝕜 (range I) :=
  I.target_eq ▸ I.uniqueDiffOn'

theorem range_subset_closure_interior : range I ⊆ closure (interior (range I)) := by
  rw [← I.target_eq]
  exact I.target_subset_closure_interior

@[deprecated (since := "2024-09-30")]
protected alias unique_diff := ModelWithCorners.uniqueDiffOn

@[simp, mfld_simps]
protected theorem left_inv (x : H) : I.symm (I x) = x := by refine I.left_inv' ?_; simp

protected theorem leftInverse : LeftInverse I.symm I :=
  I.left_inv

theorem injective : Injective I :=
  I.leftInverse.injective

@[simp, mfld_simps]
theorem symm_comp_self : I.symm ∘ I = id :=
  I.leftInverse.comp_eq_id

protected theorem rightInvOn : RightInvOn I.symm I (range I) :=
  I.leftInverse.rightInvOn_range

@[simp, mfld_simps]
protected theorem right_inv {x : E} (hx : x ∈ range I) : I (I.symm x) = x :=
  I.rightInvOn hx

theorem preimage_image (s : Set H) : I ⁻¹' (I '' s) = s :=
  I.injective.preimage_image s

protected theorem image_eq (s : Set H) : I '' s = I.symm ⁻¹' s ∩ range I := by
  refine (I.toPartialEquiv.image_eq_target_inter_inv_preimage ?_).trans ?_
  · rw [I.source_eq]; exact subset_univ _
  · rw [inter_comm, I.target_eq, I.toPartialEquiv_coe_symm]

theorem isClosedEmbedding : IsClosedEmbedding I :=
  I.leftInverse.isClosedEmbedding I.continuous_symm I.continuous

@[deprecated (since := "2024-10-20")]
alias closedEmbedding := isClosedEmbedding

theorem isClosed_range : IsClosed (range I) :=
  I.isClosedEmbedding.isClosed_range

@[deprecated (since := "2024-03-17")] alias closed_range := isClosed_range

theorem range_eq_closure_interior : range I = closure (interior (range I)) :=
  Subset.antisymm I.range_subset_closure_interior I.isClosed_range.closure_interior_subset

theorem map_nhds_eq (x : H) : map I (𝓝 x) = 𝓝[range I] I x :=
  I.isClosedEmbedding.toEmbedding.map_nhds_eq x

theorem map_nhdsWithin_eq (s : Set H) (x : H) : map I (𝓝[s] x) = 𝓝[I '' s] I x :=
  I.isClosedEmbedding.toEmbedding.map_nhdsWithin_eq s x

theorem image_mem_nhdsWithin {x : H} {s : Set H} (hs : s ∈ 𝓝 x) : I '' s ∈ 𝓝[range I] I x :=
  I.map_nhds_eq x ▸ image_mem_map hs

theorem symm_map_nhdsWithin_image {x : H} {s : Set H} : map I.symm (𝓝[I '' s] I x) = 𝓝[s] x := by
  rw [← I.map_nhdsWithin_eq, map_map, I.symm_comp_self, map_id]

theorem symm_map_nhdsWithin_range (x : H) : map I.symm (𝓝[range I] I x) = 𝓝 x := by
  rw [← I.map_nhds_eq, map_map, I.symm_comp_self, map_id]

theorem uniqueDiffOn_preimage {s : Set H} (hs : IsOpen s) :
    UniqueDiffOn 𝕜 (I.symm ⁻¹' s ∩ range I) := by
  rw [inter_comm]
  exact I.uniqueDiffOn.inter (hs.preimage I.continuous_invFun)

@[deprecated (since := "2024-09-30")]
alias unique_diff_preimage := uniqueDiffOn_preimage

theorem uniqueDiffOn_preimage_source {β : Type*} [TopologicalSpace β] {e : PartialHomeomorph H β} :
    UniqueDiffOn 𝕜 (I.symm ⁻¹' e.source ∩ range I) :=
  I.uniqueDiffOn_preimage e.open_source

@[deprecated (since := "2024-09-30")]
alias unique_diff_preimage_source := uniqueDiffOn_preimage_source

theorem uniqueDiffWithinAt_image {x : H} : UniqueDiffWithinAt 𝕜 (range I) (I x) :=
  I.uniqueDiffOn _ (mem_range_self _)

@[deprecated (since := "2024-09-30")]
alias unique_diff_at_image := uniqueDiffWithinAt_image

theorem symm_continuousWithinAt_comp_right_iff {X} [TopologicalSpace X] {f : H → X} {s : Set H}
    {x : H} :
    ContinuousWithinAt (f ∘ I.symm) (I.symm ⁻¹' s ∩ range I) (I x) ↔ ContinuousWithinAt f s x := by
  refine ⟨fun h => ?_, fun h => ?_⟩
  · have := h.comp I.continuousWithinAt (mapsTo_preimage _ _)
    simp_rw [preimage_inter, preimage_preimage, I.left_inv, preimage_id', preimage_range,
      inter_univ] at this
    rwa [Function.comp_assoc, I.symm_comp_self] at this
  · rw [← I.left_inv x] at h; exact h.comp I.continuousWithinAt_symm inter_subset_left

protected theorem locallyCompactSpace [LocallyCompactSpace E] (I : ModelWithCorners 𝕜 E H) :
    LocallyCompactSpace H := by
  have : ∀ x : H, (𝓝 x).HasBasis (fun s => s ∈ 𝓝 (I x) ∧ IsCompact s)
      fun s => I.symm '' (s ∩ range I) := fun x ↦ by
    rw [← I.symm_map_nhdsWithin_range]
    exact ((compact_basis_nhds (I x)).inf_principal _).map _
  refine .of_hasBasis this ?_
  rintro x s ⟨-, hsc⟩
  exact (hsc.inter_right I.isClosed_range).image I.continuous_symm

open TopologicalSpace

protected theorem secondCountableTopology [SecondCountableTopology E] (I : ModelWithCorners 𝕜 E H) :
    SecondCountableTopology H :=
  I.isClosedEmbedding.toEmbedding.secondCountableTopology

include I in
protected theorem t1Space (M : Type*) [TopologicalSpace M] [ChartedSpace H M] : T1Space M := by
  have : T2Space H := I.closedEmbedding.toEmbedding.t2Space
  exact ChartedSpace.t1Space H M

end ModelWithCorners

section

variable (𝕜 E)

/-- In the trivial model with corners, the associated `PartialEquiv` is the identity. -/
@[simp, mfld_simps]
theorem modelWithCornersSelf_partialEquiv : 𝓘(𝕜, E).toPartialEquiv = PartialEquiv.refl E :=
  rfl

@[simp, mfld_simps]
theorem modelWithCornersSelf_coe : (𝓘(𝕜, E) : E → E) = id :=
  rfl

@[simp, mfld_simps]
theorem modelWithCornersSelf_coe_symm : (𝓘(𝕜, E).symm : E → E) = id :=
  rfl

end

end

section ModelWithCornersProd

/-- Given two model_with_corners `I` on `(E, H)` and `I'` on `(E', H')`, we define the model with
corners `I.prod I'` on `(E × E', ModelProd H H')`. This appears in particular for the manifold
structure on the tangent bundle to a manifold modelled on `(E, H)`: it will be modelled on
`(E × E, H × E)`. See note [Manifold type tags] for explanation about `ModelProd H H'`
vs `H × H'`. -/
@[simps (config := .lemmasOnly)]
def ModelWithCorners.prod {𝕜 : Type u} [NontriviallyNormedField 𝕜] {E : Type v}
    [NormedAddCommGroup E] [NormedSpace 𝕜 E] {H : Type w} [TopologicalSpace H]
    (I : ModelWithCorners 𝕜 E H) {E' : Type v'} [NormedAddCommGroup E'] [NormedSpace 𝕜 E']
    {H' : Type w'} [TopologicalSpace H'] (I' : ModelWithCorners 𝕜 E' H') :
    ModelWithCorners 𝕜 (E × E') (ModelProd H H') :=
  { I.toPartialEquiv.prod I'.toPartialEquiv with
    toFun := fun x => (I x.1, I' x.2)
    invFun := fun x => (I.symm x.1, I'.symm x.2)
    source := { x | x.1 ∈ I.source ∧ x.2 ∈ I'.source }
    source_eq := by simp only [setOf_true, mfld_simps]
    uniqueDiffOn' := I.uniqueDiffOn'.prod I'.uniqueDiffOn'
    target_subset_closure_interior := by
      simp only [PartialEquiv.prod_target, target_eq, interior_prod_eq, closure_prod_eq]
      exact Set.prod_mono I.range_subset_closure_interior I'.range_subset_closure_interior
    continuous_toFun := I.continuous_toFun.prodMap I'.continuous_toFun
    continuous_invFun := I.continuous_invFun.prodMap I'.continuous_invFun }

/-- Given a finite family of `ModelWithCorners` `I i` on `(E i, H i)`, we define the model with
corners `pi I` on `(Π i, E i, ModelPi H)`. See note [Manifold type tags] for explanation about
`ModelPi H`. -/
def ModelWithCorners.pi {𝕜 : Type u} [NontriviallyNormedField 𝕜] {ι : Type v} [Fintype ι]
    {E : ι → Type w} [∀ i, NormedAddCommGroup (E i)] [∀ i, NormedSpace 𝕜 (E i)] {H : ι → Type u'}
    [∀ i, TopologicalSpace (H i)] (I : ∀ i, ModelWithCorners 𝕜 (E i) (H i)) :
    ModelWithCorners 𝕜 (∀ i, E i) (ModelPi H) where
  toPartialEquiv := PartialEquiv.pi fun i => (I i).toPartialEquiv
  source_eq := by simp only [pi_univ, mfld_simps]
  uniqueDiffOn' := UniqueDiffOn.pi ι E _ _ fun i _ => (I i).uniqueDiffOn'
  target_subset_closure_interior := by
    simp only [PartialEquiv.pi_target, target_eq, finite_univ, interior_pi_set, closure_pi_set]
    exact Set.pi_mono (fun i _ ↦ (I i).range_subset_closure_interior)
  continuous_toFun := continuous_pi fun i => (I i).continuous.comp (continuous_apply i)
  continuous_invFun := continuous_pi fun i => (I i).continuous_symm.comp (continuous_apply i)

/-- Special case of product model with corners, which is trivial on the second factor. This shows up
as the model to tangent bundles. -/
abbrev ModelWithCorners.tangent {𝕜 : Type u} [NontriviallyNormedField 𝕜] {E : Type v}
    [NormedAddCommGroup E] [NormedSpace 𝕜 E] {H : Type w} [TopologicalSpace H]
    (I : ModelWithCorners 𝕜 E H) : ModelWithCorners 𝕜 (E × E) (ModelProd H E) :=
  I.prod 𝓘(𝕜, E)

variable {𝕜 : Type*} [NontriviallyNormedField 𝕜] {E : Type*} [NormedAddCommGroup E]
  [NormedSpace 𝕜 E] {E' : Type*} [NormedAddCommGroup E'] [NormedSpace 𝕜 E'] {F : Type*}
  [NormedAddCommGroup F] [NormedSpace 𝕜 F]
  {H : Type*} [TopologicalSpace H] {H' : Type*} [TopologicalSpace H'] {G : Type*}
  [TopologicalSpace G] {I : ModelWithCorners 𝕜 E H}
  {J : ModelWithCorners 𝕜 F G}

@[simp, mfld_simps]
theorem modelWithCorners_prod_toPartialEquiv :
    (I.prod J).toPartialEquiv = I.toPartialEquiv.prod J.toPartialEquiv :=
  rfl

@[simp, mfld_simps]
theorem modelWithCorners_prod_coe (I : ModelWithCorners 𝕜 E H) (I' : ModelWithCorners 𝕜 E' H') :
    (I.prod I' : _ × _ → _ × _) = Prod.map I I' :=
  rfl

@[simp, mfld_simps]
theorem modelWithCorners_prod_coe_symm (I : ModelWithCorners 𝕜 E H)
    (I' : ModelWithCorners 𝕜 E' H') :
    ((I.prod I').symm : _ × _ → _ × _) = Prod.map I.symm I'.symm :=
  rfl

/-- This lemma should be erased, or at least burn in hell, as it uses bad defeq: the left model
with corners is for `E times F`, the right one for `ModelProd E F`, and there's a good reason
we are distinguishing them. -/
theorem modelWithCornersSelf_prod : 𝓘(𝕜, E × F) = 𝓘(𝕜, E).prod 𝓘(𝕜, F) := by ext1 <;> simp

theorem ModelWithCorners.range_prod : range (I.prod J) = range I ×ˢ range J := by
  simp_rw [← ModelWithCorners.target_eq]; rfl

end ModelWithCornersProd

section Boundaryless

/-- Property ensuring that the model with corners `I` defines manifolds without boundary. This
  differs from the more general `BoundarylessManifold`, which requires every point on the manifold
  to be an interior point. -/
class ModelWithCorners.Boundaryless {𝕜 : Type*} [NontriviallyNormedField 𝕜] {E : Type*}
    [NormedAddCommGroup E] [NormedSpace 𝕜 E] {H : Type*} [TopologicalSpace H]
    (I : ModelWithCorners 𝕜 E H) : Prop where
  range_eq_univ : range I = univ

theorem ModelWithCorners.range_eq_univ {𝕜 : Type*} [NontriviallyNormedField 𝕜] {E : Type*}
    [NormedAddCommGroup E] [NormedSpace 𝕜 E] {H : Type*} [TopologicalSpace H]
    (I : ModelWithCorners 𝕜 E H) [I.Boundaryless] :
    range I = univ := ModelWithCorners.Boundaryless.range_eq_univ

/-- If `I` is a `ModelWithCorners.Boundaryless` model, then it is a homeomorphism. -/
@[simps (config := {simpRhs := true})]
def ModelWithCorners.toHomeomorph {𝕜 : Type*} [NontriviallyNormedField 𝕜] {E : Type*}
    [NormedAddCommGroup E] [NormedSpace 𝕜 E] {H : Type*} [TopologicalSpace H]
    (I : ModelWithCorners 𝕜 E H) [I.Boundaryless] : H ≃ₜ E where
  __ := I
  left_inv := I.left_inv
  right_inv _ := I.right_inv <| I.range_eq_univ.symm ▸ mem_univ _

/-- The trivial model with corners has no boundary -/
instance modelWithCornersSelf_boundaryless (𝕜 : Type*) [NontriviallyNormedField 𝕜] (E : Type*)
    [NormedAddCommGroup E] [NormedSpace 𝕜 E] : (modelWithCornersSelf 𝕜 E).Boundaryless :=
  ⟨by simp⟩

/-- If two model with corners are boundaryless, their product also is -/
instance ModelWithCorners.range_eq_univ_prod {𝕜 : Type u} [NontriviallyNormedField 𝕜] {E : Type v}
    [NormedAddCommGroup E] [NormedSpace 𝕜 E] {H : Type w} [TopologicalSpace H]
    (I : ModelWithCorners 𝕜 E H) [I.Boundaryless] {E' : Type v'} [NormedAddCommGroup E']
    [NormedSpace 𝕜 E'] {H' : Type w'} [TopologicalSpace H'] (I' : ModelWithCorners 𝕜 E' H')
    [I'.Boundaryless] : (I.prod I').Boundaryless := by
  constructor
  dsimp [ModelWithCorners.prod, ModelProd]
  rw [← prod_range_range_eq, ModelWithCorners.Boundaryless.range_eq_univ,
    ModelWithCorners.Boundaryless.range_eq_univ, univ_prod_univ]

end Boundaryless

section contDiffGroupoid

/-! ### Smooth functions on models with corners -/


variable {m n : ℕ∞} {𝕜 : Type*} [NontriviallyNormedField 𝕜] {E : Type*} [NormedAddCommGroup E]
  [NormedSpace 𝕜 E] {H : Type*} [TopologicalSpace H] {I : ModelWithCorners 𝕜 E H} {M : Type*}
  [TopologicalSpace M]

variable (n I) in
/-- Given a model with corners `(E, H)`, we define the pregroupoid of `C^n` transformations of `H`
as the maps that are `C^n` when read in `E` through `I`. -/
def contDiffPregroupoid : Pregroupoid H where
  property f s := ContDiffOn 𝕜 n (I ∘ f ∘ I.symm) (I.symm ⁻¹' s ∩ range I)
  comp {f g u v} hf hg _ _ _ := by
    have : I ∘ (g ∘ f) ∘ I.symm = (I ∘ g ∘ I.symm) ∘ I ∘ f ∘ I.symm := by ext x; simp
    simp only [this]
    refine hg.comp (hf.mono fun x ⟨hx1, hx2⟩ ↦ ⟨hx1.1, hx2⟩) ?_
    rintro x ⟨hx1, _⟩
    simp only [mfld_simps] at hx1 ⊢
    exact hx1.2
  id_mem := by
    apply ContDiffOn.congr contDiff_id.contDiffOn
    rintro x ⟨_, hx2⟩
    rcases mem_range.1 hx2 with ⟨y, hy⟩
    rw [← hy]
    simp only [mfld_simps]
  locality {f u} _ H := by
    apply contDiffOn_of_locally_contDiffOn
    rintro y ⟨hy1, hy2⟩
    rcases mem_range.1 hy2 with ⟨x, hx⟩
    rw [← hx] at hy1 ⊢
    simp only [mfld_simps] at hy1 ⊢
    rcases H x hy1 with ⟨v, v_open, xv, hv⟩
    have : I.symm ⁻¹' (u ∩ v) ∩ range I = I.symm ⁻¹' u ∩ range I ∩ I.symm ⁻¹' v := by
      rw [preimage_inter, inter_assoc, inter_assoc]
      congr 1
      rw [inter_comm]
    rw [this] at hv
    exact ⟨I.symm ⁻¹' v, v_open.preimage I.continuous_symm, by simpa, hv⟩
  congr {f g u} _ fg hf := by
    apply hf.congr
    rintro y ⟨hy1, hy2⟩
    rcases mem_range.1 hy2 with ⟨x, hx⟩
    rw [← hx] at hy1 ⊢
    simp only [mfld_simps] at hy1 ⊢
    rw [fg _ hy1]

variable (n I) in
/-- Given a model with corners `(E, H)`, we define the groupoid of invertible `C^n` transformations
  of `H` as the invertible maps that are `C^n` when read in `E` through `I`. -/
def contDiffGroupoid : StructureGroupoid H :=
  Pregroupoid.groupoid (contDiffPregroupoid n I)

/-- Inclusion of the groupoid of `C^n` local diffeos in the groupoid of `C^m` local diffeos when
`m ≤ n` -/
theorem contDiffGroupoid_le (h : m ≤ n) : contDiffGroupoid n I ≤ contDiffGroupoid m I := by
  rw [contDiffGroupoid, contDiffGroupoid]
  apply groupoid_of_pregroupoid_le
  intro f s hfs
  exact ContDiffOn.of_le hfs h

/-- The groupoid of `0`-times continuously differentiable maps is just the groupoid of all
partial homeomorphisms -/
theorem contDiffGroupoid_zero_eq : contDiffGroupoid 0 I = continuousGroupoid H := by
  apply le_antisymm le_top
  intro u _
  -- we have to check that every partial homeomorphism belongs to `contDiffGroupoid 0 I`,
  -- by unfolding its definition
  change u ∈ contDiffGroupoid 0 I
  rw [contDiffGroupoid, mem_groupoid_of_pregroupoid, contDiffPregroupoid]
  simp only [contDiffOn_zero]
  constructor
  · refine I.continuous.comp_continuousOn (u.continuousOn.comp I.continuousOn_symm ?_)
    exact (mapsTo_preimage _ _).mono_left inter_subset_left
  · refine I.continuous.comp_continuousOn (u.symm.continuousOn.comp I.continuousOn_symm ?_)
    exact (mapsTo_preimage _ _).mono_left inter_subset_left

/-- An identity partial homeomorphism belongs to the `C^n` groupoid. -/
theorem ofSet_mem_contDiffGroupoid {s : Set H} (hs : IsOpen s) :
    PartialHomeomorph.ofSet s hs ∈ contDiffGroupoid n I := by
  rw [contDiffGroupoid, mem_groupoid_of_pregroupoid]
  suffices h : ContDiffOn 𝕜 n (I ∘ I.symm) (I.symm ⁻¹' s ∩ range I) by
    simp [h, contDiffPregroupoid]
  have : ContDiffOn 𝕜 n id (univ : Set E) := contDiff_id.contDiffOn
  exact this.congr_mono (fun x hx => I.right_inv hx.2) (subset_univ _)

/-- The composition of a partial homeomorphism from `H` to `M` and its inverse belongs to
the `C^n` groupoid. -/
theorem symm_trans_mem_contDiffGroupoid (e : PartialHomeomorph M H) :
    e.symm.trans e ∈ contDiffGroupoid n I :=
  haveI : e.symm.trans e ≈ PartialHomeomorph.ofSet e.target e.open_target :=
    PartialHomeomorph.symm_trans_self _
  StructureGroupoid.mem_of_eqOnSource _ (ofSet_mem_contDiffGroupoid e.open_target) this

variable {E' H' : Type*} [NormedAddCommGroup E'] [NormedSpace 𝕜 E'] [TopologicalSpace H']

/-- The product of two smooth partial homeomorphisms is smooth. -/
theorem contDiffGroupoid_prod {I : ModelWithCorners 𝕜 E H} {I' : ModelWithCorners 𝕜 E' H'}
    {e : PartialHomeomorph H H} {e' : PartialHomeomorph H' H'} (he : e ∈ contDiffGroupoid ⊤ I)
    (he' : e' ∈ contDiffGroupoid ⊤ I') : e.prod e' ∈ contDiffGroupoid ⊤ (I.prod I') := by
  cases' he with he he_symm
  cases' he' with he' he'_symm
  simp only at he he_symm he' he'_symm
  constructor <;> simp only [PartialEquiv.prod_source, PartialHomeomorph.prod_toPartialEquiv,
    contDiffPregroupoid]
  · have h3 := ContDiffOn.prod_map he he'
    rw [← I.image_eq, ← I'.image_eq, prod_image_image_eq] at h3
    rw [← (I.prod I').image_eq]
    exact h3
  · have h3 := ContDiffOn.prod_map he_symm he'_symm
    rw [← I.image_eq, ← I'.image_eq, prod_image_image_eq] at h3
    rw [← (I.prod I').image_eq]
    exact h3

/-- The `C^n` groupoid is closed under restriction. -/
instance : ClosedUnderRestriction (contDiffGroupoid n I) :=
  (closedUnderRestriction_iff_id_le _).mpr
    (by
      rw [StructureGroupoid.le_iff]
      rintro e ⟨s, hs, hes⟩
      apply (contDiffGroupoid n I).mem_of_eqOnSource' _ _ _ hes
      exact ofSet_mem_contDiffGroupoid hs)

end contDiffGroupoid

section SmoothManifoldWithCorners

/-! ### Smooth manifolds with corners -/


/-- Typeclass defining smooth manifolds with corners with respect to a model with corners, over a
field `𝕜` and with infinite smoothness to simplify typeclass search and statements later on. -/
class SmoothManifoldWithCorners {𝕜 : Type*} [NontriviallyNormedField 𝕜] {E : Type*}
    [NormedAddCommGroup E] [NormedSpace 𝕜 E] {H : Type*} [TopologicalSpace H]
    (I : ModelWithCorners 𝕜 E H) (M : Type*) [TopologicalSpace M] [ChartedSpace H M] extends
    HasGroupoid M (contDiffGroupoid ∞ I) : Prop

theorem SmoothManifoldWithCorners.mk' {𝕜 : Type*} [NontriviallyNormedField 𝕜] {E : Type*}
    [NormedAddCommGroup E] [NormedSpace 𝕜 E] {H : Type*} [TopologicalSpace H]
    (I : ModelWithCorners 𝕜 E H) (M : Type*) [TopologicalSpace M] [ChartedSpace H M]
    [gr : HasGroupoid M (contDiffGroupoid ∞ I)] : SmoothManifoldWithCorners I M :=
  { gr with }

theorem smoothManifoldWithCorners_of_contDiffOn {𝕜 : Type*} [NontriviallyNormedField 𝕜]
    {E : Type*} [NormedAddCommGroup E] [NormedSpace 𝕜 E] {H : Type*} [TopologicalSpace H]
    (I : ModelWithCorners 𝕜 E H) (M : Type*) [TopologicalSpace M] [ChartedSpace H M]
    (h : ∀ e e' : PartialHomeomorph M H, e ∈ atlas H M → e' ∈ atlas H M →
      ContDiffOn 𝕜 ⊤ (I ∘ e.symm ≫ₕ e' ∘ I.symm) (I.symm ⁻¹' (e.symm ≫ₕ e').source ∩ range I)) :
    SmoothManifoldWithCorners I M where
  compatible := by
    haveI : HasGroupoid M (contDiffGroupoid ∞ I) := hasGroupoid_of_pregroupoid _ (h _ _)
    apply StructureGroupoid.compatible

/-- For any model with corners, the model space is a smooth manifold -/
instance model_space_smooth {𝕜 : Type*} [NontriviallyNormedField 𝕜] {E : Type*}
    [NormedAddCommGroup E] [NormedSpace 𝕜 E] {H : Type*} [TopologicalSpace H]
    {I : ModelWithCorners 𝕜 E H} : SmoothManifoldWithCorners I H :=
  { hasGroupoid_model_space _ _ with }

end SmoothManifoldWithCorners

namespace SmoothManifoldWithCorners

/- We restate in the namespace `SmoothManifoldWithCorners` some lemmas that hold for general
charted space with a structure groupoid, avoiding the need to specify the groupoid
`contDiffGroupoid ∞ I` explicitly. -/
variable {𝕜 : Type*} [NontriviallyNormedField 𝕜] {E : Type*} [NormedAddCommGroup E]
  [NormedSpace 𝕜 E] {H : Type*} [TopologicalSpace H] (I : ModelWithCorners 𝕜 E H) (M : Type*)
  [TopologicalSpace M] [ChartedSpace H M]

/-- The maximal atlas of `M` for the smooth manifold with corners structure corresponding to the
model with corners `I`. -/
def maximalAtlas :=
  (contDiffGroupoid ∞ I).maximalAtlas M

variable {I M}

theorem subset_maximalAtlas [SmoothManifoldWithCorners I M] : atlas H M ⊆ maximalAtlas I M :=
  StructureGroupoid.subset_maximalAtlas _

theorem chart_mem_maximalAtlas [SmoothManifoldWithCorners I M] (x : M) :
    chartAt H x ∈ maximalAtlas I M :=
  StructureGroupoid.chart_mem_maximalAtlas _ x

theorem compatible_of_mem_maximalAtlas {e e' : PartialHomeomorph M H} (he : e ∈ maximalAtlas I M)
    (he' : e' ∈ maximalAtlas I M) : e.symm.trans e' ∈ contDiffGroupoid ∞ I :=
  StructureGroupoid.compatible_of_mem_maximalAtlas he he'

/-- The empty set is a smooth manifold w.r.t. any charted space and model. -/
instance empty [IsEmpty M] : SmoothManifoldWithCorners I M := by
  apply smoothManifoldWithCorners_of_contDiffOn
  intro e e' _ _ x hx
  set t := I.symm ⁻¹' (e.symm ≫ₕ e').source ∩ range I
  -- Since `M` is empty, the condition about compatibility of transition maps is vacuous.
  have : (e.symm ≫ₕ e').source = ∅ := calc (e.symm ≫ₕ e').source
    _ = (e.symm.source) ∩ e.symm ⁻¹' e'.source := by rw [← PartialHomeomorph.trans_source]
    _ = (e.symm.source) ∩ e.symm ⁻¹' ∅ := by rw [eq_empty_of_isEmpty (e'.source)]
    _ = (e.symm.source) ∩ ∅ := by rw [preimage_empty]
    _ = ∅ := inter_empty e.symm.source
  have : t = ∅ := calc t
    _ = I.symm ⁻¹' (e.symm ≫ₕ e').source ∩ range I := by
      rw [← Subtype.preimage_val_eq_preimage_val_iff]
    _ = ∅ ∩ range I := by rw [this, preimage_empty]
    _ = ∅ := empty_inter (range I)
  apply (this ▸ hx).elim

/-- The product of two smooth manifolds with corners is naturally a smooth manifold with corners. -/
instance prod {𝕜 : Type*} [NontriviallyNormedField 𝕜] {E : Type*} [NormedAddCommGroup E]
    [NormedSpace 𝕜 E] {E' : Type*} [NormedAddCommGroup E'] [NormedSpace 𝕜 E'] {H : Type*}
    [TopologicalSpace H] {I : ModelWithCorners 𝕜 E H} {H' : Type*} [TopologicalSpace H']
    {I' : ModelWithCorners 𝕜 E' H'} (M : Type*) [TopologicalSpace M] [ChartedSpace H M]
    [SmoothManifoldWithCorners I M] (M' : Type*) [TopologicalSpace M'] [ChartedSpace H' M']
    [SmoothManifoldWithCorners I' M'] : SmoothManifoldWithCorners (I.prod I') (M × M') where
  compatible := by
    rintro f g ⟨f1, hf1, f2, hf2, rfl⟩ ⟨g1, hg1, g2, hg2, rfl⟩
    rw [PartialHomeomorph.prod_symm, PartialHomeomorph.prod_trans]
    have h1 := (contDiffGroupoid ⊤ I).compatible hf1 hg1
    have h2 := (contDiffGroupoid ⊤ I').compatible hf2 hg2
    exact contDiffGroupoid_prod h1 h2

end SmoothManifoldWithCorners

theorem PartialHomeomorph.singleton_smoothManifoldWithCorners
    {𝕜 : Type*} [NontriviallyNormedField 𝕜] {E : Type*} [NormedAddCommGroup E] [NormedSpace 𝕜 E]
    {H : Type*} [TopologicalSpace H] {I : ModelWithCorners 𝕜 E H}
    {M : Type*} [TopologicalSpace M] (e : PartialHomeomorph M H) (h : e.source = Set.univ) :
    @SmoothManifoldWithCorners 𝕜 _ E _ _ H _ I M _ (e.singletonChartedSpace h) :=
  @SmoothManifoldWithCorners.mk' _ _ _ _ _ _ _ _ _ _ (id _) <|
    e.singleton_hasGroupoid h (contDiffGroupoid ∞ I)

theorem IsOpenEmbedding.singleton_smoothManifoldWithCorners {𝕜 : Type*} [NontriviallyNormedField 𝕜]
    {E : Type*} [NormedAddCommGroup E] [NormedSpace 𝕜 E] {H : Type*} [TopologicalSpace H]
    {I : ModelWithCorners 𝕜 E H} {M : Type*} [TopologicalSpace M] [Nonempty M] {f : M → H}
    (h : IsOpenEmbedding f) :
    @SmoothManifoldWithCorners 𝕜 _ E _ _ H _ I M _ h.singletonChartedSpace :=
  (h.toPartialHomeomorph f).singleton_smoothManifoldWithCorners (by simp)

@[deprecated (since := "2024-10-18")]
alias OpenEmbedding.singleton_smoothManifoldWithCorners :=
  IsOpenEmbedding.singleton_smoothManifoldWithCorners

namespace TopologicalSpace.Opens

open TopologicalSpace

variable {𝕜 : Type*} [NontriviallyNormedField 𝕜] {E : Type*} [NormedAddCommGroup E]
  [NormedSpace 𝕜 E] {H : Type*} [TopologicalSpace H] {I : ModelWithCorners 𝕜 E H} {M : Type*}
  [TopologicalSpace M] [ChartedSpace H M] [SmoothManifoldWithCorners I M] (s : Opens M)

instance : SmoothManifoldWithCorners I s :=
  { s.instHasGroupoid (contDiffGroupoid ∞ I) with }

end TopologicalSpace.Opens

section ExtendedCharts

open scoped Topology

variable {𝕜 E M H E' M' H' : Type*} [NontriviallyNormedField 𝕜] [NormedAddCommGroup E]
  [NormedSpace 𝕜 E] [TopologicalSpace H] [TopologicalSpace M] (f f' : PartialHomeomorph M H)
  {I : ModelWithCorners 𝕜 E H} [NormedAddCommGroup E'] [NormedSpace 𝕜 E'] [TopologicalSpace H']
  [TopologicalSpace M'] {I' : ModelWithCorners 𝕜 E' H'} {s t : Set M}

/-!
### Extended charts

In a smooth manifold with corners, the model space is the space `H`. However, we will also
need to use extended charts taking values in the model vector space `E`. These extended charts are
not `PartialHomeomorph` as the target is not open in `E` in general, but we can still register them
as `PartialEquiv`.
-/


namespace PartialHomeomorph

variable (I) in
/-- Given a chart `f` on a manifold with corners, `f.extend I` is the extended chart to the model
vector space. -/
@[simp, mfld_simps]
def extend : PartialEquiv M E :=
  f.toPartialEquiv ≫ I.toPartialEquiv

theorem extend_coe : ⇑(f.extend I) = I ∘ f :=
  rfl

theorem extend_coe_symm : ⇑(f.extend I).symm = f.symm ∘ I.symm :=
  rfl

theorem extend_source : (f.extend I).source = f.source := by
  rw [extend, PartialEquiv.trans_source, I.source_eq, preimage_univ, inter_univ]

theorem isOpen_extend_source : IsOpen (f.extend I).source := by
  rw [extend_source]
  exact f.open_source

theorem extend_target : (f.extend I).target = I.symm ⁻¹' f.target ∩ range I := by
  simp_rw [extend, PartialEquiv.trans_target, I.target_eq, I.toPartialEquiv_coe_symm, inter_comm]

theorem extend_target' : (f.extend I).target = I '' f.target := by
  rw [extend, PartialEquiv.trans_target'', I.source_eq, univ_inter, I.toPartialEquiv_coe]

lemma isOpen_extend_target [I.Boundaryless] : IsOpen (f.extend I).target := by
  rw [extend_target, I.range_eq_univ, inter_univ]
  exact I.continuous_symm.isOpen_preimage _ f.open_target

theorem mapsTo_extend (hs : s ⊆ f.source) :
    MapsTo (f.extend I) s ((f.extend I).symm ⁻¹' s ∩ range I) := by
  rw [mapsTo', extend_coe, extend_coe_symm, preimage_comp, ← I.image_eq, image_comp,
    f.image_eq_target_inter_inv_preimage hs]
  exact image_subset _ inter_subset_right

theorem extend_left_inv {x : M} (hxf : x ∈ f.source) : (f.extend I).symm (f.extend I x) = x :=
  (f.extend I).left_inv <| by rwa [f.extend_source]

/-- Variant of `f.extend_left_inv I`, stated in terms of images. -/
lemma extend_left_inv' (ht : t ⊆ f.source) : ((f.extend I).symm ∘ (f.extend I)) '' t = t :=
  EqOn.image_eq_self (fun _ hx ↦ f.extend_left_inv (ht hx))

theorem extend_source_mem_nhds {x : M} (h : x ∈ f.source) : (f.extend I).source ∈ 𝓝 x :=
  (isOpen_extend_source f).mem_nhds <| by rwa [f.extend_source]

theorem extend_source_mem_nhdsWithin {x : M} (h : x ∈ f.source) : (f.extend I).source ∈ 𝓝[s] x :=
  mem_nhdsWithin_of_mem_nhds <| extend_source_mem_nhds f h

theorem continuousOn_extend : ContinuousOn (f.extend I) (f.extend I).source := by
  refine I.continuous.comp_continuousOn ?_
  rw [extend_source]
  exact f.continuousOn

theorem continuousAt_extend {x : M} (h : x ∈ f.source) : ContinuousAt (f.extend I) x :=
  (continuousOn_extend f).continuousAt <| extend_source_mem_nhds f h

theorem map_extend_nhds {x : M} (hy : x ∈ f.source) :
    map (f.extend I) (𝓝 x) = 𝓝[range I] f.extend I x := by
  rwa [extend_coe, comp_apply, ← I.map_nhds_eq, ← f.map_nhds_eq, map_map]

theorem map_extend_nhds_of_boundaryless [I.Boundaryless] {x : M} (hx : x ∈ f.source) :
    map (f.extend I) (𝓝 x) = 𝓝 (f.extend I x) := by
  rw [f.map_extend_nhds hx, I.range_eq_univ, nhdsWithin_univ]

theorem extend_target_mem_nhdsWithin {y : M} (hy : y ∈ f.source) :
    (f.extend I).target ∈ 𝓝[range I] f.extend I y := by
  rw [← PartialEquiv.image_source_eq_target, ← map_extend_nhds f hy]
  exact image_mem_map (extend_source_mem_nhds _ hy)

theorem extend_image_nhd_mem_nhds_of_boundaryless [I.Boundaryless] {x} (hx : x ∈ f.source)
    {s : Set M} (h : s ∈ 𝓝 x) : (f.extend I) '' s ∈ 𝓝 ((f.extend I) x) := by
  rw [← f.map_extend_nhds_of_boundaryless hx, Filter.mem_map]
  filter_upwards [h] using subset_preimage_image (f.extend I) s

theorem extend_target_subset_range : (f.extend I).target ⊆ range I := by simp only [mfld_simps]

lemma interior_extend_target_subset_interior_range :
    interior (f.extend I).target ⊆ interior (range I) := by
  rw [f.extend_target, interior_inter, (f.open_target.preimage I.continuous_symm).interior_eq]
  exact inter_subset_right

/-- If `y ∈ f.target` and `I y ∈ interior (range I)`,
  then `I y` is an interior point of `(I ∘ f).target`. -/
lemma mem_interior_extend_target {y : H} (hy : y ∈ f.target)
    (hy' : I y ∈ interior (range I)) : I y ∈ interior (f.extend I).target := by
  rw [f.extend_target, interior_inter, (f.open_target.preimage I.continuous_symm).interior_eq,
    mem_inter_iff, mem_preimage]
  exact ⟨mem_of_eq_of_mem (I.left_inv (y)) hy, hy'⟩

theorem nhdsWithin_extend_target_eq {y : M} (hy : y ∈ f.source) :
    𝓝[(f.extend I).target] f.extend I y = 𝓝[range I] f.extend I y :=
  (nhdsWithin_mono _ (extend_target_subset_range _)).antisymm <|
    nhdsWithin_le_of_mem (extend_target_mem_nhdsWithin _ hy)

theorem extend_target_eventuallyEq {y : M} (hy : y ∈ f.source) :
    (f.extend I).target =ᶠ[𝓝 (f.extend I y)] range I :=
  nhdsWithin_eq_iff_eventuallyEq.1 (nhdsWithin_extend_target_eq _ _ hy)

theorem continuousAt_extend_symm' {x : E} (h : x ∈ (f.extend I).target) :
    ContinuousAt (f.extend I).symm x :=
  (f.continuousAt_symm h.2).comp I.continuous_symm.continuousAt

theorem continuousAt_extend_symm {x : M} (h : x ∈ f.source) :
    ContinuousAt (f.extend I).symm (f.extend I x) :=
  continuousAt_extend_symm' f <| (f.extend I).map_source <| by rwa [f.extend_source]

theorem continuousOn_extend_symm : ContinuousOn (f.extend I).symm (f.extend I).target := fun _ h =>
  (continuousAt_extend_symm' _ h).continuousWithinAt

theorem extend_symm_continuousWithinAt_comp_right_iff {X} [TopologicalSpace X] {g : M → X}
    {s : Set M} {x : M} :
    ContinuousWithinAt (g ∘ (f.extend I).symm) ((f.extend I).symm ⁻¹' s ∩ range I) (f.extend I x) ↔
      ContinuousWithinAt (g ∘ f.symm) (f.symm ⁻¹' s) (f x) := by
  rw [← I.symm_continuousWithinAt_comp_right_iff]; rfl

theorem isOpen_extend_preimage' {s : Set E} (hs : IsOpen s) :
    IsOpen ((f.extend I).source ∩ f.extend I ⁻¹' s) :=
  (continuousOn_extend f).isOpen_inter_preimage (isOpen_extend_source _) hs

theorem isOpen_extend_preimage {s : Set E} (hs : IsOpen s) :
    IsOpen (f.source ∩ f.extend I ⁻¹' s) := by
  rw [← extend_source f (I := I)]; exact isOpen_extend_preimage' f hs

theorem map_extend_nhdsWithin_eq_image {y : M} (hy : y ∈ f.source) :
    map (f.extend I) (𝓝[s] y) = 𝓝[f.extend I '' ((f.extend I).source ∩ s)] f.extend I y := by
  set e := f.extend I
  calc
    map e (𝓝[s] y) = map e (𝓝[e.source ∩ s] y) :=
      congr_arg (map e) (nhdsWithin_inter_of_mem (extend_source_mem_nhdsWithin f hy)).symm
    _ = 𝓝[e '' (e.source ∩ s)] e y :=
      ((f.extend I).leftInvOn.mono inter_subset_left).map_nhdsWithin_eq
        ((f.extend I).left_inv <| by rwa [f.extend_source])
        (continuousAt_extend_symm f hy).continuousWithinAt
        (continuousAt_extend f hy).continuousWithinAt

theorem map_extend_nhdsWithin_eq_image_of_subset {y : M} (hy : y ∈ f.source) (hs : s ⊆ f.source) :
    map (f.extend I) (𝓝[s] y) = 𝓝[f.extend I '' s] f.extend I y := by
  rw [map_extend_nhdsWithin_eq_image _ hy, inter_eq_self_of_subset_right]
  rwa [extend_source]

theorem map_extend_nhdsWithin {y : M} (hy : y ∈ f.source) :
    map (f.extend I) (𝓝[s] y) = 𝓝[(f.extend I).symm ⁻¹' s ∩ range I] f.extend I y := by
  rw [map_extend_nhdsWithin_eq_image f hy, nhdsWithin_inter, ←
    nhdsWithin_extend_target_eq _ hy, ← nhdsWithin_inter, (f.extend I).image_source_inter_eq',
    inter_comm]

theorem map_extend_symm_nhdsWithin {y : M} (hy : y ∈ f.source) :
    map (f.extend I).symm (𝓝[(f.extend I).symm ⁻¹' s ∩ range I] f.extend I y) = 𝓝[s] y := by
  rw [← map_extend_nhdsWithin f hy, map_map, Filter.map_congr, map_id]
  exact (f.extend I).leftInvOn.eqOn.eventuallyEq_of_mem (extend_source_mem_nhdsWithin _ hy)

theorem map_extend_symm_nhdsWithin_range {y : M} (hy : y ∈ f.source) :
    map (f.extend I).symm (𝓝[range I] f.extend I y) = 𝓝 y := by
  rw [← nhdsWithin_univ, ← map_extend_symm_nhdsWithin f (I := I) hy, preimage_univ, univ_inter]

theorem tendsto_extend_comp_iff {α : Type*} {l : Filter α} {g : α → M}
    (hg : ∀ᶠ z in l, g z ∈ f.source) {y : M} (hy : y ∈ f.source) :
    Tendsto (f.extend I ∘ g) l (𝓝 (f.extend I y)) ↔ Tendsto g l (𝓝 y) := by
  refine ⟨fun h u hu ↦ mem_map.2 ?_, (continuousAt_extend _ hy).tendsto.comp⟩
  have := (f.continuousAt_extend_symm hy).tendsto.comp h
  rw [extend_left_inv _ hy] at this
  filter_upwards [hg, mem_map.1 (this hu)] with z hz hzu
  simpa only [(· ∘ ·), extend_left_inv _ hz, mem_preimage] using hzu

-- there is no definition `writtenInExtend` but we already use some made-up names in this file
theorem continuousWithinAt_writtenInExtend_iff {f' : PartialHomeomorph M' H'} {g : M → M'} {y : M}
    (hy : y ∈ f.source) (hgy : g y ∈ f'.source) (hmaps : MapsTo g s f'.source) :
    ContinuousWithinAt (f'.extend I' ∘ g ∘ (f.extend I).symm)
      ((f.extend I).symm ⁻¹' s ∩ range I) (f.extend I y) ↔ ContinuousWithinAt g s y := by
  unfold ContinuousWithinAt
  simp only [comp_apply]
  rw [extend_left_inv _ hy, f'.tendsto_extend_comp_iff _ hgy,
    ← f.map_extend_symm_nhdsWithin (I := I) hy, tendsto_map'_iff]
  rw [← f.map_extend_nhdsWithin (I := I) hy, eventually_map]
  filter_upwards [inter_mem_nhdsWithin _ (f.open_source.mem_nhds hy)] with z hz
  rw [comp_apply, extend_left_inv _ hz.2]
  exact hmaps hz.1

-- there is no definition `writtenInExtend` but we already use some made-up names in this file

/-- If `s ⊆ f.source` and `g x ∈ f'.source` whenever `x ∈ s`, then `g` is continuous on `s` if and
only if `g` written in charts `f.extend I` and `f'.extend I'` is continuous on `f.extend I '' s`. -/
theorem continuousOn_writtenInExtend_iff {f' : PartialHomeomorph M' H'} {g : M → M'}
    (hs : s ⊆ f.source) (hmaps : MapsTo g s f'.source) :
    ContinuousOn (f'.extend I' ∘ g ∘ (f.extend I).symm) (f.extend I '' s) ↔ ContinuousOn g s := by
  refine forall_mem_image.trans <| forall₂_congr fun x hx ↦ ?_
<<<<<<< HEAD
  refine (continuousWithinAt_congr_set ?_).trans
    (continuousWithinAt_writtenInExtend_iff _ _ _ (hs hx) (hmaps hx) hmaps)
  rw [← nhdsWithin_eq_iff_eventuallyEq, ← map_extend_nhdsWithin_eq_image_of_subset,
    ← map_extend_nhdsWithin]
=======
  refine (continuousWithinAt_congr_nhds ?_).trans
    (continuousWithinAt_writtenInExtend_iff _ (hs hx) (hmaps hx) hmaps)
  rw [← map_extend_nhdsWithin_eq_image_of_subset, ← map_extend_nhdsWithin]
>>>>>>> 9d8ba939
  exacts [hs hx, hs hx, hs]

/-- Technical lemma ensuring that the preimage under an extended chart of a neighborhood of a point
in the source is a neighborhood of the preimage, within a set. -/
theorem extend_preimage_mem_nhdsWithin {x : M} (h : x ∈ f.source) (ht : t ∈ 𝓝[s] x) :
    (f.extend I).symm ⁻¹' t ∈ 𝓝[(f.extend I).symm ⁻¹' s ∩ range I] f.extend I x := by
  rwa [← map_extend_symm_nhdsWithin f (I := I) h, mem_map] at ht

theorem extend_preimage_mem_nhds {x : M} (h : x ∈ f.source) (ht : t ∈ 𝓝 x) :
    (f.extend I).symm ⁻¹' t ∈ 𝓝 (f.extend I x) := by
  apply (continuousAt_extend_symm f h).preimage_mem_nhds
  rwa [(f.extend I).left_inv]
  rwa [f.extend_source]

/-- Technical lemma to rewrite suitably the preimage of an intersection under an extended chart, to
bring it into a convenient form to apply derivative lemmas. -/
theorem extend_preimage_inter_eq :
    (f.extend I).symm ⁻¹' (s ∩ t) ∩ range I =
      (f.extend I).symm ⁻¹' s ∩ range I ∩ (f.extend I).symm ⁻¹' t := by
  mfld_set_tac

-- Porting note: an `aux` lemma that is no longer needed. Delete?
theorem extend_symm_preimage_inter_range_eventuallyEq_aux {s : Set M} {x : M} (hx : x ∈ f.source) :
    ((f.extend I).symm ⁻¹' s ∩ range I : Set _) =ᶠ[𝓝 (f.extend I x)]
      ((f.extend I).target ∩ (f.extend I).symm ⁻¹' s : Set _) := by
  rw [f.extend_target, inter_assoc, inter_comm (range I)]
  conv =>
    congr
    · skip
    rw [← univ_inter (_ ∩ range I)]
  refine (eventuallyEq_univ.mpr ?_).symm.inter EventuallyEq.rfl
  refine I.continuousAt_symm.preimage_mem_nhds (f.open_target.mem_nhds ?_)
  simp_rw [f.extend_coe, Function.comp_apply, I.left_inv, f.mapsTo hx]

theorem extend_symm_preimage_inter_range_eventuallyEq {s : Set M} {x : M} (hs : s ⊆ f.source)
    (hx : x ∈ f.source) :
    ((f.extend I).symm ⁻¹' s ∩ range I : Set _) =ᶠ[𝓝 (f.extend I x)] f.extend I '' s := by
  rw [← nhdsWithin_eq_iff_eventuallyEq, ← map_extend_nhdsWithin _ hx,
    map_extend_nhdsWithin_eq_image_of_subset _ hx hs]

/-! We use the name `extend_coord_change` for `(f'.extend I).symm ≫ f.extend I`. -/

theorem extend_coord_change_source :
    ((f.extend I).symm ≫ f'.extend I).source = I '' (f.symm ≫ₕ f').source := by
  simp_rw [PartialEquiv.trans_source, I.image_eq, extend_source, PartialEquiv.symm_source,
    extend_target, inter_right_comm _ (range I)]
  rfl

theorem extend_image_source_inter :
    f.extend I '' (f.source ∩ f'.source) = ((f.extend I).symm ≫ f'.extend I).source := by
  simp_rw [f.extend_coord_change_source, f.extend_coe, image_comp I f, trans_source'', symm_symm,
    symm_target]

theorem extend_coord_change_source_mem_nhdsWithin {x : E}
    (hx : x ∈ ((f.extend I).symm ≫ f'.extend I).source) :
    ((f.extend I).symm ≫ f'.extend I).source ∈ 𝓝[range I] x := by
  rw [f.extend_coord_change_source] at hx ⊢
  obtain ⟨x, hx, rfl⟩ := hx
  refine I.image_mem_nhdsWithin ?_
  exact (PartialHomeomorph.open_source _).mem_nhds hx

theorem extend_coord_change_source_mem_nhdsWithin' {x : M} (hxf : x ∈ f.source)
    (hxf' : x ∈ f'.source) :
    ((f.extend I).symm ≫ f'.extend I).source ∈ 𝓝[range I] f.extend I x := by
  apply extend_coord_change_source_mem_nhdsWithin
  rw [← extend_image_source_inter]
  exact mem_image_of_mem _ ⟨hxf, hxf'⟩

variable {f f'}

open SmoothManifoldWithCorners

theorem contDiffOn_extend_coord_change [ChartedSpace H M] (hf : f ∈ maximalAtlas I M)
    (hf' : f' ∈ maximalAtlas I M) :
    ContDiffOn 𝕜 ⊤ (f.extend I ∘ (f'.extend I).symm) ((f'.extend I).symm ≫ f.extend I).source := by
  rw [extend_coord_change_source, I.image_eq]
  exact (StructureGroupoid.compatible_of_mem_maximalAtlas hf' hf).1

theorem contDiffWithinAt_extend_coord_change [ChartedSpace H M] (hf : f ∈ maximalAtlas I M)
    (hf' : f' ∈ maximalAtlas I M) {x : E} (hx : x ∈ ((f'.extend I).symm ≫ f.extend I).source) :
    ContDiffWithinAt 𝕜 ⊤ (f.extend I ∘ (f'.extend I).symm) (range I) x := by
  apply (contDiffOn_extend_coord_change hf hf' x hx).mono_of_mem
  rw [extend_coord_change_source] at hx ⊢
  obtain ⟨z, hz, rfl⟩ := hx
  exact I.image_mem_nhdsWithin ((PartialHomeomorph.open_source _).mem_nhds hz)

theorem contDiffWithinAt_extend_coord_change' [ChartedSpace H M] (hf : f ∈ maximalAtlas I M)
    (hf' : f' ∈ maximalAtlas I M) {x : M} (hxf : x ∈ f.source) (hxf' : x ∈ f'.source) :
    ContDiffWithinAt 𝕜 ⊤ (f.extend I ∘ (f'.extend I).symm) (range I) (f'.extend I x) := by
  refine contDiffWithinAt_extend_coord_change hf hf' ?_
  rw [← extend_image_source_inter]
  exact mem_image_of_mem _ ⟨hxf', hxf⟩

end PartialHomeomorph

open PartialHomeomorph

variable [ChartedSpace H M] [ChartedSpace H' M']

variable (I) in
/-- The preferred extended chart on a manifold with corners around a point `x`, from a neighborhood
of `x` to the model vector space. -/
@[simp, mfld_simps]
def extChartAt (x : M) : PartialEquiv M E :=
  (chartAt H x).extend I

theorem extChartAt_coe (x : M) : ⇑(extChartAt I x) = I ∘ chartAt H x :=
  rfl

theorem extChartAt_coe_symm (x : M) : ⇑(extChartAt I x).symm = (chartAt H x).symm ∘ I.symm :=
  rfl

variable (I) in
theorem extChartAt_source (x : M) : (extChartAt I x).source = (chartAt H x).source :=
  extend_source _

theorem isOpen_extChartAt_source (x : M) : IsOpen (extChartAt I x).source :=
  isOpen_extend_source _

theorem mem_extChartAt_source (x : M) : x ∈ (extChartAt I x).source := by
  simp only [extChartAt_source, mem_chart_source]

theorem mem_extChartAt_target (x : M) : extChartAt I x x ∈ (extChartAt I x).target :=
  (extChartAt I x).map_source <| mem_extChartAt_source _

variable (I) in
theorem extChartAt_target (x : M) :
    (extChartAt I x).target = I.symm ⁻¹' (chartAt H x).target ∩ range I :=
  extend_target _

theorem uniqueDiffOn_extChartAt_target (x : M) : UniqueDiffOn 𝕜 (extChartAt I x).target := by
  rw [extChartAt_target]
  exact I.uniqueDiffOn_preimage (chartAt H x).open_target

theorem uniqueDiffWithinAt_extChartAt_target (x : M) :
    UniqueDiffWithinAt 𝕜 (extChartAt I x).target (extChartAt I x x) :=
  uniqueDiffOn_extChartAt_target x _ <| mem_extChartAt_target x

theorem extChartAt_to_inv (x : M) : (extChartAt I x).symm ((extChartAt I x) x) = x :=
  (extChartAt I x).left_inv (mem_extChartAt_source x)

theorem mapsTo_extChartAt {x : M} (hs : s ⊆ (chartAt H x).source) :
    MapsTo (extChartAt I x) s ((extChartAt I x).symm ⁻¹' s ∩ range I) :=
  mapsTo_extend _ hs

theorem extChartAt_source_mem_nhds' {x x' : M} (h : x' ∈ (extChartAt I x).source) :
    (extChartAt I x).source ∈ 𝓝 x' :=
  extend_source_mem_nhds _ <| by rwa [← extChartAt_source I]

theorem extChartAt_source_mem_nhds (x : M) : (extChartAt I x).source ∈ 𝓝 x :=
  extChartAt_source_mem_nhds' (mem_extChartAt_source x)

theorem extChartAt_source_mem_nhdsWithin' {x x' : M} (h : x' ∈ (extChartAt I x).source) :
    (extChartAt I x).source ∈ 𝓝[s] x' :=
  mem_nhdsWithin_of_mem_nhds (extChartAt_source_mem_nhds' h)

theorem extChartAt_source_mem_nhdsWithin (x : M) : (extChartAt I x).source ∈ 𝓝[s] x :=
  mem_nhdsWithin_of_mem_nhds (extChartAt_source_mem_nhds x)

theorem continuousOn_extChartAt (x : M) : ContinuousOn (extChartAt I x) (extChartAt I x).source :=
  continuousOn_extend _

theorem continuousAt_extChartAt' {x x' : M} (h : x' ∈ (extChartAt I x).source) :
    ContinuousAt (extChartAt I x) x' :=
  continuousAt_extend _ <| by rwa [← extChartAt_source I]

theorem continuousAt_extChartAt (x : M) : ContinuousAt (extChartAt I x) x :=
  continuousAt_extChartAt' (mem_extChartAt_source x)

theorem map_extChartAt_nhds' {x y : M} (hy : y ∈ (extChartAt I x).source) :
    map (extChartAt I x) (𝓝 y) = 𝓝[range I] extChartAt I x y :=
  map_extend_nhds _ <| by rwa [← extChartAt_source I]

theorem map_extChartAt_nhds (x : M) : map (extChartAt I x) (𝓝 x) = 𝓝[range I] extChartAt I x x :=
  map_extChartAt_nhds' <| mem_extChartAt_source x

theorem map_extChartAt_nhds_of_boundaryless [I.Boundaryless] (x : M) :
    map (extChartAt I x) (𝓝 x) = 𝓝 (extChartAt I x x) := by
  rw [extChartAt]
  exact map_extend_nhds_of_boundaryless (chartAt H x) (mem_chart_source H x)

variable {x} in
theorem extChartAt_image_nhd_mem_nhds_of_boundaryless [I.Boundaryless]
    {x : M} (hx : s ∈ 𝓝 x) : extChartAt I x '' s ∈ 𝓝 (extChartAt I x x) := by
  rw [extChartAt]
  exact extend_image_nhd_mem_nhds_of_boundaryless _ (mem_chart_source H x) hx

theorem extChartAt_target_mem_nhdsWithin' {x y : M} (hy : y ∈ (extChartAt I x).source) :
    (extChartAt I x).target ∈ 𝓝[range I] extChartAt I x y :=
  extend_target_mem_nhdsWithin _ <| by rwa [← extChartAt_source I]

theorem extChartAt_target_mem_nhdsWithin (x : M) :
    (extChartAt I x).target ∈ 𝓝[range I] extChartAt I x x :=
  extChartAt_target_mem_nhdsWithin' (mem_extChartAt_source x)

theorem extChartAt_target_mem_nhdsWithin_of_mem {x : M} {y : E} (hy : y ∈ (extChartAt I x).target) :
    (extChartAt I x).target ∈ 𝓝[range I] y := by
  rw [← (extChartAt I x).right_inv hy]
  apply extChartAt_target_mem_nhdsWithin'
  exact (extChartAt I x).map_target hy

theorem extChartAt_target_union_comp_range_mem_nhds_of_mem {y : E} {x : M}
    (hy : y ∈ (extChartAt I x).target) : (extChartAt I x).target ∪ (range I)ᶜ ∈ 𝓝 y := by
  rw [← nhdsWithin_univ, ← union_compl_self (range I), nhdsWithin_union]
  exact Filter.union_mem_sup (extChartAt_target_mem_nhdsWithin_of_mem I hy) self_mem_nhdsWithin

/-- If we're boundaryless, `extChartAt` has open target -/
theorem isOpen_extChartAt_target [I.Boundaryless] (x : M) : IsOpen (extChartAt I x).target := by
  simp_rw [extChartAt_target, I.range_eq_univ, inter_univ]
  exact (PartialHomeomorph.open_target _).preimage I.continuous_symm


lemma _root_.Filter.EventuallyEq.mem_interior {α : Type*} [TopologicalSpace α]
    {x : α} {s t : Set α} (hst : s =ᶠ[𝓝 x] t) (h : x ∈ interior s) :
    x ∈ interior t := by
  rw [← nhdsWithin_eq_iff_eventuallyEq] at hst
  simpa [mem_interior_iff_mem_nhds, ← nhdsWithin_eq_nhds, hst] using h

lemma _root_.Filter.EventuallyEq.mem_interior_iff {α : Type*} [TopologicalSpace α]
    {x : α} {s t : Set α} (hst : s =ᶠ[𝓝 x] t) :
    x ∈ interior s ↔ x ∈ interior t :=
  ⟨fun h ↦ hst.mem_interior h, fun h ↦ hst.symm.mem_interior h⟩

/-- If we're boundaryless, `(extChartAt I x).target` is a neighborhood of the key point -/
theorem extChartAt_target_mem_nhds [I.Boundaryless] (x : M) :
    (extChartAt I x).target ∈ 𝓝 (extChartAt I x x) := by
  convert extChartAt_target_mem_nhdsWithin x
  simp only [I.range_eq_univ, nhdsWithin_univ]

/-- If we're boundaryless, `(extChartAt I x).target` is a neighborhood of any of its points -/
theorem extChartAt_target_mem_nhds' [I.Boundaryless] {x : M} {y : E}
    (m : y ∈ (extChartAt I x).target) : (extChartAt I x).target ∈ 𝓝 y :=
  (isOpen_extChartAt_target x).mem_nhds m

theorem extChartAt_target_subset_range (x : M) : (extChartAt I x).target ⊆ range I := by
  simp only [mfld_simps]

theorem nhdsWithin_extChartAt_target_eq' {x y : M} (hy : y ∈ (extChartAt I x).source) :
    𝓝[(extChartAt I x).target] extChartAt I x y = 𝓝[range I] extChartAt I x y :=
  nhdsWithin_extend_target_eq _ <| by rwa [← extChartAt_source I]

/-- Around a point in the target, `(extChartAt I x).target` and `range I` coincide locally. -/
theorem nhdsWithin_extChartAt_target_eq_of_mem {x : M} {z : E} (hz : z ∈ (extChartAt I x).target) :
    𝓝[(extChartAt I x).target] z = 𝓝[range I] z := by
  rw [← PartialEquiv.right_inv (extChartAt I x) hz]
  exact nhdsWithin_extChartAt_target_eq' _ ((extChartAt I x).map_target hz)

theorem nhdsWithin_extChartAt_target_eq (x : M) :
    𝓝[(extChartAt I x).target] (extChartAt I x) x = 𝓝[range I] (extChartAt I x) x :=
  nhdsWithin_extChartAt_target_eq' (mem_extChartAt_source x)

/-- Around a point in the target, `(extChartAt I x).target` and `range I` coincide locally. -/
theorem extChartAt_target_eventuallyEq' {x y : M} (hy : y ∈ (extChartAt I x).source) :
    (extChartAt I x).target =ᶠ[𝓝 (extChartAt I x y)] range I :=
  nhdsWithin_eq_iff_eventuallyEq.1 (nhdsWithin_extChartAt_target_eq' _ hy)

/-- Around a point in the target, `(extChartAt I x).target` and `range I` coincide locally. -/
theorem extChartAt_target_eventuallyEq_of_mem {x : M} {z : E} (hz : z ∈ (extChartAt I x).target) :
    (extChartAt I x).target =ᶠ[𝓝 z] range I :=
  nhdsWithin_eq_iff_eventuallyEq.1 (nhdsWithin_extChartAt_target_eq_of_mem _ hz)

theorem extChartAt_target_eventuallyEq {x : M} :
    (extChartAt I x).target =ᶠ[𝓝 (extChartAt I x x)] range I :=
  nhdsWithin_eq_iff_eventuallyEq.1 (nhdsWithin_extChartAt_target_eq _ x)

lemma extChartAt_target_subset_closure_interior {x : M} :
    (extChartAt I x).target ⊆ closure (interior (extChartAt I x).target) := by
  intro y hy
  rw [mem_closure_iff_nhds]
  intro t ht
  have A : t ∩ ((extChartAt I x).target ∪ (range I)ᶜ) ∈ 𝓝 y :=
    inter_mem ht (extChartAt_target_union_comp_range_mem_nhds_of_mem I hy)
  have B : y ∈ closure (interior (range I)) := by
    apply I.range_subset_closure_interior (extChartAt_target_subset_range I x hy)
  obtain ⟨z, ⟨tz, h'z⟩, hz⟩ :
      (t ∩ ((extChartAt I x).target ∪ (range ↑I)ᶜ) ∩ interior (range I)).Nonempty :=
    mem_closure_iff_nhds.1 B _ A
  refine ⟨z, ⟨tz, ?_⟩⟩
  have h''z : z ∈ (extChartAt I x).target := by simpa [interior_subset hz] using h'z
  exact (extChartAt_target_eventuallyEq_of_mem _ h''z).symm.mem_interior hz

theorem continuousAt_extChartAt_symm'' {x : M} {y : E} (h : y ∈ (extChartAt I x).target) :
    ContinuousAt (extChartAt I x).symm y :=
  continuousAt_extend_symm' _ h

theorem continuousAt_extChartAt_symm' {x x' : M} (h : x' ∈ (extChartAt I x).source) :
    ContinuousAt (extChartAt I x).symm (extChartAt I x x') :=
  continuousAt_extChartAt_symm'' <| (extChartAt I x).map_source h

theorem continuousAt_extChartAt_symm (x : M) :
    ContinuousAt (extChartAt I x).symm ((extChartAt I x) x) :=
  continuousAt_extChartAt_symm' (mem_extChartAt_source x)

theorem continuousOn_extChartAt_symm (x : M) :
    ContinuousOn (extChartAt I x).symm (extChartAt I x).target :=
  fun _y hy => (continuousAt_extChartAt_symm'' hy).continuousWithinAt

theorem isOpen_extChartAt_preimage' (x : M) {s : Set E} (hs : IsOpen s) :
    IsOpen ((extChartAt I x).source ∩ extChartAt I x ⁻¹' s) :=
  isOpen_extend_preimage' _ hs

theorem isOpen_extChartAt_preimage (x : M) {s : Set E} (hs : IsOpen s) :
    IsOpen ((chartAt H x).source ∩ extChartAt I x ⁻¹' s) := by
  rw [← extChartAt_source I]
  exact isOpen_extChartAt_preimage' x hs

theorem map_extChartAt_nhdsWithin_eq_image' {x y : M} (hy : y ∈ (extChartAt I x).source) :
    map (extChartAt I x) (𝓝[s] y) =
      𝓝[extChartAt I x '' ((extChartAt I x).source ∩ s)] extChartAt I x y :=
  map_extend_nhdsWithin_eq_image _ <| by rwa [← extChartAt_source I]

theorem map_extChartAt_nhdsWithin_eq_image (x : M) :
    map (extChartAt I x) (𝓝[s] x) =
      𝓝[extChartAt I x '' ((extChartAt I x).source ∩ s)] extChartAt I x x :=
  map_extChartAt_nhdsWithin_eq_image' (mem_extChartAt_source x)

theorem map_extChartAt_nhdsWithin' {x y : M} (hy : y ∈ (extChartAt I x).source) :
    map (extChartAt I x) (𝓝[s] y) = 𝓝[(extChartAt I x).symm ⁻¹' s ∩ range I] extChartAt I x y :=
  map_extend_nhdsWithin _ <| by rwa [← extChartAt_source I]

theorem map_extChartAt_nhdsWithin (x : M) :
    map (extChartAt I x) (𝓝[s] x) = 𝓝[(extChartAt I x).symm ⁻¹' s ∩ range I] extChartAt I x x :=
  map_extChartAt_nhdsWithin' (mem_extChartAt_source x)

theorem map_extChartAt_symm_nhdsWithin' {x y : M} (hy : y ∈ (extChartAt I x).source) :
    map (extChartAt I x).symm (𝓝[(extChartAt I x).symm ⁻¹' s ∩ range I] extChartAt I x y) =
      𝓝[s] y :=
  map_extend_symm_nhdsWithin _ <| by rwa [← extChartAt_source I]

theorem map_extChartAt_symm_nhdsWithin_range' {x y : M} (hy : y ∈ (extChartAt I x).source) :
    map (extChartAt I x).symm (𝓝[range I] extChartAt I x y) = 𝓝 y :=
  map_extend_symm_nhdsWithin_range _ <| by rwa [← extChartAt_source I]

theorem map_extChartAt_symm_nhdsWithin (x : M) :
    map (extChartAt I x).symm (𝓝[(extChartAt I x).symm ⁻¹' s ∩ range I] extChartAt I x x) =
      𝓝[s] x :=
  map_extChartAt_symm_nhdsWithin' (mem_extChartAt_source x)

theorem map_extChartAt_symm_nhdsWithin_range (x : M) :
    map (extChartAt I x).symm (𝓝[range I] extChartAt I x x) = 𝓝 x :=
  map_extChartAt_symm_nhdsWithin_range' (mem_extChartAt_source x)

/-- Technical lemma ensuring that the preimage under an extended chart of a neighborhood of a point
in the source is a neighborhood of the preimage, within a set. -/
theorem extChartAt_preimage_mem_nhdsWithin' {x x' : M} (h : x' ∈ (extChartAt I x).source)
    (ht : t ∈ 𝓝[s] x') :
    (extChartAt I x).symm ⁻¹' t ∈ 𝓝[(extChartAt I x).symm ⁻¹' s ∩ range I] (extChartAt I x) x' := by
  rwa [← map_extChartAt_symm_nhdsWithin' h, mem_map] at ht

/-- Technical lemma ensuring that the preimage under an extended chart of a neighborhood of the
base point is a neighborhood of the preimage, within a set. -/
theorem extChartAt_preimage_mem_nhdsWithin {x : M} (ht : t ∈ 𝓝[s] x) :
    (extChartAt I x).symm ⁻¹' t ∈ 𝓝[(extChartAt I x).symm ⁻¹' s ∩ range I] (extChartAt I x) x :=
  extChartAt_preimage_mem_nhdsWithin' (mem_extChartAt_source x) ht

theorem extChartAt_preimage_mem_nhds' {x x' : M} (h : x' ∈ (extChartAt I x).source)
    (ht : t ∈ 𝓝 x') : (extChartAt I x).symm ⁻¹' t ∈ 𝓝 (extChartAt I x x') :=
  extend_preimage_mem_nhds _ (by rwa [← extChartAt_source I]) ht

/-- Technical lemma ensuring that the preimage under an extended chart of a neighborhood of a point
is a neighborhood of the preimage. -/
theorem extChartAt_preimage_mem_nhds {x : M} (ht : t ∈ 𝓝 x) :
    (extChartAt I x).symm ⁻¹' t ∈ 𝓝 ((extChartAt I x) x) := by
  apply (continuousAt_extChartAt_symm x).preimage_mem_nhds
  rwa [(extChartAt I x).left_inv (mem_extChartAt_source _)]

/-- Technical lemma to rewrite suitably the preimage of an intersection under an extended chart, to
bring it into a convenient form to apply derivative lemmas. -/
theorem extChartAt_preimage_inter_eq (x : M) :
    (extChartAt I x).symm ⁻¹' (s ∩ t) ∩ range I =
      (extChartAt I x).symm ⁻¹' s ∩ range I ∩ (extChartAt I x).symm ⁻¹' t := by
  mfld_set_tac

theorem ContinuousWithinAt.nhdsWithin_extChartAt_symm_preimage_inter_range
    {f : M → M'} {x : M} (hc : ContinuousWithinAt f s x) :
    𝓝[(extChartAt I x).symm ⁻¹' s ∩ range I] (extChartAt I x x) =
      𝓝[(extChartAt I x).target ∩
        (extChartAt I x).symm ⁻¹' (s ∩ f ⁻¹' (extChartAt I' (f x)).source)] (extChartAt I x x) := by
  rw [← (extChartAt I x).image_source_inter_eq', ← map_extChartAt_nhdsWithin_eq_image,
    ← map_extChartAt_nhdsWithin, nhdsWithin_inter_of_mem']
  exact hc (extChartAt_source_mem_nhds _)

theorem ContinuousWithinAt.extChartAt_symm_preimage_inter_range_eventuallyEq
    {f : M → M'} {x : M} (hc : ContinuousWithinAt f s x) :
    ((extChartAt I x).symm ⁻¹' s ∩ range I : Set E) =ᶠ[𝓝 (extChartAt I x x)]
      ((extChartAt I x).target ∩
        (extChartAt I x).symm ⁻¹' (s ∩ f ⁻¹' (extChartAt I' (f x)).source) : Set E) := by
  rw [← nhdsWithin_eq_iff_eventuallyEq]
  exact hc.nhdsWithin_extChartAt_symm_preimage_inter_range I I'

/-! We use the name `ext_coord_change` for `(extChartAt I x').symm ≫ extChartAt I x`. -/

theorem ext_coord_change_source (x x' : M) :
    ((extChartAt I x').symm ≫ extChartAt I x).source =
      I '' ((chartAt H x').symm ≫ₕ chartAt H x).source :=
  extend_coord_change_source _ _

open SmoothManifoldWithCorners

theorem contDiffOn_ext_coord_change [SmoothManifoldWithCorners I M] (x x' : M) :
    ContDiffOn 𝕜 ⊤ (extChartAt I x ∘ (extChartAt I x').symm)
      ((extChartAt I x').symm ≫ extChartAt I x).source :=
  contDiffOn_extend_coord_change (chart_mem_maximalAtlas x) (chart_mem_maximalAtlas x')

theorem contDiffWithinAt_ext_coord_change [SmoothManifoldWithCorners I M] (x x' : M) {y : E}
    (hy : y ∈ ((extChartAt I x').symm ≫ extChartAt I x).source) :
    ContDiffWithinAt 𝕜 ⊤ (extChartAt I x ∘ (extChartAt I x').symm) (range I) y :=
  contDiffWithinAt_extend_coord_change (chart_mem_maximalAtlas x) (chart_mem_maximalAtlas x')
    hy

variable (I I') in
/-- Conjugating a function to write it in the preferred charts around `x`.
The manifold derivative of `f` will just be the derivative of this conjugated function. -/
@[simp, mfld_simps]
def writtenInExtChartAt (x : M) (f : M → M') : E → E' :=
  extChartAt I' (f x) ∘ f ∘ (extChartAt I x).symm

theorem writtenInExtChartAt_chartAt {x : M} {y : E} (h : y ∈ (extChartAt I x).target) :
    writtenInExtChartAt I I x (chartAt H x) y = y := by simp_all only [mfld_simps]

theorem writtenInExtChartAt_chartAt_symm {x : M} {y : E} (h : y ∈ (extChartAt I x).target) :
    writtenInExtChartAt I I (chartAt H x x) (chartAt H x).symm y = y := by
  simp_all only [mfld_simps]

theorem writtenInExtChartAt_extChartAt {x : M} {y : E} (h : y ∈ (extChartAt I x).target) :
    writtenInExtChartAt I 𝓘(𝕜, E) x (extChartAt I x) y = y := by
  simp_all only [mfld_simps]

theorem writtenInExtChartAt_extChartAt_symm {x : M} {y : E} (h : y ∈ (extChartAt I x).target) :
    writtenInExtChartAt 𝓘(𝕜, E) I (extChartAt I x x) (extChartAt I x).symm y = y := by
  simp_all only [mfld_simps]

variable (𝕜)

theorem extChartAt_self_eq {x : H} : ⇑(extChartAt I x) = I :=
  rfl

theorem extChartAt_self_apply {x y : H} : extChartAt I x y = I y :=
  rfl

/-- In the case of the manifold structure on a vector space, the extended charts are just the
identity. -/
theorem extChartAt_model_space_eq_id (x : E) : extChartAt 𝓘(𝕜, E) x = PartialEquiv.refl E := by
  simp only [mfld_simps]

theorem ext_chart_model_space_apply {x y : E} : extChartAt 𝓘(𝕜, E) x y = y :=
  rfl

variable {𝕜}

theorem extChartAt_prod (x : M × M') :
    extChartAt (I.prod I') x = (extChartAt I x.1).prod (extChartAt I' x.2) := by
  simp only [mfld_simps]
  -- Porting note: `simp` can't use `PartialEquiv.prod_trans` here because of a type
  -- synonym
  rw [PartialEquiv.prod_trans]

theorem extChartAt_comp [ChartedSpace H H'] (x : M') :
    (letI := ChartedSpace.comp H H' M'; extChartAt I x) =
      (chartAt H' x).toPartialEquiv ≫ extChartAt I (chartAt H' x x) :=
  PartialEquiv.trans_assoc ..

theorem writtenInExtChartAt_chartAt_comp [ChartedSpace H H'] (x : M') {y}
    (hy : y ∈ letI := ChartedSpace.comp H H' M'; (extChartAt I x).target) :
    (letI := ChartedSpace.comp H H' M'; writtenInExtChartAt I I x (chartAt H' x) y) = y := by
  letI := ChartedSpace.comp H H' M'
  simp_all only [mfld_simps, chartAt_comp]

theorem writtenInExtChartAt_chartAt_symm_comp [ChartedSpace H H'] (x : M') {y}
    (hy : y ∈ letI := ChartedSpace.comp H H' M'; (extChartAt I x).target) :
    ( letI := ChartedSpace.comp H H' M'
      writtenInExtChartAt I I (chartAt H' x x) (chartAt H' x).symm y) = y := by
  letI := ChartedSpace.comp H H' M'
  simp_all only [mfld_simps, chartAt_comp]

end ExtendedCharts

section Topology
-- Let `M` be a topological manifold over the field 𝕜.
variable
  {E : Type*} {𝕜 : Type*} [NontriviallyNormedField 𝕜]
  [NormedAddCommGroup E] [NormedSpace 𝕜 E] {H : Type*} [TopologicalSpace H]
  {M : Type*} [TopologicalSpace M] [ChartedSpace H M]

/-- A finite-dimensional manifold modelled on a locally compact field
  (such as ℝ, ℂ or the `p`-adic numbers) is locally compact. -/
lemma Manifold.locallyCompact_of_finiteDimensional
    (I : ModelWithCorners 𝕜 E H) [LocallyCompactSpace 𝕜] [FiniteDimensional 𝕜 E] :
    LocallyCompactSpace M := by
  have : ProperSpace E := FiniteDimensional.proper 𝕜 E
  have : LocallyCompactSpace H := I.locallyCompactSpace
  exact ChartedSpace.locallyCompactSpace H M

end Topology

section TangentSpace

/- We define the tangent space to `M` modelled on `I : ModelWithCorners 𝕜 E H` as a type synonym
for `E`. This is enough to define linear maps between tangent spaces, for instance derivatives,
but the interesting part is to define a manifold structure on the whole tangent bundle, which
requires that `M` is a smooth manifold with corners. The definition is put here to avoid importing
all the smooth bundle structure when defining manifold derivatives. -/

set_option linter.unusedVariables false in
/-- The tangent space at a point of the manifold `M`. It is just `E`. We could use instead
`(tangentBundleCore I M).to_topological_vector_bundle_core.fiber x`, but we use `E` to help the
kernel.
-/
@[nolint unusedArguments]
def TangentSpace {𝕜 : Type*} [NontriviallyNormedField 𝕜]
    {E : Type u} [NormedAddCommGroup E] [NormedSpace 𝕜 E]
    {H : Type*} [TopologicalSpace H] (I : ModelWithCorners 𝕜 E H)
    {M : Type*} [TopologicalSpace M] [ChartedSpace H M] (_x : M) : Type u := E
-- Porting note: was deriving TopologicalSpace, AddCommGroup, TopologicalAddGroup

/- In general, the definition of `TangentSpace` is not reducible, so that type class inference
does not pick wrong instances. We record the right instances for them. -/

variable {𝕜 : Type*} [NontriviallyNormedField 𝕜]
  {E : Type*} [NormedAddCommGroup E] [NormedSpace 𝕜 E]
  {H : Type*} [TopologicalSpace H] (I : ModelWithCorners 𝕜 E H)
  {M : Type*} [TopologicalSpace M] [ChartedSpace H M] {x : M}

instance : TopologicalSpace (TangentSpace I x) := inferInstanceAs (TopologicalSpace E)
instance : AddCommGroup (TangentSpace I x) := inferInstanceAs (AddCommGroup E)
instance : TopologicalAddGroup (TangentSpace I x) := inferInstanceAs (TopologicalAddGroup E)
instance : Module 𝕜 (TangentSpace I x) := inferInstanceAs (Module 𝕜 E)
instance : Inhabited (TangentSpace I x) := ⟨0⟩

variable (M) in
-- is empty if the base manifold is empty
/-- The tangent bundle to a smooth manifold, as a Sigma type. Defined in terms of
`Bundle.TotalSpace` to be able to put a suitable topology on it. -/
-- Porting note(#5171): was nolint has_nonempty_instance
abbrev TangentBundle :=
  Bundle.TotalSpace E (TangentSpace I : M → Type _)

end TangentSpace

section Real

variable {E : Type*} [NormedAddCommGroup E] [NormedSpace ℝ E] {H : Type*} [TopologicalSpace H]
  {I : ModelWithCorners ℝ E H} {M : Type*} [TopologicalSpace M] [ChartedSpace H M] {x : M}

instance : PathConnectedSpace (TangentSpace I x) := inferInstanceAs (PathConnectedSpace E)

end Real

set_option linter.style.longFile 1700<|MERGE_RESOLUTION|>--- conflicted
+++ resolved
@@ -976,16 +976,10 @@
     (hs : s ⊆ f.source) (hmaps : MapsTo g s f'.source) :
     ContinuousOn (f'.extend I' ∘ g ∘ (f.extend I).symm) (f.extend I '' s) ↔ ContinuousOn g s := by
   refine forall_mem_image.trans <| forall₂_congr fun x hx ↦ ?_
-<<<<<<< HEAD
   refine (continuousWithinAt_congr_set ?_).trans
     (continuousWithinAt_writtenInExtend_iff _ _ _ (hs hx) (hmaps hx) hmaps)
   rw [← nhdsWithin_eq_iff_eventuallyEq, ← map_extend_nhdsWithin_eq_image_of_subset,
     ← map_extend_nhdsWithin]
-=======
-  refine (continuousWithinAt_congr_nhds ?_).trans
-    (continuousWithinAt_writtenInExtend_iff _ (hs hx) (hmaps hx) hmaps)
-  rw [← map_extend_nhdsWithin_eq_image_of_subset, ← map_extend_nhdsWithin]
->>>>>>> 9d8ba939
   exacts [hs hx, hs hx, hs]
 
 /-- Technical lemma ensuring that the preimage under an extended chart of a neighborhood of a point
