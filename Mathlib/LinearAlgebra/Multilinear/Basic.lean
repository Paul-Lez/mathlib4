--- conflicted
+++ resolved
@@ -10,12 +10,7 @@
 import Mathlib.Data.List.FinRange
 import Mathlib.LinearAlgebra.Pi
 import Mathlib.Logic.Equiv.Fintype
-<<<<<<< HEAD
-
-#align_import linear_algebra.multilinear.basic from "leanprover-community/mathlib"@"78fdf68dcd2fdb3fe64c0dd6f88926a49418a6ea"
-=======
 import Mathlib.Tactic.Abel
->>>>>>> 99508fb5
 
 /-!
 # Multilinear maps
@@ -721,11 +716,7 @@
       rw [Function.update_noteq h'']
     · simp only [h', ne_eq, Subtype.mk.injEq, dite_false]
 
-<<<<<<< HEAD
-lemma domDomRestrict_aux_right [DecidableEq ι] (P : ι → Prop) [DecidablePred P]
-=======
 lemma domDomRestrict_aux_right {ι} [DecidableEq ι] (P : ι → Prop) [DecidablePred P] {M₁ : ι → Type*}
->>>>>>> 99508fb5
     [DecidableEq {a // ¬ P a}]
     (x : (i : {a // P a}) → M₁ i) (z : (i : {a // ¬ P a}) → M₁ i) (i : {a : ι // ¬ P a})
     (c : M₁ i) : (fun j ↦ if h : P j then x ⟨j, h⟩ else Function.update z i c ⟨j, h⟩) =
@@ -963,11 +954,7 @@
     ext v
     simp [domDomRestrict_aux_right]
 
-<<<<<<< HEAD
-lemma iteratedFDeriv_aux {α : Type*} [DecidableEq α]
-=======
 lemma iteratedFDeriv_aux {ι} {M₁ : ι → Type*} {α : Type*} [DecidableEq α]
->>>>>>> 99508fb5
     (s : Set ι) [DecidableEq { x // x ∈ s }] (e : α ≃ s)
     (m : α → ((i : ι) → M₁ i)) (a : α) (z : (i : ι) → M₁ i) :
     (fun i ↦ update m a z (e.symm i) i) =
