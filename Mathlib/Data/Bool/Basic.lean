--- conflicted
+++ resolved
@@ -208,11 +208,6 @@
 
 #align bool.bxor_ff_left Bool.false_xor
 #align bool.bxor_ff_right Bool.xor_false
-<<<<<<< HEAD
-#noalign bool.band_bxor_distrib_left
-#noalign bool.band_bxor_distrib_right
-=======
->>>>>>> 78c3666c
 
 theorem xor_iff_ne : ∀ {x y : Bool}, xor x y = true ↔ x ≠ y := by decide
 #align bool.bxor_iff_ne Bool.xor_iff_ne
