/-
Copyright (c) 2019 Chris Hughes All rights reserved.
Released under Apache 2.0 license as described in the file LICENSE.
Authors: Chris Hughes, Junyan Xu, Yury Kudryashov
-/
import Mathlib.Analysis.Complex.Liouville
import Mathlib.Analysis.Calculus.Deriv.Polynomial
import Mathlib.FieldTheory.PolynomialGaloisGroup
import Mathlib.Topology.Algebra.Polynomial

#align_import analysis.complex.polynomial from "leanprover-community/mathlib"@"17ef379e997badd73e5eabb4d38f11919ab3c4b3"

/-!
# The fundamental theorem of algebra

This file proves that every nonconstant complex polynomial has a root using Liouville's theorem.

As a consequence, the complex numbers are algebraically closed.

We also provide some specific results about the Galois groups of ℚ-polynomials with specific numbers
of non-real roots.
<<<<<<< HEAD
=======

We also show that an irreducible real polynomial has degree at most two.
>>>>>>> 862d305f
-/

open Polynomial Bornology Complex

open scoped ComplexConjugate

namespace Complex

/-- **Fundamental theorem of algebra**: every non constant complex polynomial
  has a root -/
theorem exists_root {f : ℂ[X]} (hf : 0 < degree f) : ∃ z : ℂ, IsRoot f z := by
  by_contra! hf'
  /- Since `f` has no roots, `f⁻¹` is differentiable. And since `f` is a polynomial, it tends to
  infinity at infinity, thus `f⁻¹` tends to zero at infinity. By Liouville's theorem, `f⁻¹ = 0`. -/
  have (z : ℂ) : (f.eval z)⁻¹ = 0 :=
    (f.differentiable.inv hf').apply_eq_of_tendsto_cocompact z <|
      Metric.cobounded_eq_cocompact (α := ℂ) ▸ (Filter.tendsto_inv₀_cobounded.comp <| by
        simpa only [tendsto_norm_atTop_iff_cobounded]
          using f.tendsto_norm_atTop hf tendsto_norm_cobounded_atTop)
  -- Thus `f = 0`, contradicting the fact that `0 < degree f`.
  obtain rfl : f = C 0 := Polynomial.funext fun z ↦ inv_injective <| by simp [this]
  simp at hf
#align complex.exists_root Complex.exists_root

instance isAlgClosed : IsAlgClosed ℂ :=
  IsAlgClosed.of_exists_root _ fun _p _ hp => Complex.exists_root <| degree_pos_of_irreducible hp
#align complex.is_alg_closed Complex.isAlgClosed

end Complex

namespace Polynomial.Gal

section Rationals

theorem splits_ℚ_ℂ {p : ℚ[X]} : Fact (p.Splits (algebraMap ℚ ℂ)) :=
  ⟨IsAlgClosed.splits_codomain p⟩
#align polynomial.gal.splits_ℚ_ℂ Polynomial.Gal.splits_ℚ_ℂ

attribute [local instance] splits_ℚ_ℂ
attribute [local ext] Complex.ext

/-- The number of complex roots equals the number of real roots plus
    the number of roots not fixed by complex conjugation (i.e. with some imaginary component). -/
theorem card_complex_roots_eq_card_real_add_card_not_gal_inv (p : ℚ[X]) :
    (p.rootSet ℂ).toFinset.card =
      (p.rootSet ℝ).toFinset.card +
        (galActionHom p ℂ (restrict p ℂ
        (AlgEquiv.restrictScalars ℚ Complex.conjAe))).support.card := by
  by_cases hp : p = 0
  · haveI : IsEmpty (p.rootSet ℂ) := by rw [hp, rootSet_zero]; infer_instance
    simp_rw [(galActionHom p ℂ _).support.eq_empty_of_isEmpty, hp, rootSet_zero,
      Set.toFinset_empty, Finset.card_empty]
  have inj : Function.Injective (IsScalarTower.toAlgHom ℚ ℝ ℂ) := (algebraMap ℝ ℂ).injective
  rw [← Finset.card_image_of_injective _ Subtype.coe_injective, ←
    Finset.card_image_of_injective _ inj]
  let a : Finset ℂ := ?_
  let b : Finset ℂ := ?_
  let c : Finset ℂ := ?_
  -- Porting note: was
  --   change a.card = b.card + c.card
  suffices a.card = b.card + c.card by exact this
  have ha : ∀ z : ℂ, z ∈ a ↔ aeval z p = 0 := by
    intro z; rw [Set.mem_toFinset, mem_rootSet_of_ne hp]
  have hb : ∀ z : ℂ, z ∈ b ↔ aeval z p = 0 ∧ z.im = 0 := by
    intro z
    simp_rw [Finset.mem_image, Set.mem_toFinset, mem_rootSet_of_ne hp]
    constructor
    · rintro ⟨w, hw, rfl⟩
      exact ⟨by rw [aeval_algHom_apply, hw, AlgHom.map_zero], rfl⟩
    · rintro ⟨hz1, hz2⟩
      have key : IsScalarTower.toAlgHom ℚ ℝ ℂ z.re = z := by ext; rfl; rw [hz2]; rfl
      exact ⟨z.re, inj (by rwa [← aeval_algHom_apply, key, AlgHom.map_zero]), key⟩
  have hc0 :
    ∀ w : p.rootSet ℂ, galActionHom p ℂ (restrict p ℂ (Complex.conjAe.restrictScalars ℚ)) w = w ↔
        w.val.im = 0 := by
    intro w
    rw [Subtype.ext_iff, galActionHom_restrict]
    exact Complex.conj_eq_iff_im
  have hc : ∀ z : ℂ, z ∈ c ↔ aeval z p = 0 ∧ z.im ≠ 0 := by
    intro z
    simp_rw [Finset.mem_image]
    constructor
    · rintro ⟨w, hw, rfl⟩
      exact ⟨(mem_rootSet.mp w.2).2, mt (hc0 w).mpr (Equiv.Perm.mem_support.mp hw)⟩
    · rintro ⟨hz1, hz2⟩
      exact ⟨⟨z, mem_rootSet.mpr ⟨hp, hz1⟩⟩, Equiv.Perm.mem_support.mpr (mt (hc0 _).mp hz2), rfl⟩
<<<<<<< HEAD
  rw [← Finset.card_disjoint_union]
=======
  rw [← Finset.card_union_of_disjoint]
>>>>>>> 862d305f
  · apply congr_arg Finset.card
    simp_rw [Finset.ext_iff, Finset.mem_union, ha, hb, hc]
    tauto
  · rw [Finset.disjoint_left]
    intro z
    rw [hb, hc]
    tauto
#align polynomial.gal.card_complex_roots_eq_card_real_add_card_not_gal_inv Polynomial.Gal.card_complex_roots_eq_card_real_add_card_not_gal_inv

/-- An irreducible polynomial of prime degree with two non-real roots has full Galois group. -/
theorem galActionHom_bijective_of_prime_degree {p : ℚ[X]} (p_irr : Irreducible p)
    (p_deg : p.natDegree.Prime)
    (p_roots : Fintype.card (p.rootSet ℂ) = Fintype.card (p.rootSet ℝ) + 2) :
    Function.Bijective (galActionHom p ℂ) := by
  classical
  have h1 : Fintype.card (p.rootSet ℂ) = p.natDegree := by
    simp_rw [rootSet_def, Finset.coe_sort_coe, Fintype.card_coe]
    rw [Multiset.toFinset_card_of_nodup, ← natDegree_eq_card_roots]
    · exact IsAlgClosed.splits_codomain p
    · exact nodup_roots ((separable_map (algebraMap ℚ ℂ)).mpr p_irr.separable)
<<<<<<< HEAD
  have h2 : Fintype.card p.Gal = Fintype.card (galActionHom p ℂ).range :=
    Fintype.card_congr (MonoidHom.ofInjective (galActionHom_injective p ℂ)).toEquiv
  let conj := restrict p ℂ (Complex.conjAe.restrictScalars ℚ)
=======
  let conj' := restrict p ℂ (Complex.conjAe.restrictScalars ℚ)
>>>>>>> 862d305f
  refine'
    ⟨galActionHom_injective p ℂ, fun x =>
      (congr_arg (Membership.mem x) (show (galActionHom p ℂ).range = ⊤ from _)).mpr
        (Subgroup.mem_top x)⟩
  apply Equiv.Perm.subgroup_eq_top_of_swap_mem
  · rwa [h1]
  · rw [h1]
<<<<<<< HEAD
    convert prime_degree_dvd_card p_irr p_deg using 1
    convert h2.symm
  · exact ⟨conj, rfl⟩
=======
    simpa only [Fintype.card_eq_nat_card,
      Nat.card_congr (MonoidHom.ofInjective (galActionHom_injective p ℂ)).toEquiv.symm]
      using prime_degree_dvd_card p_irr p_deg
  · exact ⟨conj', rfl⟩
>>>>>>> 862d305f
  · rw [← Equiv.Perm.card_support_eq_two]
    apply Nat.add_left_cancel
    rw [← p_roots, ← Set.toFinset_card (rootSet p ℝ), ← Set.toFinset_card (rootSet p ℂ)]
    exact (card_complex_roots_eq_card_real_add_card_not_gal_inv p).symm
#align polynomial.gal.gal_action_hom_bijective_of_prime_degree Polynomial.Gal.galActionHom_bijective_of_prime_degree

/-- An irreducible polynomial of prime degree with 1-3 non-real roots has full Galois group. -/
theorem galActionHom_bijective_of_prime_degree' {p : ℚ[X]} (p_irr : Irreducible p)
    (p_deg : p.natDegree.Prime)
    (p_roots1 : Fintype.card (p.rootSet ℝ) + 1 ≤ Fintype.card (p.rootSet ℂ))
    (p_roots2 : Fintype.card (p.rootSet ℂ) ≤ Fintype.card (p.rootSet ℝ) + 3) :
    Function.Bijective (galActionHom p ℂ) := by
  apply galActionHom_bijective_of_prime_degree p_irr p_deg
  let n := (galActionHom p ℂ (restrict p ℂ (Complex.conjAe.restrictScalars ℚ))).support.card
  have hn : 2 ∣ n :=
    Equiv.Perm.two_dvd_card_support
      (by
         rw [← MonoidHom.map_pow, ← MonoidHom.map_pow,
          show AlgEquiv.restrictScalars ℚ Complex.conjAe ^ 2 = 1 from
            AlgEquiv.ext Complex.conj_conj,
          MonoidHom.map_one, MonoidHom.map_one])
  have key := card_complex_roots_eq_card_real_add_card_not_gal_inv p
  simp_rw [Set.toFinset_card] at key
  rw [key, add_le_add_iff_left] at p_roots1 p_roots2
  rw [key, add_right_inj]
  suffices ∀ m : ℕ, 2 ∣ m → 1 ≤ m → m ≤ 3 → m = 2 by exact this n hn p_roots1 p_roots2
  rintro m ⟨k, rfl⟩ h2 h3
  exact le_antisymm
      (Nat.lt_succ_iff.mp
        (lt_of_le_of_ne h3 (show 2 * k ≠ 2 * 1 + 1 from Nat.two_mul_ne_two_mul_add_one)))
      (Nat.succ_le_iff.mpr
        (lt_of_le_of_ne h2 (show 2 * 0 + 1 ≠ 2 * k from Nat.two_mul_ne_two_mul_add_one.symm)))
#align polynomial.gal.gal_action_hom_bijective_of_prime_degree' Polynomial.Gal.galActionHom_bijective_of_prime_degree'

end Rationals

<<<<<<< HEAD
end Polynomial.Gal
=======
end Polynomial.Gal

lemma Polynomial.mul_star_dvd_of_aeval_eq_zero_im_ne_zero (p : ℝ[X]) {z : ℂ} (h0 : aeval z p = 0)
    (hz : z.im ≠ 0) : (X - C ((starRingEnd ℂ) z)) * (X - C z) ∣ map (algebraMap ℝ ℂ) p := by
  apply IsCoprime.mul_dvd
  · exact isCoprime_X_sub_C_of_isUnit_sub <| .mk0 _ <| sub_ne_zero.2 <| mt conj_eq_iff_im.1 hz
  · simpa [dvd_iff_isRoot, aeval_conj]
  · simpa [dvd_iff_isRoot]

/-- If `z` is a non-real complex root of a real polynomial,
then `p` is divisible by a quadratic polynomial. -/
lemma Polynomial.quadratic_dvd_of_aeval_eq_zero_im_ne_zero (p : ℝ[X]) {z : ℂ} (h0 : aeval z p = 0)
    (hz : z.im ≠ 0) : X ^ 2 - C (2 * z.re) * X + C (‖z‖ ^ 2) ∣ p := by
  rw [← map_dvd_map' (algebraMap ℝ ℂ)]
  convert p.mul_star_dvd_of_aeval_eq_zero_im_ne_zero h0 hz
  calc
    map (algebraMap ℝ ℂ) (X ^ 2 - C (2 * z.re) * X + C (‖z‖ ^ 2))
    _ = X ^ 2 - C (↑(2 * z.re) : ℂ) * X + C (‖z‖ ^ 2 : ℂ) := by simp
    _ = (X - C (conj z)) * (X - C z) := by
      rw [← add_conj, map_add, ← mul_conj', map_mul]
      ring

/-- An irreducible real polynomial has degree at most two. -/
lemma Irreducible.degree_le_two {p : ℝ[X]} (hp : Irreducible p) : degree p ≤ 2 := by
  obtain ⟨z, hz⟩ : ∃ z : ℂ, aeval z p = 0 :=
    IsAlgClosed.exists_aeval_eq_zero _ p (degree_pos_of_irreducible hp).ne'
  cases eq_or_ne z.im 0 with
  | inl hz0 =>
    lift z to ℝ using hz0
    erw [aeval_ofReal, IsROrC.ofReal_eq_zero] at hz
    exact (degree_eq_one_of_irreducible_of_root hp hz).trans_le one_le_two
  | inr hz0 =>
    obtain ⟨q, rfl⟩ := p.quadratic_dvd_of_aeval_eq_zero_im_ne_zero hz hz0
    have hd : degree (X ^ 2 - C (2 * z.re) * X + C (‖z‖ ^ 2)) = 2 := by
      compute_degree!
    have hq : IsUnit q := by
      refine (of_irreducible_mul hp).resolve_left (mt isUnit_iff_degree_eq_zero.1 ?_)
      rw [hd]
      exact two_ne_zero
    refine (degree_mul_le _ _).trans_eq ?_
    rwa [isUnit_iff_degree_eq_zero.1 hq, add_zero]

/-- An irreducible real polynomial has natural degree at most two. -/
lemma Irreducible.nat_degree_le_two {p : ℝ[X]} (hp : Irreducible p) : natDegree p ≤ 2 :=
  natDegree_le_iff_degree_le.2 hp.degree_le_two
>>>>>>> 862d305f
<|MERGE_RESOLUTION|>--- conflicted
+++ resolved
@@ -19,11 +19,8 @@
 
 We also provide some specific results about the Galois groups of ℚ-polynomials with specific numbers
 of non-real roots.
-<<<<<<< HEAD
-=======
 
 We also show that an irreducible real polynomial has degree at most two.
->>>>>>> 862d305f
 -/
 
 open Polynomial Bornology Complex
@@ -110,11 +107,7 @@
       exact ⟨(mem_rootSet.mp w.2).2, mt (hc0 w).mpr (Equiv.Perm.mem_support.mp hw)⟩
     · rintro ⟨hz1, hz2⟩
       exact ⟨⟨z, mem_rootSet.mpr ⟨hp, hz1⟩⟩, Equiv.Perm.mem_support.mpr (mt (hc0 _).mp hz2), rfl⟩
-<<<<<<< HEAD
-  rw [← Finset.card_disjoint_union]
-=======
   rw [← Finset.card_union_of_disjoint]
->>>>>>> 862d305f
   · apply congr_arg Finset.card
     simp_rw [Finset.ext_iff, Finset.mem_union, ha, hb, hc]
     tauto
@@ -135,13 +128,7 @@
     rw [Multiset.toFinset_card_of_nodup, ← natDegree_eq_card_roots]
     · exact IsAlgClosed.splits_codomain p
     · exact nodup_roots ((separable_map (algebraMap ℚ ℂ)).mpr p_irr.separable)
-<<<<<<< HEAD
-  have h2 : Fintype.card p.Gal = Fintype.card (galActionHom p ℂ).range :=
-    Fintype.card_congr (MonoidHom.ofInjective (galActionHom_injective p ℂ)).toEquiv
-  let conj := restrict p ℂ (Complex.conjAe.restrictScalars ℚ)
-=======
   let conj' := restrict p ℂ (Complex.conjAe.restrictScalars ℚ)
->>>>>>> 862d305f
   refine'
     ⟨galActionHom_injective p ℂ, fun x =>
       (congr_arg (Membership.mem x) (show (galActionHom p ℂ).range = ⊤ from _)).mpr
@@ -149,16 +136,10 @@
   apply Equiv.Perm.subgroup_eq_top_of_swap_mem
   · rwa [h1]
   · rw [h1]
-<<<<<<< HEAD
-    convert prime_degree_dvd_card p_irr p_deg using 1
-    convert h2.symm
-  · exact ⟨conj, rfl⟩
-=======
     simpa only [Fintype.card_eq_nat_card,
       Nat.card_congr (MonoidHom.ofInjective (galActionHom_injective p ℂ)).toEquiv.symm]
       using prime_degree_dvd_card p_irr p_deg
   · exact ⟨conj', rfl⟩
->>>>>>> 862d305f
   · rw [← Equiv.Perm.card_support_eq_two]
     apply Nat.add_left_cancel
     rw [← p_roots, ← Set.toFinset_card (rootSet p ℝ), ← Set.toFinset_card (rootSet p ℂ)]
@@ -195,9 +176,6 @@
 
 end Rationals
 
-<<<<<<< HEAD
-end Polynomial.Gal
-=======
 end Polynomial.Gal
 
 lemma Polynomial.mul_star_dvd_of_aeval_eq_zero_im_ne_zero (p : ℝ[X]) {z : ℂ} (h0 : aeval z p = 0)
@@ -242,5 +220,4 @@
 
 /-- An irreducible real polynomial has natural degree at most two. -/
 lemma Irreducible.nat_degree_le_two {p : ℝ[X]} (hp : Irreducible p) : natDegree p ≤ 2 :=
-  natDegree_le_iff_degree_le.2 hp.degree_le_two
->>>>>>> 862d305f
+  natDegree_le_iff_degree_le.2 hp.degree_le_two