/-
Copyright (c) 2020 Kenny Lau. All rights reserved.
Released under Apache 2.0 license as described in the file LICENSE.
Authors: Kenny Lau, Antoine Chambert-Loir
-/

import Mathlib.Algebra.Module.Defs
import Mathlib.Algebra.Ring.Action.Basic
import Mathlib.Algebra.Group.Hom.CompTypeclasses

/-!
# Equivariant homomorphisms

## Main definitions

* `MulActionHom φ X Y`, the type of equivariant functions from `X` to `Y`,
  where `φ : M → N` is a map, `M` acting on the type `X` and `N` acting on the type of `Y`.
  `AddActionHom φ X Y` is its additive version.
* `DistribMulActionHom φ A B`,
  the type of equivariant additive monoid homomorphisms from `A` to `B`,
  where `φ : M → N` is a morphism of monoids,
  `M` acting on the additive monoid `A` and `N` acting on the additive monoid of `B`
* `SMulSemiringHom φ R S`, the type of equivariant ring homomorphisms
  from `R` to `S`, where `φ : M → N` is a morphism of monoids,
  `M` acting on the ring `R` and `N` acting on the ring `S`.

The above types have corresponding classes:
* `MulActionHomClass F φ X Y` states that `F` is a type of bundled `X → Y` homs
  which are `φ`-equivariant;
  `AddActionHomClass F φ X Y` is its additive version.
* `DistribMulActionHomClass F φ A B` states that `F` is a type of bundled `A → B` homs
  preserving the additive monoid structure and `φ`-equivariant
* `SMulSemiringHomClass F φ R S` states that `F` is a type of bundled `R → S` homs
  preserving the ring structure and `φ`-equivariant

## Notation

We introduce the following notation to code equivariant maps
(the subscript index `ₑ` is for *equivariant*) :
* `X →ₑ[φ] Y` is `MulActionHom φ X Y` and `AddActionHom φ X Y`
* `A →ₑ+[φ] B` is `DistribMulActionHom φ A B`.
* `R →ₑ+*[φ] S` is `MulSemiringActionHom φ R S`.

When `M = N` and `φ = MonoidHom.id M`, we provide the backward compatible notation :
* `X →[M] Y` is `MulActionHom (@id M) X Y` and `AddActionHom (@id M) X Y`
* `A →+[M] B` is `DistribMulActionHom (MonoidHom.id M) A B`
* `R →+*[M] S` is `MulSemiringActionHom (MonoidHom.id M) R S`

The notation for `MulActionHom` and `AddActionHom` is the same, because it is unlikely
that it could lead to confusion — unless one needs types `M` and `X` with simultaneous
instances of `Mul M`, `Add M`, `SMul M X` and `VAdd M X`…

-/

assert_not_exists Submonoid

section MulActionHom

variable {M' : Type*}
variable {M : Type*} {N : Type*} {P : Type*}
variable (φ : M → N) (ψ : N → P) (χ : M → P)
variable (X : Type*) [SMul M X] [SMul M' X]
variable (Y : Type*) [SMul N Y] [SMul M' Y]
variable (Z : Type*) [SMul P Z]

/-- Equivariant functions :
When `φ : M → N` is a function, and types `X` and `Y` are endowed with additive actions
of `M` and `N`, a function `f : X → Y` is `φ`-equivariant if `f (m +ᵥ x) = (φ m) +ᵥ (f x)`. -/
structure AddActionHom {M N : Type*} (φ: M → N) (X : Type*) [VAdd M X] (Y : Type*) [VAdd N Y] where
  /-- The underlying function. -/
  protected toFun : X → Y
  /-- The proposition that the function commutes with the additive actions. -/
  protected map_vadd' : ∀ (m : M) (x : X), toFun (m +ᵥ x) = (φ m) +ᵥ toFun x

/-- Equivariant functions :
When `φ : M → N` is a function, and types `X` and `Y` are endowed with actions of `M` and `N`,
a function `f : X → Y` is `φ`-equivariant if `f (m • x) = (φ m) • (f x)`. -/
-- Porting note (https://github.com/leanprover-community/mathlib4/issues/5171): this linter isn't ported yet.
-- @[nolint has_nonempty_instance]
@[to_additive]
structure MulActionHom where
  /-- The underlying function. -/
  protected toFun : X → Y
  /-- The proposition that the function commutes with the actions. -/
  protected map_smul' : ∀ (m : M) (x : X), toFun (m • x) = (φ m) • toFun x

/- Porting note: local notation given a name, conflict with Algebra.Hom.GroupAction
 see https://github.com/leanprover/lean4/issues/2000 -/
/-- `φ`-equivariant functions `X → Y`,
where `φ : M → N`, where `M` and `N` act on `X` and `Y` respectively.-/
notation:25 (name := «MulActionHomLocal≺») X " →ₑ[" φ:25 "] " Y:0 => MulActionHom φ X Y

/-- `M`-equivariant functions `X → Y` with respect to the action of `M`.
This is the same as `X →ₑ[@id M] Y`. -/
notation:25 (name := «MulActionHomIdLocal≺») X " →[" M:25 "] " Y:0 => MulActionHom (@id M) X Y

/-- `φ`-equivariant functions `X → Y`,
<<<<<<< HEAD
where `φ : M → N`, where `M` and `N` act additively on `X` and `Y` respectively -/
notation:25 (name := «AddActionHomLocal≺») X " →ₑ[" φ:25 "] " Y:0 => AddActionHom φ X Y

/-- `M`-equivariant functions `X → Y` with respect to the additive action of `M`

This is the same as `X →ₑ[@id M] Y` -/
=======
where `φ : M → N`, where `M` and `N` act additively on `X` and `Y` respectively

We use the same notation as for multiplicative actions, as conflicts are unlikely. -/
notation:25 (name := «AddActionHomLocal≺») X " →ₑ[" φ:25 "] " Y:0 => AddActionHom φ X Y

/-- `M`-equivariant functions `X → Y` with respect to the additive action of `M`.
This is the same as `X →ₑ[@id M] Y`.

We use the same notation as for multiplicative actions, as conflicts are unlikely. -/
>>>>>>> 36463426
notation:25 (name := «AddActionHomIdLocal≺») X " →[" M:25 "] " Y:0 => AddActionHom (@id M) X Y

/-- `AddActionSemiHomClass F φ X Y` states that
  `F` is a type of morphisms which are `φ`-equivariant.

You should extend this class when you extend `AddActionHom`. -/
class AddActionSemiHomClass (F : Type*)
    {M N : outParam Type*} (φ : outParam (M → N))
    (X Y : outParam Type*) [VAdd M X] [VAdd N Y] [FunLike F X Y] : Prop where
  /-- The proposition that the function preserves the action. -/
  map_vaddₛₗ : ∀ (f : F) (c : M) (x : X), f (c +ᵥ x) = (φ c) +ᵥ (f x)

/-- `MulActionSemiHomClass F φ X Y` states that
  `F` is a type of morphisms which are `φ`-equivariant.

You should extend this class when you extend `MulActionHom`. -/
@[to_additive]
class MulActionSemiHomClass (F : Type*)
    {M N : outParam Type*} (φ : outParam (M → N))
    (X Y : outParam Type*) [SMul M X] [SMul N Y] [FunLike F X Y] : Prop where
  /-- The proposition that the function preserves the action. -/
  map_smulₛₗ : ∀ (f : F) (c : M) (x : X), f (c • x) = (φ c) • (f x)

export MulActionSemiHomClass (map_smulₛₗ)
export AddActionSemiHomClass (map_vaddₛₗ)

/-- `MulActionHomClass F M X Y` states that `F` is a type of
morphisms which are equivariant with respect to actions of `M`
This is an abbreviation of `MulActionSemiHomClass`. -/
@[to_additive "`MulActionHomClass F M X Y` states that `F` is a type of
morphisms which are equivariant with respect to actions of `M`
This is an abbreviation of `MulActionSemiHomClass`."]
abbrev MulActionHomClass (F : Type*) (M : outParam Type*)
    (X Y : outParam Type*) [SMul M X] [SMul M Y] [FunLike F X Y] :=
  MulActionSemiHomClass F (@id M) X Y

@[to_additive] instance : FunLike (MulActionHom φ X Y) X Y where
  coe := MulActionHom.toFun
  coe_injective' f g h := by cases f; cases g; congr

@[to_additive (attr := simp)]
theorem map_smul {F M X Y : Type*} [SMul M X] [SMul M Y]
    [FunLike F X Y] [MulActionHomClass F M X Y]
    (f : F) (c : M) (x : X) : f (c • x) = c • f x :=
  map_smulₛₗ f c x

-- attribute [simp] map_smulₛₗ

-- Porting note: removed has_coe_to_fun instance, coercions handled differently now

@[to_additive]
instance : MulActionSemiHomClass (X →ₑ[φ] Y) φ X Y where
  map_smulₛₗ := MulActionHom.map_smul'

initialize_simps_projections MulActionHom (toFun → apply)
initialize_simps_projections AddActionHom (toFun → apply)

namespace MulActionHom

variable {φ X Y}
variable {F : Type*} [FunLike F X Y]

/- porting note: inserted following def & instance for consistent coercion behaviour,
see also Algebra.Hom.Group -/
/-- Turn an element of a type `F` satisfying `MulActionSemiHomClass F φ X Y`
  into an actual `MulActionHom`.
  This is declared as the default coercion from `F` to `MulActionSemiHom φ X Y`. -/
@[to_additive (attr := coe)
  "Turn an element of a type `F` satisfying `AddActionSemiHomClass F φ X Y`
  into an actual `AddActionHom`.
  This is declared as the default coercion from `F` to `AddActionSemiHom φ X Y`."]
def _root_.MulActionSemiHomClass.toMulActionHom [MulActionSemiHomClass F φ X Y] (f : F) :
    X →ₑ[φ] Y where
  toFun := DFunLike.coe f
  map_smul' := map_smulₛₗ f

/-- Any type satisfying `MulActionSemiHomClass` can be cast into `MulActionHom` via
  `MulActionHomSemiClass.toMulActionHom`. -/
@[to_additive]
instance [MulActionSemiHomClass F φ X Y] : CoeTC F (X →ₑ[φ] Y) :=
  ⟨MulActionSemiHomClass.toMulActionHom⟩

variable (M' X Y F) in
/-- If Y/X/M forms a scalar tower, any map X → Y preserving X-action also preserves M-action. -/
@[to_additive]
theorem _root_.IsScalarTower.smulHomClass [MulOneClass X] [SMul X Y] [IsScalarTower M' X Y]
    [MulActionHomClass F X X Y] : MulActionHomClass F M' X Y where
  map_smulₛₗ f m x := by
    rw [← mul_one (m • x), ← smul_eq_mul, map_smul, smul_assoc, ← map_smul,
      smul_eq_mul, mul_one, id_eq]

@[to_additive]
protected theorem map_smul (f : X →[M'] Y) (m : M') (x : X) : f (m • x) = m • f x :=
  map_smul f m x

@[to_additive (attr := ext)]
theorem ext {f g : X →ₑ[φ] Y} :
    (∀ x, f x = g x) → f = g :=
  DFunLike.ext f g

@[to_additive]
protected theorem congr_fun {f g : X →ₑ[φ] Y} (h : f = g) (x : X) :
    f x = g x :=
  DFunLike.congr_fun h _

/-- Two equal maps on scalars give rise to an equivariant map for identity -/
@[to_additive "Two equal maps on scalars give rise to an equivariant map for identity"]
def ofEq {φ' : M → N} (h : φ = φ') (f : X →ₑ[φ] Y) : X →ₑ[φ'] Y where
  toFun := f.toFun
  map_smul' m a := h ▸ f.map_smul' m a

@[to_additive (attr := simp)]
theorem ofEq_coe {φ' : M → N} (h : φ = φ') (f : X →ₑ[φ] Y) :
    (f.ofEq h).toFun = f.toFun := rfl

@[to_additive (attr := simp)]
theorem ofEq_apply {φ' : M → N} (h : φ = φ') (f : X →ₑ[φ] Y) (a : X) :
    (f.ofEq h) a = f a :=
  rfl


variable {ψ χ} (M N)

/-- The identity map as an equivariant map. -/
@[to_additive "The identity map as an equivariant map."]
protected def id : X →[M] X :=
  ⟨id, fun _ _ => rfl⟩

variable {M N Z}

@[to_additive (attr := simp)]
theorem id_apply (x : X) :
    MulActionHom.id M x = x :=
  rfl

end MulActionHom

namespace MulActionHom
open MulActionHom

variable {φ ψ χ X Y Z}

-- attribute [instance] CompTriple.id_comp CompTriple.comp_id

/-- Composition of two equivariant maps. -/
@[to_additive "Composition of two equivariant maps."]
def comp (g : Y →ₑ[ψ] Z) (f : X →ₑ[φ] Y) [κ : CompTriple φ ψ χ] :
    X →ₑ[χ] Z :=
  ⟨g ∘ f, fun m x =>
    calc
      g (f (m • x)) = g (φ m • f x) := by rw [map_smulₛₗ]
      _ = ψ (φ m) • g (f x) := by rw [map_smulₛₗ]
      _ = (ψ ∘ φ) m • g (f x) := rfl
      _ = χ m • g (f x) := by rw [κ.comp_eq] ⟩

@[to_additive (attr := simp)]
theorem comp_apply
    (g : Y →ₑ[ψ] Z) (f : X →ₑ[φ] Y) [CompTriple φ ψ χ] (x : X) :
    g.comp f x = g (f x) := rfl

@[to_additive (attr := simp)]
theorem id_comp (f : X →ₑ[φ] Y) :
    (MulActionHom.id N).comp f = f :=
  ext fun x => by rw [comp_apply, id_apply]

@[to_additive (attr := simp)]
theorem comp_id (f : X →ₑ[φ] Y) :
    f.comp (MulActionHom.id M) = f :=
  ext fun x => by rw [comp_apply, id_apply]

@[to_additive (attr := simp)]
theorem comp_assoc {Q T : Type*} [SMul Q T]
    {η : P → Q} {θ : M → Q} {ζ : N → Q}
    (h : Z →ₑ[η] T) (g : Y →ₑ[ψ] Z) (f : X →ₑ[φ] Y)
    [CompTriple φ ψ χ] [CompTriple χ η θ]
    [CompTriple ψ η ζ] [CompTriple φ ζ θ] :
    h.comp (g.comp f) = (h.comp g).comp f :=
  ext fun _ => rfl

variable {φ' : N → M}
variable {Y₁ : Type*} [SMul M Y₁]

/-- The inverse of a bijective equivariant map is equivariant. -/
@[to_additive (attr := simps) "The inverse of a bijective equivariant map is equivariant."]
def inverse (f : X →[M] Y₁) (g : Y₁ → X)
    (h₁ : Function.LeftInverse g f) (h₂ : Function.RightInverse g f) : Y₁ →[M] X where
  toFun := g
  map_smul' m x :=
    calc
      g (m • x) = g (m • f (g x)) := by rw [h₂]
      _ = g (f (m • g x)) := by simp only [map_smul, id_eq]
      _ = m • g x := by rw [h₁]


/-- The inverse of a bijective equivariant map is equivariant. -/
@[to_additive (attr := simps) "The inverse of a bijective equivariant map is equivariant."]
def inverse' (f : X →ₑ[φ] Y) (g : Y → X) (k : Function.RightInverse φ' φ)
    (h₁ : Function.LeftInverse g f) (h₂ : Function.RightInverse g f) :
    Y →ₑ[φ'] X where
  toFun := g
  map_smul' m x :=
    calc
      g (m • x) = g (m • f (g x)) := by rw [h₂]
      _ = g ((φ (φ' m)) • f (g x)) := by rw [k]
      _ = g (f (φ' m • g x)) := by rw [map_smulₛₗ]
      _ = φ' m • g x := by rw [h₁]

@[to_additive]
lemma inverse_eq_inverse' (f : X →[M] Y₁) (g : Y₁ → X)
    (h₁ : Function.LeftInverse g f) (h₂ : Function.RightInverse g f) :
  inverse f g h₁ h₂ =  inverse' f g (congrFun rfl) h₁ h₂ := by
  rfl

@[to_additive]
theorem inverse'_inverse'
    {f : X →ₑ[φ] Y} {g : Y → X}
    {k₁ : Function.LeftInverse φ' φ} {k₂ : Function.RightInverse φ' φ}
    {h₁ : Function.LeftInverse g f} {h₂ : Function.RightInverse g f} :
    inverse' (inverse' f g k₂ h₁ h₂) f k₁ h₂ h₁ = f :=
  ext fun _ => rfl

@[to_additive]
theorem comp_inverse' {f : X →ₑ[φ] Y} {g : Y → X}
    {k₁ : Function.LeftInverse φ' φ} {k₂ : Function.RightInverse φ' φ}
    {h₁ : Function.LeftInverse g f} {h₂ : Function.RightInverse g f} :
    (inverse' f g k₂ h₁ h₂).comp f (κ := CompTriple.comp_inv k₁)
      = MulActionHom.id M := by
  rw [MulActionHom.ext_iff]
  intro x
  simp only [comp_apply, inverse_apply, id_apply]
  exact h₁ x

@[to_additive]
theorem inverse'_comp {f : X →ₑ[φ] Y} {g : Y → X}
    {k₂ : Function.RightInverse φ' φ}
    {h₁ : Function.LeftInverse g f} {h₂ : Function.RightInverse g f} :
    f.comp (inverse' f g k₂ h₁ h₂) (κ := CompTriple.comp_inv k₂) = MulActionHom.id N := by
  rw [MulActionHom.ext_iff]
  intro x
  simp only [comp_apply, inverse_apply, id_apply]
  exact h₂ x

/-- If actions of `M` and `N` on `α` commute,
  then for `c : M`, `(c • · : α → α)` is an `N`-action homomorphism. -/
@[to_additive (attr := simps) "If additive actions of `M` and `N` on `α` commute,
  then for `c : M`, `(c • · : α → α)` is an `N`-additive action homomorphism."]
def _root_.SMulCommClass.toMulActionHom {M} (N α : Type*)
    [SMul M α] [SMul N α] [SMulCommClass M N α] (c : M) :
    α →[N] α where
  toFun := (c • ·)
  map_smul' := smul_comm _

end MulActionHom

end MulActionHom

section DistribMulAction

variable {M : Type*} [Monoid M]
variable {N : Type*} [Monoid N]
variable {P : Type*} [Monoid P]
variable (φ : M →* N) (φ' : N →* M) (ψ : N →* P) (χ : M →* P)
variable (A : Type*) [AddMonoid A] [DistribMulAction M A]
variable (B : Type*) [AddMonoid B] [DistribMulAction N B]
variable (B₁ : Type*) [AddMonoid B₁] [DistribMulAction M B₁]
variable (C : Type*) [AddMonoid C] [DistribMulAction P C]

variable (A' : Type*) [AddGroup A'] [DistribMulAction M A']
variable (B' : Type*) [AddGroup B'] [DistribMulAction N B']

/-- Equivariant additive monoid homomorphisms. -/
structure DistribMulActionHom extends A →ₑ[φ] B, A →+ B

/-- Reinterpret an equivariant additive monoid homomorphism as an additive monoid homomorphism. -/
add_decl_doc DistribMulActionHom.toAddMonoidHom

/-- Reinterpret an equivariant additive monoid homomorphism as an equivariant function. -/
add_decl_doc DistribMulActionHom.toMulActionHom

/- Porting note: local notation given a name, conflict with Algebra.Hom.Freiman
 see https://github.com/leanprover/lean4/issues/2000 -/
@[inherit_doc]
notation:25 (name := «DistribMulActionHomLocal≺»)
  A " →ₑ+[" φ:25 "] " B:0 => DistribMulActionHom φ A B

@[inherit_doc]
notation:25 (name := «DistribMulActionHomIdLocal≺»)
  A " →+[" M:25 "] " B:0 => DistribMulActionHom (MonoidHom.id M) A B

-- QUESTION/TODO : Impose that `φ` is a morphism of monoids?

/-- `DistribMulActionSemiHomClass F φ A B` states that `F` is a type of morphisms
  preserving the additive monoid structure and equivariant with respect to `φ`.
    You should extend this class when you extend `DistribMulActionSemiHom`. -/
class DistribMulActionSemiHomClass (F : Type*)
    {M N : outParam Type*} (φ : outParam (M → N))
    (A B : outParam Type*)
    [Monoid M] [Monoid N]
    [AddMonoid A] [AddMonoid B] [DistribMulAction M A] [DistribMulAction N B]
    [FunLike F A B]
    extends MulActionSemiHomClass F φ A B, AddMonoidHomClass F A B : Prop

/-- `DistribMulActionHomClass F M A B` states that `F` is a type of morphisms preserving
  the additive monoid structure and equivariant with respect to the action of `M`.
    It is an abbreviation to `DistribMulActionHomClass F (MonoidHom.id M) A B`
You should extend this class when you extend `DistribMulActionHom`. -/
abbrev DistribMulActionHomClass (F : Type*) (M : outParam Type*)
    (A B : outParam Type*) [Monoid M] [AddMonoid A] [AddMonoid B]
    [DistribMulAction M A] [DistribMulAction M B] [FunLike F A B] :=
    DistribMulActionSemiHomClass F (MonoidHom.id M) A B

namespace DistribMulActionHom

/- Porting note (https://github.com/leanprover-community/mathlib4/issues/11215): TODO decide whether the next two instances should be removed
Coercion is already handled by all the HomClass constructions I believe -/
-- instance coe : Coe (A →+[M] B) (A →+ B) :=
--   ⟨toAddMonoidHom⟩

-- instance coe' : Coe (A →+[M] B) (A →[M] B) :=
--   ⟨toMulActionHom⟩

instance : FunLike (A →ₑ+[φ] B) A B where
  coe m := m.toFun
  coe_injective' f g h := by
    rcases f with ⟨tF, _, _⟩; rcases g with ⟨tG, _, _⟩
    cases tF; cases tG; congr

instance : DistribMulActionSemiHomClass (A →ₑ+[φ] B) φ A B where
  map_smulₛₗ m := m.map_smul'
  map_zero := DistribMulActionHom.map_zero'
  map_add := DistribMulActionHom.map_add'

variable {φ φ' A B B₁}
variable {F : Type*} [FunLike F A B]

/- porting note: inserted following def & instance for consistent coercion behaviour,
see also Algebra.Hom.Group -/
/-- Turn an element of a type `F` satisfying `MulActionHomClass F M X Y` into an actual
`MulActionHom`. This is declared as the default coercion from `F` to `MulActionHom M X Y`. -/
@[coe]
def _root_.DistribMulActionSemiHomClass.toDistribMulActionHom
    [DistribMulActionSemiHomClass F φ A B]
    (f : F) : A →ₑ+[φ] B :=
  { (f : A →+ B),  (f : A →ₑ[φ] B) with }

/-- Any type satisfying `MulActionHomClass` can be cast into `MulActionHom`
via `MulActionHomClass.toMulActionHom`. -/
instance [DistribMulActionSemiHomClass F φ A B] :
  CoeTC F (A →ₑ+[φ] B) :=
  ⟨DistribMulActionSemiHomClass.toDistribMulActionHom⟩

/-- If `DistribMulAction` of `M` and `N` on `A` commute,
  then for each `c : M`, `(c • ·)` is an `N`-action additive homomorphism. -/
@[simps]
def _root_.SMulCommClass.toDistribMulActionHom {M} (N A : Type*) [Monoid N] [AddMonoid A]
    [DistribSMul M A] [DistribMulAction N A] [SMulCommClass M N A] (c : M) : A →+[N] A :=
  { SMulCommClass.toMulActionHom N A c,
    DistribSMul.toAddMonoidHom _ c with
    toFun := (c • ·) }

@[simp]
theorem toFun_eq_coe (f : A →ₑ+[φ] B) : f.toFun = f := rfl

@[norm_cast]
theorem coe_fn_coe (f : A →ₑ+[φ] B) : ⇑(f : A →+ B) = f :=
  rfl

@[norm_cast]
theorem coe_fn_coe' (f : A →ₑ+[φ] B) : ⇑(f : A →ₑ[φ] B) = f :=
  rfl

@[ext]
theorem ext {f g : A →ₑ+[φ] B} : (∀ x, f x = g x) → f = g :=
  DFunLike.ext f g

protected theorem congr_fun {f g : A →ₑ+[φ] B} (h : f = g) (x : A) : f x = g x :=
  DFunLike.congr_fun h _

theorem toMulActionHom_injective {f g : A →ₑ+[φ] B} (h : (f : A →ₑ[φ] B) = (g : A →ₑ[φ] B)) :
    f = g := by
  ext a
  exact MulActionHom.congr_fun h a

theorem toAddMonoidHom_injective {f g : A →ₑ+[φ] B} (h : (f : A →+ B) = (g : A →+ B)) : f = g := by
  ext a
  exact DFunLike.congr_fun h a

protected theorem map_zero (f : A →ₑ+[φ] B) : f 0 = 0 :=
  map_zero f

protected theorem map_add (f : A →ₑ+[φ] B) (x y : A) : f (x + y) = f x + f y :=
  map_add f x y

protected theorem map_neg (f : A' →ₑ+[φ] B') (x : A') : f (-x) = -f x :=
  map_neg f x

protected theorem map_sub (f : A' →ₑ+[φ] B') (x y : A') : f (x - y) = f x - f y :=
  map_sub f x y

protected theorem map_smulₑ (f : A →ₑ+[φ] B) (m : M) (x : A) : f (m • x) = (φ m) • f x :=
  map_smulₛₗ f m x

variable (M)

/-- The identity map as an equivariant additive monoid homomorphism. -/
protected def id : A →+[M] A :=
  ⟨MulActionHom.id _, rfl, fun _ _ => rfl⟩

@[simp]
theorem id_apply (x : A) : DistribMulActionHom.id M x = x := by
  rfl

variable {M C ψ χ}

-- porting note:  `simp` used to prove this, but now `change` is needed to push past the coercions
instance : Zero (A →ₑ+[φ] B) :=
  ⟨{ (0 : A →+ B) with map_smul' := fun m _ => by change (0 : B) = (φ m) • (0 : B); rw [smul_zero]}⟩

instance : One (A →+[M] A) :=
  ⟨DistribMulActionHom.id M⟩

@[simp]
theorem coe_zero : ⇑(0 : A →ₑ+[φ] B) = 0 :=
  rfl

@[simp]
theorem coe_one : ⇑(1 : A →+[M] A) = id :=
  rfl

theorem zero_apply (a : A) : (0 : A →ₑ+[φ] B) a = 0 :=
  rfl

theorem one_apply (a : A) : (1 : A →+[M] A) a = a :=
  rfl

instance : Inhabited (A →ₑ+[φ] B) :=
  ⟨0⟩

set_option linter.unusedVariables false in
/-- Composition of two equivariant additive monoid homomorphisms. -/
def comp (g : B →ₑ+[ψ] C) (f : A →ₑ+[φ] B) [κ : MonoidHom.CompTriple φ ψ χ] :
    A →ₑ+[χ] C :=
  { MulActionHom.comp (g : B →ₑ[ψ] C) (f : A →ₑ[φ] B),
    AddMonoidHom.comp (g : B →+ C) (f : A →+ B) with }

@[simp]
theorem comp_apply
    (g : B →ₑ+[ψ] C) (f : A →ₑ+[φ] B) [MonoidHom.CompTriple φ ψ χ] (x : A) : g.comp f x = g (f x) :=
  rfl

@[simp]
theorem id_comp (f : A →ₑ+[φ] B) : comp (DistribMulActionHom.id N) f = f :=
  ext fun x => by rw [comp_apply, id_apply]

@[simp]
theorem comp_id (f : A →ₑ+[φ] B) : f.comp (DistribMulActionHom.id M) = f :=
  ext fun x => by rw [comp_apply, id_apply]

@[simp]
theorem comp_assoc {Q D : Type*} [Monoid Q] [AddMonoid D] [DistribMulAction Q D]
    {η : P →* Q} {θ : M →* Q} {ζ : N →* Q}
    (h : C →ₑ+[η] D) (g : B →ₑ+[ψ] C) (f : A →ₑ+[φ] B)
    [MonoidHom.CompTriple φ ψ χ] [MonoidHom.CompTriple χ η θ]
    [MonoidHom.CompTriple ψ η ζ] [MonoidHom.CompTriple φ ζ θ] :
    h.comp (g.comp f) = (h.comp g).comp f :=
  ext fun _ => rfl

/-- The inverse of a bijective `DistribMulActionHom` is a `DistribMulActionHom`. -/
@[simps]
def inverse (f : A →+[M] B₁) (g : B₁ → A) (h₁ : Function.LeftInverse g f)
    (h₂ : Function.RightInverse g f) : B₁ →+[M] A :=
  { (f : A →+ B₁).inverse g h₁ h₂, f.toMulActionHom.inverse g h₁ h₂ with toFun := g }

section Semiring

variable (R : Type*) [Semiring R] [MulSemiringAction M R]
variable (S : Type*) [Semiring S] [MulSemiringAction N S]
variable (T : Type*) [Semiring T] [MulSemiringAction P T]

variable {R S N'}
variable [AddMonoid N'] [DistribMulAction S N']

variable {σ : R →* S}
@[ext]
theorem ext_ring {f g : R →ₑ+[σ] N'} (h : f 1 = g 1) : f = g := by
  ext x
  rw [← mul_one x, ← smul_eq_mul R, f.map_smulₑ, g.map_smulₑ, h]


end Semiring

end DistribMulActionHom

variable (R : Type*) [Semiring R] [MulSemiringAction M R]
variable (R' : Type*) [Ring R'] [MulSemiringAction M R']
variable (S : Type*) [Semiring S] [MulSemiringAction N S]
variable (S' : Type*) [Ring S'] [MulSemiringAction N S']
variable (T : Type*) [Semiring T] [MulSemiringAction P T]

-- variable {R S M' N'}
-- variable [AddMonoid M'] [DistribMulAction R M']
-- variable [AddMonoid N'] [DistribMulAction S N']

/-- Equivariant ring homomorphisms. -/
-- Porting note (https://github.com/leanprover-community/mathlib4/issues/5171): this linter isn't ported yet.
-- @[nolint has_nonempty_instance]
structure MulSemiringActionHom extends R →ₑ+[φ] S, R →+* S

/-
/-- Equivariant ring homomorphism -/
abbrev MulSemiringActionHom
  (M : Type*) [Monoid M]
  (R : Type*) [Semiring R] [MulSemiringAction M R]
  (S : Type*) [Semiring S] [MulSemiringAction M S]:= MulSemiringActionHom (MonoidHom.id M) R S
-/

/-- Reinterpret an equivariant ring homomorphism as a ring homomorphism. -/
add_decl_doc MulSemiringActionHom.toRingHom

/-- Reinterpret an equivariant ring homomorphism as an equivariant additive monoid homomorphism. -/
add_decl_doc MulSemiringActionHom.toDistribMulActionHom

/- Porting note: local notation given a name, conflict with Algebra.Hom.Freiman
 see https://github.com/leanprover/lean4/issues/2000 -/
@[inherit_doc]
notation:25 (name := «MulSemiringActionHomLocal≺»)
  R " →ₑ+*[" φ:25 "] " S:0 => MulSemiringActionHom φ R S

@[inherit_doc]
notation:25 (name := «MulSemiringActionHomIdLocal≺»)
  R " →+*[" M:25 "] " S:0 => MulSemiringActionHom (MonoidHom.id M) R S

/-- `MulSemiringActionHomClass F φ R S` states that `F` is a type of morphisms preserving
the ring structure and equivariant with respect to `φ`.

You should extend this class when you extend `MulSemiringActionHom`. -/
class MulSemiringActionSemiHomClass (F : Type*)
    {M N : outParam Type*} [Monoid M] [Monoid N]
    (φ : outParam (M → N))
    (R S : outParam Type*) [Semiring R] [Semiring S]
    [DistribMulAction M R] [DistribMulAction N S] [FunLike F R S]
    extends DistribMulActionSemiHomClass F φ R S, RingHomClass F R S : Prop

/-- `MulSemiringActionHomClass F M R S` states that `F` is a type of morphisms preserving
the ring structure and equivariant with respect to a `DistribMulAction`of `M` on `R` and `S` .
 -/
abbrev MulSemiringActionHomClass
    (F : Type*)
    {M : outParam Type*} [Monoid M]
    (R S : outParam Type*) [Semiring R] [Semiring S]
    [DistribMulAction M R] [DistribMulAction M S] [FunLike F R S] :=
  MulSemiringActionSemiHomClass F (MonoidHom.id M) R S

namespace MulSemiringActionHom

/- Porting note (https://github.com/leanprover-community/mathlib4/issues/11215): TODO decide whether the next two instances should be removed
Coercion is already handled by all the HomClass constructions I believe -/
-- @[coe]
-- instance coe : Coe (R →+*[M] S) (R →+* S) :=
--   ⟨toRingHom⟩

-- @[coe]
-- instance coe' : Coe (R →+*[M] S) (R →+[M] S) :=
--   ⟨toDistribMulActionHom⟩

-- Porting note: removed has_coe_to_fun instance, coercions handled differently now

instance : FunLike (R →ₑ+*[φ] S) R S where
  coe m := m.toFun
  coe_injective' f g h := by
    rcases f with ⟨⟨tF, _, _⟩, _, _⟩; rcases g with ⟨⟨tG, _, _⟩, _, _⟩
    cases tF; cases tG; congr

instance : MulSemiringActionSemiHomClass (R →ₑ+*[φ] S) φ R S where
  map_zero m := m.map_zero'
  map_add m := m.map_add'
  map_one := MulSemiringActionHom.map_one'
  map_mul := MulSemiringActionHom.map_mul'
  map_smulₛₗ m := m.map_smul'

variable {φ R S}
variable {F : Type*} [FunLike F R S]

/- porting note: inserted following def & instance for consistent coercion behaviour,
see also Algebra.Hom.Group -/
/-- Turn an element of a type `F` satisfying `MulSemiringActionHomClass F M R S` into an actual
`MulSemiringActionHom`. This is declared as the default coercion from `F` to
`MulSemiringActionHom M X Y`. -/
@[coe]
def _root_.MulSemiringActionHomClass.toMulSemiringActionHom
    [MulSemiringActionSemiHomClass F φ R S]
    (f : F) : R →ₑ+*[φ] S :=
 { (f : R →+* S),  (f : R →ₑ+[φ] S) with }

/-- Any type satisfying `MulSemiringActionHomClass` can be cast into `MulSemiringActionHom` via
  `MulSemiringActionHomClass.toMulSemiringActionHom`. -/
instance [MulSemiringActionSemiHomClass F φ R S] :
    CoeTC F (R →ₑ+*[φ] S) :=
  ⟨MulSemiringActionHomClass.toMulSemiringActionHom⟩

@[norm_cast]
theorem coe_fn_coe (f : R →ₑ+*[φ] S) : ⇑(f : R →+* S) = f :=
  rfl

@[norm_cast]
theorem coe_fn_coe' (f : R →ₑ+*[φ] S) : ⇑(f : R →ₑ+[φ] S) = f :=
  rfl

@[ext]
theorem ext {f g : R →ₑ+*[φ] S} : (∀ x, f x = g x) → f = g :=
  DFunLike.ext f g

protected theorem map_zero (f : R →ₑ+*[φ] S) : f 0 = 0 :=
  map_zero f

protected theorem map_add (f : R →ₑ+*[φ] S) (x y : R) : f (x + y) = f x + f y :=
  map_add f x y

protected theorem map_neg (f : R' →ₑ+*[φ] S') (x : R') : f (-x) = -f x :=
  map_neg f x

protected theorem map_sub (f : R' →ₑ+*[φ] S') (x y : R') : f (x - y) = f x - f y :=
  map_sub f x y

protected theorem map_one (f : R →ₑ+*[φ] S) : f 1 = 1 :=
  map_one f

protected theorem map_mul (f : R →ₑ+*[φ] S) (x y : R) : f (x * y) = f x * f y :=
  map_mul f x y

protected theorem map_smulₛₗ (f : R →ₑ+*[φ] S) (m : M) (x : R) : f (m • x) = φ m • f x :=
  map_smulₛₗ f m x

protected theorem map_smul [MulSemiringAction M S] (f : R →+*[M] S) (m : M) (x : R) :
    f (m • x) = m • f x :=
  map_smulₛₗ f m x

end MulSemiringActionHom

namespace MulSemiringActionHom

variable (M) {R}

/-- The identity map as an equivariant ring homomorphism. -/
protected def id : R →+*[M] R :=
  ⟨DistribMulActionHom.id _, rfl, (fun _ _ => rfl)⟩

@[simp]
theorem id_apply (x : R) : MulSemiringActionHom.id M x = x :=
  rfl


end MulSemiringActionHom

namespace MulSemiringActionHom
open MulSemiringActionHom

variable {R S T}

variable {φ φ' ψ χ}

set_option linter.unusedVariables false in
/-- Composition of two equivariant additive ring homomorphisms. -/
def comp (g : S →ₑ+*[ψ] T) (f : R →ₑ+*[φ] S) [κ : MonoidHom.CompTriple φ ψ χ] : R →ₑ+*[χ] T :=
  { DistribMulActionHom.comp (g : S →ₑ+[ψ] T) (f : R →ₑ+[φ] S),
    RingHom.comp (g : S →+* T) (f : R →+* S) with }

@[simp]
theorem comp_apply (g : S →ₑ+*[ψ] T) (f : R →ₑ+*[φ] S) [MonoidHom.CompTriple φ ψ χ] (x : R) :
    g.comp f x = g (f x) := rfl

@[simp]
theorem id_comp (f : R →ₑ+*[φ] S) : (MulSemiringActionHom.id N).comp f = f :=
  ext fun x => by rw [comp_apply, id_apply]

@[simp]
theorem comp_id (f : R →ₑ+*[φ] S) : f.comp (MulSemiringActionHom.id M) = f :=
  ext fun x => by rw [comp_apply, id_apply]

/-- The inverse of a bijective `MulSemiringActionHom` is a `MulSemiringActionHom`. -/
@[simps]
def inverse' (f : R →ₑ+*[φ] S) (g : S → R) (k : Function.RightInverse φ' φ)
    (h₁ : Function.LeftInverse g f) (h₂ : Function.RightInverse g f) :
    S →ₑ+*[φ'] R :=
  { (f : R →+ S).inverse g h₁ h₂,
    (f : R →* S).inverse g h₁ h₂,
    (f : R →ₑ[φ] S).inverse' g k h₁ h₂ with
    toFun := g }

/-- The inverse of a bijective `MulSemiringActionHom` is a `MulSemiringActionHom`. -/
@[simps]
def inverse {S₁ : Type*} [Semiring S₁] [MulSemiringAction M S₁]
    (f : R →+*[M] S₁) (g : S₁ → R)
    (h₁ : Function.LeftInverse g f) (h₂ : Function.RightInverse g f) :
    S₁ →+*[M] R :=
  { (f : R →+ S₁).inverse g h₁ h₂,
    (f : R →* S₁).inverse g h₁ h₂,
    f.toMulActionHom.inverse g h₁ h₂ with
    toFun := g }

end MulSemiringActionHom

end DistribMulAction<|MERGE_RESOLUTION|>--- conflicted
+++ resolved
@@ -95,14 +95,6 @@
 notation:25 (name := «MulActionHomIdLocal≺») X " →[" M:25 "] " Y:0 => MulActionHom (@id M) X Y
 
 /-- `φ`-equivariant functions `X → Y`,
-<<<<<<< HEAD
-where `φ : M → N`, where `M` and `N` act additively on `X` and `Y` respectively -/
-notation:25 (name := «AddActionHomLocal≺») X " →ₑ[" φ:25 "] " Y:0 => AddActionHom φ X Y
-
-/-- `M`-equivariant functions `X → Y` with respect to the additive action of `M`
-
-This is the same as `X →ₑ[@id M] Y` -/
-=======
 where `φ : M → N`, where `M` and `N` act additively on `X` and `Y` respectively
 
 We use the same notation as for multiplicative actions, as conflicts are unlikely. -/
@@ -112,7 +104,6 @@
 This is the same as `X →ₑ[@id M] Y`.
 
 We use the same notation as for multiplicative actions, as conflicts are unlikely. -/
->>>>>>> 36463426
 notation:25 (name := «AddActionHomIdLocal≺») X " →[" M:25 "] " Y:0 => AddActionHom (@id M) X Y
 
 /-- `AddActionSemiHomClass F φ X Y` states that
