--- conflicted
+++ resolved
@@ -727,7 +727,6 @@
 
 theorem mem_closure_iff {s : Set R} {x} :
     x ∈ closure s ↔ x ∈ AddSubgroup.closure (Subsemigroup.closure s : Set R) :=
-<<<<<<< HEAD
   ⟨fun h =>
     closure_induction h (fun _ hx => AddSubgroup.subset_closure <| Subsemigroup.subset_closure hx)
       (AddSubgroup.zero_mem _) (fun _ _ hx hy => AddSubgroup.add_mem _ hx hy)
@@ -752,32 +751,6 @@
         Subsemigroup.closure_induction hx (fun _ hx => subset_closure hx) fun _ _ hx hy =>
           mul_mem hx hy)
       (zero_mem _) (fun _ _ hx hy => add_mem hx hy) fun _ hx => neg_mem hx⟩
-=======
-  ⟨fun h => by
-    induction h using closure_induction with
-    | mem _ hx => exact AddSubgroup.subset_closure (Subsemigroup.subset_closure hx)
-    | zero => exact zero_mem _
-    | add _ _ _ _ hx hy => exact add_mem hx hy
-    | neg x _ hx => exact neg_mem hx
-    | mul _ _ _hx _hy hx hy =>
-      clear _hx _hy
-      induction hx, hy using AddSubgroup.closure_induction₂ with
-      | mem _ _ hx hy => exact AddSubgroup.subset_closure (mul_mem hx hy)
-      | one_left => simpa using zero_mem _
-      | one_right => simpa using zero_mem _
-      | mul_left _ _ _ _ _ _ h₁ h₂ => simpa [add_mul] using add_mem h₁ h₂
-      | mul_right _ _ _ _ _ _ h₁ h₂ => simpa [mul_add] using add_mem h₁ h₂
-      | inv_left _ _ _ _ h => simpa [neg_mul] using neg_mem h
-      | inv_right _ _ _ _ h => simpa [mul_neg] using neg_mem h,
-  fun h => by
-    induction h using AddSubgroup.closure_induction with
-    | mem _ hx => induction hx using Subsemigroup.closure_induction with
-      | mem _ h => exact subset_closure h
-      | mul _ _ _ _ h₁ h₂ => exact mul_mem h₁ h₂
-    | one => exact zero_mem _
-    | mul _ _ _ _ h₁ h₂ => exact add_mem h₁ h₂
-    | inv _ _ h => exact neg_mem h⟩
->>>>>>> e553fb08
 
 /-- If all elements of `s : Set A` commute pairwise, then `closure s` is a commutative ring. -/
 def closureNonUnitalCommRingOfComm {R : Type u} [NonUnitalRing R] {s : Set R}
