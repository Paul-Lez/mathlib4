--- conflicted
+++ resolved
@@ -7,10 +7,6 @@
 import Lean.Elab.App
 import Mathlib.Tactic.Simps.NotationClass
 import Batteries.Data.String.Basic
-<<<<<<< HEAD
-import Batteries.Util.LibraryNote
-=======
->>>>>>> 99508fb5
 import Mathlib.Lean.Expr.Basic
 import Batteries.Data.List.Basic
 
@@ -522,11 +518,7 @@
     throwError "{e} doesn't have a structure as type"
   let projs := getStructureFieldsFlattened env structName
   let projInfo := projs.toList.map fun p ↦ do
-<<<<<<< HEAD
-    ((← proj.dropPrefix? (p.lastComponentAsString ++ "_")).toString, p)
-=======
     ((← dropPrefixIfNotNumber? proj (p.lastComponentAsString ++ "_")).toString, p)
->>>>>>> 99508fb5
   let some (projRest, projName) := projInfo.reduceOption.getLast? |
     throwError "Failed to find constructor {proj.dropRight 1} in structure {structName}."
   let newE ← mkProjection e projName
@@ -1151,11 +1143,7 @@
   trace[simps.debug] "Next todo: {todoNext}"
   -- check whether all elements in `todo` have a projection as prefix
   if let some (x, _) := todo.find? fun (x, _) ↦ projs.all
-<<<<<<< HEAD
-    fun proj ↦ !(proj.lastComponentAsString ++ "_").isPrefixOf x then
-=======
     fun proj ↦ !isPrefixOfAndNotNumber (proj.lastComponentAsString ++ "_") x then
->>>>>>> 99508fb5
     let simpLemma := nm.appendAfter x
     let neededProj := (splitOnNotNumber x "_")[0]!
     throwError "Invalid simp lemma {simpLemma}. \
@@ -1169,12 +1157,8 @@
   let nms ← projInfo.concatMapM fun ⟨newRhs, proj, projExpr, projNrs, isDefault, isPrefix⟩ ↦ do
     let newType ← inferType newRhs
     let newTodo := todo.filterMap
-<<<<<<< HEAD
-      fun (x, stx) ↦ (x.dropPrefix? (proj.lastComponentAsString ++ "_")).map (·.toString, stx)
-=======
       fun (x, stx) ↦ (dropPrefixIfNotNumber? x (proj.lastComponentAsString ++ "_")).map
         (·.toString, stx)
->>>>>>> 99508fb5
     -- we only continue with this field if it is default or mentioned in todo
     if !(isDefault && todo.isEmpty) && newTodo.isEmpty then return #[]
     let newLhs := projExpr.instantiateLambdasOrApps #[lhsAp]
