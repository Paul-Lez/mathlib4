--- conflicted
+++ resolved
@@ -687,15 +687,12 @@
   rw [f.iteratedFDeriv_eq]
   exact f.norm_iteratedFDeriv_le' n x
 
-<<<<<<< HEAD
-=======
 lemma cPolynomialAt : CPolynomialAt 𝕜 f x :=
   f.hasFiniteFPowerSeriesOnBall.cPolynomialAt_of_mem
     (by simp only [Metric.emetric_ball_top, Set.mem_univ])
 
 lemma cPolyomialOn : CPolynomialOn 𝕜 f ⊤ := fun x _ ↦ f.cPolynomialAt x
 
->>>>>>> e10334bd
 end ContinuousMultilinearMap
 
 namespace FormalMultilinearSeries
