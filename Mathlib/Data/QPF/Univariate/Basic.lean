--- conflicted
+++ resolved
@@ -220,11 +220,7 @@
 /-- inductive type defined as initial algebra of a Quotient of Polynomial Functor -/
 -- Porting note(#5171): this linter isn't ported yet.
 -- @[nolint has_nonempty_instance]
-<<<<<<< HEAD
-def Fix (F : Type u → Type u) [Functor F] [q : QPF F] :=
-=======
 def Fix (F : Type u → Type u) [q : QPF F] :=
->>>>>>> 59de845a
   Quotient (Wsetoid : Setoid q.P.W)
 
 /-- recursor of a type defined by a qpf -/
