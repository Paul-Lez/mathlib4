/-
Copyright (c) 2020 Kevin Kappelmann. All rights reserved.
Released under Apache 2.0 license as described in the file LICENSE.
Authors: Kevin Kappelmann
-/
import Mathlib.Algebra.ContinuedFractions.Computation.Basic
import Mathlib.Algebra.ContinuedFractions.Translations

/-!
# Basic Translation Lemmas Between Structures Defined for Computing Continued Fractions

## Summary

This is a collection of simple lemmas between the different structures used for the computation
of continued fractions defined in `Algebra.ContinuedFractions.Computation.Basic`. The file consists
of three sections:
1. Recurrences and inversion lemmas for `IntFractPair.stream`: these lemmas give us inversion
   rules and recurrences for the computation of the stream of integer and fractional parts of
   a value.
2. Translation lemmas for the head term: these lemmas show us that the head term of the computed
   continued fraction of a value `v` is `⌊v⌋` and how this head term is moved along the structures
   used in the computation process.
3. Translation lemmas for the sequence: these lemmas show how the sequences of the involved
   structures (`IntFractPair.stream`, `IntFractPair.seq1`, and `GenContFract.of`) are connected,
   i.e. how the values are moved along the structures and the termination of one sequence implies
   the termination of another sequence.

## Main Theorems

- `succ_nth_stream_eq_some_iff` gives as a recurrence to compute the `n + 1`th value of the sequence
  of integer and fractional parts of a value in case of non-termination.
- `succ_nth_stream_eq_none_iff` gives as a recurrence to compute the `n + 1`th value of the sequence
  of integer and fractional parts of a value in case of termination.
- `get?_of_eq_some_of_succ_get?_intFractPair_stream` and
  `get?_of_eq_some_of_get?_intFractPair_stream_fr_ne_zero` show how the entries of the sequence
  of the computed continued fraction can be obtained from the stream of integer and fractional
  parts.
-/


namespace GenContFract

open GenContFract (of)

-- Fix a discrete linear ordered floor field and a value `v`.
variable {K : Type*} [LinearOrderedField K] [FloorRing K] {v : K}

namespace IntFractPair

/-!
### Recurrences and Inversion Lemmas for `IntFractPair.stream`

Here we state some lemmas that give us inversion rules and recurrences for the computation of the
stream of integer and fractional parts of a value.
-/


theorem stream_zero (v : K) : IntFractPair.stream v 0 = some (IntFractPair.of v) :=
  rfl

variable {n : ℕ}

theorem stream_eq_none_of_fr_eq_zero {ifp_n : IntFractPair K}
    (stream_nth_eq : IntFractPair.stream v n = some ifp_n) (nth_fr_eq_zero : ifp_n.fr = 0) :
    IntFractPair.stream v (n + 1) = none := by
  cases' ifp_n with _ fr
  change fr = 0 at nth_fr_eq_zero
  simp [IntFractPair.stream, stream_nth_eq, nth_fr_eq_zero]

/-- Gives a recurrence to compute the `n + 1`th value of the sequence of integer and fractional
parts of a value in case of termination.
-/
theorem succ_nth_stream_eq_none_iff :
    IntFractPair.stream v (n + 1) = none ↔
      IntFractPair.stream v n = none ∨ ∃ ifp, IntFractPair.stream v n = some ifp ∧ ifp.fr = 0 := by
  rw [IntFractPair.stream]
  cases IntFractPair.stream v n <;> simp [imp_false]

/-- Gives a recurrence to compute the `n + 1`th value of the sequence of integer and fractional
parts of a value in case of non-termination.
-/
theorem succ_nth_stream_eq_some_iff {ifp_succ_n : IntFractPair K} :
    IntFractPair.stream v (n + 1) = some ifp_succ_n ↔
      ∃ ifp_n : IntFractPair K,
        IntFractPair.stream v n = some ifp_n ∧
          ifp_n.fr ≠ 0 ∧ IntFractPair.of ifp_n.fr⁻¹ = ifp_succ_n := by
  simp [IntFractPair.stream, ite_eq_iff, Option.bind_eq_some]

/-- An easier to use version of one direction of
`GenContFract.IntFractPair.succ_nth_stream_eq_some_iff`. -/
theorem stream_succ_of_some {p : IntFractPair K} (h : IntFractPair.stream v n = some p)
    (h' : p.fr ≠ 0) : IntFractPair.stream v (n + 1) = some (IntFractPair.of p.fr⁻¹) :=
  succ_nth_stream_eq_some_iff.mpr ⟨p, h, h', rfl⟩

/-- The stream of `IntFractPair`s of an integer stops after the first term.
-/
theorem stream_succ_of_int (a : ℤ) (n : ℕ) : IntFractPair.stream (a : K) (n + 1) = none := by
  induction n with
  | zero =>
    refine IntFractPair.stream_eq_none_of_fr_eq_zero (IntFractPair.stream_zero (a : K)) ?_
    simp only [IntFractPair.of, Int.fract_intCast]
  | succ n ih => exact IntFractPair.succ_nth_stream_eq_none_iff.mpr (Or.inl ih)

theorem exists_succ_nth_stream_of_fr_zero {ifp_succ_n : IntFractPair K}
    (stream_succ_nth_eq : IntFractPair.stream v (n + 1) = some ifp_succ_n)
    (succ_nth_fr_eq_zero : ifp_succ_n.fr = 0) :
    ∃ ifp_n : IntFractPair K, IntFractPair.stream v n = some ifp_n ∧ ifp_n.fr⁻¹ = ⌊ifp_n.fr⁻¹⌋ := by
  -- get the witness from `succ_nth_stream_eq_some_iff` and prove that it has the additional
  -- properties
  rcases succ_nth_stream_eq_some_iff.mp stream_succ_nth_eq with
    ⟨ifp_n, seq_nth_eq, _, rfl⟩
  refine ⟨ifp_n, seq_nth_eq, ?_⟩
  simpa only [IntFractPair.of, Int.fract, sub_eq_zero] using succ_nth_fr_eq_zero

/-- A recurrence relation that expresses the `(n+1)`th term of the stream of `IntFractPair`s
of `v` for non-integer `v` in terms of the `n`th term of the stream associated to
the inverse of the fractional part of `v`.
-/
theorem stream_succ (h : Int.fract v ≠ 0) (n : ℕ) :
    IntFractPair.stream v (n + 1) = IntFractPair.stream (Int.fract v)⁻¹ n := by
  induction n with
  | zero =>
    have H : (IntFractPair.of v).fr = Int.fract v := rfl
    rw [stream_zero, stream_succ_of_some (stream_zero v) (ne_of_eq_of_ne H h), H]
  | succ n ih =>
    rcases eq_or_ne (IntFractPair.stream (Int.fract v)⁻¹ n) none with hnone | hsome
    · rw [hnone] at ih
      rw [succ_nth_stream_eq_none_iff.mpr (Or.inl hnone),
        succ_nth_stream_eq_none_iff.mpr (Or.inl ih)]
    · obtain ⟨p, hp⟩ := Option.ne_none_iff_exists'.mp hsome
      rw [hp] at ih
      rcases eq_or_ne p.fr 0 with hz | hnz
      · rw [stream_eq_none_of_fr_eq_zero hp hz, stream_eq_none_of_fr_eq_zero ih hz]
      · rw [stream_succ_of_some hp hnz, stream_succ_of_some ih hnz]

end IntFractPair

section Head

/-!
### Translation of the Head Term

Here we state some lemmas that show us that the head term of the computed continued fraction of a
value `v` is `⌊v⌋` and how this head term is moved along the structures used in the computation
process.
-/


/-- The head term of the sequence with head of `v` is just the integer part of `v`. -/
@[simp]
theorem IntFractPair.seq1_fst_eq_of : (IntFractPair.seq1 v).fst = IntFractPair.of v :=
  rfl

theorem of_h_eq_intFractPair_seq1_fst_b : (of v).h = (IntFractPair.seq1 v).fst.b := by
  cases aux_seq_eq : IntFractPair.seq1 v
  simp [of, aux_seq_eq]

/-- The head term of the gcf of `v` is `⌊v⌋`. -/
@[simp]
theorem of_h_eq_floor : (of v).h = ⌊v⌋ := by
  simp [of_h_eq_intFractPair_seq1_fst_b, IntFractPair.of]

end Head

section sequence

/-!
### Translation of the Sequences

Here we state some lemmas that show how the sequences of the involved structures
(`IntFractPair.stream`, `IntFractPair.seq1`, and `GenContFract.of`) are connected, i.e. how the
values are moved along the structures and how the termination of one sequence implies the
termination of another sequence.
-/


variable {n : ℕ}

theorem IntFractPair.get?_seq1_eq_succ_get?_stream :
    (IntFractPair.seq1 v).snd.get? n = (IntFractPair.stream v) (n + 1) :=
  rfl

section Termination

/-!
#### Translation of the Termination of the Sequences

Let's first show how the termination of one sequence implies the termination of another sequence.
-/


theorem of_terminatedAt_iff_intFractPair_seq1_terminatedAt :
    (of v).TerminatedAt n ↔ (IntFractPair.seq1 v).snd.TerminatedAt n :=
  Option.map_eq_none

theorem of_terminatedAt_n_iff_succ_nth_intFractPair_stream_eq_none :
    (of v).TerminatedAt n ↔ IntFractPair.stream v (n + 1) = none := by
  rw [of_terminatedAt_iff_intFractPair_seq1_terminatedAt, Stream'.Seq.TerminatedAt,
    IntFractPair.get?_seq1_eq_succ_get?_stream]

end Termination

section Values

/-!
#### Translation of the Values of the Sequence

Now let's show how the values of the sequences correspond to one another.
-/


theorem IntFractPair.exists_succ_get?_stream_of_gcf_of_get?_eq_some {gp_n : Pair K}
    (s_nth_eq : (of v).s.get? n = some gp_n) :
    ∃ ifp : IntFractPair K, IntFractPair.stream v (n + 1) = some ifp ∧ (ifp.b : K) = gp_n.b := by
  obtain ⟨ifp, stream_succ_nth_eq, gp_n_eq⟩ :
    ∃ ifp, IntFractPair.stream v (n + 1) = some ifp ∧ Pair.mk 1 (ifp.b : K) = gp_n := by
    unfold of IntFractPair.seq1 at s_nth_eq
    simpa [Stream'.Seq.get?_tail, Stream'.Seq.map_get?] using s_nth_eq
  cases gp_n_eq
  simp_all only [Option.some.injEq, exists_eq_left']

/-- Shows how the entries of the sequence of the computed continued fraction can be obtained by the
integer parts of the stream of integer and fractional parts.
-/
theorem get?_of_eq_some_of_succ_get?_intFractPair_stream {ifp_succ_n : IntFractPair K}
    (stream_succ_nth_eq : IntFractPair.stream v (n + 1) = some ifp_succ_n) :
    (of v).s.get? n = some ⟨1, ifp_succ_n.b⟩ := by
  unfold of IntFractPair.seq1
  simp [Stream'.Seq.map_tail, Stream'.Seq.get?_tail, Stream'.Seq.map_get?, stream_succ_nth_eq]

/-- Shows how the entries of the sequence of the computed continued fraction can be obtained by the
fractional parts of the stream of integer and fractional parts.
-/
theorem get?_of_eq_some_of_get?_intFractPair_stream_fr_ne_zero {ifp_n : IntFractPair K}
    (stream_nth_eq : IntFractPair.stream v n = some ifp_n) (nth_fr_ne_zero : ifp_n.fr ≠ 0) :
    (of v).s.get? n = some ⟨1, (IntFractPair.of ifp_n.fr⁻¹).b⟩ :=
  have : IntFractPair.stream v (n + 1) = some (IntFractPair.of ifp_n.fr⁻¹) := by
    cases ifp_n
    simp only [IntFractPair.stream, Nat.add_eq, add_zero, stream_nth_eq, Option.some_bind,
      ite_eq_right_iff]
    intro; contradiction
  get?_of_eq_some_of_succ_get?_intFractPair_stream this

open Int IntFractPair

theorem of_s_head_aux (v : K) : (of v).s.get? 0 = (IntFractPair.stream v 1).bind (some ∘ fun p =>
    { a := 1
      b := p.b }) := by
  rw [of, IntFractPair.seq1]
  simp only [of, Stream'.Seq.map_tail, Stream'.Seq.map, Stream'.Seq.tail, Stream'.Seq.head,
    Stream'.Seq.get?, Stream'.map]
  rw [← Stream'.get_succ, Stream'.get, Option.map]
  split <;> simp_all only [Option.some_bind, Option.none_bind, Function.comp_apply]

/-- This gives the first pair of coefficients of the continued fraction of a non-integer `v`.
-/
theorem of_s_head (h : fract v ≠ 0) : (of v).s.head = some ⟨1, ⌊(fract v)⁻¹⌋⟩ := by
  change (of v).s.get? 0 = _
  rw [of_s_head_aux, stream_succ_of_some (stream_zero v) h, Option.bind]
  rfl

variable (K)

/-- If `a` is an integer, then the coefficient sequence of its continued fraction is empty.
-/
theorem of_s_of_int (a : ℤ) : (of (a : K)).s = Stream'.Seq.nil :=
  haveI h : ∀ n, (of (a : K)).s.get? n = none := by
    intro n
    induction n with
    | zero => rw [of_s_head_aux, stream_succ_of_int, Option.bind]
    | succ n ih => exact (of (a : K)).s.prop ih
  Stream'.Seq.ext fun n => (h n).trans (Stream'.Seq.get?_nil n).symm

variable {K} (v)

/-- Recurrence for the `GenContFract.of` an element `v` of `K` in terms of that of the inverse of
the fractional part of `v`.
-/
theorem of_s_succ (n : ℕ) : (of v).s.get? (n + 1) = (of (fract v)⁻¹).s.get? n := by
  rcases eq_or_ne (fract v) 0 with h | h
  · obtain ⟨a, rfl⟩ : ∃ a : ℤ, v = a := ⟨⌊v⌋, eq_of_sub_eq_zero h⟩
    rw [fract_intCast, inv_zero, of_s_of_int, ← cast_zero, of_s_of_int,
      Stream'.Seq.get?_nil, Stream'.Seq.get?_nil]
  rcases eq_or_ne ((of (fract v)⁻¹).s.get? n) none with h₁ | h₁
  · rwa [h₁, ← terminatedAt_iff_s_none,
      of_terminatedAt_n_iff_succ_nth_intFractPair_stream_eq_none, stream_succ h, ←
      of_terminatedAt_n_iff_succ_nth_intFractPair_stream_eq_none, terminatedAt_iff_s_none]
  · obtain ⟨p, hp⟩ := Option.ne_none_iff_exists'.mp h₁
    obtain ⟨p', hp'₁, _⟩ := exists_succ_get?_stream_of_gcf_of_get?_eq_some hp
    have Hp := get?_of_eq_some_of_succ_get?_intFractPair_stream hp'₁
    rw [← stream_succ h] at hp'₁
    rw [Hp, get?_of_eq_some_of_succ_get?_intFractPair_stream hp'₁]

/-- This expresses the tail of the coefficient sequence of the `GenContFract.of` an element `v` of
`K` as the coefficient sequence of that of the inverse of the fractional part of `v`.
-/
theorem of_s_tail : (of v).s.tail = (of (fract v)⁻¹).s :=
  Stream'.Seq.ext fun n => Stream'.Seq.get?_tail (of v).s n ▸ of_s_succ v n

variable (K) (n)

/-- If `a` is an integer, then the `convs'` of its continued fraction expansion
are all equal to `a`.
-/
theorem convs'_of_int (a : ℤ) : (of (a : K)).convs' n = a := by
  induction n with
<<<<<<< HEAD
  | zero => simp only [zeroth_conv'_eq_h, of_h_eq_floor, floor_intCast, Nat.zero_eq]
=======
  | zero => simp only [zeroth_conv'_eq_h, of_h_eq_floor, floor_intCast]
>>>>>>> 7f113fae
  | succ =>
    rw [convs', of_h_eq_floor, floor_intCast, add_right_eq_self]
    exact convs'Aux_succ_none ((of_s_of_int K a).symm ▸ Stream'.Seq.get?_nil 0) _

variable {K}

/-- The recurrence relation for the `convs'` of the continued fraction expansion
of an element `v` of `K` in terms of the convergents of the inverse of its fractional part.
-/
theorem convs'_succ :
    (of v).convs' (n + 1) = ⌊v⌋ + 1 / (of (fract v)⁻¹).convs' n := by
  rcases eq_or_ne (fract v) 0 with h | h
  · obtain ⟨a, rfl⟩ : ∃ a : ℤ, v = a := ⟨⌊v⌋, eq_of_sub_eq_zero h⟩
    rw [convs'_of_int, fract_intCast, inv_zero, ← cast_zero, convs'_of_int, cast_zero,
      div_zero, add_zero, floor_intCast]
  · rw [convs', of_h_eq_floor, add_right_inj, convs'Aux_succ_some (of_s_head h)]
    exact congr_arg (1 / ·) (by rw [convs', of_h_eq_floor, add_right_inj, of_s_tail])

end Values

end sequence

end GenContFract<|MERGE_RESOLUTION|>--- conflicted
+++ resolved
@@ -304,11 +304,7 @@
 -/
 theorem convs'_of_int (a : ℤ) : (of (a : K)).convs' n = a := by
   induction n with
-<<<<<<< HEAD
-  | zero => simp only [zeroth_conv'_eq_h, of_h_eq_floor, floor_intCast, Nat.zero_eq]
-=======
   | zero => simp only [zeroth_conv'_eq_h, of_h_eq_floor, floor_intCast]
->>>>>>> 7f113fae
   | succ =>
     rw [convs', of_h_eq_floor, floor_intCast, add_right_eq_self]
     exact convs'Aux_succ_none ((of_s_of_int K a).symm ▸ Stream'.Seq.get?_nil 0) _
