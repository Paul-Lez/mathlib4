/-
Copyright (c) 2022 Andrew Yang. All rights reserved.
Released under Apache 2.0 license as described in the file LICENSE.
Authors: Andrew Yang
-/
import Mathlib.AlgebraicGeometry.GammaSpecAdjunction
import Mathlib.AlgebraicGeometry.Restrict
import Mathlib.AlgebraicGeometry.Cover.Open
import Mathlib.CategoryTheory.Limits.Opposites
import Mathlib.RingTheory.Localization.InvSubmonoid
import Mathlib.RingTheory.RingHom.Surjective

/-!
# Affine schemes

We define the category of `AffineScheme`s as the essential image of `Spec`.
We also define predicates about affine schemes and affine open sets.

## Main definitions

* `AlgebraicGeometry.AffineScheme`: The category of affine schemes.
* `AlgebraicGeometry.IsAffine`: A scheme is affine if the canonical map `X ⟶ Spec Γ(X)` is an
  isomorphism.
* `AlgebraicGeometry.Scheme.isoSpec`: The canonical isomorphism `X ≅ Spec Γ(X)` for an affine
  scheme.
* `AlgebraicGeometry.AffineScheme.equivCommRingCat`: The equivalence of categories
  `AffineScheme ≌ CommRingᵒᵖ` given by `AffineScheme.Spec : CommRingᵒᵖ ⥤ AffineScheme` and
  `AffineScheme.Γ : AffineSchemeᵒᵖ ⥤ CommRingCat`.
* `AlgebraicGeometry.IsAffineOpen`: An open subset of a scheme is affine if the open subscheme is
  affine.
* `AlgebraicGeometry.IsAffineOpen.fromSpec`: The immersion `Spec 𝒪ₓ(U) ⟶ X` for an affine `U`.

-/

-- Explicit universe annotations were used in this file to improve performance #12737

noncomputable section

open CategoryTheory CategoryTheory.Limits Opposite TopologicalSpace

universe u

namespace AlgebraicGeometry

open Spec (structureSheaf)

/-- The category of affine schemes -/
-- Porting note(#5171): linter not ported yet
-- @[nolint has_nonempty_instance]
def AffineScheme :=
  Scheme.Spec.EssImageSubcategory
deriving Category

/-- A Scheme is affine if the canonical map `X ⟶ Spec Γ(X)` is an isomorphism. -/
class IsAffine (X : Scheme) : Prop where
  affine : IsIso X.toSpecΓ

attribute [instance] IsAffine.affine

instance (X : Scheme.{u}) [IsAffine X] : IsIso (ΓSpec.adjunction.unit.app X) := @IsAffine.affine X _

/-- The canonical isomorphism `X ≅ Spec Γ(X)` for an affine scheme. -/
@[simps! (config := .lemmasOnly) hom]
def Scheme.isoSpec (X : Scheme) [IsAffine X] : X ≅ Spec Γ(X, ⊤) :=
  asIso X.toSpecΓ

@[reassoc]
theorem Scheme.isoSpec_hom_naturality {X Y : Scheme} [IsAffine X] [IsAffine Y] (f : X ⟶ Y) :
    X.isoSpec.hom ≫ Spec.map (f.app ⊤) = f ≫ Y.isoSpec.hom := by
  simp only [isoSpec, asIso_hom, Scheme.toSpecΓ_naturality]

@[reassoc]
theorem Scheme.isoSpec_inv_naturality {X Y : Scheme} [IsAffine X] [IsAffine Y] (f : X ⟶ Y) :
    Spec.map (f.app ⊤) ≫ Y.isoSpec.inv = X.isoSpec.inv ≫ f := by
  rw [Iso.eq_inv_comp, isoSpec, asIso_hom, ← Scheme.toSpecΓ_naturality_assoc, isoSpec,
    asIso_inv, IsIso.hom_inv_id, Category.comp_id]

/-- Construct an affine scheme from a scheme and the information that it is affine.
Also see `AffineScheme.of` for a typeclass version. -/
@[simps]
def AffineScheme.mk (X : Scheme) (_ : IsAffine X) : AffineScheme :=
  ⟨X, ΓSpec.adjunction.mem_essImage_of_unit_isIso _⟩

/-- Construct an affine scheme from a scheme. Also see `AffineScheme.mk` for a non-typeclass
version. -/
def AffineScheme.of (X : Scheme) [h : IsAffine X] : AffineScheme :=
  AffineScheme.mk X h

/-- Type check a morphism of schemes as a morphism in `AffineScheme`. -/
def AffineScheme.ofHom {X Y : Scheme} [IsAffine X] [IsAffine Y] (f : X ⟶ Y) :
    AffineScheme.of X ⟶ AffineScheme.of Y :=
  f

theorem mem_Spec_essImage (X : Scheme) : X ∈ Scheme.Spec.essImage ↔ IsAffine X :=
  ⟨fun h => ⟨Functor.essImage.unit_isIso h⟩,
    fun _ => ΓSpec.adjunction.mem_essImage_of_unit_isIso _⟩

instance isAffine_affineScheme (X : AffineScheme.{u}) : IsAffine X.obj :=
  ⟨Functor.essImage.unit_isIso X.property⟩

instance (R : CommRingCatᵒᵖ) : IsAffine (Scheme.Spec.obj R) :=
  AlgebraicGeometry.isAffine_affineScheme ⟨_, Scheme.Spec.obj_mem_essImage R⟩

instance isAffine_Spec (R : CommRingCat) : IsAffine (Spec R) :=
  AlgebraicGeometry.isAffine_affineScheme ⟨_, Scheme.Spec.obj_mem_essImage (op R)⟩

theorem isAffine_of_isIso {X Y : Scheme} (f : X ⟶ Y) [IsIso f] [h : IsAffine Y] : IsAffine X := by
  rw [← mem_Spec_essImage] at h ⊢; exact Functor.essImage.ofIso (asIso f).symm h

/-- If `f : X ⟶ Y` is a morphism between affine schemes, the corresponding arrow is isomorphic
to the arrow of the morphism on prime spectra induced by the map on global sections. -/
noncomputable
def arrowIsoSpecΓOfIsAffine {X Y : Scheme} [IsAffine X] [IsAffine Y] (f : X ⟶ Y) :
    Arrow.mk f ≅ Arrow.mk (Spec.map (Scheme.Γ.map f.op)) :=
  Arrow.isoMk X.isoSpec Y.isoSpec (ΓSpec.adjunction.unit_naturality _)

/-- If `f : A ⟶ B` is a ring homomorphism, the corresponding arrow is isomorphic
to the arrow of the morphism induced on global sections by the map on prime spectra. -/
def arrowIsoΓSpecOfIsAffine {A B : CommRingCat} (f : A ⟶ B) :
    Arrow.mk f ≅ Arrow.mk ((Spec.map f).app ⊤) :=
  Arrow.isoMk (Scheme.ΓSpecIso _).symm (Scheme.ΓSpecIso _).symm
    (Scheme.ΓSpecIso_inv_naturality f).symm

theorem Scheme.isoSpec_Spec (R : CommRingCat.{u}) :
    (Spec R).isoSpec = Scheme.Spec.mapIso (Scheme.ΓSpecIso R).op :=
  Iso.ext (SpecMap_ΓSpecIso_hom R).symm

@[simp] theorem Scheme.isoSpec_Spec_hom (R : CommRingCat.{u}) :
    (Spec R).isoSpec.hom = Spec.map (Scheme.ΓSpecIso R).hom :=
  (SpecMap_ΓSpecIso_hom R).symm

@[simp] theorem Scheme.isoSpec_Spec_inv (R : CommRingCat.{u}) :
    (Spec R).isoSpec.inv = Spec.map (Scheme.ΓSpecIso R).inv :=
  congr($(isoSpec_Spec R).inv)

namespace AffineScheme

/-- The `Spec` functor into the category of affine schemes. -/
def Spec : CommRingCatᵒᵖ ⥤ AffineScheme :=
  Scheme.Spec.toEssImage

-- Porting note (#11081): cannot automatically derive
instance Spec_full : Spec.Full := Functor.Full.toEssImage _

-- Porting note (#11081): cannot automatically derive
instance Spec_faithful : Spec.Faithful := Functor.Faithful.toEssImage _

-- Porting note (#11081): cannot automatically derive
instance Spec_essSurj : Spec.EssSurj := Functor.EssSurj.toEssImage (F := _)

/-- The forgetful functor `AffineScheme ⥤ Scheme`. -/
@[simps!]
def forgetToScheme : AffineScheme ⥤ Scheme :=
  Scheme.Spec.essImageInclusion

-- Porting note (#11081): cannot automatically derive
instance forgetToScheme_full : forgetToScheme.Full :=
show (Scheme.Spec.essImageInclusion).Full from inferInstance

-- Porting note (#11081): cannot automatically derive
instance forgetToScheme_faithful : forgetToScheme.Faithful :=
show (Scheme.Spec.essImageInclusion).Faithful from inferInstance

/-- The global section functor of an affine scheme. -/
def Γ : AffineSchemeᵒᵖ ⥤ CommRingCat :=
  forgetToScheme.op ⋙ Scheme.Γ

/-- The category of affine schemes is equivalent to the category of commutative rings. -/
def equivCommRingCat : AffineScheme ≌ CommRingCatᵒᵖ :=
  equivEssImageOfReflective.symm

instance : Γ.{u}.rightOp.IsEquivalence := equivCommRingCat.isEquivalence_functor

instance : Γ.{u}.rightOp.op.IsEquivalence := equivCommRingCat.op.isEquivalence_functor

instance ΓIsEquiv : Γ.{u}.IsEquivalence :=
  inferInstanceAs (Γ.{u}.rightOp.op ⋙ (opOpEquivalence _).functor).IsEquivalence

instance hasColimits : HasColimits AffineScheme.{u} :=
  haveI := Adjunction.has_limits_of_equivalence.{u} Γ.{u}
  Adjunction.has_colimits_of_equivalence.{u} (opOpEquivalence AffineScheme.{u}).inverse

instance hasLimits : HasLimits AffineScheme.{u} := by
  haveI := Adjunction.has_colimits_of_equivalence Γ.{u}
  haveI : HasLimits AffineScheme.{u}ᵒᵖᵒᵖ := Limits.hasLimits_op_of_hasColimits
  exact Adjunction.has_limits_of_equivalence (opOpEquivalence AffineScheme.{u}).inverse

noncomputable instance Γ_preservesLimits : PreservesLimits Γ.{u}.rightOp := inferInstance

noncomputable instance forgetToScheme_preservesLimits : PreservesLimits forgetToScheme := by
  apply (config := { allowSynthFailures := true })
    @preservesLimitsOfNatIso _ _ _ _ _ _
      (isoWhiskerRight equivCommRingCat.unitIso forgetToScheme).symm
  change PreservesLimits (equivCommRingCat.functor ⋙ Scheme.Spec)
  infer_instance

end AffineScheme

/-- An open subset of a scheme is affine if the open subscheme is affine. -/
def IsAffineOpen {X : Scheme} (U : X.Opens) : Prop :=
  IsAffine U

/-- The set of affine opens as a subset of `opens X`. -/
def Scheme.affineOpens (X : Scheme) : Set X.Opens :=
  {U : X.Opens | IsAffineOpen U}

instance {Y : Scheme.{u}} (U : Y.affineOpens) : IsAffine U :=
  U.property

theorem isAffineOpen_opensRange {X Y : Scheme} [IsAffine X] (f : X ⟶ Y)
    [H : IsOpenImmersion f] : IsAffineOpen (Scheme.Hom.opensRange f) := by
  refine isAffine_of_isIso (IsOpenImmersion.isoOfRangeEq f (Y.ofRestrict _) ?_).inv
  exact Subtype.range_val.symm

theorem isAffineOpen_top (X : Scheme) [IsAffine X] : IsAffineOpen (⊤ : X.Opens) := by
  convert isAffineOpen_opensRange (𝟙 X)
  ext1
  exact Set.range_id.symm

instance Scheme.isAffine_affineCover (X : Scheme) (i : X.affineCover.J) :
    IsAffine (X.affineCover.obj i) :=
  isAffine_Spec _

instance Scheme.isAffine_affineBasisCover (X : Scheme) (i : X.affineBasisCover.J) :
    IsAffine (X.affineBasisCover.obj i) :=
  isAffine_Spec _

instance Scheme.isAffine_affineOpenCover (X : Scheme) (𝒰 : X.AffineOpenCover) (i : 𝒰.J) :
    IsAffine (𝒰.openCover.obj i) :=
  inferInstanceAs (IsAffine (Spec (𝒰.obj i)))

instance {X} [IsAffine X] (i) : IsAffine ((Scheme.openCoverOfIsIso (𝟙 X)).obj i) := by
  dsimp; infer_instance

theorem isBasis_affine_open (X : Scheme) : Opens.IsBasis X.affineOpens := by
  rw [Opens.isBasis_iff_nbhd]
  rintro U x (hU : x ∈ (U : Set X))
  obtain ⟨S, hS, hxS, hSU⟩ := X.affineBasisCover_is_basis.exists_subset_of_mem_open hU U.isOpen
  refine ⟨⟨S, X.affineBasisCover_is_basis.isOpen hS⟩, ?_, hxS, hSU⟩
  rcases hS with ⟨i, rfl⟩
  exact isAffineOpen_opensRange _

theorem iSup_affineOpens_eq_top (X : Scheme) : ⨆ i : X.affineOpens, (i : X.Opens) = ⊤ := by
  apply Opens.ext
  rw [Opens.coe_iSup]
  apply IsTopologicalBasis.sUnion_eq
  rw [← Set.image_eq_range]
  exact isBasis_affine_open X

theorem Scheme.map_PrimeSpectrum_basicOpen_of_affine
    (X : Scheme) [IsAffine X] (f : Scheme.Γ.obj (op X)) :
    X.isoSpec.hom ⁻¹ᵁ PrimeSpectrum.basicOpen f = X.basicOpen f :=
  Scheme.toSpecΓ_preimage_basicOpen _ _

theorem isBasis_basicOpen (X : Scheme) [IsAffine X] :
    Opens.IsBasis (Set.range (X.basicOpen : Γ(X, ⊤) → X.Opens)) := by
  delta Opens.IsBasis
  convert PrimeSpectrum.isBasis_basic_opens.inducing
    (TopCat.homeoOfIso (Scheme.forgetToTop.mapIso X.isoSpec)).inducing using 1
  ext
  simp only [Set.mem_image, exists_exists_eq_and]
  constructor
  · rintro ⟨_, ⟨x, rfl⟩, rfl⟩
    refine ⟨_, ⟨_, ⟨x, rfl⟩, rfl⟩, ?_⟩
    exact congr_arg Opens.carrier (Scheme.toSpecΓ_preimage_basicOpen _ _)
  · rintro ⟨_, ⟨_, ⟨x, rfl⟩, rfl⟩, rfl⟩
    refine ⟨_, ⟨x, rfl⟩, ?_⟩
    exact congr_arg Opens.carrier (Scheme.toSpecΓ_preimage_basicOpen _ _).symm

namespace IsAffineOpen

variable {X Y : Scheme.{u}} {U : X.Opens} (hU : IsAffineOpen U) (f : Γ(X, U))

attribute [-simp] eqToHom_op in
/-- The isomorphism `U ≅ Spec Γ(X, U)` for an affine `U`. -/
@[simps! (config := .lemmasOnly) hom inv]
def isoSpec :
    ↑U ≅ Spec Γ(X, U) :=
  haveI : IsAffine U := hU
  U.toScheme.isoSpec ≪≫ Scheme.Spec.mapIso
    (X.presheaf.mapIso (eqToIso U.openEmbedding_obj_top).op).op

open LocalRing in
lemma isoSpec_hom_val_base_apply (x : U) :
    hU.isoSpec.hom.1.base x = (Spec.map (X.presheaf.germ _ x x.2)).val.base (closedPoint _) := by
  dsimp [IsAffineOpen.isoSpec_hom, Scheme.isoSpec_hom, Scheme.toSpecΓ_val_base]
  rw [← Scheme.comp_val_base_apply, ← Spec.map_comp,
    (Iso.eq_comp_inv _).mpr (Scheme.Opens.germ_stalkIso_hom U (V := ⊤) x trivial),
    X.presheaf.germ_res_assoc, Spec.map_comp, Scheme.comp_val_base_apply]
  congr 1
  have := isLocalRingHom_of_isIso (U.stalkIso x).inv
  exact LocalRing.comap_closedPoint (U.stalkIso x).inv

lemma isoSpec_inv_app_top :
    hU.isoSpec.inv.app ⊤ = U.topIso.hom ≫ (Scheme.ΓSpecIso Γ(X, U)).inv := by
  simp only [Scheme.Opens.toScheme_presheaf_obj, isoSpec_inv, Scheme.isoSpec, asIso_inv,
    Scheme.comp_coeBase, Opens.map_comp_obj, Opens.map_top, Scheme.comp_app, Scheme.inv_app_top,
    Scheme.Opens.topIso_hom, Scheme.ΓSpecIso_inv_naturality, IsIso.inv_comp_eq]
  rw [Scheme.toSpecΓ_app_top]
  erw [Iso.hom_inv_id_assoc]

lemma isoSpec_hom_app_top :
    hU.isoSpec.hom.app ⊤ = (Scheme.ΓSpecIso Γ(X, U)).hom ≫ U.topIso.inv := by
  have := congr(inv $hU.isoSpec_inv_app_top)
  rw [IsIso.inv_comp, IsIso.Iso.inv_inv, IsIso.Iso.inv_hom] at this
  have := (Scheme.Γ.map_inv hU.isoSpec.inv.op).trans this
  rwa [← op_inv, IsIso.Iso.inv_inv] at this

/-- The open immersion `Spec Γ(X, U) ⟶ X` for an affine `U`. -/
def fromSpec :
    Spec Γ(X, U) ⟶ X :=
  haveI : IsAffine U := hU
  hU.isoSpec.inv ≫ U.ι

instance isOpenImmersion_fromSpec :
    IsOpenImmersion hU.fromSpec := by
  delta fromSpec
  infer_instance

@[reassoc (attr := simp)]
lemma isoSpec_inv_ι : hU.isoSpec.inv ≫ U.ι = hU.fromSpec := rfl

@[simp]
theorem range_fromSpec :
    Set.range hU.fromSpec.1.base = (U : Set X) := by
<<<<<<< HEAD
  delta IsAffineOpen.fromSpec; dsimp
  rw [Function.comp_assoc, Set.range_comp, Set.range_iff_surjective.mpr, Set.image_univ]
=======
  delta IsAffineOpen.fromSpec; dsimp [IsAffineOpen.isoSpec_inv]
  rw [Set.range_comp, Set.range_iff_surjective.mpr, Set.image_univ]
>>>>>>> 22b17a30
  · exact Subtype.range_coe
  erw [← coe_comp, ← TopCat.epi_iff_surjective] -- now `erw` after #13170
  infer_instance

@[simp]
theorem opensRange_fromSpec : Scheme.Hom.opensRange hU.fromSpec = U := Opens.ext (range_fromSpec hU)

@[reassoc (attr := simp)]
theorem map_fromSpec {V : X.Opens} (hV : IsAffineOpen V) (f : op U ⟶ op V) :
    Spec.map (X.presheaf.map f) ≫ hU.fromSpec = hV.fromSpec := by
  have : IsAffine (X.restrictFunctor.obj U).left := hU
  haveI : IsAffine _ := hV
  conv_rhs =>
    rw [fromSpec, ← X.restrictFunctor_map_ofRestrict f.unop, isoSpec_inv, Category.assoc,
      ← Scheme.isoSpec_inv_naturality_assoc,
      ← Spec.map_comp_assoc, Scheme.restrictFunctor_map_app, ← Functor.map_comp]
  rw [fromSpec, isoSpec_inv, Category.assoc, ← Spec.map_comp_assoc, ← Functor.map_comp]
  rfl

@[reassoc]
lemma Spec_map_appLE_fromSpec (f : X ⟶ Y) {V : X.Opens} {U : Y.Opens}
    (hU : IsAffineOpen U) (hV : IsAffineOpen V) (i : V ≤ f ⁻¹ᵁ U) :
    Spec.map (f.appLE U V i) ≫ hU.fromSpec = hV.fromSpec ≫ f := by
  have : IsAffine U := hU
  simp only [IsAffineOpen.fromSpec, Category.assoc, isoSpec_inv]
  rw [← Scheme.restrictFunctor_map_ofRestrict (homOfLE i), Category.assoc, ← morphismRestrict_ι,
    ← Category.assoc _ (f ∣_ U) U.ι, ← @Scheme.isoSpec_inv_naturality_assoc,
    ← Spec.map_comp_assoc, ← Spec.map_comp_assoc, Scheme.comp_app, morphismRestrict_app,
    Scheme.restrictFunctor_map_app, Scheme.Hom.app_eq_appLE, Scheme.Hom.appLE_map,
    Scheme.Hom.appLE_map, Scheme.Hom.appLE_map, Scheme.Hom.map_appLE]

lemma fromSpec_top [IsAffine X] : (isAffineOpen_top X).fromSpec = X.isoSpec.inv := by
  rw [fromSpec, isoSpec_inv, Category.assoc, ← @Scheme.isoSpec_inv_naturality, Scheme.Opens.ι_app,
    ← Spec.map_comp_assoc, ← X.presheaf.map_comp, ← op_comp, eqToHom_comp_homOfLE,
    ← eqToHom_eq_homOfLE rfl, eqToHom_refl, op_id, X.presheaf.map_id, Spec.map_id, Category.id_comp]

lemma fromSpec_app_of_le (V : X.Opens) (h : U ≤ V) :
    hU.fromSpec.app V = X.presheaf.map (homOfLE h).op ≫
      (Scheme.ΓSpecIso Γ(X, U)).inv ≫ (Spec _).presheaf.map (homOfLE le_top).op := by
  have : U.ι ⁻¹ᵁ V = ⊤ := eq_top_iff.mpr fun x _ ↦ h x.2
  rw [IsAffineOpen.fromSpec, Scheme.comp_app, Scheme.Opens.ι_app, Scheme.app_eq _ this,
    IsAffineOpen.isoSpec_inv_app_top]
  simp only [Scheme.Opens.toScheme_presheaf_map, Scheme.Opens.topIso_hom,
    Category.assoc, ← X.presheaf.map_comp_assoc]
  rfl

include hU in
protected theorem isCompact :
    IsCompact (U : Set X) := by
  convert @IsCompact.image _ _ _ _ Set.univ hU.fromSpec.1.base PrimeSpectrum.compactSpace.1
    (by fun_prop)
  convert hU.range_fromSpec.symm
  exact Set.image_univ

include hU in
theorem image_of_isOpenImmersion (f : X ⟶ Y) [H : IsOpenImmersion f] :
    IsAffineOpen (f ''ᵁ U) := by
  have : IsAffine _ := hU
  convert isAffineOpen_opensRange (U.ι ≫ f)
  ext1
  exact Set.image_eq_range _ _

theorem preimage_of_isIso {U : Y.Opens} (hU : IsAffineOpen U) (f : X ⟶ Y) [IsIso f] :
    IsAffineOpen (f ⁻¹ᵁ U) :=
  haveI : IsAffine _ := hU
  isAffine_of_isIso (f ∣_ U)

theorem _root_.AlgebraicGeometry.Scheme.Hom.isAffineOpen_iff_of_isOpenImmersion
    (f : AlgebraicGeometry.Scheme.Hom X Y) [H : IsOpenImmersion f] {U : X.Opens} :
    IsAffineOpen (f ''ᵁ U) ↔ IsAffineOpen U := by
  refine ⟨fun hU => @isAffine_of_isIso _ _
    (IsOpenImmersion.isoOfRangeEq (X.ofRestrict U.openEmbedding ≫ f) (Y.ofRestrict _) ?_).hom ?_ hU,
    fun hU => hU.image_of_isOpenImmersion f⟩
  · erw [Scheme.comp_val_base, coe_comp, Set.range_comp] -- now `erw` after #13170
    dsimp [Opens.coe_inclusion', Scheme.restrict]
    erw [Subtype.range_coe, Subtype.range_coe] -- now `erw` after #13170
    rfl
  · infer_instance

/-- The affine open sets of an open subscheme corresponds to
the affine open sets containing in the image. -/
@[simps]
def _root_.AlgebraicGeometry.IsOpenImmersion.affineOpensEquiv (f : X ⟶ Y) [H : IsOpenImmersion f] :
    X.affineOpens ≃ { U : Y.affineOpens // U ≤ f.opensRange } where
  toFun U := ⟨⟨f ''ᵁ U, U.2.image_of_isOpenImmersion f⟩, Set.image_subset_range _ _⟩
  invFun U := ⟨f ⁻¹ᵁ U, f.isAffineOpen_iff_of_isOpenImmersion.mp (by
    rw [show f ''ᵁ f ⁻¹ᵁ U = U from Opens.ext (Set.image_preimage_eq_of_subset U.2)]; exact U.1.2)⟩
  left_inv _ := Subtype.ext (Opens.ext (Set.preimage_image_eq _ H.base_open.inj))
  right_inv U := Subtype.ext (Subtype.ext (Opens.ext (Set.image_preimage_eq_of_subset U.2)))

/-- The affine open sets of an open subscheme
corresponds to the affine open sets containing in the subset. -/
@[simps! apply_coe_coe]
def _root_.AlgebraicGeometry.affineOpensRestrict {X : Scheme.{u}} (U : X.Opens) :
    U.toScheme.affineOpens ≃ { V : X.affineOpens // V ≤ U } :=
  (IsOpenImmersion.affineOpensEquiv U.ι).trans (Equiv.subtypeEquivProp (by simp))

@[simp]
lemma _root_.AlgebraicGeometry.affineOpensRestrict_symm_apply_coe
    {X : Scheme.{u}} (U : X.Opens) (V) :
    ((affineOpensRestrict U).symm V).1 = U.ι ⁻¹ᵁ V := rfl

instance (priority := 100) _root_.AlgebraicGeometry.Scheme.compactSpace_of_isAffine
    (X : Scheme) [IsAffine X] :
    CompactSpace X :=
  ⟨(isAffineOpen_top X).isCompact⟩

@[simp]
theorem fromSpec_preimage_self :
    hU.fromSpec ⁻¹ᵁ U = ⊤ := by
  ext1
  rw [Opens.map_coe, Opens.coe_top, ← hU.range_fromSpec, ← Set.image_univ]
  exact Set.preimage_image_eq _ PresheafedSpace.IsOpenImmersion.base_open.inj

theorem ΓSpecIso_hom_fromSpec_app :
    (Scheme.ΓSpecIso Γ(X, U)).hom ≫ hU.fromSpec.app U =
      (Spec Γ(X, U)).presheaf.map (eqToHom hU.fromSpec_preimage_self).op := by
<<<<<<< HEAD
  simp only [fromSpec, Scheme.isoSpec, asIso_inv, Scheme.comp_coeBase, Opens.map_comp_obj,
    ΓSpecIso_obj_hom, Scheme.Opens.topIso_inv, Opens.map_top, Scheme.Opens.topIso_hom,
    Scheme.comp_app, Scheme.Opens.ι_app_self, unop_op, Category.assoc, ← Functor.map_comp_assoc, ←
    op_comp, eqToHom_trans, Scheme.Opens.eq_presheaf_map_eqToHom, Scheme.Hom.naturality_assoc,
    Scheme.inv_app_top, IsIso.hom_inv_id_assoc]
  simp only [eqToHom_op, eqToHom_map, Spec.map_eqToHom, eqToHom_unop,
    Scheme.Spec_map_presheaf_map_eqToHom, eqToHom_trans]
=======
  simp only [fromSpec, Scheme.comp_coeBase, Opens.map_comp_obj, Scheme.comp_app,
    Scheme.Opens.ι_app_self, eqToHom_op, Scheme.app_eq _ U.ι_preimage_self,
    Scheme.Opens.toScheme_presheaf_map, eqToHom_unop, eqToHom_map U.ι.opensFunctor, Opens.map_top,
    isoSpec_inv_app_top, Scheme.Opens.topIso_hom, Category.assoc, ← Functor.map_comp_assoc,
    eqToHom_trans, eqToHom_refl, X.presheaf.map_id, Category.id_comp, Iso.hom_inv_id_assoc]
>>>>>>> 22b17a30

@[elementwise]
theorem fromSpec_app_self :
    hU.fromSpec.app U = (Scheme.ΓSpecIso Γ(X, U)).inv ≫
      (Spec Γ(X, U)).presheaf.map (eqToHom hU.fromSpec_preimage_self).op := by
  rw [← hU.ΓSpecIso_hom_fromSpec_app, Iso.inv_hom_id_assoc]

theorem fromSpec_preimage_basicOpen' :
    hU.fromSpec ⁻¹ᵁ X.basicOpen f = (Spec Γ(X, U)).basicOpen ((Scheme.ΓSpecIso Γ(X, U)).inv f) := by
  rw [Scheme.preimage_basicOpen, hU.fromSpec_app_self]
  exact Scheme.basicOpen_res_eq _ _ (eqToHom hU.fromSpec_preimage_self).op

theorem fromSpec_preimage_basicOpen :
    hU.fromSpec ⁻¹ᵁ X.basicOpen f = PrimeSpectrum.basicOpen f := by
  rw [fromSpec_preimage_basicOpen', ← basicOpen_eq_of_affine]

theorem fromSpec_image_basicOpen :
    hU.fromSpec ''ᵁ (PrimeSpectrum.basicOpen f) = X.basicOpen f := by
  rw [← hU.fromSpec_preimage_basicOpen]
  ext1
  change hU.fromSpec.val.base '' (hU.fromSpec.val.base ⁻¹' (X.basicOpen f : Set X)) = _
  rw [Set.image_preimage_eq_inter_range, Set.inter_eq_left, hU.range_fromSpec]
  exact Scheme.basicOpen_le _ _

@[simp]
theorem basicOpen_fromSpec_app :
    (Spec Γ(X, U)).basicOpen (hU.fromSpec.app U f) = PrimeSpectrum.basicOpen f := by
  rw [← hU.fromSpec_preimage_basicOpen, Scheme.preimage_basicOpen]

include hU in
theorem basicOpen :
    IsAffineOpen (X.basicOpen f) := by
  rw [← hU.fromSpec_image_basicOpen, Scheme.Hom.isAffineOpen_iff_of_isOpenImmersion]
  convert isAffineOpen_opensRange
    (Spec.map (CommRingCat.ofHom <| algebraMap Γ(X, U) (Localization.Away f)))
  exact Opens.ext (PrimeSpectrum.localization_away_comap_range (Localization.Away f) f).symm

instance [IsAffine X] (r : Γ(X, ⊤)) : IsAffine (X.basicOpen r) :=
  (isAffineOpen_top X).basicOpen _

include hU in
theorem ι_basicOpen_preimage (r : Γ(X, ⊤)) :
    IsAffineOpen ((X.basicOpen r).ι ⁻¹ᵁ U) := by
  apply (X.basicOpen r).ι.isAffineOpen_iff_of_isOpenImmersion.mp
  dsimp [Scheme.Hom.opensFunctor, LocallyRingedSpace.IsOpenImmersion.opensFunctor]
  rw [Opens.functor_obj_map_obj, Opens.openEmbedding_obj_top, inf_comm,
    ← Scheme.basicOpen_res _ _ (homOfLE le_top).op]
  exact hU.basicOpen _

include hU in
theorem exists_basicOpen_le {V : X.Opens} (x : V) (h : ↑x ∈ U) :
    ∃ f : Γ(X, U), X.basicOpen f ≤ V ∧ ↑x ∈ X.basicOpen f := by
  have : IsAffine _ := hU
  obtain ⟨_, ⟨_, ⟨r, rfl⟩, rfl⟩, h₁, h₂⟩ :=
    (isBasis_basicOpen U).exists_subset_of_mem_open (x.2 : (⟨x, h⟩ : U) ∈ _)
      ((Opens.map U.inclusion').obj V).isOpen
  have :
    U.ι ''ᵁ (U.toScheme.basicOpen r) =
      X.basicOpen (X.presheaf.map (eqToHom U.openEmbedding_obj_top.symm).op r) := by
    refine (Scheme.image_basicOpen U.ι r).trans ?_
    rw [Scheme.basicOpen_res_eq]
    simp only [Scheme.Opens.toScheme_presheaf_obj, Scheme.Opens.ι_appIso, Iso.refl_inv,
      CommRingCat.id_apply]
  use X.presheaf.map (eqToHom U.openEmbedding_obj_top.symm).op r
  rw [← this]
  exact ⟨Set.image_subset_iff.mpr h₂, ⟨_, h⟩, h₁, rfl⟩

/-- Given an affine open U and some `f : U`,
this is the canonical map `Γ(𝒪ₓ, D(f)) ⟶ Γ(Spec 𝒪ₓ(U), D(f))`
This is an isomorphism, as witnessed by an `IsIso` instance. -/
def basicOpenSectionsToAffine :
    Γ(X, X.basicOpen f) ⟶ Γ(Spec Γ(X, U), PrimeSpectrum.basicOpen f) :=
  hU.fromSpec.1.c.app (op <| X.basicOpen f) ≫
    (Spec Γ(X, U)).presheaf.map (eqToHom <| (hU.fromSpec_preimage_basicOpen f).symm).op

instance basicOpenSectionsToAffine_isIso :
    IsIso (basicOpenSectionsToAffine hU f) := by
  delta basicOpenSectionsToAffine
  refine IsIso.comp_isIso' ?_ inferInstance
  apply PresheafedSpace.IsOpenImmersion.isIso_of_subset
  rw [hU.range_fromSpec]
  exact RingedSpace.basicOpen_le _ _

include hU in
theorem isLocalization_basicOpen :
    IsLocalization.Away f Γ(X, X.basicOpen f) := by
  apply
    (IsLocalization.isLocalization_iff_of_ringEquiv (Submonoid.powers f)
      (asIso <| basicOpenSectionsToAffine hU f).commRingCatIsoToRingEquiv).mpr
  convert StructureSheaf.IsLocalization.to_basicOpen _ f using 1
  -- Porting note: more hand holding is required here, the next 4 lines were not necessary
  delta StructureSheaf.openAlgebra
  congr 1
  rw [CommRingCat.ringHom_comp_eq_comp, Iso.commRingIsoToRingEquiv_toRingHom, asIso_hom]
  dsimp [CommRingCat.ofHom, RingHom.algebraMap_toAlgebra]
  change X.presheaf.map _ ≫ basicOpenSectionsToAffine hU f = _
  delta basicOpenSectionsToAffine
  rw [hU.fromSpec.naturality_assoc, hU.fromSpec_app_self]
  simp only [Category.assoc, ← Functor.map_comp, ← op_comp]
  apply StructureSheaf.toOpen_res

instance _root_.AlgebraicGeometry.isLocalization_away_of_isAffine
    [IsAffine X] (r : Γ(X, ⊤)) :
    IsLocalization.Away r Γ(X, X.basicOpen r) :=
  isLocalization_basicOpen (isAffineOpen_top X) r

lemma appLE_eq_away_map {X Y : Scheme.{u}} (f : X ⟶ Y) {U : Y.Opens} (hU : IsAffineOpen U)
    {V : X.Opens} (hV : IsAffineOpen V) (e) (r : Γ(Y, U)) :
    letI := hU.isLocalization_basicOpen r
    letI := hV.isLocalization_basicOpen (f.appLE U V e r)
    f.appLE (Y.basicOpen r) (X.basicOpen (f.appLE U V e r)) (by simp [Scheme.Hom.appLE]) =
        IsLocalization.Away.map _ _ (f.appLE U V e) r := by
  letI := hU.isLocalization_basicOpen r
  letI := hV.isLocalization_basicOpen (f.appLE U V e r)
  apply IsLocalization.ringHom_ext (.powers r)
  rw [← CommRingCat.comp_eq_ring_hom_comp, IsLocalization.Away.map, IsLocalization.map_comp,
    RingHom.algebraMap_toAlgebra, RingHom.algebraMap_toAlgebra, ← CommRingCat.comp_eq_ring_hom_comp,
    Scheme.Hom.appLE_map, Scheme.Hom.map_appLE]

include hU in
theorem isLocalization_of_eq_basicOpen {V : X.Opens} (i : V ⟶ U) (e : V = X.basicOpen f) :
    @IsLocalization.Away _ _ f Γ(X, V) _ (X.presheaf.map i.op).toAlgebra := by
  subst e; convert isLocalization_basicOpen hU f using 3

instance _root_.AlgebraicGeometry.Γ_restrict_isLocalization
    (X : Scheme.{u}) [IsAffine X] (r : Γ(X, ⊤)) :
    IsLocalization.Away r Γ(X.basicOpen r, ⊤) :=
  (isAffineOpen_top X).isLocalization_of_eq_basicOpen r _ (Opens.openEmbedding_obj_top _)

include hU in
theorem basicOpen_basicOpen_is_basicOpen (g : Γ(X, X.basicOpen f)) :
    ∃ f' : Γ(X, U), X.basicOpen f' = X.basicOpen g := by
  have := isLocalization_basicOpen hU f
  obtain ⟨x, ⟨_, n, rfl⟩, rfl⟩ := IsLocalization.surj'' (Submonoid.powers f) g
  use f * x
  rw [Algebra.smul_def, Scheme.basicOpen_mul, Scheme.basicOpen_mul, RingHom.algebraMap_toAlgebra]
  rw [Scheme.basicOpen_res]
  refine (inf_eq_left.mpr ?_).symm
  -- Porting note: a little help is needed here
  convert inf_le_left (α := X.Opens) using 1
  apply Scheme.basicOpen_of_isUnit
  apply
    Submonoid.leftInv_le_isUnit _
      (IsLocalization.toInvSubmonoid (Submonoid.powers f) (Γ(X, X.basicOpen f))
        _).prop

include hU in
theorem _root_.AlgebraicGeometry.exists_basicOpen_le_affine_inter
    {V : X.Opens} (hV : IsAffineOpen V) (x : X) (hx : x ∈ U ⊓ V) :
    ∃ (f : Γ(X, U)) (g : Γ(X, V)), X.basicOpen f = X.basicOpen g ∧ x ∈ X.basicOpen f := by
  obtain ⟨f, hf₁, hf₂⟩ := hU.exists_basicOpen_le ⟨x, hx.2⟩ hx.1
  obtain ⟨g, hg₁, hg₂⟩ := hV.exists_basicOpen_le ⟨x, hf₂⟩ hx.2
  obtain ⟨f', hf'⟩ :=
    basicOpen_basicOpen_is_basicOpen hU f (X.presheaf.map (homOfLE hf₁ : _ ⟶ V).op g)
  replace hf' := (hf'.trans (RingedSpace.basicOpen_res _ _ _)).trans (inf_eq_right.mpr hg₁)
  exact ⟨f', g, hf', hf'.symm ▸ hg₂⟩

/-- The prime ideal of `𝒪ₓ(U)` corresponding to a point `x : U`. -/
noncomputable def primeIdealOf (x : U) :
    PrimeSpectrum Γ(X, U) :=
  hU.isoSpec.hom.1.base x

theorem fromSpec_primeIdealOf (x : U) :
    hU.fromSpec.val.base (hU.primeIdealOf x) = x.1 := by
  dsimp only [IsAffineOpen.fromSpec, Subtype.coe_mk, IsAffineOpen.primeIdealOf]
  rw [← Scheme.comp_val_base_apply, Iso.hom_inv_id_assoc]
  rfl

open LocalRing in
theorem primeIdealOf_eq_map_closedPoint (x : U) :
    hU.primeIdealOf x = (Spec.map (X.presheaf.germ _ x x.2)).val.base (closedPoint _) :=
  hU.isoSpec_hom_val_base_apply _

theorem isLocalization_stalk' (y : PrimeSpectrum Γ(X, U)) (hy : hU.fromSpec.1.base y ∈ U) :
    @IsLocalization.AtPrime
      (R := Γ(X, U))
      (S := X.presheaf.stalk <| hU.fromSpec.1.base y) _ _
      ((TopCat.Presheaf.algebra_section_stalk X.presheaf _)) y.asIdeal _ := by
  apply
    (@IsLocalization.isLocalization_iff_of_ringEquiv (R := Γ(X, U))
      (S := X.presheaf.stalk (hU.fromSpec.1.base y)) _ y.asIdeal.primeCompl _
      (TopCat.Presheaf.algebra_section_stalk X.presheaf ⟨hU.fromSpec.1.base y, hy⟩) _ _
      (asIso <| hU.fromSpec.stalkMap y).commRingCatIsoToRingEquiv).mpr
  -- Porting note: need to know what the ring is and after convert, instead of equality
  -- we get an `iff`.
  convert StructureSheaf.IsLocalization.to_stalk Γ(X, U) y using 1
  delta IsLocalization.AtPrime StructureSheaf.stalkAlgebra
  rw [iff_iff_eq]
  congr 2
  rw [RingHom.algebraMap_toAlgebra]
  refine (Scheme.stalkMap_germ hU.fromSpec _ _ hy).trans ?_
  rw [IsAffineOpen.fromSpec_app_self, Category.assoc, TopCat.Presheaf.germ_res]
  rfl

-- Porting note: I have split this into two lemmas
theorem isLocalization_stalk (x : U) :
    IsLocalization.AtPrime (X.presheaf.stalk x) (hU.primeIdealOf x).asIdeal := by
  rcases x with ⟨x, hx⟩
  set y := hU.primeIdealOf ⟨x, hx⟩ with hy
  have : hU.fromSpec.val.base y = x := hy ▸ hU.fromSpec_primeIdealOf ⟨x, hx⟩
  clear_value y
  subst this
  exact hU.isLocalization_stalk' y hx

/-- The basic open set of a section `f` on an affine open as an `X.affineOpens`. -/
@[simps]
def _root_.AlgebraicGeometry.Scheme.affineBasicOpen
    (X : Scheme) {U : X.affineOpens} (f : Γ(X, U)) : X.affineOpens :=
  ⟨X.basicOpen f, U.prop.basicOpen f⟩

include hU in
/--
In an affine open set `U`, a family of basic open covers `U` iff the sections span `Γ(X, U)`.
See `iSup_basicOpen_of_span_eq_top` for the inverse direction without the affine-ness assumption.
-/
theorem basicOpen_union_eq_self_iff (s : Set Γ(X, U)) :
    ⨆ f : s, X.basicOpen (f : Γ(X, U)) = U ↔ Ideal.span s = ⊤ := by
  trans ⋃ i : s, (PrimeSpectrum.basicOpen i.1).1 = Set.univ
  · trans
      hU.fromSpec.1.base ⁻¹' (⨆ f : s, X.basicOpen (f : Γ(X, U))).1 =
        hU.fromSpec.1.base ⁻¹' U.1
    · refine ⟨fun h => by rw [h], ?_⟩
      intro h
      apply_fun Set.image hU.fromSpec.1.base at h
      rw [Set.image_preimage_eq_inter_range, Set.image_preimage_eq_inter_range, hU.range_fromSpec]
        at h
      simp only [Set.inter_self, Opens.carrier_eq_coe, Set.inter_eq_right] at h
      ext1
      refine Set.Subset.antisymm ?_ h
      simp only [Set.iUnion_subset_iff, SetCoe.forall, Opens.coe_iSup]
      intro x _
      exact X.basicOpen_le x
    · simp only [Opens.iSup_def, Subtype.coe_mk, Set.preimage_iUnion]
      congr! 1
      · refine congr_arg (Set.iUnion ·) ?_
        ext1 x
        exact congr_arg Opens.carrier (hU.fromSpec_preimage_basicOpen _)
      · exact congr_arg Opens.carrier hU.fromSpec_preimage_self
  · simp only [Opens.carrier_eq_coe, PrimeSpectrum.basicOpen_eq_zeroLocus_compl]
    rw [← Set.compl_iInter, Set.compl_univ_iff, ← PrimeSpectrum.zeroLocus_iUnion, ←
      PrimeSpectrum.zeroLocus_empty_iff_eq_top, PrimeSpectrum.zeroLocus_span]
    simp only [Set.iUnion_singleton_eq_range, Subtype.range_val_subtype, Set.setOf_mem_eq]

include hU in
theorem self_le_basicOpen_union_iff (s : Set Γ(X, U)) :
    (U ≤ ⨆ f : s, X.basicOpen f.1) ↔ Ideal.span s = ⊤ := by
  rw [← hU.basicOpen_union_eq_self_iff, @comm _ Eq]
  refine ⟨fun h => le_antisymm h ?_, le_of_eq⟩
  simp only [iSup_le_iff, SetCoe.forall]
  intro x _
  exact X.basicOpen_le x

end IsAffineOpen

/--
Given a spanning set of `Γ(X, U)`, the corresponding basic open sets cover `U`.
See `IsAffineOpen.basicOpen_union_eq_self_iff` for the inverse direction for affine open sets.
-/
lemma iSup_basicOpen_of_span_eq_top {X : Scheme} (U) (s : Set Γ(X, U))
    (hs : Ideal.span s = ⊤) : (⨆ i ∈ s, X.basicOpen i) = U := by
  apply le_antisymm
  · rw [iSup₂_le_iff]
    exact fun i _ ↦ X.basicOpen_le i
  · intro x hx
    obtain ⟨_, ⟨V, hV, rfl⟩, hxV, hVU⟩ := (isBasis_affine_open X).exists_subset_of_mem_open hx U.2
    refine SetLike.mem_of_subset ?_ hxV
    rw [← (hV.basicOpen_union_eq_self_iff (X.presheaf.map (homOfLE hVU).op '' s)).mpr
      (by rw [← Ideal.map_span, hs, Ideal.map_top])]
    simp only [Opens.iSup_mk, Opens.carrier_eq_coe, Set.iUnion_coe_set, Set.mem_image,
      Set.iUnion_exists, Set.biUnion_and', Set.iUnion_iUnion_eq_right, Scheme.basicOpen_res,
      Opens.coe_inf, Opens.coe_mk, Set.iUnion_subset_iff]
    exact fun i hi ↦ (Set.inter_subset_right.trans
      (Set.subset_iUnion₂ (s := fun x _ ↦ (X.basicOpen x : Set X)) i hi))

/-- Let `P` be a predicate on the affine open sets of `X` satisfying
1. If `P` holds on `U`, then `P` holds on the basic open set of every section on `U`.
2. If `P` holds for a family of basic open sets covering `U`, then `P` holds for `U`.
3. There exists an affine open cover of `X` each satisfying `P`.

Then `P` holds for every affine open of `X`.

This is also known as the **Affine communication lemma** in [*The rising sea*][RisingSea]. -/
@[elab_as_elim]
theorem of_affine_open_cover {X : Scheme} {P : X.affineOpens → Prop}
    {ι} (U : ι → X.affineOpens) (iSup_U : (⨆ i, U i : X.Opens) = ⊤)
    (V : X.affineOpens)
    (basicOpen : ∀ (U : X.affineOpens) (f : Γ(X, U)), P U → P (X.affineBasicOpen f))
    (openCover :
      ∀ (U : X.affineOpens) (s : Finset (Γ(X, U)))
        (_ : Ideal.span (s : Set (Γ(X, U))) = ⊤),
        (∀ f : s, P (X.affineBasicOpen f.1)) → P U)
    (hU : ∀ i, P (U i)) : P V := by
  classical
  have : ∀ (x : V.1), ∃ f : Γ(X, V), ↑x ∈ X.basicOpen f ∧ P (X.affineBasicOpen f) := by
    intro x
    obtain ⟨i, hi⟩ := Opens.mem_iSup.mp (show x.1 ∈ (⨆ i, U i : X.Opens) from iSup_U ▸ trivial)
    obtain ⟨f, g, e, hf⟩ := exists_basicOpen_le_affine_inter V.prop (U i).prop x ⟨x.prop, hi⟩
    refine ⟨f, hf, ?_⟩
    convert basicOpen _ g (hU i) using 1
    ext1
    exact e
  choose f hf₁ hf₂ using this
  suffices Ideal.span (Set.range f) = ⊤ by
    obtain ⟨t, ht₁, ht₂⟩ := (Ideal.span_eq_top_iff_finite _).mp this
    apply openCover V t ht₂
    rintro ⟨i, hi⟩
    obtain ⟨x, rfl⟩ := ht₁ hi
    exact hf₂ x
  rw [← V.prop.self_le_basicOpen_union_iff]
  intro x hx
  rw [iSup_range', SetLike.mem_coe, Opens.mem_iSup]
  exact ⟨_, hf₁ ⟨x, hx⟩⟩

section ZeroLocus

/-- On a locally ringed space `X`, the preimage of the zero locus of the prime spectrum
of `Γ(X, ⊤)` under `toΓSpecFun` agrees with the associated zero locus on `X`. -/
lemma Scheme.toΓSpec_preimage_zeroLocus_eq {X : Scheme.{u}} (s : Set Γ(X, ⊤)) :
    X.toSpecΓ.val.base ⁻¹' PrimeSpectrum.zeroLocus s = X.zeroLocus s :=
  LocallyRingedSpace.toΓSpec_preimage_zeroLocus_eq s

open ConcreteCategory

/-- If `X` is affine, the image of the zero locus of global sections of `X` under `toΓSpecFun`
is the zero locus in terms of the prime spectrum of `Γ(X, ⊤)`. -/
lemma Scheme.toΓSpec_image_zeroLocus_eq_of_isAffine {X : Scheme.{u}} [IsAffine X]
    (s : Set Γ(X, ⊤)) :
    X.isoSpec.hom.val.base '' X.zeroLocus s = PrimeSpectrum.zeroLocus s := by
  erw [← X.toΓSpec_preimage_zeroLocus_eq, Set.image_preimage_eq]
  exact (bijective_of_isIso X.isoSpec.hom.val.base).surjective

/-- If `X` is an affine scheme, every closed set of `X` is the zero locus
of a set of global sections. -/
lemma Scheme.eq_zeroLocus_of_isClosed_of_isAffine (X : Scheme.{u}) [IsAffine X] (s : Set X) :
    IsClosed s ↔ ∃ I : Ideal (Γ(X, ⊤)), s = X.zeroLocus (I : Set Γ(X, ⊤)) := by
  refine ⟨fun hs ↦ ?_, ?_⟩
  · let Z : Set (Spec <| Γ(X, ⊤)) := X.toΓSpecFun '' s
    have hZ : IsClosed Z := (X.isoSpec.hom.homeomorph).isClosedMap _ hs
    obtain ⟨I, (hI : Z = _)⟩ := (PrimeSpectrum.isClosed_iff_zeroLocus_ideal _).mp hZ
    use I
    simp only [← Scheme.toΓSpec_preimage_zeroLocus_eq, ← hI, Z]
    erw [Set.preimage_image_eq _ (bijective_of_isIso X.isoSpec.hom.val.base).injective]
  · rintro ⟨I, rfl⟩
    exact zeroLocus_isClosed X I.carrier

end ZeroLocus

section Factorization

variable {X : Scheme.{u}} {A : CommRingCat}

/-- If `X ⟶ Spec A` is a morphism of schemes, then `Spec` of `A ⧸ specTargetImage f`
is the scheme-theoretic image of `f`. For this quotient as an object of `CommRingCat` see
`specTargetImage` below. -/
def specTargetImageIdeal (f : X ⟶ Spec A) : Ideal A :=
  (RingHom.ker <| (((ΓSpec.adjunction).homEquiv X (op A)).symm f).unop)

/-- If `X ⟶ Spec A` is a morphism of schemes, then `Spec` of `specTargetImage f` is the
scheme-theoretic image of `f` and `f` factors as
`specTargetImageFactorization f ≫ Spec.map (specTargetImageRingHom f)`
(see `specTargetImageFactorization_comp`). -/
def specTargetImage (f : X ⟶ Spec A) : CommRingCat :=
  CommRingCat.of (A ⧸ specTargetImageIdeal f)

/-- If `f : X ⟶ Spec A` is a morphism of schemes, then `f` factors via
the inclusion of `Spec (specTargetImage f)` into `X`. -/
def specTargetImageFactorization (f : X ⟶ Spec A) : X ⟶ Spec (specTargetImage f) :=
  (ΓSpec.adjunction).homEquiv X (op <| specTargetImage f) (Opposite.op (RingHom.kerLift _))

/-- If `f : X ⟶ Spec A` is a morphism of schemes, the induced morphism on spectra of
`specTargetImageRingHom f` is the inclusion of the scheme-theoretic image of `f` into `Spec A`. -/
def specTargetImageRingHom (f : X ⟶ Spec A) : A ⟶ specTargetImage f :=
  Ideal.Quotient.mk (specTargetImageIdeal f)

variable (f : X ⟶ Spec A)

lemma specTargetImageRingHom_surjective : Function.Surjective (specTargetImageRingHom f) :=
  Ideal.Quotient.mk_surjective

lemma specTargetImageFactorization_app_injective :
    Function.Injective <| (specTargetImageFactorization f).app ⊤ := by
  let φ : A ⟶ Γ(X, ⊤) := (((ΓSpec.adjunction).homEquiv X (op A)).symm f).unop
  let φ' : specTargetImage f ⟶ Scheme.Γ.obj (op X) := RingHom.kerLift φ
  show Function.Injective <| ((ΓSpec.adjunction.homEquiv X _) φ'.op).app ⊤
  rw [ΓSpec_adjunction_homEquiv_eq]
  apply (RingHom.kerLift_injective φ).comp
  exact ((ConcreteCategory.isIso_iff_bijective (Scheme.ΓSpecIso _).hom).mp inferInstance).injective

@[reassoc (attr := simp)]
lemma specTargetImageFactorization_comp :
    specTargetImageFactorization f ≫ Spec.map (specTargetImageRingHom f) = f := by
  let φ : A ⟶ Γ(X, ⊤) := (((ΓSpec.adjunction).homEquiv X (op A)).symm f).unop
  let φ' : specTargetImage f ⟶ Scheme.Γ.obj (op X) := RingHom.kerLift φ
  apply ((ΓSpec.adjunction).homEquiv X (op A)).symm.injective
  apply Opposite.unop_injective
  rw [Adjunction.homEquiv_naturality_left_symm, Adjunction.homEquiv_counit]
  change (_ ≫ _) ≫ _ = φ
  erw [← Spec_Γ_naturality]
  rw [Category.assoc]
  erw [ΓSpecIso_inv_ΓSpec_adjunction_homEquiv φ']
  ext a
  apply RingHom.kerLift_mk

open RingHom

variable {Y : Scheme.{u}} [IsAffine Y] (f : X ⟶ Y)

/-- The scheme-theoretic image of a morphism `f : X ⟶ Y` with affine target.
`f` factors as `affineTargetImageFactorization f ≫ affineTargetImageInclusion f`
(see `affineTargetImageFactorization_comp`). -/
def affineTargetImage (f : X ⟶ Y) : Scheme.{u} :=
  Spec <| specTargetImage (f ≫ Y.isoSpec.hom)

instance : IsAffine (affineTargetImage f) := inferInstanceAs <| IsAffine <| Spec _

/-- The inclusion of the scheme-theoretic image of a morphism with affine target. -/
def affineTargetImageInclusion (f : X ⟶ Y) : affineTargetImage f ⟶ Y :=
  Spec.map (specTargetImageRingHom (f ≫ Y.isoSpec.hom)) ≫ Y.isoSpec.inv

lemma affineTargetImageInclusion_app_surjective :
    Function.Surjective <| (affineTargetImageInclusion f).app ⊤ := by
  simp only [Scheme.comp_coeBase, Opens.map_comp_obj, Opens.map_top, Scheme.comp_app,
    CommRingCat.coe_comp, affineTargetImageInclusion]
  apply Function.Surjective.comp
  · haveI : (toMorphismProperty (fun f ↦ Function.Surjective f)).RespectsIso := by
      rw [← toMorphismProperty_respectsIso_iff]
      exact surjective_respectsIso
    exact (MorphismProperty.arrow_mk_iso_iff
      (toMorphismProperty (fun f ↦ Function.Surjective f))
      (arrowIsoΓSpecOfIsAffine (specTargetImageRingHom (f ≫ Y.isoSpec.hom))).symm).mpr <|
        specTargetImageRingHom_surjective (f ≫ Y.isoSpec.hom)
  · apply Function.Bijective.surjective
    apply ConcreteCategory.bijective_of_isIso

/-- The induced morphism from `X` to the scheme-theoretic image
of a morphism `f : X ⟶ Y` with affine target. -/
def affineTargetImageFactorization (f : X ⟶ Y) : X ⟶ affineTargetImage f :=
  specTargetImageFactorization (f ≫ Y.isoSpec.hom)

lemma affineTargetImageFactorization_app_injective :
    Function.Injective <| (affineTargetImageFactorization f).app ⊤ :=
  specTargetImageFactorization_app_injective (f ≫ Y.isoSpec.hom)

@[reassoc (attr := simp)]
lemma affineTargetImageFactorization_comp :
    affineTargetImageFactorization f ≫ affineTargetImageInclusion f = f := by
  simp [affineTargetImageFactorization, affineTargetImageInclusion]

end Factorization

section Stalks

/-- Variant of `AlgebraicGeometry.localRingHom_comp_stalkIso` for `Spec.map`. -/
@[elementwise]
lemma Scheme.localRingHom_comp_stalkIso {R S : CommRingCat.{u}} (f : R ⟶ S) (p : PrimeSpectrum S) :
    (StructureSheaf.stalkIso R (PrimeSpectrum.comap f p)).hom ≫
      (CommRingCat.ofHom <| Localization.localRingHom
        (PrimeSpectrum.comap f p).asIdeal p.asIdeal f rfl) ≫
      (StructureSheaf.stalkIso S p).inv = (Spec.map f).stalkMap p :=
  AlgebraicGeometry.localRingHom_comp_stalkIso f p

/-- Given a morphism of rings `f : R ⟶ S`, the stalk map of `Spec S ⟶ Spec R` at
a prime of `S` is isomorphic to the localized ring homomorphism. -/
def Scheme.arrowStalkMapSpecIso {R S : CommRingCat.{u}} (f : R ⟶ S) (p : PrimeSpectrum S) :
    Arrow.mk ((Spec.map f).stalkMap p) ≅ Arrow.mk (CommRingCat.ofHom <| Localization.localRingHom
      (PrimeSpectrum.comap f p).asIdeal p.asIdeal f rfl) := Arrow.isoMk
  (StructureSheaf.stalkIso R (PrimeSpectrum.comap f p))
  (StructureSheaf.stalkIso S p) <| by
    rw [← Scheme.localRingHom_comp_stalkIso]
    simp

end Stalks

@[deprecated (since := "2024-06-21"), nolint defLemma]
alias isAffineAffineScheme := isAffine_affineScheme
@[deprecated (since := "2024-06-21"), nolint defLemma]
alias SpecIsAffine := isAffine_Spec
@[deprecated (since := "2024-06-21")]
alias isAffineOfIso := isAffine_of_isIso
@[deprecated (since := "2024-06-21")]
alias rangeIsAffineOpenOfOpenImmersion := isAffineOpen_opensRange
@[deprecated (since := "2024-06-21")]
alias topIsAffineOpen := isAffineOpen_top
@[deprecated (since := "2024-06-21"), nolint defLemma]
alias Scheme.affineCoverIsAffine := Scheme.isAffine_affineCover
@[deprecated (since := "2024-06-21"), nolint defLemma]
alias Scheme.affineBasisCoverIsAffine := Scheme.isAffine_affineBasisCover
@[deprecated (since := "2024-06-21")]
alias IsAffineOpen.fromSpec_range := IsAffineOpen.range_fromSpec
@[deprecated (since := "2024-06-21")]
alias IsAffineOpen.imageIsOpenImmersion := IsAffineOpen.image_of_isOpenImmersion
@[deprecated (since := "2024-06-21"), nolint defLemma]
alias Scheme.quasi_compact_of_affine := Scheme.compactSpace_of_isAffine
@[deprecated (since := "2024-06-21")]
alias IsAffineOpen.fromSpec_base_preimage := IsAffineOpen.fromSpec_preimage_self
@[deprecated (since := "2024-06-21")]
alias IsAffineOpen.fromSpec_map_basicOpen' := IsAffineOpen.fromSpec_preimage_basicOpen'
@[deprecated (since := "2024-06-21")]
alias IsAffineOpen.fromSpec_map_basicOpen := IsAffineOpen.fromSpec_preimage_basicOpen
@[deprecated (since := "2024-06-21")]
alias IsAffineOpen.opensFunctor_map_basicOpen := IsAffineOpen.fromSpec_image_basicOpen
@[deprecated (since := "2024-06-21")]
alias IsAffineOpen.basicOpenIsAffine := IsAffineOpen.basicOpen
@[deprecated (since := "2024-06-21")]
alias IsAffineOpen.mapRestrictBasicOpen := IsAffineOpen.ι_basicOpen_preimage

end AlgebraicGeometry<|MERGE_RESOLUTION|>--- conflicted
+++ resolved
@@ -323,13 +323,8 @@
 @[simp]
 theorem range_fromSpec :
     Set.range hU.fromSpec.1.base = (U : Set X) := by
-<<<<<<< HEAD
-  delta IsAffineOpen.fromSpec; dsimp
-  rw [Function.comp_assoc, Set.range_comp, Set.range_iff_surjective.mpr, Set.image_univ]
-=======
   delta IsAffineOpen.fromSpec; dsimp [IsAffineOpen.isoSpec_inv]
   rw [Set.range_comp, Set.range_iff_surjective.mpr, Set.image_univ]
->>>>>>> 22b17a30
   · exact Subtype.range_coe
   erw [← coe_comp, ← TopCat.epi_iff_surjective] -- now `erw` after #13170
   infer_instance
@@ -447,21 +442,11 @@
 theorem ΓSpecIso_hom_fromSpec_app :
     (Scheme.ΓSpecIso Γ(X, U)).hom ≫ hU.fromSpec.app U =
       (Spec Γ(X, U)).presheaf.map (eqToHom hU.fromSpec_preimage_self).op := by
-<<<<<<< HEAD
-  simp only [fromSpec, Scheme.isoSpec, asIso_inv, Scheme.comp_coeBase, Opens.map_comp_obj,
-    ΓSpecIso_obj_hom, Scheme.Opens.topIso_inv, Opens.map_top, Scheme.Opens.topIso_hom,
-    Scheme.comp_app, Scheme.Opens.ι_app_self, unop_op, Category.assoc, ← Functor.map_comp_assoc, ←
-    op_comp, eqToHom_trans, Scheme.Opens.eq_presheaf_map_eqToHom, Scheme.Hom.naturality_assoc,
-    Scheme.inv_app_top, IsIso.hom_inv_id_assoc]
-  simp only [eqToHom_op, eqToHom_map, Spec.map_eqToHom, eqToHom_unop,
-    Scheme.Spec_map_presheaf_map_eqToHom, eqToHom_trans]
-=======
   simp only [fromSpec, Scheme.comp_coeBase, Opens.map_comp_obj, Scheme.comp_app,
     Scheme.Opens.ι_app_self, eqToHom_op, Scheme.app_eq _ U.ι_preimage_self,
     Scheme.Opens.toScheme_presheaf_map, eqToHom_unop, eqToHom_map U.ι.opensFunctor, Opens.map_top,
     isoSpec_inv_app_top, Scheme.Opens.topIso_hom, Category.assoc, ← Functor.map_comp_assoc,
     eqToHom_trans, eqToHom_refl, X.presheaf.map_id, Category.id_comp, Iso.hom_inv_id_assoc]
->>>>>>> 22b17a30
 
 @[elementwise]
 theorem fromSpec_app_self :
