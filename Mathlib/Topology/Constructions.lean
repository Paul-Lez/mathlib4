--- conflicted
+++ resolved
@@ -293,14 +293,7 @@
 
 @[simp] theorem continuous_prod_mk {f : X → Y} {g : X → Z} :
     (Continuous fun x => (f x, g x)) ↔ Continuous f ∧ Continuous g :=
-<<<<<<< HEAD
   continuous_prod_iff
-#align continuous_prod_mk continuous_prod_mk
-=======
-  (@continuous_inf_rng X (Y × Z) _ _ (TopologicalSpace.induced Prod.fst _)
-    (TopologicalSpace.induced Prod.snd _)).trans <|
-    continuous_induced_rng.and continuous_induced_rng
->>>>>>> 10a631f1
 
 @[continuity]
 theorem continuous_fst : Continuous (@Prod.fst X Y) :=
