--- conflicted
+++ resolved
@@ -57,10 +57,6 @@
 The notation typeclass for heterogeneous scalar multiplication.
 This enables the notation `a • b : γ` where `a : α`, `b : β`.
 
-<<<<<<< HEAD
-It is assumed to represent an action on the left in some sense.
-When elaborating `a • b`, coercions get propagated to `b` and not to `a`.
-=======
 It is assumed to represent a left action in some sense.
 The notation `a • b` is augmented with a macro (below) to have it elaborate as a left action.
 Only the `b` argument participates in the elaboration algorithm: the algorithm uses the type of `b`
@@ -68,7 +64,6 @@
 and it tries to insert coercions into `b` to get some `b'`
 such that `a • b'` has the same type as `b'`.
 See the module documentation near the macro for more details.
->>>>>>> 0c6cc7e8
 -/
 class HSMul (α : Type u) (β : Type v) (γ : outParam (Type w)) where
   /-- `a • b` computes the product of `a` and `b`.
@@ -99,8 +94,6 @@
 infixl:65 " -ᵥ " => VSub.vsub
 infixr:73 " • " => HSMul.hSMul
 
-<<<<<<< HEAD
-=======
 /-!
 We have a macro to make `x • y` notation participate in the expression tree elaborator,
 like other arithmetic expressions such as `+`, `*`, `/`, `^`, `=`, inequalities, etc.
@@ -134,7 +127,6 @@
 -/
 
 @[inherit_doc HSMul.hSMul]
->>>>>>> 0c6cc7e8
 macro_rules | `($x • $y) => `(leftact% HSMul.hSMul $x $y)
 
 attribute [to_additive existing] Mul Div HMul instHMul HDiv instHDiv HSMul
