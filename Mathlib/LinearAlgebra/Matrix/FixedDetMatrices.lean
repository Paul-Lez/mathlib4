/-
Copyright (c) 2024 Chris Birkbeck. All rights reserved.
Released under Apache 2.0 license as described in the file LICENSE.
Authors: Chris Birkbeck
-/

import Mathlib.LinearAlgebra.Matrix.SpecialLinearGroup
import Mathlib.Data.Int.Interval

/-!
# Matrices with fixed determinant

This file defines the type of matrices with fixed determinant `m` and proves some basic results
about them.

Note: Some of this was done originally in Lean 3 in the
kbb (https://github.com/kim-em/kbb/tree/master) repository, so credit to those authors.
-/

variable (n : Type*) [DecidableEq n] [Fintype n] (R : Type*) [CommRing R]

/--The subtype of matrices with fixed determinant `m`. -/
def FixedDetMatrix (m : R) := { A : Matrix n n R // A.det = m }

namespace FixedDetMatrix

open ModularGroup Matrix SpecialLinearGroup MatrixGroups

/--Extensionality theorem for `FixedDetMatrix` with respect to the underlying matrix, not
entriwise. -/
lemma ext' {m : R} {A B : FixedDetMatrix n R m} (h : A.1 = B.1) : A = B := by
  cases A; cases B
  congr

@[ext]
lemma ext {m : R} {A B : FixedDetMatrix n R m} (h : ∀ i j , A.1 i j = B.1 i j) : A = B := by
  apply ext'
  ext i j
  apply h

instance (m : R) : SMul (SpecialLinearGroup n R) (FixedDetMatrix n R m) where
  smul g A := ⟨g * A.1, by simp only [det_mul, SpecialLinearGroup.det_coe, A.2, one_mul]⟩

lemma smul_def (m : R) (g : SpecialLinearGroup n R) (A : (FixedDetMatrix n R m)) :
    g • A = ⟨g * A.1, by simp only [det_mul, SpecialLinearGroup.det_coe, A.2, one_mul]⟩ :=
  rfl

instance (m : R) : MulAction (SpecialLinearGroup n R) (FixedDetMatrix n R m) where
  one_smul b := by rw [smul_def]; simp only [coe_one, one_mul, Subtype.coe_eta]
  mul_smul x y b := by simp_rw [smul_def, ← mul_assoc, coe_mul]

lemma smul_coe (m : R) (g : SpecialLinearGroup n R) (A : FixedDetMatrix n R m) :
    (g • A).1 = g * A.1 := by
  rw [smul_def]

section IntegralFixedDetMatrices

local notation:1024 "Δ" m : 1024 => (FixedDetMatrix (Fin 2) ℤ m)

variable (m : ℤ)

/--Set of representatives for the orbits under `S` and `T`. -/
def reps : Set (Δ m) :=
  { A : Δ m | (A.1 1 0) = 0 ∧ 0 < A.1 0 0 ∧ 0 ≤ A.1 0 1 ∧ |(A.1 0 1)| < |(A.1 1 1)|}

/--Reduction step for matrices in `Δ m` which moves the matrices towards `reps`.-/
def reduce_step (A : Δ m) : Δ m := S • (T ^ (-(A.1 0 0 / A.1 1 0))) • A

private lemma reduce_aux (m : ℤ) (A : Δ m) (h : |(A.1 1 0)| ≠ 0) :
    |((reduce_step m A).1 1 0)| < |(A.1 1 0)| := by
  simp_rw [reduce_step, smul_coe, coe_T_zpow, S]
  simpa only [Int.reduceNeg, Fin.isValue, cons_mul, Nat.succ_eq_add_one, Nat.reduceAdd, empty_mul,
    Equiv.symm_apply_apply, vecMul_cons, vecHead, cons_val_zero, zero_smul, vecTail,
    Function.comp_apply, Fin.succ_zero_eq_one, cons_val_one, cons_val_fin_one, neg_smul, one_smul,
    empty_vecMul, add_zero, zero_add, of_apply, cons_val', Pi.neg_apply, vecMul, cons_dotProduct,
    zero_mul, one_mul, dotProduct_empty, mul_comm, mul_neg, ← Int.sub_eq_add_neg,
    ← Int.emod_def (A.1 0 0) (A.1 1 0), empty_val',
    abs_eq_self.mpr (Int.emod_nonneg (A.1 0 0) (abs_ne_zero.mp h))]
  using Int.emod_lt (A.1 0 0) (abs_ne_zero.mp h)

/--Reduction lemma for integral FixedDetMatrices. -/
@[elab_as_elim]
def reduce_rec {C : Δ m → Sort*} (h0 : ∀ A : Δ m, |(A.1 1 0)| = 0 → C A)
    (h1 : ∀ A : Δ m, |(A.1 1 0)| ≠ 0 → C (reduce_step m A) → C A) :
    ∀ A, C A := fun A => by
  by_cases h : |(A.1 1 0)| = 0
  · exact h0 _ h
  · exact h1 A h (reduce_rec h0 h1 (reduce_step m A))
  termination_by A => Int.natAbs (A.1 1 0)
  decreasing_by
    zify
    exact reduce_aux m A h

/--Map from `Δ m → Δ m` which reduces a FixedDetMatrix towards a representative element in reps. -/
def reduce : Δ m → Δ m := fun A ↦
  if |(A.1 1 0)| = 0 then
    if  0 < A.1 0 0 then (T ^ (-(A.1 0 1/A.1 1 1))) • A else
      (T ^ (-(-A.1 0 1/ -A.1 1 1))) • ( S • ( S • A)) --the -/- don't cancel with ℤ divs.
  else
    reduce (reduce_step m A)
  termination_by b => Int.natAbs (b.1 1 0)
  decreasing_by
      next a h =>
      zify
      exact reduce_aux m _ h

lemma reduce_eqn1 (A : Δ m) (hc : |(A.1 1 0)| = 0) (ha : 0 < A.1 0 0) :
    reduce m A = (T ^ (-(A.1 0 1/A.1 1 1))) • A := by
  rw [reduce]
  simp only [Fin.isValue, abs_eq_zero, zpow_neg, Int.ediv_neg, neg_neg, dite_eq_ite] at *
  simp_rw [if_pos hc, if_pos ha]

lemma reduce_eqn2 (A : Δ m) (hc : |(A.1 1 0)| = 0) (ha : ¬ 0 < A.1 0 0) :
    reduce m A = (T ^ (-(-A.1 0 1/ -A.1 1 1))) • ( S • ( S • A)) := by
  rw [reduce]
  simp only [Int.cast_id, Fin.isValue, zpow_neg, Int.ediv_neg, neg_neg,
    dite_eq_ite] at *
  simp_rw [if_pos hc, if_neg ha]

lemma reduce_eqn3 (A : Δ m) (hc : ¬ |(A.1 1 0)| = 0) :
    reduce m A = reduce m (reduce_step m A) := by
  rw [reduce]
  simp only [Int.cast_id, Fin.isValue, zpow_neg, Int.ediv_neg, neg_neg,
    dite_eq_ite] at *
  simp_rw [if_neg hc]

private lemma A_d_ne_zero (A : Δ m) (ha : A.1 1 0 = 0) (hm : m ≠ 0) : A.1 1 1 ≠ 0 := by
  have := A.2
  rw [det_fin_two, ha] at this
  aesop

private lemma A_a_ne_zero (A : Δ m) (ha : A.1 1 0 = 0) (hm : m ≠ 0) : A.1 0 0 ≠ 0 := by
  have := A.2
  rw [det_fin_two, ha] at this
  aesop

private lemma A_c_eq_zero (A : Δ m) (ha : A.1 1 0 = 0) : A.1 0 0 * A.1 1 1 = m := by
  have := A.2
  rw [det_fin_two, ha] at this
  aesop

/--An auxiliary result bounding the size of the entries of the representatives in `reps`. -/
lemma reps_entries_le_m' (hm : m ≠ 0) (A : Δ m) (h : A ∈ reps m) (i j : Fin 2) :
    A.1 i j ∈ Finset.Icc (-|m|) |m|:= by
  have h1 : 0 < |A.1 1 1| := Eq.mpr (id (congrArg (fun _a ↦ _a) (propext abs_pos)))
    (A_d_ne_zero m A h.left hm)
  have h2 : 0 < |A.1 0 0| := Eq.mpr (id (congrArg (fun _a ↦ _a) (propext abs_pos)))
    (A_a_ne_zero m A h.left hm)
  fin_cases i <;> fin_cases j
  · simp only [← A_c_eq_zero m A h.1, Fin.zero_eta, Fin.isValue, Finset.mem_Icc, abs_mul]
    constructor
    · rw [neg_le]
      exact (neg_le_abs (A.1 0 0)).trans ((le_mul_iff_one_le_right h2).mpr h1)
    · exact (le_abs_self (A.1 0 0)).trans ((le_mul_iff_one_le_right h2).mpr h1)
  · simp only [Fin.zero_eta, Fin.mk_one, Finset.mem_Icc]
    constructor
    · have := abs_pos.mpr hm
      have := h.2.2.1
      omega
    · simp_rw [← A_c_eq_zero m A h.1, abs_mul]
      exact (le_abs_self (A.1 0 1)).trans <| h.2.2.2.le.trans (le_mul_of_one_le_left h1.le h2)
  · simp only [Fin.mk_one, Fin.zero_eta, h.1, Finset.mem_Icc, Left.neg_nonpos_iff, abs_nonneg,
      and_self]
  · simp only [Fin.mk_one, ← A_c_eq_zero m A h.1, abs_mul, Finset.mem_Icc]
    constructor
    · rw [neg_le]
      exact (neg_le_abs (A.1 1 1)).trans ((le_mul_iff_one_le_left h1).mpr h2)
    · exact (le_abs_self (A.1 1 1)).trans ((le_mul_iff_one_le_left h1).mpr h2)

lemma reps_zero_empty : (reps 0) = ∅ := by
  rw [reps]
  refine Set.eq_empty_iff_forall_not_mem.mpr fun A h ↦ ?_
  obtain ⟨h₁, h₂, -, h₄⟩ := Set.mem_setOf.mpr h
  simp only [eq_zero_of_ne_zero_of_mul_left_eq_zero h₂.ne' <| A_c_eq_zero 0 _ h₁, abs_zero] at h₄
  exact ((abs_nonneg _).trans_lt h₄).false

noncomputable instance reps_fintype (k : ℤ) : Fintype (reps k) := by
  by_cases hk : k = 0
  · rw [hk, reps_zero_empty]
    exact Set.fintypeEmpty
  · let H := Finset.Icc (-|k|) |k|
    let H4 :=  H × H × H × H
    apply Fintype.ofInjective (β := H4) (f := fun (M : reps k) =>
      ⟨⟨M.1.1 0 0,  reps_entries_le_m' k hk M M.2 0 0⟩,
        ⟨M.1.1 0 1, reps_entries_le_m' k hk M M.2 0 1⟩,
          ⟨M.1.1 1 0, reps_entries_le_m' k hk M M.2 1 0⟩,
            ⟨M.1.1 1 1, reps_entries_le_m' k hk M M.2 1 1⟩⟩)
    intro M N h
    ext i j
    rw [Prod.ext_iff] at h
<<<<<<< HEAD
    simp only [Fin.isValue, Subtype.mk.injEq, Prod.mk.injEq] at h
    fin_cases i <;> fin_cases j --is there an easy way to golf this?
    · exact h.1
    · exact h.2.1
    · exact h.2.2.1
    · exact h.2.2.2
=======
    simp only [Subtype.mk.injEq, Prod.mk.injEq] at h
    obtain ⟨_, _, _, _⟩ := h
    fin_cases i <;> fin_cases j <;> assumption
  · simp only [ne_eq, Decidable.not_not] at hk
    rw [hk, reps_zero_empty]
    exact Set.fintypeEmpty
>>>>>>> 6b4e62fe

lemma reduce_mem_reps (m : ℤ) (hm : m ≠ 0) : ∀ A : Δ m, reduce m A ∈ reps m := by
  apply reduce_rec
  · intro A h
    by_cases h1 : 0 < A.1 0 0
    · simp only [reps, Fin.isValue, reduce_eqn1 m A h h1, zpow_neg, Set.mem_setOf_eq, smul_coe,
      coe_inv, coe_T_zpow, adjugate_fin_two_of, neg_zero, cons_mul, Nat.succ_eq_add_one,
      Nat.reduceAdd, empty_mul, Equiv.symm_apply_apply, of_apply, cons_val', vecMul,
      cons_dotProduct, vecHead, one_mul, vecTail, Function.comp_apply, Fin.succ_zero_eq_one,
      neg_mul, dotProduct_empty, add_zero, zero_mul, zero_add, empty_val', cons_val_fin_one,
      cons_val_one, cons_val_zero, lt_add_neg_iff_add_lt, le_add_neg_iff_add_le]
      refine ⟨abs_eq_zero.mp h, ?_, ?_, ?_⟩
      · rw [abs_eq_zero.mp h]; simp only [Fin.isValue, mul_zero, h1]
      · apply Int.ediv_mul_le; apply A_d_ne_zero m A (by simpa only [abs_eq_zero] using h) hm
      · rw [mul_comm, ← @Int.sub_eq_add_neg, (Int.emod_def (A.1 0 1) (A.1 1 1)).symm]
        apply le_trans _ (Int.emod_lt (A.1 0 1) (A_d_ne_zero m A (by simpa using h) hm))
        rw [abs_eq_self.mpr (Int.emod_nonneg (A.1 0 1) (A_d_ne_zero m A (by simpa using h) hm))]
    · simp only [reps, Fin.isValue, reduce_eqn2 m A h h1, Int.ediv_neg, neg_neg, smul_def, ←
      mul_assoc, S_mul_S_eq, neg_mul, one_mul, coe_T_zpow, mul_neg, cons_mul, Nat.succ_eq_add_one,
      Nat.reduceAdd, empty_mul, Equiv.symm_apply_apply, neg_of, neg_cons, neg_empty,
      Set.mem_setOf_eq, of_apply, cons_val', Pi.neg_apply, vecMul, cons_dotProduct, vecHead,
      vecTail, Function.comp_apply, Fin.succ_zero_eq_one, dotProduct_empty, add_zero, neg_add_rev,
      zero_mul, zero_add, empty_val', cons_val_fin_one, cons_val_one, neg_eq_zero, cons_val_zero,
      lt_add_neg_iff_add_lt, le_add_neg_iff_add_le, abs_neg]
      refine ⟨abs_eq_zero.mp h, ?_, ?_, ?_⟩
      · simp only [Fin.isValue, abs_eq_zero.mp h, mul_zero, neg_zero, Int.lt_iff_le_and_ne, ne_eq]
        refine ⟨not_lt.mp h1, A_a_ne_zero m A (by simpa using h) hm⟩
      · rw [le_neg]
        apply Int.ediv_mul_le; apply A_d_ne_zero m A (by simpa using h) hm
      · rw [mul_comm, add_comm, ← @Int.sub_eq_add_neg, (Int.emod_def (-A.1 0 1) (A.1 1 1)).symm]
        apply le_trans _ (Int.emod_lt (-A.1 0 1) (A_d_ne_zero m A (by simpa using h) hm))
        rw [abs_eq_self.mpr (Int.emod_nonneg (-A.1 0 1) (A_d_ne_zero m A (by simpa using h) hm))]
  · exact fun A h1 h2 ↦ Eq.mpr (id (congrArg (fun _a ↦ _a ∈ reps m) (reduce_eqn3 m A h1))) h2

lemma S_smul_four (A : Δ m) : (S • ( S • (S • ( S • A)))) = A := by
  simp only [smul_def, ← mul_assoc, S_mul_S_eq, neg_mul, one_mul, mul_neg, neg_neg, Subtype.coe_eta]

lemma T_S_rel (A : Δ m) : (S • S • S • T • S • T • S • A) = T⁻¹ • A := by
  have : S • S • S • T • S • T • S = T⁻¹ := by
    rw [smul_eq_mul]
    ext i j
    fin_cases i <;> fin_cases j <;> rfl
  simp_rw [← this, ← smul_assoc]

private lemma prop_red1 {C : Δ m → Prop} (hS : ∀ B, C B → C (S • B)) : ∀ B, C (S • B) → C B := by
  intro B ih
  rw [← (S_smul_four m B)]
  apply hS _ (hS _ (hS _ ih))

private lemma prop_red2 {C : Δ m → Prop} (hS : ∀ B, C B → C (S • B)) (hT : ∀ B, C B → C (T • B)) :
    ∀ B, C B → C (T⁻¹ • B) := by
  intro B ih
  have h := (hS _ <| hS _ <| hS _ <| hT _ <| hS _ <| hT _ <| hS _ ih)
  rw [T_S_rel m B] at h
  exact h

private lemma prop_red3 {C : Δ m → Prop} (hS : ∀ B, C B → C (S • B)) (hT : ∀ B, C B → C (T • B)) :
    ∀ B, C (T • B) → C B := by
  intro B ih
  have h := (prop_red2 _ hS hT) (T • B) ih
  simpa using h

private lemma prop_red4 {C : Δ m → Prop} (hS : ∀ B, C B → C (S • B)) (hT : ∀ B, C B → C (T • B)) :
     ∀ B (n : ℤ), C (T^n • B) → C B := by
  intro B n
  induction' n using Int.induction_on with n hn m hm
  · simp only [zpow_zero, one_smul, imp_self]
  · intro h
    rw [add_comm, zpow_add, ← smul_eq_mul, zpow_one, smul_assoc] at h
    exact hn <| (prop_red3 _ hS hT) _ h
  · rw [sub_eq_neg_add, zpow_add, zpow_neg_one]
    intro h
    apply hm
    have := hT _ h
    rw [smul_def] at this
    convert this
    simp only [zpow_neg, zpow_natCast, smul_def, Int.cast_id, coe_inv, coe_pow, adjugate_pow, ←
      mul_assoc, ← coe_mul, mul_inv_cancel T, one_mul]

@[elab_as_elim]
theorem induction_on {C : Δ m → Prop} (A : Δ m) (hm : m ≠ 0)
    (h0 : ∀ A : Δ m, A.1 1 0 = 0 → A.1 0 0 * A.1 1 1 = m → 0 < A.1 0 0 → 0 ≤ A.1 0 1 →
      |(A.1 0 1)| < |(A.1 1 1)| → C A)
    (hS : ∀ B, C B → C (S • B)) (hT : ∀ B, C B → C (T • B)) : C A := by
  have h_reduce : C (reduce m A) := by
    rcases reduce_mem_reps m hm A with ⟨H1, H2, H3, H4⟩
    apply h0 _ H1 ?_ H2 H3
    · apply H4
    · apply A_c_eq_zero _ _ H1
  suffices ∀ A : Δ m, C (reduce m A) → C A from this _ h_reduce
  apply reduce_rec
  · intro A h
    by_cases h1 : 0 < A.1 0 0
    · rw [reduce_eqn1 _ _ h h1]
      intro h
      apply (prop_red4 _ hS hT) A (-(A.1 0 1 / A.1 1 1)) h
    · rw [reduce_eqn2 _ _ h h1]
      intro h
      exact (prop_red1 _ hS) _ <| (prop_red1 _ hS) _ ((prop_red4 _ hS hT) _ _ h)
  intro A hc ih hA
  rw [reduce_eqn3 _ _ hc] at hA
  exact (prop_red4 _ hS hT) _ _ <| (prop_red1 _ hS) _ (ih hA)

end IntegralFixedDetMatrices

end FixedDetMatrix<|MERGE_RESOLUTION|>--- conflicted
+++ resolved
@@ -57,19 +57,19 @@
 
 local notation:1024 "Δ" m : 1024 => (FixedDetMatrix (Fin 2) ℤ m)
 
-variable (m : ℤ)
+variable {m : ℤ}
 
 /--Set of representatives for the orbits under `S` and `T`. -/
-def reps : Set (Δ m) :=
+def reps (m : ℤ) : Set (Δ m) :=
   { A : Δ m | (A.1 1 0) = 0 ∧ 0 < A.1 0 0 ∧ 0 ≤ A.1 0 1 ∧ |(A.1 0 1)| < |(A.1 1 1)|}
 
 /--Reduction step for matrices in `Δ m` which moves the matrices towards `reps`.-/
 def reduce_step (A : Δ m) : Δ m := S • (T ^ (-(A.1 0 0 / A.1 1 0))) • A
 
 private lemma reduce_aux (m : ℤ) (A : Δ m) (h : |(A.1 1 0)| ≠ 0) :
-    |((reduce_step m A).1 1 0)| < |(A.1 1 0)| := by
+    |((reduce_step A).1 1 0)| < |(A.1 1 0)| := by
   simp_rw [reduce_step, smul_coe, coe_T_zpow, S]
-  simpa only [Int.reduceNeg, Fin.isValue, cons_mul, Nat.succ_eq_add_one, Nat.reduceAdd, empty_mul,
+  simpa only [Int.reduceNeg, cons_mul, Nat.succ_eq_add_one, Nat.reduceAdd, empty_mul,
     Equiv.symm_apply_apply, vecMul_cons, vecHead, cons_val_zero, zero_smul, vecTail,
     Function.comp_apply, Fin.succ_zero_eq_one, cons_val_one, cons_val_fin_one, neg_smul, one_smul,
     empty_vecMul, add_zero, zero_add, of_apply, cons_val', Pi.neg_apply, vecMul, cons_dotProduct,
@@ -81,11 +81,11 @@
 /--Reduction lemma for integral FixedDetMatrices. -/
 @[elab_as_elim]
 def reduce_rec {C : Δ m → Sort*} (h0 : ∀ A : Δ m, |(A.1 1 0)| = 0 → C A)
-    (h1 : ∀ A : Δ m, |(A.1 1 0)| ≠ 0 → C (reduce_step m A) → C A) :
+    (h1 : ∀ A : Δ m, |(A.1 1 0)| ≠ 0 → C (reduce_step A) → C A) :
     ∀ A, C A := fun A => by
   by_cases h : |(A.1 1 0)| = 0
   · exact h0 _ h
-  · exact h1 A h (reduce_rec h0 h1 (reduce_step m A))
+  · exact h1 A h (reduce_rec h0 h1 (reduce_step A))
   termination_by A => Int.natAbs (A.1 1 0)
   decreasing_by
     zify
@@ -97,57 +97,47 @@
     if  0 < A.1 0 0 then (T ^ (-(A.1 0 1/A.1 1 1))) • A else
       (T ^ (-(-A.1 0 1/ -A.1 1 1))) • ( S • ( S • A)) --the -/- don't cancel with ℤ divs.
   else
-    reduce (reduce_step m A)
+    reduce (reduce_step A)
   termination_by b => Int.natAbs (b.1 1 0)
   decreasing_by
       next a h =>
       zify
       exact reduce_aux m _ h
 
-lemma reduce_eqn1 (A : Δ m) (hc : |(A.1 1 0)| = 0) (ha : 0 < A.1 0 0) :
-    reduce m A = (T ^ (-(A.1 0 1/A.1 1 1))) • A := by
+lemma reduce_of_pos {A : Δ m} (hc : |(A.1 1 0)| = 0) (ha : 0 < A.1 0 0) :
+    reduce A = (T ^ (-(A.1 0 1/A.1 1 1))) • A := by
   rw [reduce]
-  simp only [Fin.isValue, abs_eq_zero, zpow_neg, Int.ediv_neg, neg_neg, dite_eq_ite] at *
+  simp only [zpow_neg, Int.ediv_neg, neg_neg] at *
   simp_rw [if_pos hc, if_pos ha]
 
-lemma reduce_eqn2 (A : Δ m) (hc : |(A.1 1 0)| = 0) (ha : ¬ 0 < A.1 0 0) :
-    reduce m A = (T ^ (-(-A.1 0 1/ -A.1 1 1))) • ( S • ( S • A)) := by
+lemma reduce_of_not_pos {A : Δ m} (hc : |(A.1 1 0)| = 0) (ha : ¬ 0 < A.1 0 0) :
+    reduce A = (T ^ (-(-A.1 0 1/ -A.1 1 1))) • ( S • ( S • A)) := by
   rw [reduce]
-  simp only [Int.cast_id, Fin.isValue, zpow_neg, Int.ediv_neg, neg_neg,
-    dite_eq_ite] at *
+  simp only [abs_eq_zero, zpow_neg, Int.ediv_neg, neg_neg] at *
   simp_rw [if_pos hc, if_neg ha]
 
-lemma reduce_eqn3 (A : Δ m) (hc : ¬ |(A.1 1 0)| = 0) :
-    reduce m A = reduce m (reduce_step m A) := by
+lemma reduce_of_reduce_step {A : Δ m} (hc : ¬ |(A.1 1 0)| = 0) :
+    reduce A = reduce (reduce_step A) := by
   rw [reduce]
-  simp only [Int.cast_id, Fin.isValue, zpow_neg, Int.ediv_neg, neg_neg,
-    dite_eq_ite] at *
+  simp only [zpow_neg, Int.ediv_neg, neg_neg] at *
   simp_rw [if_neg hc]
 
-private lemma A_d_ne_zero (A : Δ m) (ha : A.1 1 0 = 0) (hm : m ≠ 0) : A.1 1 1 ≠ 0 := by
-  have := A.2
-  rw [det_fin_two, ha] at this
-  aesop
-
-private lemma A_a_ne_zero (A : Δ m) (ha : A.1 1 0 = 0) (hm : m ≠ 0) : A.1 0 0 ≠ 0 := by
-  have := A.2
-  rw [det_fin_two, ha] at this
-  aesop
-
-private lemma A_c_eq_zero (A : Δ m) (ha : A.1 1 0 = 0) : A.1 0 0 * A.1 1 1 = m := by
-  have := A.2
-  rw [det_fin_two, ha] at this
-  aesop
+private lemma A_c_eq_zero {A : Δ m} (ha : A.1 1 0 = 0) : A.1 0 0 * A.1 1 1 = m := by
+  simpa only [det_fin_two, ha, mul_zero, sub_zero] using A.2
+
+private lemma A_d_ne_zero {A : Δ m} (ha : A.1 1 0 = 0) (hm : m ≠ 0) : A.1 1 1 ≠ 0 :=
+  right_ne_zero_of_mul (A_c_eq_zero ha ▸ hm)
+
+private lemma A_a_ne_zero {A : Δ m} (ha : A.1 1 0 = 0) (hm : m ≠ 0) : A.1 0 0 ≠ 0 :=
+  left_ne_zero_of_mul (A_c_eq_zero ha ▸ hm)
 
 /--An auxiliary result bounding the size of the entries of the representatives in `reps`. -/
-lemma reps_entries_le_m' (hm : m ≠ 0) (A : Δ m) (h : A ∈ reps m) (i j : Fin 2) :
+lemma reps_entries_le_m' (hm : m ≠ 0) {A : Δ m} (h : A ∈ reps m) (i j : Fin 2) :
     A.1 i j ∈ Finset.Icc (-|m|) |m|:= by
-  have h1 : 0 < |A.1 1 1| := Eq.mpr (id (congrArg (fun _a ↦ _a) (propext abs_pos)))
-    (A_d_ne_zero m A h.left hm)
-  have h2 : 0 < |A.1 0 0| := Eq.mpr (id (congrArg (fun _a ↦ _a) (propext abs_pos)))
-    (A_a_ne_zero m A h.left hm)
+  have h1 : 0 < |A.1 1 1| := abs_pos.mpr (A_d_ne_zero h.left hm)
+  have h2 : 0 < |A.1 0 0| := abs_pos.mpr (A_a_ne_zero h.left hm)
   fin_cases i <;> fin_cases j
-  · simp only [← A_c_eq_zero m A h.1, Fin.zero_eta, Fin.isValue, Finset.mem_Icc, abs_mul]
+  · simp only [← A_c_eq_zero h.1, Fin.zero_eta, Finset.mem_Icc, abs_mul]
     constructor
     · rw [neg_le]
       exact (neg_le_abs (A.1 0 0)).trans ((le_mul_iff_one_le_right h2).mpr h1)
@@ -157,11 +147,11 @@
     · have := abs_pos.mpr hm
       have := h.2.2.1
       omega
-    · simp_rw [← A_c_eq_zero m A h.1, abs_mul]
+    · simp_rw [← A_c_eq_zero h.1, abs_mul]
       exact (le_abs_self (A.1 0 1)).trans <| h.2.2.2.le.trans (le_mul_of_one_le_left h1.le h2)
   · simp only [Fin.mk_one, Fin.zero_eta, h.1, Finset.mem_Icc, Left.neg_nonpos_iff, abs_nonneg,
       and_self]
-  · simp only [Fin.mk_one, ← A_c_eq_zero m A h.1, abs_mul, Finset.mem_Icc]
+  · simp only [Fin.mk_one, ← A_c_eq_zero h.1, abs_mul, Finset.mem_Icc]
     constructor
     · rw [neg_le]
       exact (neg_le_abs (A.1 1 1)).trans ((le_mul_iff_one_le_left h1).mpr h2)
@@ -171,7 +161,7 @@
   rw [reps]
   refine Set.eq_empty_iff_forall_not_mem.mpr fun A h ↦ ?_
   obtain ⟨h₁, h₂, -, h₄⟩ := Set.mem_setOf.mpr h
-  simp only [eq_zero_of_ne_zero_of_mul_left_eq_zero h₂.ne' <| A_c_eq_zero 0 _ h₁, abs_zero] at h₄
+  simp only [eq_zero_of_ne_zero_of_mul_left_eq_zero h₂.ne' <| A_c_eq_zero h₁, abs_zero] at h₄
   exact ((abs_nonneg _).trans_lt h₄).false
 
 noncomputable instance reps_fintype (k : ℤ) : Fintype (reps k) := by
@@ -179,91 +169,76 @@
   · rw [hk, reps_zero_empty]
     exact Set.fintypeEmpty
   · let H := Finset.Icc (-|k|) |k|
-    let H4 :=  H × H × H × H
+    let H4 := H × H × H × H
     apply Fintype.ofInjective (β := H4) (f := fun (M : reps k) =>
-      ⟨⟨M.1.1 0 0,  reps_entries_le_m' k hk M M.2 0 0⟩,
-        ⟨M.1.1 0 1, reps_entries_le_m' k hk M M.2 0 1⟩,
-          ⟨M.1.1 1 0, reps_entries_le_m' k hk M M.2 1 0⟩,
-            ⟨M.1.1 1 1, reps_entries_le_m' k hk M M.2 1 1⟩⟩)
+      ⟨⟨M.1.1 0 0, reps_entries_le_m' hk M.2 0 0⟩,
+        ⟨M.1.1 0 1, reps_entries_le_m' hk M.2 0 1⟩,
+          ⟨M.1.1 1 0, reps_entries_le_m' hk M.2 1 0⟩,
+            ⟨M.1.1 1 1, reps_entries_le_m' hk M.2 1 1⟩⟩)
     intro M N h
     ext i j
     rw [Prod.ext_iff] at h
-<<<<<<< HEAD
-    simp only [Fin.isValue, Subtype.mk.injEq, Prod.mk.injEq] at h
-    fin_cases i <;> fin_cases j --is there an easy way to golf this?
-    · exact h.1
-    · exact h.2.1
-    · exact h.2.2.1
-    · exact h.2.2.2
-=======
     simp only [Subtype.mk.injEq, Prod.mk.injEq] at h
     obtain ⟨_, _, _, _⟩ := h
     fin_cases i <;> fin_cases j <;> assumption
-  · simp only [ne_eq, Decidable.not_not] at hk
-    rw [hk, reps_zero_empty]
-    exact Set.fintypeEmpty
->>>>>>> 6b4e62fe
-
-lemma reduce_mem_reps (m : ℤ) (hm : m ≠ 0) : ∀ A : Δ m, reduce m A ∈ reps m := by
+
+lemma reduce_mem_reps {m : ℤ} (hm : m ≠ 0) : ∀ A : Δ m, reduce A ∈ reps m := by
   apply reduce_rec
   · intro A h
     by_cases h1 : 0 < A.1 0 0
-    · simp only [reps, Fin.isValue, reduce_eqn1 m A h h1, zpow_neg, Set.mem_setOf_eq, smul_coe,
-      coe_inv, coe_T_zpow, adjugate_fin_two_of, neg_zero, cons_mul, Nat.succ_eq_add_one,
-      Nat.reduceAdd, empty_mul, Equiv.symm_apply_apply, of_apply, cons_val', vecMul,
-      cons_dotProduct, vecHead, one_mul, vecTail, Function.comp_apply, Fin.succ_zero_eq_one,
-      neg_mul, dotProduct_empty, add_zero, zero_mul, zero_add, empty_val', cons_val_fin_one,
-      cons_val_one, cons_val_zero, lt_add_neg_iff_add_lt, le_add_neg_iff_add_le]
+    · simp only [reps, reduce_of_pos h h1, zpow_neg, Set.mem_setOf_eq, smul_coe,
+        coe_inv, coe_T_zpow, adjugate_fin_two_of, neg_zero, cons_mul, Nat.succ_eq_add_one,
+        Nat.reduceAdd, empty_mul, Equiv.symm_apply_apply, of_apply, cons_val', vecMul,
+        cons_dotProduct, vecHead, one_mul, vecTail, Function.comp_apply, Fin.succ_zero_eq_one,
+        neg_mul, dotProduct_empty, add_zero, zero_mul, zero_add, empty_val', cons_val_fin_one,
+        cons_val_one, cons_val_zero, lt_add_neg_iff_add_lt, le_add_neg_iff_add_le]
       refine ⟨abs_eq_zero.mp h, ?_, ?_, ?_⟩
-      · rw [abs_eq_zero.mp h]; simp only [Fin.isValue, mul_zero, h1]
-      · apply Int.ediv_mul_le; apply A_d_ne_zero m A (by simpa only [abs_eq_zero] using h) hm
-      · rw [mul_comm, ← @Int.sub_eq_add_neg, (Int.emod_def (A.1 0 1) (A.1 1 1)).symm]
-        apply le_trans _ (Int.emod_lt (A.1 0 1) (A_d_ne_zero m A (by simpa using h) hm))
-        rw [abs_eq_self.mpr (Int.emod_nonneg (A.1 0 1) (A_d_ne_zero m A (by simpa using h) hm))]
-    · simp only [reps, Fin.isValue, reduce_eqn2 m A h h1, Int.ediv_neg, neg_neg, smul_def, ←
-      mul_assoc, S_mul_S_eq, neg_mul, one_mul, coe_T_zpow, mul_neg, cons_mul, Nat.succ_eq_add_one,
-      Nat.reduceAdd, empty_mul, Equiv.symm_apply_apply, neg_of, neg_cons, neg_empty,
-      Set.mem_setOf_eq, of_apply, cons_val', Pi.neg_apply, vecMul, cons_dotProduct, vecHead,
-      vecTail, Function.comp_apply, Fin.succ_zero_eq_one, dotProduct_empty, add_zero, neg_add_rev,
-      zero_mul, zero_add, empty_val', cons_val_fin_one, cons_val_one, neg_eq_zero, cons_val_zero,
-      lt_add_neg_iff_add_lt, le_add_neg_iff_add_le, abs_neg]
+      · simp only [abs_eq_zero.mp h, mul_zero, h1]
+      · exact Int.ediv_mul_le _ <| A_d_ne_zero (abs_eq_zero.mp h) hm
+      · rw [mul_comm, ← Int.sub_eq_add_neg, ← Int.emod_def]
+        apply le_trans _ (Int.emod_lt (A.1 0 1) (A_d_ne_zero (abs_eq_zero.mp h) hm))
+        rw [abs_eq_self.mpr (Int.emod_nonneg (A.1 0 1) (A_d_ne_zero (abs_eq_zero.mp h) hm))]
+    · simp only [reps, reduce_of_not_pos h h1, Int.ediv_neg, neg_neg, smul_def, ←
+        mul_assoc, S_mul_S_eq, neg_mul, one_mul, coe_T_zpow, mul_neg, cons_mul, Nat.succ_eq_add_one,
+        Nat.reduceAdd, empty_mul, Equiv.symm_apply_apply, neg_of, neg_cons, neg_empty,
+        Set.mem_setOf_eq, of_apply, cons_val', Pi.neg_apply, vecMul, cons_dotProduct, vecHead,
+        vecTail, Function.comp_apply, Fin.succ_zero_eq_one, dotProduct_empty, add_zero, neg_add_rev,
+        zero_mul, zero_add, empty_val', cons_val_fin_one, cons_val_one, neg_eq_zero, cons_val_zero,
+        lt_add_neg_iff_add_lt, le_add_neg_iff_add_le, abs_neg]
       refine ⟨abs_eq_zero.mp h, ?_, ?_, ?_⟩
-      · simp only [Fin.isValue, abs_eq_zero.mp h, mul_zero, neg_zero, Int.lt_iff_le_and_ne, ne_eq]
-        refine ⟨not_lt.mp h1, A_a_ne_zero m A (by simpa using h) hm⟩
+      · simp only [abs_eq_zero.mp h, mul_zero, neg_zero, Int.lt_iff_le_and_ne, ne_eq]
+        refine ⟨not_lt.mp h1, A_a_ne_zero (abs_eq_zero.mp h) hm⟩
       · rw [le_neg]
-        apply Int.ediv_mul_le; apply A_d_ne_zero m A (by simpa using h) hm
-      · rw [mul_comm, add_comm, ← @Int.sub_eq_add_neg, (Int.emod_def (-A.1 0 1) (A.1 1 1)).symm]
-        apply le_trans _ (Int.emod_lt (-A.1 0 1) (A_d_ne_zero m A (by simpa using h) hm))
-        rw [abs_eq_self.mpr (Int.emod_nonneg (-A.1 0 1) (A_d_ne_zero m A (by simpa using h) hm))]
-  · exact fun A h1 h2 ↦ Eq.mpr (id (congrArg (fun _a ↦ _a ∈ reps m) (reduce_eqn3 m A h1))) h2
-
-lemma S_smul_four (A : Δ m) : (S • ( S • (S • ( S • A)))) = A := by
+        exact Int.ediv_mul_le _ <| A_d_ne_zero (abs_eq_zero.mp h) hm
+      · rw [mul_comm, add_comm, ← Int.sub_eq_add_neg, ← Int.emod_def]
+        apply le_trans _ (Int.emod_lt (-A.1 0 1) (A_d_ne_zero (abs_eq_zero.mp h) hm))
+        rw [abs_eq_self.mpr (Int.emod_nonneg (-A.1 0 1) (A_d_ne_zero (abs_eq_zero.mp h) hm))]
+  · exact fun A h1 h2 ↦ reduce_of_reduce_step h1 ▸ h2
+
+lemma S_smul_four (A : Δ m) : S • S • S • S • A = A := by
   simp only [smul_def, ← mul_assoc, S_mul_S_eq, neg_mul, one_mul, mul_neg, neg_neg, Subtype.coe_eta]
 
-lemma T_S_rel (A : Δ m) : (S • S • S • T • S • T • S • A) = T⁻¹ • A := by
+lemma T_S_rel (A : Δ m) : S • S • S • T • S • T • S • A = T⁻¹ • A := by
   have : S • S • S • T • S • T • S = T⁻¹ := by
-    rw [smul_eq_mul]
     ext i j
     fin_cases i <;> fin_cases j <;> rfl
   simp_rw [← this, ← smul_assoc]
 
 private lemma prop_red1 {C : Δ m → Prop} (hS : ∀ B, C B → C (S • B)) : ∀ B, C (S • B) → C B := by
   intro B ih
-  rw [← (S_smul_four m B)]
-  apply hS _ (hS _ (hS _ ih))
+  rw [← (S_smul_four B)]
+  exact hS _ (hS _ (hS _ ih))
 
 private lemma prop_red2 {C : Δ m → Prop} (hS : ∀ B, C B → C (S • B)) (hT : ∀ B, C B → C (T • B)) :
     ∀ B, C B → C (T⁻¹ • B) := by
   intro B ih
-  have h := (hS _ <| hS _ <| hS _ <| hT _ <| hS _ <| hT _ <| hS _ ih)
-  rw [T_S_rel m B] at h
-  exact h
+  have h := hS _ <| hS _ <| hS _ <| hT _ <| hS _ <| hT _ <| hS _ ih
+  rwa [T_S_rel B] at h
 
 private lemma prop_red3 {C : Δ m → Prop} (hS : ∀ B, C B → C (S • B)) (hT : ∀ B, C B → C (T • B)) :
     ∀ B, C (T • B) → C B := by
   intro B ih
-  have h := (prop_red2 _ hS hT) (T • B) ih
-  simpa using h
+  simpa only [inv_smul_smul] using (prop_red2 hS hT) (T • B) ih
 
 private lemma prop_red4 {C : Δ m → Prop} (hS : ∀ B, C B → C (S • B)) (hT : ∀ B, C B → C (T • B)) :
      ∀ B (n : ℤ), C (T^n • B) → C B := by
@@ -272,39 +247,33 @@
   · simp only [zpow_zero, one_smul, imp_self]
   · intro h
     rw [add_comm, zpow_add, ← smul_eq_mul, zpow_one, smul_assoc] at h
-    exact hn <| (prop_red3 _ hS hT) _ h
+    exact hn <| (prop_red3 hS hT) _ h
   · rw [sub_eq_neg_add, zpow_add, zpow_neg_one]
     intro h
     apply hm
-    have := hT _ h
-    rw [smul_def] at this
-    convert this
-    simp only [zpow_neg, zpow_natCast, smul_def, Int.cast_id, coe_inv, coe_pow, adjugate_pow, ←
-      mul_assoc, ← coe_mul, mul_inv_cancel T, one_mul]
+    convert hT _ h using 1
+    simp only [zpow_neg, zpow_natCast, smul_def, coe_inv, coe_pow, adjugate_pow, ← mul_assoc, ←
+      coe_mul, mul_inv_cancel T, one_mul]
 
 @[elab_as_elim]
 theorem induction_on {C : Δ m → Prop} (A : Δ m) (hm : m ≠ 0)
     (h0 : ∀ A : Δ m, A.1 1 0 = 0 → A.1 0 0 * A.1 1 1 = m → 0 < A.1 0 0 → 0 ≤ A.1 0 1 →
       |(A.1 0 1)| < |(A.1 1 1)| → C A)
     (hS : ∀ B, C B → C (S • B)) (hT : ∀ B, C B → C (T • B)) : C A := by
-  have h_reduce : C (reduce m A) := by
-    rcases reduce_mem_reps m hm A with ⟨H1, H2, H3, H4⟩
-    apply h0 _ H1 ?_ H2 H3
-    · apply H4
-    · apply A_c_eq_zero _ _ H1
-  suffices ∀ A : Δ m, C (reduce m A) → C A from this _ h_reduce
+  have h_reduce : C (reduce A) := by
+    rcases reduce_mem_reps hm A with ⟨H1, H2, H3, H4⟩
+    exact h0 _ H1 (A_c_eq_zero H1) H2 H3 H4
+  suffices ∀ A : Δ m, C (reduce A) → C A from this _ h_reduce
   apply reduce_rec
   · intro A h
     by_cases h1 : 0 < A.1 0 0
-    · rw [reduce_eqn1 _ _ h h1]
-      intro h
-      apply (prop_red4 _ hS hT) A (-(A.1 0 1 / A.1 1 1)) h
-    · rw [reduce_eqn2 _ _ h h1]
-      intro h
-      exact (prop_red1 _ hS) _ <| (prop_red1 _ hS) _ ((prop_red4 _ hS hT) _ _ h)
+    · rw [reduce_of_pos h h1]
+      exact prop_red4 hS hT A (-(A.1 0 1 / A.1 1 1))
+    · rw [reduce_of_not_pos h h1]
+      exact fun h ↦ prop_red1 hS _ <| prop_red1 hS _ (prop_red4 hS hT _ _ h)
   intro A hc ih hA
-  rw [reduce_eqn3 _ _ hc] at hA
-  exact (prop_red4 _ hS hT) _ _ <| (prop_red1 _ hS) _ (ih hA)
+  rw [reduce_of_reduce_step hc] at hA
+  exact prop_red4 hS hT _ _ <| (prop_red1 hS) _ (ih hA)
 
 end IntegralFixedDetMatrices
 
