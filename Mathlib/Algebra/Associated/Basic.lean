--- conflicted
+++ resolved
@@ -701,11 +701,7 @@
 
 section UniqueUnits
 
-<<<<<<< HEAD
-variable [Monoid M] [Unique Mˣ]
-=======
 variable [Monoid M] [Subsingleton Mˣ]
->>>>>>> d43cd043
 
 theorem associated_iff_eq {x y : M} : x ~ᵤ y ↔ x = y := by
   constructor
@@ -808,11 +804,7 @@
   default := 1
   uniq := forall_associated.2 fun _ ↦ mk_eq_one.2 <| isUnit_of_subsingleton _
 
-<<<<<<< HEAD
-theorem mk_injective [Monoid M] [Unique (Units M)] : Function.Injective (@Associates.mk M _) :=
-=======
 theorem mk_injective [Monoid M] [Subsingleton Mˣ] : Function.Injective (@Associates.mk M _) :=
->>>>>>> d43cd043
   fun _ _ h => associated_iff_eq.mp (Associates.mk_eq_mk_iff_associated.mp h)
 
 section CommMonoid
