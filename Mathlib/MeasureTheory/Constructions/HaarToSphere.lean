--- conflicted
+++ resolved
@@ -73,11 +73,7 @@
   measure_univ_lt_top := by
     rw [toSphere_apply_univ']
     exact ENNReal.mul_lt_top (ENNReal.natCast_ne_top _) <|
-<<<<<<< HEAD
-      ne_top_of_le_ne_top measure_ball_lt_top.ne <| measure_mono (diff_subset _ _)
-=======
       ne_top_of_le_ne_top measure_ball_lt_top.ne <| measure_mono diff_subset
->>>>>>> 59de845a
 
 /-- The measure on `(0, +∞)` that has density `(· ^ n)` with respect to the Lebesgue measure. -/
 def volumeIoiPow (n : ℕ) : Measure (Ioi (0 : ℝ)) :=
