--- conflicted
+++ resolved
@@ -159,11 +159,7 @@
   · rwa [← hyz']
   by_cases hxz' : x = z
   · rwa [hxz', sub_self, map_zero]
-<<<<<<< HEAD
-  rw [← Ne.eq_def, ← sub_ne_zero] at hxy' hyz' hxz'
-=======
   rw [← Ne, ← sub_ne_zero] at hxy' hyz' hxz'
->>>>>>> 252575a0
   refine' lt_of_le_of_lt _ (max_lt hxy hyz)
   rw [cardPowDegree_nonzero _ hxz', cardPowDegree_nonzero _ hxy',
     cardPowDegree_nonzero _ hyz']
