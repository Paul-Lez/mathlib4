--- conflicted
+++ resolved
@@ -28,10 +28,6 @@
     eval 1 (cyclotomic p R) = p := by
   simp only [cyclotomic_prime, eval_X, one_pow, Finset.sum_const, eval_pow, eval_finset_sum,
     Finset.card_range, smul_one_eq_cast]
-<<<<<<< HEAD
-#align polynomial.eval_one_cyclotomic_prime Polynomial.eval_one_cyclotomic_prime
-=======
->>>>>>> 99508fb5
 
 -- @[simp] -- Porting note (#10618): simp already proves this
 theorem eval₂_one_cyclotomic_prime {R S : Type*} [CommRing R] [Semiring S] (f : R →+* S) {p : ℕ}
@@ -42,10 +38,6 @@
     [hn : Fact p.Prime] : eval 1 (cyclotomic (p ^ (k + 1)) R) = p := by
   simp only [cyclotomic_prime_pow_eq_geom_sum hn.out, eval_X, one_pow, Finset.sum_const, eval_pow,
     eval_finset_sum, Finset.card_range, smul_one_eq_cast]
-<<<<<<< HEAD
-#align polynomial.eval_one_cyclotomic_prime_pow Polynomial.eval_one_cyclotomic_prime_pow
-=======
->>>>>>> 99508fb5
 
 -- @[simp] -- Porting note (#10618): simp already proves this
 theorem eval₂_one_cyclotomic_prime_pow {R S : Type*} [CommRing R] [Semiring S] (f : R →+* S)
