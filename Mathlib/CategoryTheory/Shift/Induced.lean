--- conflicted
+++ resolved
@@ -28,11 +28,7 @@
 variable {C D : Type _} [Category C] [Category D]
   (F : C ⥤ D) {A : Type _} [AddMonoid A] [HasShift C A]
   (s : A → D ⥤ D) (i : ∀ a, F ⋙ s a ≅ shiftFunctor C a ⋙ F)
-<<<<<<< HEAD
-  (hF : Nonempty (((whiskeringLeft C D D).obj F).Full ) ∧ ((whiskeringLeft C D D).obj F).Faithful)
-=======
   [((whiskeringLeft C D D).obj F).Full] [((whiskeringLeft C D D).obj F).Faithful]
->>>>>>> 59de845a
 
 namespace HasShift
 
