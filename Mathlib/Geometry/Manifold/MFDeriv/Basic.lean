--- conflicted
+++ resolved
@@ -812,10 +812,6 @@
 theorem tangentMap_proj {p : TangentBundle I M} : (tangentMap I I' f p).proj = f p.proj :=
   rfl
 
-<<<<<<< HEAD
-
-=======
->>>>>>> c9fc36ea
 /-- If two sets coincide locally around `x`, except maybe at a point `y`, then their
 preimage under `extChartAt x` coincide locally, except maybe at `extChartAt I x x`. -/
 theorem preimage_extChartAt_eventuallyEq_compl_singleton (y : M) (h : s =ᶠ[𝓝[{y}ᶜ] x] t) :
@@ -871,10 +867,6 @@
   simp only [mdifferentiableWithinAt_iff_exists_hasMFDerivWithinAt]
   exact exists_congr fun _ => hasMFDerivWithinAt_congr_set h
 
-<<<<<<< HEAD
-
-=======
->>>>>>> c9fc36ea
 /-- If two sets coincide locally, except maybe at a point, then derivatives within these sets
 are the same. -/
 theorem mfderivWithin_congr_set' (y : M) (h : s =ᶠ[𝓝[{y}ᶜ] x] t) :
@@ -1081,30 +1073,18 @@
     MDifferentiableWithinAt I I'' (g ∘ f) s x := by
   subst hy; exact hg.comp _ hf h
 
-<<<<<<< HEAD
-theorem MDifferentiableWithinAt.comp_of_mem_nhdsWithin
-=======
 theorem MDifferentiableWithinAt.comp_of_preimage_mem_nhdsWithin
->>>>>>> c9fc36ea
     (hg : MDifferentiableWithinAt I' I'' g u (f x))
     (hf : MDifferentiableWithinAt I I' f s x) (h : f ⁻¹' u ∈ 𝓝[s] x) :
     MDifferentiableWithinAt I I'' (g ∘ f) s x :=
   (hg.comp _ (hf.mono inter_subset_right) inter_subset_left).mono_of_mem_nhdsWithin
     (Filter.inter_mem h self_mem_nhdsWithin)
 
-<<<<<<< HEAD
-theorem MDifferentiableWithinAt.comp_of_mem_nhdsWithin_of_eq {y : M'}
-    (hg : MDifferentiableWithinAt I' I'' g u y)
-    (hf : MDifferentiableWithinAt I I' f s x) (h : f ⁻¹' u ∈ 𝓝[s] x) (hy : f x = y) :
-    MDifferentiableWithinAt I I'' (g ∘ f) s x := by
-  subst hy; exact MDifferentiableWithinAt.comp_of_mem_nhdsWithin _ hg hf h
-=======
 theorem MDifferentiableWithinAt.comp_of_preimage_mem_nhdsWithin_of_eq {y : M'}
     (hg : MDifferentiableWithinAt I' I'' g u y)
     (hf : MDifferentiableWithinAt I I' f s x) (h : f ⁻¹' u ∈ 𝓝[s] x) (hy : f x = y) :
     MDifferentiableWithinAt I I'' (g ∘ f) s x := by
   subst hy; exact MDifferentiableWithinAt.comp_of_preimage_mem_nhdsWithin _ hg hf h
->>>>>>> c9fc36ea
 
 theorem MDifferentiableAt.comp (hg : MDifferentiableAt I' I'' g (f x))
     (hf : MDifferentiableAt I I' f x) : MDifferentiableAt I I'' (g ∘ f) x :=
@@ -1139,12 +1119,8 @@
       (mfderivWithin I' I'' g u y).comp (mfderivWithin I I' f s x) := by
   subst hy; exact mfderivWithin_comp x hg hf h hxs
 
-<<<<<<< HEAD
-theorem mfderivWithin_comp_of_mem_nhdsWithin (hg : MDifferentiableWithinAt I' I'' g u (f x))
-=======
 theorem mfderivWithin_comp_of_preimage_mem_nhdsWithin
     (hg : MDifferentiableWithinAt I' I'' g u (f x))
->>>>>>> c9fc36ea
     (hf : MDifferentiableWithinAt I I' f s x) (h : f ⁻¹' u ∈ 𝓝[s] x)
     (hxs : UniqueMDiffWithinAt I s x) :
     mfderivWithin I I'' (g ∘ f) s x =
@@ -1158,21 +1134,13 @@
   rw [B, C]
   exact mfderivWithin_comp _ hg (hf.mono inter_subset_left) inter_subset_right (hxs.inter' h)
 
-<<<<<<< HEAD
-theorem mfderivWithin_comp_of_mem_nhdsWithin_of_eq {y : M'}
-=======
 theorem mfderivWithin_comp_of_preimage_mem_nhdsWithin_of_eq {y : M'}
->>>>>>> c9fc36ea
     (hg : MDifferentiableWithinAt I' I'' g u y)
     (hf : MDifferentiableWithinAt I I' f s x) (h : f ⁻¹' u ∈ 𝓝[s] x)
     (hxs : UniqueMDiffWithinAt I s x) (hy : f x = y) :
     mfderivWithin I I'' (g ∘ f) s x =
       (mfderivWithin I' I'' g u y).comp (mfderivWithin I I' f s x) := by
-<<<<<<< HEAD
-  subst hy; exact mfderivWithin_comp_of_mem_nhdsWithin _ hg hf h hxs
-=======
   subst hy; exact mfderivWithin_comp_of_preimage_mem_nhdsWithin _ hg hf h hxs
->>>>>>> c9fc36ea
 
 theorem mfderiv_comp_mfderivWithin (hg : MDifferentiableAt I' I'' g (f x))
     (hf : MDifferentiableWithinAt I I' f s x) (hxs : UniqueMDiffWithinAt I s x) :
