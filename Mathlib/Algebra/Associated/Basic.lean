/-
Copyright (c) 2018 Johannes Hölzl. All rights reserved.
Released under Apache 2.0 license as described in the file LICENSE.
Authors: Johannes Hölzl, Jens Wagemaker
-/
import Mathlib.Algebra.Group.Even
import Mathlib.Algebra.GroupWithZero.Divisibility
import Mathlib.Algebra.GroupWithZero.Hom
import Mathlib.Algebra.Group.Commute.Units
import Mathlib.Algebra.Group.Units.Equiv
import Mathlib.Order.BoundedOrder
import Mathlib.Algebra.Ring.Units

/-!
# Associated, prime, and irreducible elements.

In this file we define the predicate `Prime p`
saying that an element of a commutative monoid with zero is prime.
Namely, `Prime p` means that `p` isn't zero, it isn't a unit,
and `p ∣ a * b → p ∣ a ∨ p ∣ b` for all `a`, `b`;

In decomposition monoids (e.g., `ℕ`, `ℤ`), this predicate is equivalent to `Irreducible`,
however this is not true in general.

We also define an equivalence relation `Associated`
saying that two elements of a monoid differ by a multiplication by a unit.
Then we show that the quotient type `Associates` is a monoid
and prove basic properties of this quotient.
-/

assert_not_exists OrderedCommMonoid
assert_not_exists Multiset

variable {M N : Type*}

section Prime

variable [CommMonoidWithZero M]

/-- An element `p` of a commutative monoid with zero (e.g., a ring) is called *prime*,
if it's not zero, not a unit, and `p ∣ a * b → p ∣ a ∨ p ∣ b` for all `a`, `b`. -/
def Prime (p : M) : Prop :=
  p ≠ 0 ∧ ¬IsUnit p ∧ ∀ a b, p ∣ a * b → p ∣ a ∨ p ∣ b

namespace Prime

variable {p : M} (hp : Prime p)
include hp

theorem ne_zero : p ≠ 0 :=
  hp.1

theorem not_unit : ¬IsUnit p :=
  hp.2.1

theorem not_dvd_one : ¬p ∣ 1 :=
  mt (isUnit_of_dvd_one ·) hp.not_unit

theorem ne_one : p ≠ 1 := fun h => hp.2.1 (h.symm ▸ isUnit_one)

theorem dvd_or_dvd {a b : M} (h : p ∣ a * b) : p ∣ a ∨ p ∣ b :=
  hp.2.2 a b h

theorem dvd_mul {a b : M} : p ∣ a * b ↔ p ∣ a ∨ p ∣ b :=
  ⟨hp.dvd_or_dvd, (Or.elim · (dvd_mul_of_dvd_left · _) (dvd_mul_of_dvd_right · _))⟩

theorem isPrimal : IsPrimal p := fun _a _b dvd ↦ (hp.dvd_or_dvd dvd).elim
  (fun h ↦ ⟨p, 1, h, one_dvd _, (mul_one p).symm⟩) fun h ↦ ⟨1, p, one_dvd _, h, (one_mul p).symm⟩

theorem not_dvd_mul {a b : M} (ha : ¬ p ∣ a) (hb : ¬ p ∣ b) : ¬ p ∣ a * b :=
  hp.dvd_mul.not.mpr <| not_or.mpr ⟨ha, hb⟩

theorem dvd_of_dvd_pow {a : M} {n : ℕ} (h : p ∣ a ^ n) : p ∣ a := by
  induction n with
  | zero =>
    rw [pow_zero] at h
    have := isUnit_of_dvd_one h
    have := not_unit hp
    contradiction
  | succ n ih =>
    rw [pow_succ'] at h
    rcases dvd_or_dvd hp h with dvd_a | dvd_pow
    · assumption
    · exact ih dvd_pow

theorem dvd_pow_iff_dvd {a : M} {n : ℕ} (hn : n ≠ 0) : p ∣ a ^ n ↔ p ∣ a :=
  ⟨hp.dvd_of_dvd_pow, (dvd_pow · hn)⟩

end Prime

@[simp]
theorem not_prime_zero : ¬Prime (0 : M) := fun h => h.ne_zero rfl

@[simp]
theorem not_prime_one : ¬Prime (1 : M) := fun h => h.not_unit isUnit_one

section Map

variable [CommMonoidWithZero N] {F : Type*} {G : Type*} [FunLike F M N]
variable [MonoidWithZeroHomClass F M N] [FunLike G N M] [MulHomClass G N M]
variable (f : F) (g : G) {p : M}

theorem comap_prime (hinv : ∀ a, g (f a : N) = a) (hp : Prime (f p)) : Prime p :=
  ⟨fun h => hp.1 <| by simp [h], fun h => hp.2.1 <| h.map f, fun a b h => by
    refine
        (hp.2.2 (f a) (f b) <| by
              convert map_dvd f h
              simp).imp
          ?_ ?_ <;>
      · intro h
        convert ← map_dvd g h <;> apply hinv⟩

theorem MulEquiv.prime_iff (e : M ≃* N) : Prime p ↔ Prime (e p) :=
  ⟨fun h => (comap_prime e.symm e fun a => by simp) <| (e.symm_apply_apply p).substr h,
    comap_prime e e.symm fun a => by simp⟩

end Map

end Prime

theorem Prime.left_dvd_or_dvd_right_of_dvd_mul [CancelCommMonoidWithZero M] {p : M} (hp : Prime p)
    {a b : M} : a ∣ p * b → p ∣ a ∨ a ∣ b := by
  rintro ⟨c, hc⟩
  rcases hp.2.2 a c (hc ▸ dvd_mul_right _ _) with (h | ⟨x, rfl⟩)
  · exact Or.inl h
  · rw [mul_left_comm, mul_right_inj' hp.ne_zero] at hc
    exact Or.inr (hc.symm ▸ dvd_mul_right _ _)

theorem Prime.pow_dvd_of_dvd_mul_left [CancelCommMonoidWithZero M] {p a b : M} (hp : Prime p)
    (n : ℕ) (h : ¬p ∣ a) (h' : p ^ n ∣ a * b) : p ^ n ∣ b := by
  induction n with
  | zero =>
    rw [pow_zero]
    exact one_dvd b
  | succ n ih =>
    obtain ⟨c, rfl⟩ := ih (dvd_trans (pow_dvd_pow p n.le_succ) h')
    rw [pow_succ]
    apply mul_dvd_mul_left _ ((hp.dvd_or_dvd _).resolve_left h)
    rwa [← mul_dvd_mul_iff_left (pow_ne_zero n hp.ne_zero), ← pow_succ, mul_left_comm]

theorem Prime.pow_dvd_of_dvd_mul_right [CancelCommMonoidWithZero M] {p a b : M} (hp : Prime p)
    (n : ℕ) (h : ¬p ∣ b) (h' : p ^ n ∣ a * b) : p ^ n ∣ a := by
  rw [mul_comm] at h'
  exact hp.pow_dvd_of_dvd_mul_left n h h'

theorem Prime.dvd_of_pow_dvd_pow_mul_pow_of_square_not_dvd [CancelCommMonoidWithZero M] {p a b : M}
    {n : ℕ} (hp : Prime p) (hpow : p ^ n.succ ∣ a ^ n.succ * b ^ n) (hb : ¬p ^ 2 ∣ b) : p ∣ a := by
  -- Suppose `p ∣ b`, write `b = p * x` and `hy : a ^ n.succ * b ^ n = p ^ n.succ * y`.
  rcases hp.dvd_or_dvd ((dvd_pow_self p (Nat.succ_ne_zero n)).trans hpow) with H | hbdiv
  · exact hp.dvd_of_dvd_pow H
  obtain ⟨x, rfl⟩ := hp.dvd_of_dvd_pow hbdiv
  obtain ⟨y, hy⟩ := hpow
  -- Then we can divide out a common factor of `p ^ n` from the equation `hy`.
  have : a ^ n.succ * x ^ n = p * y := by
    refine mul_left_cancel₀ (pow_ne_zero n hp.ne_zero) ?_
    rw [← mul_assoc _ p, ← pow_succ, ← hy, mul_pow, ← mul_assoc (a ^ n.succ), mul_comm _ (p ^ n),
      mul_assoc]
  -- So `p ∣ a` (and we're done) or `p ∣ x`, which can't be the case since it implies `p^2 ∣ b`.
  refine hp.dvd_of_dvd_pow ((hp.dvd_or_dvd ⟨_, this⟩).resolve_right fun hdvdx => hb ?_)
  obtain ⟨z, rfl⟩ := hp.dvd_of_dvd_pow hdvdx
  rw [pow_two, ← mul_assoc]
  exact dvd_mul_right _ _

theorem prime_pow_succ_dvd_mul {M : Type*} [CancelCommMonoidWithZero M] {p x y : M} (h : Prime p)
    {i : ℕ} (hxy : p ^ (i + 1) ∣ x * y) : p ^ (i + 1) ∣ x ∨ p ∣ y := by
  rw [or_iff_not_imp_right]
  intro hy
  induction i generalizing x with
  | zero => rw [pow_one] at hxy ⊢; exact (h.dvd_or_dvd hxy).resolve_right hy
  | succ i ih =>
    rw [pow_succ'] at hxy ⊢
    obtain ⟨x', rfl⟩ := (h.dvd_or_dvd (dvd_of_mul_right_dvd hxy)).resolve_right hy
    rw [mul_assoc] at hxy
    exact mul_dvd_mul_left p (ih ((mul_dvd_mul_iff_left h.ne_zero).mp hxy))

/-- `Irreducible p` states that `p` is non-unit and only factors into units.

We explicitly avoid stating that `p` is non-zero, this would require a semiring. Assuming only a
monoid allows us to reuse irreducible for associated elements.
-/
structure Irreducible [Monoid M] (p : M) : Prop where
  /-- `p` is not a unit -/
  not_unit : ¬IsUnit p
  /-- if `p` factors then one factor is a unit -/
  isUnit_or_isUnit' : ∀ a b, p = a * b → IsUnit a ∨ IsUnit b

namespace Irreducible

theorem not_dvd_one [CommMonoid M] {p : M} (hp : Irreducible p) : ¬p ∣ 1 :=
  mt (isUnit_of_dvd_one ·) hp.not_unit

theorem isUnit_or_isUnit [Monoid M] {p : M} (hp : Irreducible p) {a b : M} (h : p = a * b) :
    IsUnit a ∨ IsUnit b :=
  hp.isUnit_or_isUnit' a b h

end Irreducible

theorem irreducible_iff [Monoid M] {p : M} :
    Irreducible p ↔ ¬IsUnit p ∧ ∀ a b, p = a * b → IsUnit a ∨ IsUnit b :=
  ⟨fun h => ⟨h.1, h.2⟩, fun h => ⟨h.1, h.2⟩⟩

@[simp]
theorem not_irreducible_one [Monoid M] : ¬Irreducible (1 : M) := by simp [irreducible_iff]

theorem Irreducible.ne_one [Monoid M] : ∀ {p : M}, Irreducible p → p ≠ 1
  | _, hp, rfl => not_irreducible_one hp

@[simp]
theorem not_irreducible_zero [MonoidWithZero M] : ¬Irreducible (0 : M)
  | ⟨hn0, h⟩ =>
    have : IsUnit (0 : M) ∨ IsUnit (0 : M) := h 0 0 (mul_zero 0).symm
    this.elim hn0 hn0

theorem Irreducible.ne_zero [MonoidWithZero M] : ∀ {p : M}, Irreducible p → p ≠ 0
  | _, hp, rfl => not_irreducible_zero hp

theorem of_irreducible_mul {M} [Monoid M] {x y : M} : Irreducible (x * y) → IsUnit x ∨ IsUnit y
  | ⟨_, h⟩ => h _ _ rfl

theorem not_irreducible_pow {M} [Monoid M] {x : M} {n : ℕ} (hn : n ≠ 1) :
    ¬ Irreducible (x ^ n) := by
  cases n with
  | zero => simp
  | succ n =>
    intro ⟨h₁, h₂⟩
    have := h₂ _ _ (pow_succ _ _)
    rw [isUnit_pow_iff (Nat.succ_ne_succ.mp hn), or_self] at this
    exact h₁ (this.pow _)

theorem irreducible_or_factor {M} [Monoid M] (x : M) (h : ¬IsUnit x) :
    Irreducible x ∨ ∃ a b, ¬IsUnit a ∧ ¬IsUnit b ∧ a * b = x := by
  haveI := Classical.dec
  refine or_iff_not_imp_right.2 fun H => ?_
  simp? [h, irreducible_iff] at H ⊢ says
    simp only [exists_and_left, not_exists, not_and, irreducible_iff, h, not_false_eq_true,
      true_and] at H ⊢
  refine fun a b h => by_contradiction fun o => ?_
  simp? [not_or] at o says simp only [not_or] at o
  exact H _ o.1 _ o.2 h.symm

/-- If `p` and `q` are irreducible, then `p ∣ q` implies `q ∣ p`. -/
theorem Irreducible.dvd_symm [Monoid M] {p q : M} (hp : Irreducible p) (hq : Irreducible q) :
    p ∣ q → q ∣ p := by
  rintro ⟨q', rfl⟩
  rw [IsUnit.mul_right_dvd (Or.resolve_left (of_irreducible_mul hq) hp.not_unit)]

theorem Irreducible.dvd_comm [Monoid M] {p q : M} (hp : Irreducible p) (hq : Irreducible q) :
    p ∣ q ↔ q ∣ p :=
  ⟨hp.dvd_symm hq, hq.dvd_symm hp⟩

theorem Irreducible.of_map {F : Type*} [Monoid M] [Monoid N] [FunLike F M N] [MonoidHomClass F M N]
    {f : F} [IsLocalHom f] {x} (hfx : Irreducible (f x)) : Irreducible x :=
  ⟨fun hu ↦ hfx.not_unit <| hu.map f,
   by rintro p q rfl
      exact (hfx.isUnit_or_isUnit <| map_mul f p q).imp (.of_map f _) (.of_map f _)⟩

section

variable [Monoid M]

theorem irreducible_units_mul (a : Mˣ) (b : M) : Irreducible (↑a * b) ↔ Irreducible b := by
  simp only [irreducible_iff, Units.isUnit_units_mul, and_congr_right_iff]
  refine fun _ => ⟨fun h A B HAB => ?_, fun h A B HAB => ?_⟩
  · rw [← a.isUnit_units_mul]
    apply h
    rw [mul_assoc, ← HAB]
  · rw [← a⁻¹.isUnit_units_mul]
    apply h
    rw [mul_assoc, ← HAB, Units.inv_mul_cancel_left]

theorem irreducible_isUnit_mul {a b : M} (h : IsUnit a) : Irreducible (a * b) ↔ Irreducible b :=
  let ⟨a, ha⟩ := h
  ha ▸ irreducible_units_mul a b

theorem irreducible_mul_units (a : Mˣ) (b : M) : Irreducible (b * ↑a) ↔ Irreducible b := by
  simp only [irreducible_iff, Units.isUnit_mul_units, and_congr_right_iff]
  refine fun _ => ⟨fun h A B HAB => ?_, fun h A B HAB => ?_⟩
  · rw [← Units.isUnit_mul_units B a]
    apply h
    rw [← mul_assoc, ← HAB]
  · rw [← Units.isUnit_mul_units B a⁻¹]
    apply h
    rw [← mul_assoc, ← HAB, Units.mul_inv_cancel_right]

theorem irreducible_mul_isUnit {a b : M} (h : IsUnit a) : Irreducible (b * a) ↔ Irreducible b :=
  let ⟨a, ha⟩ := h
  ha ▸ irreducible_mul_units a b

theorem irreducible_mul_iff {a b : M} :
    Irreducible (a * b) ↔ Irreducible a ∧ IsUnit b ∨ Irreducible b ∧ IsUnit a := by
  constructor
  · refine fun h => Or.imp (fun h' => ⟨?_, h'⟩) (fun h' => ⟨?_, h'⟩) (h.isUnit_or_isUnit rfl).symm
    · rwa [irreducible_mul_isUnit h'] at h
    · rwa [irreducible_isUnit_mul h'] at h
  · rintro (⟨ha, hb⟩ | ⟨hb, ha⟩)
    · rwa [irreducible_mul_isUnit hb]
    · rwa [irreducible_isUnit_mul ha]

variable [Monoid N] {F : Type*} [EquivLike F M N] [MulEquivClass F M N] (f : F)

open MulEquiv

<<<<<<< HEAD
theorem Irreducible.map {x : M} (h : Irreducible x) : Irreducible (f x) :=
  let f := MulEquivClass.toMulEquiv f
  ⟨fun g ↦ h.1 g.of_map, fun a b g ↦
    .elim (h.2 _ _ (symm_apply_apply f x ▸ map_mul f.symm a b ▸ congrArg f.symm g))
    (fun h ↦ .inl h.of_map) (fun h ↦ .inr h.of_map)⟩
=======
/--
Irreducibility is preserved by multiplicative equivalences.
Note that surjective + local hom is not enough. Consider the additive monoids `M = ℕ ⊕ ℕ`, `N = ℕ`,
with a surjective local (additive) hom `f : M →+ N` sending `(m, n)` to `2m + n`.
It is local because the only add unit in `N` is `0`, with preimage `{(0, 0)}` also an add unit.
Then `x = (1, 0)` is irreducible in `M`, but `f x = 2 = 1 + 1` is not irreducible in `N`.
-/
theorem Irreducible.map {x : M} (h : Irreducible x) : Irreducible (f x) :=
  ⟨fun g ↦ h.not_unit g.of_map, fun a b g ↦
    let f := MulEquivClass.toMulEquiv f
    (h.isUnit_or_isUnit (symm_apply_apply f x ▸ map_mul f.symm a b ▸ congrArg f.symm g)).imp
      (·.of_map) (·.of_map)⟩
>>>>>>> f9091e13

theorem MulEquiv.irreducible_iff (f : F) {a : M} :
    Irreducible (f a) ↔ Irreducible a :=
  ⟨Irreducible.of_map, Irreducible.map f⟩

end

section CommMonoid

variable [CommMonoid M] {a : M}

theorem Irreducible.not_square (ha : Irreducible a) : ¬IsSquare a := by
  rw [isSquare_iff_exists_sq]
  rintro ⟨b, rfl⟩
  exact not_irreducible_pow (by decide) ha

theorem IsSquare.not_irreducible (ha : IsSquare a) : ¬Irreducible a := fun h => h.not_square ha

end CommMonoid

section CommMonoidWithZero

variable [CommMonoidWithZero M]

theorem Irreducible.prime_of_isPrimal {a : M}
    (irr : Irreducible a) (primal : IsPrimal a) : Prime a :=
  ⟨irr.ne_zero, irr.not_unit, fun a b dvd ↦ by
    obtain ⟨d₁, d₂, h₁, h₂, rfl⟩ := primal dvd
    exact (of_irreducible_mul irr).symm.imp (·.mul_right_dvd.mpr h₁) (·.mul_left_dvd.mpr h₂)⟩

theorem Irreducible.prime [DecompositionMonoid M] {a : M} (irr : Irreducible a) : Prime a :=
  irr.prime_of_isPrimal (DecompositionMonoid.primal a)

end CommMonoidWithZero

section CancelCommMonoidWithZero

variable [CancelCommMonoidWithZero M] {a p : M}

protected theorem Prime.irreducible (hp : Prime p) : Irreducible p :=
  ⟨hp.not_unit, fun a b ↦ by
    rintro rfl
    exact (hp.dvd_or_dvd dvd_rfl).symm.imp
      (isUnit_of_dvd_one <| (mul_dvd_mul_iff_right <| right_ne_zero_of_mul hp.ne_zero).mp <|
        dvd_mul_of_dvd_right · _)
      (isUnit_of_dvd_one <| (mul_dvd_mul_iff_left <| left_ne_zero_of_mul hp.ne_zero).mp <|
        dvd_mul_of_dvd_left · _)⟩

theorem irreducible_iff_prime [DecompositionMonoid M] {a : M} : Irreducible a ↔ Prime a :=
  ⟨Irreducible.prime, Prime.irreducible⟩

theorem succ_dvd_or_succ_dvd_of_succ_sum_dvd_mul (hp : Prime p) {a b : M} {k l : ℕ} :
    p ^ k ∣ a → p ^ l ∣ b → p ^ (k + l + 1) ∣ a * b → p ^ (k + 1) ∣ a ∨ p ^ (l + 1) ∣ b :=
  fun ⟨x, hx⟩ ⟨y, hy⟩ ⟨z, hz⟩ =>
  have h : p ^ (k + l) * (x * y) = p ^ (k + l) * (p * z) := by
    simpa [mul_comm, pow_add, hx, hy, mul_assoc, mul_left_comm] using hz
  have hp0 : p ^ (k + l) ≠ 0 := pow_ne_zero _ hp.ne_zero
  have hpd : p ∣ x * y := ⟨z, by rwa [mul_right_inj' hp0] at h⟩
  (hp.dvd_or_dvd hpd).elim
    (fun ⟨d, hd⟩ => Or.inl ⟨d, by simp [*, pow_succ, mul_comm, mul_left_comm, mul_assoc]⟩)
    fun ⟨d, hd⟩ => Or.inr ⟨d, by simp [*, pow_succ, mul_comm, mul_left_comm, mul_assoc]⟩

theorem Prime.not_square (hp : Prime p) : ¬IsSquare p :=
  hp.irreducible.not_square

theorem IsSquare.not_prime (ha : IsSquare a) : ¬Prime a := fun h => h.not_square ha

theorem not_prime_pow {n : ℕ} (hn : n ≠ 1) : ¬Prime (a ^ n) := fun hp =>
  not_irreducible_pow hn hp.irreducible

end CancelCommMonoidWithZero

/-- Two elements of a `Monoid` are `Associated` if one of them is another one
multiplied by a unit on the right. -/
def Associated [Monoid M] (x y : M) : Prop :=
  ∃ u : Mˣ, x * u = y

/-- Notation for two elements of a monoid are associated, i.e.
if one of them is another one multiplied by a unit on the right. -/
local infixl:50 " ~ᵤ " => Associated

namespace Associated

@[refl]
protected theorem refl [Monoid M] (x : M) : x ~ᵤ x :=
  ⟨1, by simp⟩

protected theorem rfl [Monoid M] {x : M} : x ~ᵤ x :=
  .refl x

instance [Monoid M] : IsRefl M Associated :=
  ⟨Associated.refl⟩

@[symm]
protected theorem symm [Monoid M] : ∀ {x y : M}, x ~ᵤ y → y ~ᵤ x
  | x, _, ⟨u, rfl⟩ => ⟨u⁻¹, by rw [mul_assoc, Units.mul_inv, mul_one]⟩

instance [Monoid M] : IsSymm M Associated :=
  ⟨fun _ _ => Associated.symm⟩

protected theorem comm [Monoid M] {x y : M} : x ~ᵤ y ↔ y ~ᵤ x :=
  ⟨Associated.symm, Associated.symm⟩

@[trans]
protected theorem trans [Monoid M] : ∀ {x y z : M}, x ~ᵤ y → y ~ᵤ z → x ~ᵤ z
  | x, _, _, ⟨u, rfl⟩, ⟨v, rfl⟩ => ⟨u * v, by rw [Units.val_mul, mul_assoc]⟩

instance [Monoid M] : IsTrans M Associated :=
  ⟨fun _ _ _ => Associated.trans⟩

/-- The setoid of the relation `x ~ᵤ y` iff there is a unit `u` such that `x * u = y` -/
protected def setoid (M : Type*) [Monoid M] :
    Setoid M where
  r := Associated
  iseqv := ⟨Associated.refl, Associated.symm, Associated.trans⟩

theorem map {M N : Type*} [Monoid M] [Monoid N] {F : Type*} [FunLike F M N] [MonoidHomClass F M N]
    (f : F) {x y : M} (ha : Associated x y) : Associated (f x) (f y) := by
  obtain ⟨u, ha⟩ := ha
  exact ⟨Units.map f u, by rw [← ha, map_mul, Units.coe_map, MonoidHom.coe_coe]⟩

end Associated

attribute [local instance] Associated.setoid

theorem unit_associated_one [Monoid M] {u : Mˣ} : (u : M) ~ᵤ 1 :=
  ⟨u⁻¹, Units.mul_inv u⟩

@[simp]
theorem associated_one_iff_isUnit [Monoid M] {a : M} : (a : M) ~ᵤ 1 ↔ IsUnit a :=
  Iff.intro
    (fun h =>
      let ⟨c, h⟩ := h.symm
      h ▸ ⟨c, (one_mul _).symm⟩)
    fun ⟨c, h⟩ => Associated.symm ⟨c, by simp [h]⟩

@[simp]
theorem associated_zero_iff_eq_zero [MonoidWithZero M] (a : M) : a ~ᵤ 0 ↔ a = 0 :=
  Iff.intro
    (fun h => by
      let ⟨u, h⟩ := h.symm
      simpa using h.symm)
    fun h => h ▸ Associated.refl a

theorem associated_one_of_mul_eq_one [CommMonoid M] {a : M} (b : M) (hab : a * b = 1) : a ~ᵤ 1 :=
  show (Units.mkOfMulEqOne a b hab : M) ~ᵤ 1 from unit_associated_one

theorem associated_one_of_associated_mul_one [CommMonoid M] {a b : M} : a * b ~ᵤ 1 → a ~ᵤ 1
  | ⟨u, h⟩ => associated_one_of_mul_eq_one (b * u) <| by simpa [mul_assoc] using h

theorem associated_mul_unit_left {N : Type*} [Monoid N] (a u : N) (hu : IsUnit u) :
    Associated (a * u) a :=
  let ⟨u', hu⟩ := hu
  ⟨u'⁻¹, hu ▸ Units.mul_inv_cancel_right _ _⟩

theorem associated_unit_mul_left {N : Type*} [CommMonoid N] (a u : N) (hu : IsUnit u) :
    Associated (u * a) a := by
  rw [mul_comm]
  exact associated_mul_unit_left _ _ hu

theorem associated_mul_unit_right {N : Type*} [Monoid N] (a u : N) (hu : IsUnit u) :
    Associated a (a * u) :=
  (associated_mul_unit_left a u hu).symm

theorem associated_unit_mul_right {N : Type*} [CommMonoid N] (a u : N) (hu : IsUnit u) :
    Associated a (u * a) :=
  (associated_unit_mul_left a u hu).symm

theorem associated_mul_isUnit_left_iff {N : Type*} [Monoid N] {a u b : N} (hu : IsUnit u) :
    Associated (a * u) b ↔ Associated a b :=
  ⟨(associated_mul_unit_right _ _ hu).trans, (associated_mul_unit_left _ _ hu).trans⟩

theorem associated_isUnit_mul_left_iff {N : Type*} [CommMonoid N] {u a b : N} (hu : IsUnit u) :
    Associated (u * a) b ↔ Associated a b := by
  rw [mul_comm]
  exact associated_mul_isUnit_left_iff hu

theorem associated_mul_isUnit_right_iff {N : Type*} [Monoid N] {a b u : N} (hu : IsUnit u) :
    Associated a (b * u) ↔ Associated a b :=
  Associated.comm.trans <| (associated_mul_isUnit_left_iff hu).trans Associated.comm

theorem associated_isUnit_mul_right_iff {N : Type*} [CommMonoid N] {a u b : N} (hu : IsUnit u) :
    Associated a (u * b) ↔ Associated a b :=
  Associated.comm.trans <| (associated_isUnit_mul_left_iff hu).trans Associated.comm

@[simp]
theorem associated_mul_unit_left_iff {N : Type*} [Monoid N] {a b : N} {u : Units N} :
    Associated (a * u) b ↔ Associated a b :=
  associated_mul_isUnit_left_iff u.isUnit

@[simp]
theorem associated_unit_mul_left_iff {N : Type*} [CommMonoid N] {a b : N} {u : Units N} :
    Associated (↑u * a) b ↔ Associated a b :=
  associated_isUnit_mul_left_iff u.isUnit

@[simp]
theorem associated_mul_unit_right_iff {N : Type*} [Monoid N] {a b : N} {u : Units N} :
    Associated a (b * u) ↔ Associated a b :=
  associated_mul_isUnit_right_iff u.isUnit

@[simp]
theorem associated_unit_mul_right_iff {N : Type*} [CommMonoid N] {a b : N} {u : Units N} :
    Associated a (↑u * b) ↔ Associated a b :=
  associated_isUnit_mul_right_iff u.isUnit

theorem Associated.mul_left [Monoid M] (a : M) {b c : M} (h : b ~ᵤ c) : a * b ~ᵤ a * c := by
  obtain ⟨d, rfl⟩ := h; exact ⟨d, mul_assoc _ _ _⟩

theorem Associated.mul_right [CommMonoid M] {a b : M} (h : a ~ᵤ b) (c : M) : a * c ~ᵤ b * c := by
  obtain ⟨d, rfl⟩ := h; exact ⟨d, mul_right_comm _ _ _⟩

theorem Associated.mul_mul [CommMonoid M] {a₁ a₂ b₁ b₂ : M}
    (h₁ : a₁ ~ᵤ b₁) (h₂ : a₂ ~ᵤ b₂) : a₁ * a₂ ~ᵤ b₁ * b₂ := (h₁.mul_right _).trans (h₂.mul_left _)

theorem Associated.pow_pow [CommMonoid M] {a b : M} {n : ℕ} (h : a ~ᵤ b) : a ^ n ~ᵤ b ^ n := by
  induction n with
  | zero => simp [Associated.refl]
  | succ n ih => convert h.mul_mul ih <;> rw [pow_succ']

protected theorem Associated.dvd [Monoid M] {a b : M} : a ~ᵤ b → a ∣ b := fun ⟨u, hu⟩ =>
  ⟨u, hu.symm⟩

protected theorem Associated.dvd' [Monoid M] {a b : M} (h : a ~ᵤ b) : b ∣ a :=
  h.symm.dvd

protected theorem Associated.dvd_dvd [Monoid M] {a b : M} (h : a ~ᵤ b) : a ∣ b ∧ b ∣ a :=
  ⟨h.dvd, h.symm.dvd⟩

theorem associated_of_dvd_dvd [CancelMonoidWithZero M] {a b : M} (hab : a ∣ b) (hba : b ∣ a) :
    a ~ᵤ b := by
  rcases hab with ⟨c, rfl⟩
  rcases hba with ⟨d, a_eq⟩
  by_cases ha0 : a = 0
  · simp_all
  have hac0 : a * c ≠ 0 := by
    intro con
    rw [con, zero_mul] at a_eq
    apply ha0 a_eq
  have : a * (c * d) = a * 1 := by rw [← mul_assoc, ← a_eq, mul_one]
  have hcd : c * d = 1 := mul_left_cancel₀ ha0 this
  have : a * c * (d * c) = a * c * 1 := by rw [← mul_assoc, ← a_eq, mul_one]
  have hdc : d * c = 1 := mul_left_cancel₀ hac0 this
  exact ⟨⟨c, d, hcd, hdc⟩, rfl⟩

theorem dvd_dvd_iff_associated [CancelMonoidWithZero M] {a b : M} : a ∣ b ∧ b ∣ a ↔ a ~ᵤ b :=
  ⟨fun ⟨h1, h2⟩ => associated_of_dvd_dvd h1 h2, Associated.dvd_dvd⟩

instance [CancelMonoidWithZero M] [DecidableRel ((· ∣ ·) : M → M → Prop)] :
    DecidableRel ((· ~ᵤ ·) : M → M → Prop) := fun _ _ => decidable_of_iff _ dvd_dvd_iff_associated

theorem Associated.dvd_iff_dvd_left [Monoid M] {a b c : M} (h : a ~ᵤ b) : a ∣ c ↔ b ∣ c :=
  let ⟨_, hu⟩ := h
  hu ▸ Units.mul_right_dvd.symm

theorem Associated.dvd_iff_dvd_right [Monoid M] {a b c : M} (h : b ~ᵤ c) : a ∣ b ↔ a ∣ c :=
  let ⟨_, hu⟩ := h
  hu ▸ Units.dvd_mul_right.symm

theorem Associated.eq_zero_iff [MonoidWithZero M] {a b : M} (h : a ~ᵤ b) : a = 0 ↔ b = 0 := by
  obtain ⟨u, rfl⟩ := h
  rw [← Units.eq_mul_inv_iff_mul_eq, zero_mul]

theorem Associated.ne_zero_iff [MonoidWithZero M] {a b : M} (h : a ~ᵤ b) : a ≠ 0 ↔ b ≠ 0 :=
  not_congr h.eq_zero_iff

theorem Associated.neg_left [Monoid M] [HasDistribNeg M] {a b : M} (h : Associated a b) :
    Associated (-a) b :=
  let ⟨u, hu⟩ := h; ⟨-u, by simp [hu]⟩

theorem Associated.neg_right [Monoid M] [HasDistribNeg M] {a b : M} (h : Associated a b) :
    Associated a (-b) :=
  h.symm.neg_left.symm

theorem Associated.neg_neg [Monoid M] [HasDistribNeg M] {a b : M} (h : Associated a b) :
    Associated (-a) (-b) :=
  h.neg_left.neg_right

protected theorem Associated.prime [CommMonoidWithZero M] {p q : M} (h : p ~ᵤ q) (hp : Prime p) :
    Prime q :=
  ⟨h.ne_zero_iff.1 hp.ne_zero,
    let ⟨u, hu⟩ := h
    ⟨fun ⟨v, hv⟩ => hp.not_unit ⟨v * u⁻¹, by simp [hv, hu.symm]⟩,
      hu ▸ by
        simp only [IsUnit.mul_iff, Units.isUnit, and_true, IsUnit.mul_right_dvd]
        intro a b
        exact hp.dvd_or_dvd⟩⟩

theorem prime_mul_iff [CancelCommMonoidWithZero M] {x y : M} :
    Prime (x * y) ↔ (Prime x ∧ IsUnit y) ∨ (IsUnit x ∧ Prime y) := by
  refine ⟨fun h ↦ ?_, ?_⟩
  · rcases of_irreducible_mul h.irreducible with hx | hy
    · exact Or.inr ⟨hx, (associated_unit_mul_left y x hx).prime h⟩
    · exact Or.inl ⟨(associated_mul_unit_left x y hy).prime h, hy⟩
  · rintro (⟨hx, hy⟩ | ⟨hx, hy⟩)
    · exact (associated_mul_unit_left x y hy).symm.prime hx
    · exact (associated_unit_mul_right y x hx).prime hy

@[simp]
lemma prime_pow_iff [CancelCommMonoidWithZero M] {p : M} {n : ℕ} :
    Prime (p ^ n) ↔ Prime p ∧ n = 1 := by
  refine ⟨fun hp ↦ ?_, fun ⟨hp, hn⟩ ↦ by simpa [hn]⟩
  suffices n = 1 by aesop
  rcases n with - | n
  · simp at hp
  · rw [Nat.succ.injEq]
    rw [pow_succ', prime_mul_iff] at hp
    rcases hp with ⟨hp, hpn⟩ | ⟨hp, hpn⟩
    · by_contra contra
      rw [isUnit_pow_iff contra] at hpn
      exact hp.not_unit hpn
    · exfalso
      exact hpn.not_unit (hp.pow n)

theorem Irreducible.dvd_iff [Monoid M] {x y : M} (hx : Irreducible x) :
    y ∣ x ↔ IsUnit y ∨ Associated x y := by
  constructor
  · rintro ⟨z, hz⟩
    obtain (h|h) := hx.isUnit_or_isUnit hz
    · exact Or.inl h
    · rw [hz]
      exact Or.inr (associated_mul_unit_left _ _ h)
  · rintro (hy|h)
    · exact hy.dvd
    · exact h.symm.dvd

theorem Irreducible.associated_of_dvd [Monoid M] {p q : M} (p_irr : Irreducible p)
    (q_irr : Irreducible q) (dvd : p ∣ q) : Associated p q :=
  ((q_irr.dvd_iff.mp dvd).resolve_left p_irr.not_unit).symm

theorem Irreducible.dvd_irreducible_iff_associated [Monoid M] {p q : M}
    (pp : Irreducible p) (qp : Irreducible q) : p ∣ q ↔ Associated p q :=
  ⟨Irreducible.associated_of_dvd pp qp, Associated.dvd⟩

theorem Prime.associated_of_dvd [CancelCommMonoidWithZero M] {p q : M} (p_prime : Prime p)
    (q_prime : Prime q) (dvd : p ∣ q) : Associated p q :=
  p_prime.irreducible.associated_of_dvd q_prime.irreducible dvd

theorem Prime.dvd_prime_iff_associated [CancelCommMonoidWithZero M] {p q : M} (pp : Prime p)
    (qp : Prime q) : p ∣ q ↔ Associated p q :=
  pp.irreducible.dvd_irreducible_iff_associated qp.irreducible

theorem Associated.prime_iff [CommMonoidWithZero M] {p q : M} (h : p ~ᵤ q) : Prime p ↔ Prime q :=
  ⟨h.prime, h.symm.prime⟩

protected theorem Associated.isUnit [Monoid M] {a b : M} (h : a ~ᵤ b) : IsUnit a → IsUnit b :=
  let ⟨u, hu⟩ := h
  fun ⟨v, hv⟩ => ⟨v * u, by simp [hv, hu.symm]⟩

theorem Associated.isUnit_iff [Monoid M] {a b : M} (h : a ~ᵤ b) : IsUnit a ↔ IsUnit b :=
  ⟨h.isUnit, h.symm.isUnit⟩

theorem Irreducible.isUnit_iff_not_associated_of_dvd [Monoid M]
    {x y : M} (hx : Irreducible x) (hy : y ∣ x) : IsUnit y ↔ ¬ Associated x y :=
  ⟨fun hy hxy => hx.1 (hxy.symm.isUnit hy), (hx.dvd_iff.mp hy).resolve_right⟩

protected theorem Associated.irreducible [Monoid M] {p q : M} (h : p ~ᵤ q) (hp : Irreducible p) :
    Irreducible q :=
  ⟨mt h.symm.isUnit hp.1,
    let ⟨u, hu⟩ := h
    fun a b hab =>
    have hpab : p = a * (b * (u⁻¹ : Mˣ)) :=
      calc
        p = p * u * (u⁻¹ : Mˣ) := by simp
        _ = _ := by rw [hu]; simp [hab, mul_assoc]

    (hp.isUnit_or_isUnit hpab).elim Or.inl fun ⟨v, hv⟩ => Or.inr ⟨v * u, by simp [hv]⟩⟩

protected theorem Associated.irreducible_iff [Monoid M] {p q : M} (h : p ~ᵤ q) :
    Irreducible p ↔ Irreducible q :=
  ⟨h.irreducible, h.symm.irreducible⟩

theorem Associated.of_mul_left [CancelCommMonoidWithZero M] {a b c d : M} (h : a * b ~ᵤ c * d)
    (h₁ : a ~ᵤ c) (ha : a ≠ 0) : b ~ᵤ d :=
  let ⟨u, hu⟩ := h
  let ⟨v, hv⟩ := Associated.symm h₁
  ⟨u * (v : Mˣ),
    mul_left_cancel₀ ha
      (by
        rw [← hv, mul_assoc c (v : M) d, mul_left_comm c, ← hu]
        simp [hv.symm, mul_assoc, mul_comm, mul_left_comm])⟩

theorem Associated.of_mul_right [CancelCommMonoidWithZero M] {a b c d : M} :
    a * b ~ᵤ c * d → b ~ᵤ d → b ≠ 0 → a ~ᵤ c := by
  rw [mul_comm a, mul_comm c]; exact Associated.of_mul_left

theorem Associated.of_pow_associated_of_prime [CancelCommMonoidWithZero M] {p₁ p₂ : M} {k₁ k₂ : ℕ}
    (hp₁ : Prime p₁) (hp₂ : Prime p₂) (hk₁ : 0 < k₁) (h : p₁ ^ k₁ ~ᵤ p₂ ^ k₂) : p₁ ~ᵤ p₂ := by
  have : p₁ ∣ p₂ ^ k₂ := by
    rw [← h.dvd_iff_dvd_right]
    apply dvd_pow_self _ hk₁.ne'
  rw [← hp₁.dvd_prime_iff_associated hp₂]
  exact hp₁.dvd_of_dvd_pow this

theorem Associated.of_pow_associated_of_prime' [CancelCommMonoidWithZero M] {p₁ p₂ : M} {k₁ k₂ : ℕ}
    (hp₁ : Prime p₁) (hp₂ : Prime p₂) (hk₂ : 0 < k₂) (h : p₁ ^ k₁ ~ᵤ p₂ ^ k₂) : p₁ ~ᵤ p₂ :=
  (h.symm.of_pow_associated_of_prime hp₂ hp₁ hk₂).symm

/-- See also `Irreducible.coprime_iff_not_dvd`. -/
lemma Irreducible.isRelPrime_iff_not_dvd [Monoid M] {p n : M} (hp : Irreducible p) :
    IsRelPrime p n ↔ ¬ p ∣ n := by
  refine ⟨fun h contra ↦ hp.not_unit (h dvd_rfl contra), fun hpn d hdp hdn ↦ ?_⟩
  contrapose! hpn
  suffices Associated p d from this.dvd.trans hdn
  exact (hp.dvd_iff.mp hdp).resolve_left hpn

lemma Irreducible.dvd_or_isRelPrime [Monoid M] {p n : M} (hp : Irreducible p) :
    p ∣ n ∨ IsRelPrime p n := Classical.or_iff_not_imp_left.mpr hp.isRelPrime_iff_not_dvd.2

section UniqueUnits

variable [Monoid M] [Subsingleton Mˣ]

theorem associated_iff_eq {x y : M} : x ~ᵤ y ↔ x = y := by
  constructor
  · rintro ⟨c, rfl⟩
    rw [units_eq_one c, Units.val_one, mul_one]
  · rintro rfl
    rfl

theorem associated_eq_eq : (Associated : M → M → Prop) = Eq := by
  ext
  rw [associated_iff_eq]

theorem prime_dvd_prime_iff_eq {M : Type*} [CancelCommMonoidWithZero M] [Subsingleton Mˣ] {p q : M}
    (pp : Prime p) (qp : Prime q) : p ∣ q ↔ p = q := by
  rw [pp.dvd_prime_iff_associated qp, ← associated_eq_eq]

end UniqueUnits

section UniqueUnits₀

variable {R : Type*} [CancelCommMonoidWithZero R] [Subsingleton Rˣ] {p₁ p₂ : R} {k₁ k₂ : ℕ}

theorem eq_of_prime_pow_eq (hp₁ : Prime p₁) (hp₂ : Prime p₂) (hk₁ : 0 < k₁)
    (h : p₁ ^ k₁ = p₂ ^ k₂) : p₁ = p₂ := by
  rw [← associated_iff_eq] at h ⊢
  apply h.of_pow_associated_of_prime hp₁ hp₂ hk₁

theorem eq_of_prime_pow_eq' (hp₁ : Prime p₁) (hp₂ : Prime p₂) (hk₁ : 0 < k₂)
    (h : p₁ ^ k₁ = p₂ ^ k₂) : p₁ = p₂ := by
  rw [← associated_iff_eq] at h ⊢
  apply h.of_pow_associated_of_prime' hp₁ hp₂ hk₁

end UniqueUnits₀

/-- The quotient of a monoid by the `Associated` relation. Two elements `x` and `y`
  are associated iff there is a unit `u` such that `x * u = y`. There is a natural
  monoid structure on `Associates M`. -/
abbrev Associates (M : Type*) [Monoid M] : Type _ :=
  Quotient (Associated.setoid M)

namespace Associates

open Associated

/-- The canonical quotient map from a monoid `M` into the `Associates` of `M` -/
protected abbrev mk {M : Type*} [Monoid M] (a : M) : Associates M :=
  ⟦a⟧

instance [Monoid M] : Inhabited (Associates M) :=
  ⟨⟦1⟧⟩

theorem mk_eq_mk_iff_associated [Monoid M] {a b : M} : Associates.mk a = Associates.mk b ↔ a ~ᵤ b :=
  Iff.intro Quotient.exact Quot.sound

theorem quotient_mk_eq_mk [Monoid M] (a : M) : ⟦a⟧ = Associates.mk a :=
  rfl

theorem quot_mk_eq_mk [Monoid M] (a : M) : Quot.mk Setoid.r a = Associates.mk a :=
  rfl

@[simp]
theorem quot_out [Monoid M] (a : Associates M) : Associates.mk (Quot.out a) = a := by
  rw [← quot_mk_eq_mk, Quot.out_eq]

theorem mk_quot_out [Monoid M] (a : M) : Quot.out (Associates.mk a) ~ᵤ a := by
  rw [← Associates.mk_eq_mk_iff_associated, Associates.quot_out]

theorem forall_associated [Monoid M] {p : Associates M → Prop} :
    (∀ a, p a) ↔ ∀ a, p (Associates.mk a) :=
  Iff.intro (fun h _ => h _) fun h a => Quotient.inductionOn a h

theorem mk_surjective [Monoid M] : Function.Surjective (@Associates.mk M _) :=
  forall_associated.2 fun a => ⟨a, rfl⟩

instance [Monoid M] : One (Associates M) :=
  ⟨⟦1⟧⟩

@[simp]
theorem mk_one [Monoid M] : Associates.mk (1 : M) = 1 :=
  rfl

theorem one_eq_mk_one [Monoid M] : (1 : Associates M) = Associates.mk 1 :=
  rfl

@[simp]
theorem mk_eq_one [Monoid M] {a : M} : Associates.mk a = 1 ↔ IsUnit a := by
  rw [← mk_one, mk_eq_mk_iff_associated, associated_one_iff_isUnit]

instance [Monoid M] : Bot (Associates M) :=
  ⟨1⟩

theorem bot_eq_one [Monoid M] : (⊥ : Associates M) = 1 :=
  rfl

theorem exists_rep [Monoid M] (a : Associates M) : ∃ a0 : M, Associates.mk a0 = a :=
  Quot.exists_rep a

instance [Monoid M] [Subsingleton M] :
    Unique (Associates M) where
  default := 1
  uniq := forall_associated.2 fun _ ↦ mk_eq_one.2 <| isUnit_of_subsingleton _

theorem mk_injective [Monoid M] [Subsingleton Mˣ] : Function.Injective (@Associates.mk M _) :=
  fun _ _ h => associated_iff_eq.mp (Associates.mk_eq_mk_iff_associated.mp h)

section CommMonoid

variable [CommMonoid M]

instance instMul : Mul (Associates M) :=
  ⟨Quotient.map₂ (· * ·) fun _ _ h₁ _ _ h₂ ↦ h₁.mul_mul h₂⟩

theorem mk_mul_mk {x y : M} : Associates.mk x * Associates.mk y = Associates.mk (x * y) :=
  rfl

instance instCommMonoid : CommMonoid (Associates M) where
  one := 1
  mul := (· * ·)
  mul_one a' := Quotient.inductionOn a' fun a => show ⟦a * 1⟧ = ⟦a⟧ by simp
  one_mul a' := Quotient.inductionOn a' fun a => show ⟦1 * a⟧ = ⟦a⟧ by simp
  mul_assoc a' b' c' :=
    Quotient.inductionOn₃ a' b' c' fun a b c =>
      show ⟦a * b * c⟧ = ⟦a * (b * c)⟧ by rw [mul_assoc]
  mul_comm a' b' :=
    Quotient.inductionOn₂ a' b' fun a b => show ⟦a * b⟧ = ⟦b * a⟧ by rw [mul_comm]

instance instPreorder : Preorder (Associates M) where
  le := Dvd.dvd
  le_refl := dvd_refl
  le_trans _ _ _ := dvd_trans

/-- `Associates.mk` as a `MonoidHom`. -/
protected def mkMonoidHom : M →* Associates M where
  toFun := Associates.mk
  map_one' := mk_one
  map_mul' _ _ := mk_mul_mk

@[simp]
theorem mkMonoidHom_apply (a : M) : Associates.mkMonoidHom a = Associates.mk a :=
  rfl

theorem associated_map_mk {f : Associates M →* M} (hinv : Function.RightInverse f Associates.mk)
    (a : M) : a ~ᵤ f (Associates.mk a) :=
  Associates.mk_eq_mk_iff_associated.1 (hinv (Associates.mk a)).symm

theorem mk_pow (a : M) (n : ℕ) : Associates.mk (a ^ n) = Associates.mk a ^ n := by
  induction n <;> simp [*, pow_succ, Associates.mk_mul_mk.symm]

theorem dvd_eq_le : ((· ∣ ·) : Associates M → Associates M → Prop) = (· ≤ ·) :=
  rfl

instance uniqueUnits : Unique (Associates M)ˣ where
  uniq := by
    rintro ⟨a, b, hab, hba⟩
    revert hab hba
    exact Quotient.inductionOn₂ a b <| fun a b hab hba ↦ Units.ext <| Quotient.sound <|
      associated_one_of_associated_mul_one <| Quotient.exact hab

@[deprecated (since := "2024-07-22")] alias mul_eq_one_iff := mul_eq_one
@[deprecated (since := "2024-07-22")] protected alias units_eq_one := Subsingleton.elim

@[simp]
theorem coe_unit_eq_one (u : (Associates M)ˣ) : (u : Associates M) = 1 := by
  simp [eq_iff_true_of_subsingleton]

theorem isUnit_iff_eq_one (a : Associates M) : IsUnit a ↔ a = 1 :=
  Iff.intro (fun ⟨_, h⟩ => h ▸ coe_unit_eq_one _) fun h => h.symm ▸ isUnit_one

theorem isUnit_iff_eq_bot {a : Associates M} : IsUnit a ↔ a = ⊥ := by
  rw [Associates.isUnit_iff_eq_one, bot_eq_one]

theorem isUnit_mk {a : M} : IsUnit (Associates.mk a) ↔ IsUnit a :=
  calc
    IsUnit (Associates.mk a) ↔ a ~ᵤ 1 := by
      rw [isUnit_iff_eq_one, one_eq_mk_one, mk_eq_mk_iff_associated]
    _ ↔ IsUnit a := associated_one_iff_isUnit

section Order

theorem mul_mono {a b c d : Associates M} (h₁ : a ≤ b) (h₂ : c ≤ d) : a * c ≤ b * d :=
  let ⟨x, hx⟩ := h₁
  let ⟨y, hy⟩ := h₂
  ⟨x * y, by simp [hx, hy, mul_comm, mul_assoc, mul_left_comm]⟩

theorem one_le {a : Associates M} : 1 ≤ a :=
  Dvd.intro _ (one_mul a)

theorem le_mul_right {a b : Associates M} : a ≤ a * b :=
  ⟨b, rfl⟩

theorem le_mul_left {a b : Associates M} : a ≤ b * a := by rw [mul_comm]; exact le_mul_right

instance instOrderBot : OrderBot (Associates M) where
  bot := 1
  bot_le _ := one_le

end Order

@[simp]
theorem mk_dvd_mk {a b : M} : Associates.mk a ∣ Associates.mk b ↔ a ∣ b := by
  simp only [dvd_def, mk_surjective.exists, mk_mul_mk, mk_eq_mk_iff_associated,
    Associated.comm (x := b)]
  constructor
  · rintro ⟨x, u, rfl⟩
    exact ⟨_, mul_assoc ..⟩
  · rintro ⟨c, rfl⟩
    use c

theorem dvd_of_mk_le_mk {a b : M} : Associates.mk a ≤ Associates.mk b → a ∣ b :=
  mk_dvd_mk.mp

theorem mk_le_mk_of_dvd {a b : M} : a ∣ b → Associates.mk a ≤ Associates.mk b :=
  mk_dvd_mk.mpr

theorem mk_le_mk_iff_dvd {a b : M} : Associates.mk a ≤ Associates.mk b ↔ a ∣ b := mk_dvd_mk

@[deprecated (since := "2024-03-16")] alias mk_le_mk_iff_dvd_iff := mk_le_mk_iff_dvd

@[simp]
theorem isPrimal_mk {a : M} : IsPrimal (Associates.mk a) ↔ IsPrimal a := by
  simp_rw [IsPrimal, forall_associated, mk_surjective.exists, mk_mul_mk, mk_dvd_mk]
  constructor <;> intro h b c dvd <;> obtain ⟨a₁, a₂, h₁, h₂, eq⟩ := @h b c dvd
  · obtain ⟨u, rfl⟩ := mk_eq_mk_iff_associated.mp eq.symm
    exact ⟨a₁, a₂ * u, h₁, Units.mul_right_dvd.mpr h₂, mul_assoc _ _ _⟩
  · exact ⟨a₁, a₂, h₁, h₂, congr_arg _ eq⟩

@[deprecated (since := "2024-03-16")] alias isPrimal_iff := isPrimal_mk

@[simp]
theorem decompositionMonoid_iff : DecompositionMonoid (Associates M) ↔ DecompositionMonoid M := by
  simp_rw [_root_.decompositionMonoid_iff, forall_associated, isPrimal_mk]

instance instDecompositionMonoid [DecompositionMonoid M] : DecompositionMonoid (Associates M) :=
  decompositionMonoid_iff.mpr ‹_›

@[simp]
theorem mk_isRelPrime_iff {a b : M} :
    IsRelPrime (Associates.mk a) (Associates.mk b) ↔ IsRelPrime a b := by
  simp_rw [IsRelPrime, forall_associated, mk_dvd_mk, isUnit_mk]

end CommMonoid

instance [Zero M] [Monoid M] : Zero (Associates M) :=
  ⟨⟦0⟧⟩

instance [Zero M] [Monoid M] : Top (Associates M) :=
  ⟨0⟩

@[simp] theorem mk_zero [Zero M] [Monoid M] : Associates.mk (0 : M) = 0 := rfl

section MonoidWithZero

variable [MonoidWithZero M]

@[simp]
theorem mk_eq_zero {a : M} : Associates.mk a = 0 ↔ a = 0 :=
  ⟨fun h => (associated_zero_iff_eq_zero a).1 <| Quotient.exact h, fun h => h.symm ▸ rfl⟩

@[simp]
theorem quot_out_zero : Quot.out (0 : Associates M) = 0 := by rw [← mk_eq_zero, quot_out]

theorem mk_ne_zero {a : M} : Associates.mk a ≠ 0 ↔ a ≠ 0 :=
  not_congr mk_eq_zero

instance [Nontrivial M] : Nontrivial (Associates M) :=
  ⟨⟨1, 0, mk_ne_zero.2 one_ne_zero⟩⟩

theorem exists_non_zero_rep {a : Associates M} : a ≠ 0 → ∃ a0 : M, a0 ≠ 0 ∧ Associates.mk a0 = a :=
  Quotient.inductionOn a fun b nz => ⟨b, mt (congr_arg Quotient.mk'') nz, rfl⟩

end MonoidWithZero

section CommMonoidWithZero

variable [CommMonoidWithZero M]

instance instCommMonoidWithZero : CommMonoidWithZero (Associates M) where
    zero_mul := forall_associated.2 fun a ↦ by rw [← mk_zero, mk_mul_mk, zero_mul]
    mul_zero := forall_associated.2 fun a ↦ by rw [← mk_zero, mk_mul_mk, mul_zero]

instance instOrderTop : OrderTop (Associates M) where
  top := 0
  le_top := dvd_zero

@[simp] protected theorem le_zero (a : Associates M) : a ≤ 0 := le_top

instance instBoundedOrder : BoundedOrder (Associates M) where

instance [DecidableRel ((· ∣ ·) : M → M → Prop)] :
    DecidableRel ((· ∣ ·) : Associates M → Associates M → Prop) := fun a b =>
  Quotient.recOnSubsingleton₂ a b fun _ _ => decidable_of_iff' _ mk_dvd_mk

theorem Prime.le_or_le {p : Associates M} (hp : Prime p) {a b : Associates M} (h : p ≤ a * b) :
    p ≤ a ∨ p ≤ b :=
  hp.2.2 a b h

@[simp]
theorem prime_mk {p : M} : Prime (Associates.mk p) ↔ Prime p := by
  rw [Prime, _root_.Prime, forall_associated]
  simp only [forall_associated, mk_ne_zero, isUnit_mk, mk_mul_mk, mk_dvd_mk]

@[simp]
theorem irreducible_mk {a : M} : Irreducible (Associates.mk a) ↔ Irreducible a := by
  simp only [irreducible_iff, isUnit_mk, forall_associated, isUnit_mk, mk_mul_mk,
    mk_eq_mk_iff_associated, Associated.comm (x := a)]
  apply Iff.rfl.and
  constructor
  · rintro h x y rfl
    exact h _ _ <| .refl _
  · rintro h x y ⟨u, rfl⟩
    simpa using h x (y * u) (mul_assoc _ _ _)

@[simp]
theorem mk_dvdNotUnit_mk_iff {a b : M} :
    DvdNotUnit (Associates.mk a) (Associates.mk b) ↔ DvdNotUnit a b := by
  simp only [DvdNotUnit, mk_ne_zero, mk_surjective.exists, isUnit_mk, mk_mul_mk,
    mk_eq_mk_iff_associated, Associated.comm (x := b)]
  refine Iff.rfl.and ?_
  constructor
  · rintro ⟨x, hx, u, rfl⟩
    refine ⟨x * u, ?_, mul_assoc ..⟩
    simpa
  · rintro ⟨x, ⟨hx, rfl⟩⟩
    use x

theorem dvdNotUnit_of_lt {a b : Associates M} (hlt : a < b) : DvdNotUnit a b := by
  constructor
  · rintro rfl
    apply not_lt_of_le _ hlt
    apply dvd_zero
  rcases hlt with ⟨⟨x, rfl⟩, ndvd⟩
  refine ⟨x, ?_, rfl⟩
  contrapose! ndvd
  rcases ndvd with ⟨u, rfl⟩
  simp

theorem irreducible_iff_prime_iff :
    (∀ a : M, Irreducible a ↔ Prime a) ↔ ∀ a : Associates M, Irreducible a ↔ Prime a := by
  simp_rw [forall_associated, irreducible_mk, prime_mk]

end CommMonoidWithZero

section CancelCommMonoidWithZero

variable [CancelCommMonoidWithZero M]

instance instPartialOrder : PartialOrder (Associates M) where
  le_antisymm := mk_surjective.forall₂.2 fun _a _b hab hba => mk_eq_mk_iff_associated.2 <|
    associated_of_dvd_dvd (dvd_of_mk_le_mk hab) (dvd_of_mk_le_mk hba)

instance instCancelCommMonoidWithZero : CancelCommMonoidWithZero (Associates M) :=
  { (by infer_instance : CommMonoidWithZero (Associates M)) with
    mul_left_cancel_of_ne_zero := by
      rintro ⟨a⟩ ⟨b⟩ ⟨c⟩ ha h
      rcases Quotient.exact' h with ⟨u, hu⟩
      have hu : a * (b * ↑u) = a * c := by rwa [← mul_assoc]
      exact Quotient.sound' ⟨u, mul_left_cancel₀ (mk_ne_zero.1 ha) hu⟩ }

theorem _root_.associates_irreducible_iff_prime [DecompositionMonoid M] {p : Associates M} :
    Irreducible p ↔ Prime p := irreducible_iff_prime

instance : NoZeroDivisors (Associates M) := by infer_instance

theorem le_of_mul_le_mul_left (a b c : Associates M) (ha : a ≠ 0) : a * b ≤ a * c → b ≤ c
  | ⟨d, hd⟩ => ⟨d, mul_left_cancel₀ ha <| by rwa [← mul_assoc]⟩

theorem one_or_eq_of_le_of_prime {p m : Associates M} (hp : Prime p) (hle : m ≤ p) :
    m = 1 ∨ m = p := by
  rcases mk_surjective p with ⟨p, rfl⟩
  rcases mk_surjective m with ⟨m, rfl⟩
  simpa [mk_eq_mk_iff_associated, Associated.comm, -Quotient.eq]
    using (prime_mk.1 hp).irreducible.dvd_iff.mp (mk_le_mk_iff_dvd.1 hle)

theorem dvdNotUnit_iff_lt {a b : Associates M} : DvdNotUnit a b ↔ a < b :=
  dvd_and_not_dvd_iff.symm

theorem le_one_iff {p : Associates M} : p ≤ 1 ↔ p = 1 := by rw [← Associates.bot_eq_one, le_bot_iff]

end CancelCommMonoidWithZero

end Associates

section CommMonoidWithZero

theorem DvdNotUnit.isUnit_of_irreducible_right [CommMonoidWithZero M] {p q : M}
    (h : DvdNotUnit p q) (hq : Irreducible q) : IsUnit p := by
  obtain ⟨_, x, hx, hx'⟩ := h
  exact Or.resolve_right ((irreducible_iff.1 hq).right p x hx') hx

theorem not_irreducible_of_not_unit_dvdNotUnit [CommMonoidWithZero M] {p q : M} (hp : ¬IsUnit p)
    (h : DvdNotUnit p q) : ¬Irreducible q :=
  mt h.isUnit_of_irreducible_right hp

theorem DvdNotUnit.not_unit [CommMonoidWithZero M] {p q : M} (hp : DvdNotUnit p q) : ¬IsUnit q := by
  obtain ⟨-, x, hx, rfl⟩ := hp
  exact fun hc => hx (isUnit_iff_dvd_one.mpr (dvd_of_mul_left_dvd (isUnit_iff_dvd_one.mp hc)))

theorem dvdNotUnit_of_dvdNotUnit_associated [CommMonoidWithZero M] [Nontrivial M] {p q r : M}
    (h : DvdNotUnit p q) (h' : Associated q r) : DvdNotUnit p r := by
  obtain ⟨u, rfl⟩ := Associated.symm h'
  obtain ⟨hp, x, hx⟩ := h
  refine ⟨hp, x * ↑u⁻¹, DvdNotUnit.not_unit ⟨u⁻¹.ne_zero, x, hx.left, mul_comm _ _⟩, ?_⟩
  rw [← mul_assoc, ← hx.right, mul_assoc, Units.mul_inv, mul_one]

end CommMonoidWithZero

section CancelCommMonoidWithZero

theorem isUnit_of_associated_mul [CancelCommMonoidWithZero M] {p b : M} (h : Associated (p * b) p)
    (hp : p ≠ 0) : IsUnit b := by
  obtain ⟨a, ha⟩ := h
  refine isUnit_of_mul_eq_one b a ((mul_right_inj' hp).mp ?_)
  rwa [← mul_assoc, mul_one]

theorem DvdNotUnit.not_associated [CancelCommMonoidWithZero M] {p q : M} (h : DvdNotUnit p q) :
    ¬Associated p q := by
  rintro ⟨a, rfl⟩
  obtain ⟨hp, x, hx, hx'⟩ := h
  rcases (mul_right_inj' hp).mp hx' with rfl
  exact hx a.isUnit

theorem DvdNotUnit.ne [CancelCommMonoidWithZero M] {p q : M} (h : DvdNotUnit p q) : p ≠ q := by
  by_contra hcontra
  obtain ⟨hp, x, hx', hx''⟩ := h
  conv_lhs at hx'' => rw [← hcontra, ← mul_one p]
  rw [(mul_left_cancel₀ hp hx'').symm] at hx'
  exact hx' isUnit_one

theorem pow_injective_of_not_isUnit [CancelCommMonoidWithZero M] {q : M} (hq : ¬IsUnit q)
    (hq' : q ≠ 0) : Function.Injective fun n : ℕ => q ^ n := by
  refine injective_of_lt_imp_ne fun n m h => DvdNotUnit.ne ⟨pow_ne_zero n hq', q ^ (m - n), ?_, ?_⟩
  · exact not_isUnit_of_not_isUnit_dvd hq (dvd_pow (dvd_refl _) (Nat.sub_pos_of_lt h).ne')
  · exact (pow_mul_pow_sub q h.le).symm

@[deprecated (since := "2024-09-22")]
alias pow_injective_of_not_unit := pow_injective_of_not_isUnit

theorem pow_inj_of_not_isUnit [CancelCommMonoidWithZero M] {q : M} (hq : ¬IsUnit q)
    (hq' : q ≠ 0) {m n : ℕ} : q ^ m = q ^ n ↔ m = n :=
  (pow_injective_of_not_isUnit hq hq').eq_iff

theorem dvd_prime_pow [CancelCommMonoidWithZero M] {p q : M} (hp : Prime p) (n : ℕ) :
    q ∣ p ^ n ↔ ∃ i ≤ n, Associated q (p ^ i) := by
  induction n generalizing q with
  | zero =>
    simp [← isUnit_iff_dvd_one, associated_one_iff_isUnit]
  | succ n ih =>
    refine ⟨fun h => ?_, fun ⟨i, hi, hq⟩ => hq.dvd.trans (pow_dvd_pow p hi)⟩
    rw [pow_succ'] at h
    rcases hp.left_dvd_or_dvd_right_of_dvd_mul h with (⟨q, rfl⟩ | hno)
    · rw [mul_dvd_mul_iff_left hp.ne_zero, ih] at h
      rcases h with ⟨i, hi, hq⟩
      refine ⟨i + 1, Nat.succ_le_succ hi, (hq.mul_left p).trans ?_⟩
      rw [pow_succ']
    · obtain ⟨i, hi, hq⟩ := ih.mp hno
      exact ⟨i, hi.trans n.le_succ, hq⟩

end CancelCommMonoidWithZero<|MERGE_RESOLUTION|>--- conflicted
+++ resolved
@@ -300,13 +300,6 @@
 
 open MulEquiv
 
-<<<<<<< HEAD
-theorem Irreducible.map {x : M} (h : Irreducible x) : Irreducible (f x) :=
-  let f := MulEquivClass.toMulEquiv f
-  ⟨fun g ↦ h.1 g.of_map, fun a b g ↦
-    .elim (h.2 _ _ (symm_apply_apply f x ▸ map_mul f.symm a b ▸ congrArg f.symm g))
-    (fun h ↦ .inl h.of_map) (fun h ↦ .inr h.of_map)⟩
-=======
 /--
 Irreducibility is preserved by multiplicative equivalences.
 Note that surjective + local hom is not enough. Consider the additive monoids `M = ℕ ⊕ ℕ`, `N = ℕ`,
@@ -319,7 +312,6 @@
     let f := MulEquivClass.toMulEquiv f
     (h.isUnit_or_isUnit (symm_apply_apply f x ▸ map_mul f.symm a b ▸ congrArg f.symm g)).imp
       (·.of_map) (·.of_map)⟩
->>>>>>> f9091e13
 
 theorem MulEquiv.irreducible_iff (f : F) {a : M} :
     Irreducible (f a) ↔ Irreducible a :=
