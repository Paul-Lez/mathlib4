--- conflicted
+++ resolved
@@ -92,7 +92,12 @@
     fderiv 𝕜 f x = continuousMultilinearCurryFin1 𝕜 E F (p 1) :=
   h.hasFDerivAt.fderiv
 
-<<<<<<< HEAD
+theorem AnalyticAt.hasStrictFDerivAt (h : AnalyticAt 𝕜 f x) :
+    HasStrictFDerivAt f (fderiv 𝕜 f x) x := by
+  rcases h with ⟨p, hp⟩
+  rw [hp.fderiv_eq]
+  exact hp.hasStrictFDerivAt
+
 theorem HasFPowerSeriesWithinOnBall.differentiableOn [CompleteSpace F]
     (h : HasFPowerSeriesWithinOnBall f p s x r) :
     DifferentiableOn 𝕜 f (insert x s ∩ EMetric.ball x r) := by
@@ -104,13 +109,6 @@
     suffices s ∈ 𝓝[insert x s] y from nhdsWithin_mono _ inter_subset_left this
     rw [nhdsWithin_insert_of_ne hy]
     exact self_mem_nhdsWithin
-=======
-theorem AnalyticAt.hasStrictFDerivAt (h : AnalyticAt 𝕜 f x) :
-    HasStrictFDerivAt f (fderiv 𝕜 f x) x := by
-  rcases h with ⟨p, hp⟩
-  rw [hp.fderiv_eq]
-  exact hp.hasStrictFDerivAt
->>>>>>> 58f90a75
 
 theorem HasFPowerSeriesOnBall.differentiableOn [CompleteSpace F]
     (h : HasFPowerSeriesOnBall f p x r) : DifferentiableOn 𝕜 f (EMetric.ball x r) := fun _ hy =>
