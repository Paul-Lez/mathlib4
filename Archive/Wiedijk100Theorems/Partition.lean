--- conflicted
+++ resolved
@@ -201,13 +201,8 @@
         simp only [smul_eq_mul, ne_eq, mul_eq_zero, Multiset.count_eq_zero]
         rw [not_or, not_not]
         simp only [Multiset.mem_toFinset, not_not, mem_filter] }
-<<<<<<< HEAD
-  refine Finset.card_congr φ ?_ ?_ ?_
-  · intro a  ha
-=======
   refine Finset.card_bij φ ?_ ?_ ?_
   · intro a ha
->>>>>>> 16a1db9e
     simp only [φ, not_forall, not_exists, not_and, exists_prop, mem_filter]
     rw [mem_piAntidiagonal']
     dsimp only [ne_eq, smul_eq_mul, id_eq, eq_mpr_eq_cast, le_eq_subset, Finsupp.coe_mk]
