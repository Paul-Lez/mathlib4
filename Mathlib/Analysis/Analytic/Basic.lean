--- conflicted
+++ resolved
@@ -776,13 +776,7 @@
           · apply hp
           · apply hy'.le
         _ = B n := by
-<<<<<<< HEAD
           field_simp [B, pow_succ]
-=======
-          -- Porting note: in the original, `B` was in the `field_simp`, but now Lean does not
-          -- accept it. The current proof works in Lean 4, but does not in Lean 3.
-          field_simp [pow_succ]
->>>>>>> 39f3b00d
           simp only [mul_assoc, mul_comm, mul_left_comm]
     have hBL : HasSum B (L y) := by
       apply HasSum.mul_left
@@ -796,11 +790,7 @@
     refine' (IsBigO.of_bound 1 (eventually_principal.2 fun y hy => _)).trans this
     rw [one_mul]
     exact (hL y hy).trans (le_abs_self _)
-<<<<<<< HEAD
   simp_rw [L, mul_right_comm _ (_ * _)]
-=======
-  simp_rw [mul_right_comm _ (_ * _)]  -- Porting note: there was an `L` inside the `simp_rw`.
->>>>>>> 39f3b00d
   exact (isBigO_refl _ _).const_mul_left _
 set_option linter.uppercaseLean3 false in
 #align has_fpower_series_on_ball.is_O_image_sub_image_sub_deriv_principal HasFPowerSeriesOnBall.isBigO_image_sub_image_sub_deriv_principal
