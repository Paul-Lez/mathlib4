/-
Copyright (c) 2020 Kenny Lau. All rights reserved.
Released under Apache 2.0 license as described in the file LICENSE.
Authors: Kenny Lau
-/
import Mathlib.Data.Finsupp.Indicator
import Mathlib.Algebra.BigOperators.Pi
import Mathlib.Algebra.BigOperators.Ring
import Mathlib.Algebra.BigOperators.Order
import Mathlib.Algebra.BigOperators.Fin
import Mathlib.Data.Finsupp.Fin
import Mathlib.GroupTheory.Submonoid.Membership

#align_import algebra.big_operators.finsupp from "leanprover-community/mathlib"@"842328d9df7e96fd90fc424e115679c15fb23a71"

/-!
# Big operators for finsupps

This file contains theorems relevant to big operators in finitely supported functions.
-/


noncomputable section

open Finset Function

open BigOperators

variable {α ι γ A B C : Type*} [AddCommMonoid A] [AddCommMonoid B] [AddCommMonoid C]

variable {t : ι → A → C} (h0 : ∀ i, t i 0 = 0) (h1 : ∀ i x y, t i (x + y) = t i x + t i y)

variable {s : Finset α} {f : α → ι →₀ A} (i : ι)

variable (g : ι →₀ A) (k : ι → A → γ → B) (x : γ)

variable {β M M' N P G H R S : Type*}

namespace Finsupp

/-!
### Declarations about `sum` and `prod`

In most of this section, the domain `β` is assumed to be an `AddMonoid`.
-/


section SumProd

/-- `prod f g` is the product of `g a (f a)` over the support of `f`. -/
@[to_additive "`sum f g` is the sum of `g a (f a)` over the support of `f`. "]
def prod [Zero M] [CommMonoid N] (f : α →₀ M) (g : α → M → N) : N :=
  ∏ a in f.support, g a (f a)
#align finsupp.prod Finsupp.prod
#align finsupp.sum Finsupp.sum

variable [Zero M] [Zero M'] [CommMonoid N]

@[to_additive]
theorem prod_of_support_subset (f : α →₀ M) {s : Finset α} (hs : f.support ⊆ s) (g : α → M → N)
    (h : ∀ i ∈ s, g i 0 = 1) : f.prod g = ∏ x in s, g x (f x) := by
  refine Finset.prod_subset hs fun x hxs hx => h x hxs ▸ (congr_arg (g x) ?_)
  exact not_mem_support_iff.1 hx
#align finsupp.prod_of_support_subset Finsupp.prod_of_support_subset
#align finsupp.sum_of_support_subset Finsupp.sum_of_support_subset

@[to_additive]
theorem prod_fintype [Fintype α] (f : α →₀ M) (g : α → M → N) (h : ∀ i, g i 0 = 1) :
    f.prod g = ∏ i, g i (f i) :=
  f.prod_of_support_subset (subset_univ _) g fun x _ => h x
#align finsupp.prod_fintype Finsupp.prod_fintype
#align finsupp.sum_fintype Finsupp.sum_fintype

@[to_additive (attr := simp)]
theorem prod_single_index {a : α} {b : M} {h : α → M → N} (h_zero : h a 0 = 1) :
    (single a b).prod h = h a b :=
  calc
    (single a b).prod h = ∏ x in {a}, h x (single a b x) :=
      prod_of_support_subset _ support_single_subset h fun x hx =>
        (mem_singleton.1 hx).symm ▸ h_zero
    _ = h a b := by simp
#align finsupp.prod_single_index Finsupp.prod_single_index
#align finsupp.sum_single_index Finsupp.sum_single_index

@[to_additive]
theorem prod_mapRange_index {f : M → M'} {hf : f 0 = 0} {g : α →₀ M} {h : α → M' → N}
    (h0 : ∀ a, h a 0 = 1) : (mapRange f hf g).prod h = g.prod fun a b => h a (f b) :=
  Finset.prod_subset support_mapRange fun _ _ H => by rw [not_mem_support_iff.1 H, h0]
#align finsupp.prod_map_range_index Finsupp.prod_mapRange_index
#align finsupp.sum_map_range_index Finsupp.sum_mapRange_index

@[to_additive (attr := simp)]
theorem prod_zero_index {h : α → M → N} : (0 : α →₀ M).prod h = 1 :=
  rfl
#align finsupp.prod_zero_index Finsupp.prod_zero_index
#align finsupp.sum_zero_index Finsupp.sum_zero_index

@[to_additive]
theorem prod_comm (f : α →₀ M) (g : β →₀ M') (h : α → M → β → M' → N) :
    (f.prod fun x v => g.prod fun x' v' => h x v x' v') =
      g.prod fun x' v' => f.prod fun x v => h x v x' v' :=
  Finset.prod_comm
#align finsupp.prod_comm Finsupp.prod_comm
#align finsupp.sum_comm Finsupp.sum_comm

@[to_additive (attr := simp)]
theorem prod_ite_eq [DecidableEq α] (f : α →₀ M) (a : α) (b : α → M → N) :
    (f.prod fun x v => ite (a = x) (b x v) 1) = ite (a ∈ f.support) (b a (f a)) 1 := by
  dsimp [Finsupp.prod]
  rw [f.support.prod_ite_eq]
#align finsupp.prod_ite_eq Finsupp.prod_ite_eq
#align finsupp.sum_ite_eq Finsupp.sum_ite_eq

/- Porting note: simpnf linter, added aux lemma below
Left-hand side simplifies from
  Finsupp.sum f fun x v => if a = x then v else 0
to
  if ↑f a = 0 then 0 else ↑f a
-/
-- @[simp]
theorem sum_ite_self_eq [DecidableEq α] {N : Type*} [AddCommMonoid N] (f : α →₀ N) (a : α) :
    (f.sum fun x v => ite (a = x) v 0) = f a := by
  classical
    convert f.sum_ite_eq a fun _ => id
    simp [ite_eq_right_iff.2 Eq.symm]
#align finsupp.sum_ite_self_eq Finsupp.sum_ite_self_eq

-- Porting note: Added this thm to replace the simp in the previous one. Need to add [DecidableEq N]
@[simp]
theorem sum_ite_self_eq_aux [DecidableEq α] {N : Type*} [AddCommMonoid N] (f : α →₀ N) (a : α) :
    (if a ∈ f.support then f a else 0) = f a := by
  simp only [mem_support_iff, ne_eq, ite_eq_left_iff, not_not]
  exact fun h ↦ h.symm

/-- A restatement of `prod_ite_eq` with the equality test reversed. -/
@[to_additive (attr := simp) "A restatement of `sum_ite_eq` with the equality test reversed."]
theorem prod_ite_eq' [DecidableEq α] (f : α →₀ M) (a : α) (b : α → M → N) :
    (f.prod fun x v => ite (x = a) (b x v) 1) = ite (a ∈ f.support) (b a (f a)) 1 := by
  dsimp [Finsupp.prod]
  rw [f.support.prod_ite_eq']
#align finsupp.prod_ite_eq' Finsupp.prod_ite_eq'
#align finsupp.sum_ite_eq' Finsupp.sum_ite_eq'

-- Porting note: simp can prove this
-- @[simp]
theorem sum_ite_self_eq' [DecidableEq α] {N : Type*} [AddCommMonoid N] (f : α →₀ N) (a : α) :
    (f.sum fun x v => ite (x = a) v 0) = f a := by
  classical
    convert f.sum_ite_eq' a fun _ => id
    simp [ite_eq_right_iff.2 Eq.symm]
#align finsupp.sum_ite_self_eq' Finsupp.sum_ite_self_eq'

@[simp]
theorem prod_pow [Fintype α] (f : α →₀ ℕ) (g : α → N) :
    (f.prod fun a b => g a ^ b) = ∏ a, g a ^ f a :=
  f.prod_fintype _ fun _ ↦ pow_zero _
#align finsupp.prod_pow Finsupp.prod_pow

/-- If `g` maps a second argument of 0 to 1, then multiplying it over the
result of `onFinset` is the same as multiplying it over the original `Finset`. -/
@[to_additive
      "If `g` maps a second argument of 0 to 0, summing it over the
      result of `onFinset` is the same as summing it over the original `Finset`."]
theorem onFinset_prod {s : Finset α} {f : α → M} {g : α → M → N} (hf : ∀ a, f a ≠ 0 → a ∈ s)
    (hg : ∀ a, g a 0 = 1) : (onFinset s f hf).prod g = ∏ a in s, g a (f a) :=
  Finset.prod_subset support_onFinset_subset <| by simp (config := { contextual := true }) [*]
#align finsupp.on_finset_prod Finsupp.onFinset_prod
#align finsupp.on_finset_sum Finsupp.onFinset_sum

/-- Taking a product over `f : α →₀ M` is the same as multiplying the value on a single element
`y ∈ f.support` by the product over `erase y f`. -/
@[to_additive
      " Taking a sum over over `f : α →₀ M` is the same as adding the value on a
      single element `y ∈ f.support` to the sum over `erase y f`. "]
theorem mul_prod_erase (f : α →₀ M) (y : α) (g : α → M → N) (hyf : y ∈ f.support) :
    g y (f y) * (erase y f).prod g = f.prod g := by
  classical
    rw [Finsupp.prod, Finsupp.prod, ← Finset.mul_prod_erase _ _ hyf, Finsupp.support_erase,
      Finset.prod_congr rfl]
    intro h hx
    rw [Finsupp.erase_ne (ne_of_mem_erase hx)]
#align finsupp.mul_prod_erase Finsupp.mul_prod_erase
#align finsupp.add_sum_erase Finsupp.add_sum_erase

/-- Generalization of `Finsupp.mul_prod_erase`: if `g` maps a second argument of 0 to 1,
then its product over `f : α →₀ M` is the same as multiplying the value on any element
`y : α` by the product over `erase y f`. -/
@[to_additive
      " Generalization of `Finsupp.add_sum_erase`: if `g` maps a second argument of 0
      to 0, then its sum over `f : α →₀ M` is the same as adding the value on any element
      `y : α` to the sum over `erase y f`. "]
theorem mul_prod_erase' (f : α →₀ M) (y : α) (g : α → M → N) (hg : ∀ i : α, g i 0 = 1) :
    g y (f y) * (erase y f).prod g = f.prod g := by
  classical
    by_cases hyf : y ∈ f.support
    · exact Finsupp.mul_prod_erase f y g hyf
    · rw [not_mem_support_iff.mp hyf, hg y, erase_of_not_mem_support hyf, one_mul]
#align finsupp.mul_prod_erase' Finsupp.mul_prod_erase'
#align finsupp.add_sum_erase' Finsupp.add_sum_erase'

@[to_additive]
theorem _root_.SubmonoidClass.finsupp_prod_mem {S : Type*} [SetLike S N] [SubmonoidClass S N]
    (s : S) (f : α →₀ M) (g : α → M → N) (h : ∀ c, f c ≠ 0 → g c (f c) ∈ s) : f.prod g ∈ s :=
  prod_mem fun _i hi => h _ (Finsupp.mem_support_iff.mp hi)
#align submonoid_class.finsupp_prod_mem SubmonoidClass.finsupp_prod_mem
#align add_submonoid_class.finsupp_sum_mem AddSubmonoidClass.finsupp_sum_mem

@[to_additive]
theorem prod_congr {f : α →₀ M} {g1 g2 : α → M → N} (h : ∀ x ∈ f.support, g1 x (f x) = g2 x (f x)) :
    f.prod g1 = f.prod g2 :=
  Finset.prod_congr rfl h
#align finsupp.prod_congr Finsupp.prod_congr
#align finsupp.sum_congr Finsupp.sum_congr

end SumProd

end Finsupp

@[to_additive]
theorem map_finsupp_prod [Zero M] [CommMonoid N] [CommMonoid P] {H : Type*} [MonoidHomClass H N P]
    (h : H) (f : α →₀ M) (g : α → M → N) : h (f.prod g) = f.prod fun a b => h (g a b) :=
  map_prod h _ _
#align map_finsupp_prod map_finsupp_prod
#align map_finsupp_sum map_finsupp_sum

/-- Deprecated, use `_root_.map_finsupp_prod` instead. -/
@[to_additive (attr := deprecated)
  "Deprecated, use `_root_.map_finsupp_sum` instead."]
protected theorem MulEquiv.map_finsupp_prod [Zero M] [CommMonoid N] [CommMonoid P] (h : N ≃* P)
    (f : α →₀ M) (g : α → M → N) : h (f.prod g) = f.prod fun a b => h (g a b) :=
  map_finsupp_prod h f g
#align mul_equiv.map_finsupp_prod MulEquiv.map_finsupp_prod
#align add_equiv.map_finsupp_sum AddEquiv.map_finsupp_sum

/-- Deprecated, use `_root_.map_finsupp_prod` instead. -/
@[to_additive (attr := deprecated)
  "Deprecated, use `_root_.map_finsupp_sum` instead."]
protected theorem MonoidHom.map_finsupp_prod [Zero M] [CommMonoid N] [CommMonoid P] (h : N →* P)
    (f : α →₀ M) (g : α → M → N) : h (f.prod g) = f.prod fun a b => h (g a b) :=
  map_finsupp_prod h f g
#align monoid_hom.map_finsupp_prod MonoidHom.map_finsupp_prod
#align add_monoid_hom.map_finsupp_sum AddMonoidHom.map_finsupp_sum

/-- Deprecated, use `_root_.map_finsupp_sum` instead. -/
@[deprecated map_finsupp_sum]
protected theorem RingHom.map_finsupp_sum [Zero M] [Semiring R] [Semiring S] (h : R →+* S)
    (f : α →₀ M) (g : α → M → R) : h (f.sum g) = f.sum fun a b => h (g a b) :=
  map_finsupp_sum h f g
#align ring_hom.map_finsupp_sum RingHom.map_finsupp_sum

/-- Deprecated, use `_root_.map_finsupp_prod` instead. -/
@[deprecated map_finsupp_prod]
protected theorem RingHom.map_finsupp_prod [Zero M] [CommSemiring R] [CommSemiring S] (h : R →+* S)
    (f : α →₀ M) (g : α → M → R) : h (f.prod g) = f.prod fun a b => h (g a b) :=
  map_finsupp_prod h f g
#align ring_hom.map_finsupp_prod RingHom.map_finsupp_prod

-- Porting note: inserted ⇑ on the rhs
@[to_additive]
theorem MonoidHom.coe_finsupp_prod [Zero β] [Monoid N] [CommMonoid P] (f : α →₀ β)
    (g : α → β → N →* P) : ⇑(f.prod g) = f.prod fun i fi => ⇑(g i fi) :=
  MonoidHom.coe_finset_prod _ _
#align monoid_hom.coe_finsupp_prod MonoidHom.coe_finsupp_prod
#align add_monoid_hom.coe_finsupp_sum AddMonoidHom.coe_finsupp_sum

@[to_additive (attr := simp)]
theorem MonoidHom.finsupp_prod_apply [Zero β] [Monoid N] [CommMonoid P] (f : α →₀ β)
    (g : α → β → N →* P) (x : N) : f.prod g x = f.prod fun i fi => g i fi x :=
  MonoidHom.finset_prod_apply _ _ _
#align monoid_hom.finsupp_prod_apply MonoidHom.finsupp_prod_apply
#align add_monoid_hom.finsupp_sum_apply AddMonoidHom.finsupp_sum_apply

namespace Finsupp

theorem single_multiset_sum [AddCommMonoid M] (s : Multiset M) (a : α) :
    single a s.sum = (s.map (single a)).sum :=
  Multiset.induction_on s (single_zero _) fun a s ih => by
    rw [Multiset.sum_cons, single_add, ih, Multiset.map_cons, Multiset.sum_cons]
#align finsupp.single_multiset_sum Finsupp.single_multiset_sum

theorem single_finset_sum [AddCommMonoid M] (s : Finset ι) (f : ι → M) (a : α) :
    single a (∑ b in s, f b) = ∑ b in s, single a (f b) := by
  trans
  · apply single_multiset_sum
  · rw [Multiset.map_map]
    rfl
#align finsupp.single_finset_sum Finsupp.single_finset_sum

theorem single_sum [Zero M] [AddCommMonoid N] (s : ι →₀ M) (f : ι → M → N) (a : α) :
    single a (s.sum f) = s.sum fun d c => single a (f d c) :=
  single_finset_sum _ _ _
#align finsupp.single_sum Finsupp.single_sum

@[to_additive]
theorem prod_neg_index [AddGroup G] [CommMonoid M] {g : α →₀ G} {h : α → G → M}
    (h0 : ∀ a, h a 0 = 1) : (-g).prod h = g.prod fun a b => h a (-b) :=
  prod_mapRange_index h0
#align finsupp.prod_neg_index Finsupp.prod_neg_index
#align finsupp.sum_neg_index Finsupp.sum_neg_index

end Finsupp

namespace Finsupp

theorem finset_sum_apply [AddCommMonoid N] (S : Finset ι) (f : ι → α →₀ N) (a : α) :
    (∑ i in S, f i) a = ∑ i in S, f i a :=
  (applyAddHom a : (α →₀ N) →+ _).map_sum _ _
#align finsupp.finset_sum_apply Finsupp.finset_sum_apply

@[simp]
theorem sum_apply [Zero M] [AddCommMonoid N] {f : α →₀ M} {g : α → M → β →₀ N} {a₂ : β} :
    (f.sum g) a₂ = f.sum fun a₁ b => g a₁ b a₂ :=
  finset_sum_apply _ _ _
#align finsupp.sum_apply Finsupp.sum_apply

-- Porting note: inserted ⇑ on the rhs
theorem coe_finset_sum [AddCommMonoid N] (S : Finset ι) (f : ι → α →₀ N) :
    ⇑(∑ i in S, f i) = ∑ i in S, ⇑(f i) :=
  (coeFnAddHom : (α →₀ N) →+ _).map_sum _ _
#align finsupp.coe_finset_sum Finsupp.coe_finset_sum

-- Porting note: inserted ⇑ on the rhs
theorem coe_sum [Zero M] [AddCommMonoid N] (f : α →₀ M) (g : α → M → β →₀ N) :
    ⇑(f.sum g) = f.sum fun a₁ b => ⇑(g a₁ b) :=
  coe_finset_sum _ _
#align finsupp.coe_sum Finsupp.coe_sum

theorem support_sum [DecidableEq β] [Zero M] [AddCommMonoid N] {f : α →₀ M} {g : α → M → β →₀ N} :
    (f.sum g).support ⊆ f.support.biUnion fun a => (g a (f a)).support := by
  have : ∀ c, (f.sum fun a b => g a b c) ≠ 0 → ∃ a, f a ≠ 0 ∧ ¬(g a (f a)) c = 0 := fun a₁ h =>
    let ⟨a, ha, ne⟩ := Finset.exists_ne_zero_of_sum_ne_zero h
    ⟨a, mem_support_iff.mp ha, ne⟩
  simpa only [Finset.subset_iff, mem_support_iff, Finset.mem_biUnion, sum_apply, exists_prop]
#align finsupp.support_sum Finsupp.support_sum

theorem support_finset_sum [DecidableEq β] [AddCommMonoid M] {s : Finset α} {f : α → β →₀ M} :
    (Finset.sum s f).support ⊆ s.biUnion fun x => (f x).support := by
  rw [← Finset.sup_eq_biUnion]
  induction' s using Finset.cons_induction_on with a s ha ih
  · rfl
  · rw [Finset.sum_cons, Finset.sup_cons]
    exact support_add.trans (Finset.union_subset_union (Finset.Subset.refl _) ih)
#align finsupp.support_finset_sum Finsupp.support_finset_sum

@[simp]
theorem sum_zero [Zero M] [AddCommMonoid N] {f : α →₀ M} : (f.sum fun _ _ => (0 : N)) = 0 :=
  Finset.sum_const_zero
#align finsupp.sum_zero Finsupp.sum_zero

@[to_additive (attr := simp)]
theorem prod_mul [Zero M] [CommMonoid N] {f : α →₀ M} {h₁ h₂ : α → M → N} :
    (f.prod fun a b => h₁ a b * h₂ a b) = f.prod h₁ * f.prod h₂ :=
  Finset.prod_mul_distrib
#align finsupp.prod_mul Finsupp.prod_mul
#align finsupp.sum_add Finsupp.sum_add

@[to_additive (attr := simp)]
theorem prod_inv [Zero M] [CommGroup G] {f : α →₀ M} {h : α → M → G} :
    (f.prod fun a b => (h a b)⁻¹) = (f.prod h)⁻¹ :=
  (map_prod (MonoidHom.id G)⁻¹ _ _).symm
#align finsupp.prod_inv Finsupp.prod_inv
#align finsupp.sum_neg Finsupp.sum_neg

@[simp]
theorem sum_sub [Zero M] [AddCommGroup G] {f : α →₀ M} {h₁ h₂ : α → M → G} :
    (f.sum fun a b => h₁ a b - h₂ a b) = f.sum h₁ - f.sum h₂ :=
  Finset.sum_sub_distrib
#align finsupp.sum_sub Finsupp.sum_sub

/-- Taking the product under `h` is an additive-to-multiplicative homomorphism of finsupps,
if `h` is an additive-to-multiplicative homomorphism on the support.
This is a more general version of `Finsupp.prod_add_index'`; the latter has simpler hypotheses. -/
@[to_additive
      "Taking the product under `h` is an additive homomorphism of finsupps,  if `h` is an
      additive homomorphism on the support. This is a more general version of
      `Finsupp.sum_add_index'`; the latter has simpler hypotheses."]
theorem prod_add_index [DecidableEq α] [AddZeroClass M] [CommMonoid N] {f g : α →₀ M}
    {h : α → M → N} (h_zero : ∀ a ∈ f.support ∪ g.support, h a 0 = 1)
    (h_add : ∀ a ∈ f.support ∪ g.support, ∀ (b₁ b₂), h a (b₁ + b₂) = h a b₁ * h a b₂) :
    (f + g).prod h = f.prod h * g.prod h := by
  rw [Finsupp.prod_of_support_subset f (subset_union_left _ g.support) h h_zero,
    Finsupp.prod_of_support_subset g (subset_union_right f.support _) h h_zero, ←
    Finset.prod_mul_distrib, Finsupp.prod_of_support_subset (f + g) Finsupp.support_add h h_zero]
  exact Finset.prod_congr rfl fun x hx => by apply h_add x hx
#align finsupp.prod_add_index Finsupp.prod_add_index
#align finsupp.sum_add_index Finsupp.sum_add_index

/-- Taking the product under `h` is an additive-to-multiplicative homomorphism of finsupps,
if `h` is an additive-to-multiplicative homomorphism.
This is a more specialized version of `Finsupp.prod_add_index` with simpler hypotheses. -/
@[to_additive
      "Taking the sum under `h` is an additive homomorphism of finsupps,if `h` is an additive
      homomorphism. This is a more specific version of `finsupp.sum_add_index` with simpler
      hypotheses."]
theorem prod_add_index' [AddZeroClass M] [CommMonoid N] {f g : α →₀ M} {h : α → M → N}
    (h_zero : ∀ a, h a 0 = 1) (h_add : ∀ a b₁ b₂, h a (b₁ + b₂) = h a b₁ * h a b₂) :
    (f + g).prod h = f.prod h * g.prod h := by
  classical exact prod_add_index (fun a _ => h_zero a) fun a _ => h_add a
#align finsupp.prod_add_index' Finsupp.prod_add_index'
#align finsupp.sum_add_index' Finsupp.sum_add_index'

@[simp]
theorem sum_hom_add_index [AddZeroClass M] [AddCommMonoid N] {f g : α →₀ M} (h : α → M →+ N) :
    ((f + g).sum fun x => h x) = (f.sum fun x => h x) + g.sum fun x => h x :=
  sum_add_index' (fun a => (h a).map_zero) fun a => (h a).map_add
#align finsupp.sum_hom_add_index Finsupp.sum_hom_add_index

@[simp]
theorem prod_hom_add_index [AddZeroClass M] [CommMonoid N] {f g : α →₀ M}
    (h : α → Multiplicative M →* N) :
    ((f + g).prod fun a b => h a (Multiplicative.ofAdd b)) =
      (f.prod fun a b => h a (Multiplicative.ofAdd b)) *
        g.prod fun a b => h a (Multiplicative.ofAdd b) :=
  prod_add_index' (fun a => (h a).map_one) fun a => (h a).map_mul
#align finsupp.prod_hom_add_index Finsupp.prod_hom_add_index

/-- The canonical isomorphism between families of additive monoid homomorphisms `α → (M →+ N)`
and monoid homomorphisms `(α →₀ M) →+ N`. -/
def liftAddHom [AddZeroClass M] [AddCommMonoid N] : (α → M →+ N) ≃+ ((α →₀ M) →+ N)
    where
  toFun F :=
    { toFun := fun f ↦ f.sum fun x ↦ F x
      map_zero' := Finset.sum_empty
      map_add' := fun _ _ => sum_add_index' (fun x => (F x).map_zero) fun x => (F x).map_add }
  invFun F x := F.comp (singleAddHom x)
  left_inv F := by
    ext
    simp [singleAddHom]
  right_inv F := by
  -- Porting note: This was `ext` and used the wrong lemma
    apply Finsupp.addHom_ext'
    simp [singleAddHom, AddMonoidHom.comp, Function.comp]
  map_add' F G := by
    ext x
    exact sum_add
#align finsupp.lift_add_hom Finsupp.liftAddHom

@[simp]
theorem liftAddHom_apply [AddCommMonoid M] [AddCommMonoid N] (F : α → M →+ N) (f : α →₀ M) :
    (liftAddHom (α := α) (M := M) (N := N)) F f = f.sum fun x => F x :=
  rfl
#align finsupp.lift_add_hom_apply Finsupp.liftAddHom_apply

@[simp]
theorem liftAddHom_symm_apply [AddCommMonoid M] [AddCommMonoid N] (F : (α →₀ M) →+ N) (x : α) :
    (liftAddHom (α := α) (M := M) (N := N)).symm F x = F.comp (singleAddHom x) :=
  rfl
#align finsupp.lift_add_hom_symm_apply Finsupp.liftAddHom_symm_apply

theorem liftAddHom_symm_apply_apply [AddCommMonoid M] [AddCommMonoid N] (F : (α →₀ M) →+ N) (x : α)
    (y : M) : (liftAddHom (α := α) (M := M) (N := N)).symm F x y = F (single x y) :=
  rfl
#align finsupp.lift_add_hom_symm_apply_apply Finsupp.liftAddHom_symm_apply_apply

@[simp]
theorem liftAddHom_singleAddHom [AddCommMonoid M] :
    (liftAddHom (α := α) (M := M) (N := α →₀ M)) (singleAddHom : α → M →+ α →₀ M) =
      AddMonoidHom.id _ :=
  liftAddHom.toEquiv.apply_eq_iff_eq_symm_apply.2 rfl
#align finsupp.lift_add_hom_single_add_hom Finsupp.liftAddHom_singleAddHom

@[simp]
theorem sum_single [AddCommMonoid M] (f : α →₀ M) : f.sum single = f :=
  FunLike.congr_fun liftAddHom_singleAddHom f
#align finsupp.sum_single Finsupp.sum_single

@[simp]
theorem sum_univ_single [AddCommMonoid M] [Fintype α] (i : α) (m : M) :
    (∑ j : α, (single i m) j) = m := by
-- Porting note: rewrite due to leaky classical in lean3
  classical rw [single, coe_mk, Finset.sum_pi_single']
  simp
#align finsupp.sum_univ_single Finsupp.sum_univ_single

@[simp]
theorem sum_univ_single' [AddCommMonoid M] [Fintype α] (i : α) (m : M) :
    (∑ j : α, (single j m) i) = m := by
-- Porting note: rewrite due to leaky classical in lean3
  simp_rw [single, coe_mk]
  classical rw [Finset.sum_pi_single]
  simp
#align finsupp.sum_univ_single' Finsupp.sum_univ_single'

-- Porting note: simp can prove this
-- @[simp]
theorem liftAddHom_apply_single [AddCommMonoid M] [AddCommMonoid N] (f : α → M →+ N) (a : α)
    (b : M) : (liftAddHom (α := α) (M := M) (N := N)) f (single a b) = f a b :=
  sum_single_index (f a).map_zero
#align finsupp.lift_add_hom_apply_single Finsupp.liftAddHom_apply_single

@[simp]
theorem liftAddHom_comp_single [AddCommMonoid M] [AddCommMonoid N] (f : α → M →+ N) (a : α) :
    ((liftAddHom (α := α) (M := M) (N := N)) f).comp (singleAddHom a) = f a :=
  AddMonoidHom.ext fun b => liftAddHom_apply_single f a b
#align finsupp.lift_add_hom_comp_single Finsupp.liftAddHom_comp_single

theorem comp_liftAddHom [AddCommMonoid M] [AddCommMonoid N] [AddCommMonoid P] (g : N →+ P)
    (f : α → M →+ N) :
    g.comp ((liftAddHom (α := α) (M := M) (N := N)) f) =
      (liftAddHom (α := α) (M := M) (N := P)) fun a => g.comp (f a) :=
  liftAddHom.symm_apply_eq.1 <|
    funext fun a => by
      rw [liftAddHom_symm_apply, AddMonoidHom.comp_assoc, liftAddHom_comp_single]
#align finsupp.comp_lift_add_hom Finsupp.comp_liftAddHom

theorem sum_sub_index [AddCommGroup β] [AddCommGroup γ] {f g : α →₀ β} {h : α → β → γ}
    (h_sub : ∀ a b₁ b₂, h a (b₁ - b₂) = h a b₁ - h a b₂) : (f - g).sum h = f.sum h - g.sum h :=
  ((liftAddHom (α := α) (M := β) (N := γ)) fun a =>
    AddMonoidHom.ofMapSub (h a) (h_sub a)).map_sub f g
#align finsupp.sum_sub_index Finsupp.sum_sub_index

@[to_additive]
theorem prod_embDomain [Zero M] [CommMonoid N] {v : α →₀ M} {f : α ↪ β} {g : β → M → N} :
    (v.embDomain f).prod g = v.prod fun a b => g (f a) b := by
  rw [prod, prod, support_embDomain, Finset.prod_map]
  simp_rw [embDomain_apply]
#align finsupp.prod_emb_domain Finsupp.prod_embDomain
#align finsupp.sum_emb_domain Finsupp.sum_embDomain

@[to_additive]
theorem prod_finset_sum_index [AddCommMonoid M] [CommMonoid N] {s : Finset ι} {g : ι → α →₀ M}
    {h : α → M → N} (h_zero : ∀ a, h a 0 = 1) (h_add : ∀ a b₁ b₂, h a (b₁ + b₂) = h a b₁ * h a b₂) :
    (∏ i in s, (g i).prod h) = (∑ i in s, g i).prod h :=
  Finset.cons_induction_on s rfl fun a s has ih => by
    rw [prod_cons, ih, sum_cons, prod_add_index' h_zero h_add]
#align finsupp.prod_finset_sum_index Finsupp.prod_finset_sum_index
#align finsupp.sum_finset_sum_index Finsupp.sum_finset_sum_index

@[to_additive]
theorem prod_sum_index [AddCommMonoid M] [AddCommMonoid N] [CommMonoid P] {f : α →₀ M}
    {g : α → M → β →₀ N} {h : β → N → P} (h_zero : ∀ a, h a 0 = 1)
    (h_add : ∀ a b₁ b₂, h a (b₁ + b₂) = h a b₁ * h a b₂) :
    (f.sum g).prod h = f.prod fun a b => (g a b).prod h :=
  (prod_finset_sum_index h_zero h_add).symm
#align finsupp.prod_sum_index Finsupp.prod_sum_index
#align finsupp.sum_sum_index Finsupp.sum_sum_index

theorem multiset_sum_sum_index [AddCommMonoid M] [AddCommMonoid N] (f : Multiset (α →₀ M))
    (h : α → M → N) (h₀ : ∀ a, h a 0 = 0)
    (h₁ : ∀ (a : α) (b₁ b₂ : M), h a (b₁ + b₂) = h a b₁ + h a b₂) :
    f.sum.sum h = (f.map fun g : α →₀ M => g.sum h).sum :=
  Multiset.induction_on f rfl fun a s ih => by
    rw [Multiset.sum_cons, Multiset.map_cons, Multiset.sum_cons, sum_add_index' h₀ h₁, ih]
#align finsupp.multiset_sum_sum_index Finsupp.multiset_sum_sum_index

theorem support_sum_eq_biUnion {α : Type*} {ι : Type*} {M : Type*} [DecidableEq α]
    [AddCommMonoid M] {g : ι → α →₀ M} (s : Finset ι)
    (h : ∀ i₁ i₂, i₁ ≠ i₂ → Disjoint (g i₁).support (g i₂).support) :
    (∑ i in s, g i).support = s.biUnion fun i => (g i).support := by
  classical
  -- Porting note: apply Finset.induction_on s was not working; refine does.
  refine Finset.induction_on s ?_ ?_
  · simp
  · intro i s hi
    simp only [hi, sum_insert, not_false_iff, biUnion_insert]
    intro hs
    rw [Finsupp.support_add_eq, hs]
    rw [hs, Finset.disjoint_biUnion_right]
    intro j hj
    refine' h _ _ (ne_of_mem_of_not_mem hj hi).symm
#align finsupp.support_sum_eq_bUnion Finsupp.support_sum_eq_biUnion

theorem multiset_map_sum [Zero M] {f : α →₀ M} {m : β → γ} {h : α → M → Multiset β} :
    Multiset.map m (f.sum h) = f.sum fun a b => (h a b).map m :=
  (Multiset.mapAddMonoidHom m).map_sum _ f.support
#align finsupp.multiset_map_sum Finsupp.multiset_map_sum

theorem multiset_sum_sum [Zero M] [AddCommMonoid N] {f : α →₀ M} {h : α → M → Multiset N} :
    Multiset.sum (f.sum h) = f.sum fun a b => Multiset.sum (h a b) :=
  (Multiset.sumAddMonoidHom : Multiset N →+ N).map_sum _ f.support
#align finsupp.multiset_sum_sum Finsupp.multiset_sum_sum

/-- For disjoint `f1` and `f2`, and function `g`, the product of the products of `g`
over `f1` and `f2` equals the product of `g` over `f1 + f2` -/
@[to_additive
      "For disjoint `f1` and `f2`, and function `g`, the sum of the sums of `g`
      over `f1` and `f2` equals the sum of `g` over `f1 + f2`"]
theorem prod_add_index_of_disjoint [AddCommMonoid M] {f1 f2 : α →₀ M}
    (hd : Disjoint f1.support f2.support) {β : Type*} [CommMonoid β] (g : α → M → β) :
    (f1 + f2).prod g = f1.prod g * f2.prod g := by
  have :
    ∀ {f1 f2 : α →₀ M},
      Disjoint f1.support f2.support → (∏ x in f1.support, g x (f1 x + f2 x)) = f1.prod g :=
    fun hd =>
    Finset.prod_congr rfl fun x hx => by
      simp only [not_mem_support_iff.mp (disjoint_left.mp hd hx), add_zero]
  classical simp_rw [← this hd, ← this hd.symm, add_comm (f2 _), Finsupp.prod, support_add_eq hd,
      prod_union hd, add_apply]
#align finsupp.prod_add_index_of_disjoint Finsupp.prod_add_index_of_disjoint
#align finsupp.sum_add_index_of_disjoint Finsupp.sum_add_index_of_disjoint

theorem prod_dvd_prod_of_subset_of_dvd [AddCommMonoid M] [CommMonoid N] {f1 f2 : α →₀ M}
    {g1 g2 : α → M → N} (h1 : f1.support ⊆ f2.support)
    (h2 : ∀ a : α, a ∈ f1.support → g1 a (f1 a) ∣ g2 a (f2 a)) : f1.prod g1 ∣ f2.prod g2 := by
  classical
    simp only [Finsupp.prod, Finsupp.prod_mul]
    rw [← sdiff_union_of_subset h1, prod_union sdiff_disjoint]
    apply dvd_mul_of_dvd_right
    apply prod_dvd_prod_of_dvd
    exact h2
#align finsupp.prod_dvd_prod_of_subset_of_dvd Finsupp.prod_dvd_prod_of_subset_of_dvd

lemma indicator_eq_sum_attach_single [AddCommMonoid M] {s : Finset α} (f : ∀ a ∈ s, M) :
    indicator s f = ∑ x in s.attach, single ↑x (f x x.2) := by
  rw [← sum_single (indicator s f), sum, sum_subset (support_indicator_subset _ _), ← sum_attach]
  · refine' Finset.sum_congr rfl (fun _ _ => _)
    rw [indicator_of_mem]
  · intro i _ hi
    rw [not_mem_support_iff.mp hi, single_zero]
#align finsupp.indicator_eq_sum_single Finsupp.indicator_eq_sum_attach_single

lemma indicator_eq_sum_single [AddCommMonoid M] (s : Finset α) (f : α → M) :
    indicator s (fun x _ ↦ f x) = ∑ x in s, single x (f x) :=
  (indicator_eq_sum_attach_single _).trans <| sum_attach (f := fun x ↦ single x (f x))

theorem indicator_const_eq_sum_single [AddCommMonoid M] (s : Finset α) (m : M) :
    (indicator s fun _ _ => m) = ∑ x in s, single x m :=
  indicator_eq_sum_single _ _

@[to_additive (attr := simp)]
lemma prod_indicator_index_eq_prod_attach [Zero M] [CommMonoid N]
    {s : Finset α} (f : ∀ a ∈ s, M) {h : α → M → N} (h_zero : ∀ a ∈ s, h a 0 = 1) :
    (indicator s f).prod h = ∏ x in s.attach, h ↑x (f x x.2) := by
  rw [prod_of_support_subset _ (support_indicator_subset _ _) h h_zero, ← prod_attach]
  refine' Finset.prod_congr rfl (fun _ _ => _)
  rw [indicator_of_mem]
#align finsupp.prod_indicator_index Finsupp.prod_indicator_index_eq_prod_attach
#align finsupp.sum_indicator_index Finsupp.sum_indicator_index_eq_sum_attach

@[to_additive (attr := simp)]
lemma prod_indicator_index [Zero M] [CommMonoid N]
    {s : Finset α} (f : α → M) {h : α → M → N} (h_zero : ∀ a ∈ s, h a 0 = 1) :
    (indicator s (fun x _ ↦ f x)).prod h = ∏ x in s, h x (f x) :=
  (prod_indicator_index_eq_prod_attach _ h_zero).trans <| prod_attach (f := fun x ↦ h x (f x))

<<<<<<< HEAD
@[to_additive (attr := simp)]
theorem prod_indicator_const_index [Zero M] [CommMonoid N] {s : Finset α} (m : M) {h : α → M → N}
    (h_zero : ∀ a ∈ s, h a 0 = 1) : (indicator s fun _ _ => m).prod h = ∏ x in s, h x m :=
  prod_indicator_index _ h_zero
=======
lemma sum_cons [AddCommMonoid M] (n : ℕ) (σ : Fin n →₀ M) (i : M) :
    (sum (cons i σ) fun _ e ↦ e) = i + sum σ (fun _ e ↦ e) := by
  rw [sum_fintype _ _ (fun _ => rfl), sum_fintype _ _ (fun _ => rfl)]
  exact Fin.sum_cons i σ

lemma sum_cons' [AddCommMonoid M] [AddCommMonoid N] (n : ℕ) (σ : Fin n →₀ M) (i : M)
    (f : Fin (n+1) → M → N) (h : ∀ x, f x 0 = 0) :
    (sum (Finsupp.cons i σ) f) = f 0 i + sum σ (Fin.tail f) := by
  rw [sum_fintype _ _ (fun _ => by apply h), sum_fintype _ _ (fun _ => by apply h)]
  simp_rw [Fin.sum_univ_succ, cons_zero, cons_succ]
  congr
>>>>>>> 9f97ec19

end Finsupp

theorem Finset.sum_apply' : (∑ k in s, f k) i = ∑ k in s, f k i :=
  (Finsupp.applyAddHom i : (ι →₀ A) →+ A).map_sum f s
#align finset.sum_apply' Finset.sum_apply'

theorem Finsupp.sum_apply' : g.sum k x = g.sum fun i b => k i b x :=
  Finset.sum_apply _ _ _
#align finsupp.sum_apply' Finsupp.sum_apply'

section

open Classical

theorem Finsupp.sum_sum_index' : (∑ x in s, f x).sum t = ∑ x in s, (f x).sum t :=
  Finset.induction_on s rfl fun a s has ih => by
    simp_rw [Finset.sum_insert has, Finsupp.sum_add_index' h0 h1, ih]
#align finsupp.sum_sum_index' Finsupp.sum_sum_index'

end

section

variable [NonUnitalNonAssocSemiring R] [NonUnitalNonAssocSemiring S]

theorem Finsupp.sum_mul (b : S) (s : α →₀ R) {f : α → R → S} :
    s.sum f * b = s.sum fun a c => f a c * b := by simp only [Finsupp.sum, Finset.sum_mul]
#align finsupp.sum_mul Finsupp.sum_mul

theorem Finsupp.mul_sum (b : S) (s : α →₀ R) {f : α → R → S} :
    b * s.sum f = s.sum fun a c => b * f a c := by simp only [Finsupp.sum, Finset.mul_sum]
#align finsupp.mul_sum Finsupp.mul_sum

end

namespace Nat

-- Porting note: Needed to replace pow with (· ^ ·)
/-- If `0 : ℕ` is not in the support of `f : ℕ →₀ ℕ` then `0 < ∏ x in f.support, x ^ (f x)`. -/
theorem prod_pow_pos_of_zero_not_mem_support {f : ℕ →₀ ℕ} (hf : 0 ∉ f.support) :
    0 < f.prod (· ^ ·) :=
 Finset.prod_pos fun a ha => pos_iff_ne_zero.mpr (pow_ne_zero _ fun H => by subst H; exact hf ha)
#align nat.prod_pow_pos_of_zero_not_mem_support Nat.prod_pow_pos_of_zero_not_mem_support

end Nat<|MERGE_RESOLUTION|>--- conflicted
+++ resolved
@@ -633,12 +633,11 @@
     (indicator s (fun x _ ↦ f x)).prod h = ∏ x in s, h x (f x) :=
   (prod_indicator_index_eq_prod_attach _ h_zero).trans <| prod_attach (f := fun x ↦ h x (f x))
 
-<<<<<<< HEAD
 @[to_additive (attr := simp)]
 theorem prod_indicator_const_index [Zero M] [CommMonoid N] {s : Finset α} (m : M) {h : α → M → N}
     (h_zero : ∀ a ∈ s, h a 0 = 1) : (indicator s fun _ _ => m).prod h = ∏ x in s, h x m :=
   prod_indicator_index _ h_zero
-=======
+
 lemma sum_cons [AddCommMonoid M] (n : ℕ) (σ : Fin n →₀ M) (i : M) :
     (sum (cons i σ) fun _ e ↦ e) = i + sum σ (fun _ e ↦ e) := by
   rw [sum_fintype _ _ (fun _ => rfl), sum_fintype _ _ (fun _ => rfl)]
@@ -650,7 +649,6 @@
   rw [sum_fintype _ _ (fun _ => by apply h), sum_fintype _ _ (fun _ => by apply h)]
   simp_rw [Fin.sum_univ_succ, cons_zero, cons_succ]
   congr
->>>>>>> 9f97ec19
 
 end Finsupp
 
