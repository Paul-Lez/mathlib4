/-
Copyright (c) 2021 Jakob von Raumer. All rights reserved.
Released under Apache 2.0 license as described in the file LICENSE.
Authors: Jakob von Raumer
-/
import Mathlib.Tactic.CategoryTheory.Coherence
import Mathlib.CategoryTheory.Closed.Monoidal
import Mathlib.Tactic.ApplyFun

/-!
# Rigid (autonomous) monoidal categories

This file defines rigid (autonomous) monoidal categories and the necessary theory about
exact pairings and duals.

## Main definitions

* `ExactPairing` of two objects of a monoidal category
* Type classes `HasLeftDual` and `HasRightDual` that capture that a pairing exists
* The `rightAdjointMate f` as a morphism `fᘁ : Yᘁ ⟶ Xᘁ` for a morphism `f : X ⟶ Y`
* The classes of `RightRigidCategory`, `LeftRigidCategory` and `RigidCategory`

## Main statements

* `comp_rightAdjointMate`: The adjoint mates of the composition is the composition of
  adjoint mates.

## Notations

* `η_` and `ε_` denote the coevaluation and evaluation morphism of an exact pairing.
* `Xᘁ` and `ᘁX` denote the right and left dual of an object, as well as the adjoint
  mate of a morphism.

## Future work

* Show that `X ⊗ Y` and `Yᘁ ⊗ Xᘁ` form an exact pairing.
* Show that the left adjoint mate of the right adjoint mate of a morphism is the morphism itself.
* Simplify constructions in the case where a symmetry or braiding is present.
* Show that `ᘁ` gives an equivalence of categories `C ≅ (Cᵒᵖ)ᴹᵒᵖ`.
* Define pivotal categories (rigid categories equipped with a natural isomorphism `ᘁᘁ ≅ 𝟙 C`).

## Notes

Although we construct the adjunction `tensorLeft Y ⊣ tensorLeft X` from `ExactPairing X Y`,
this is not a bijective correspondence.
I think the correct statement is that `tensorLeft Y` and `tensorLeft X` are
module endofunctors of `C` as a right `C` module category,
and `ExactPairing X Y` is in bijection with adjunctions compatible with this right `C` action.

## References

* <https://ncatlab.org/nlab/show/rigid+monoidal+category>

## Tags

rigid category, monoidal category

-/


open CategoryTheory MonoidalCategory

universe v v₁ v₂ v₃ u u₁ u₂ u₃

noncomputable section

namespace CategoryTheory

variable {C : Type u₁} [Category.{v₁} C] [MonoidalCategory C]

/-- An exact pairing is a pair of objects `X Y : C` which admit
  a coevaluation and evaluation morphism which fulfill two triangle equalities. -/
class ExactPairing (X Y : C) where
  /-- Coevaluation of an exact pairing.

  Do not use directly. Use `ExactPairing.coevaluation` instead. -/
  coevaluation' : 𝟙_ C ⟶ X ⊗ Y
  /-- Evaluation of an exact pairing.

  Do not use directly. Use `ExactPairing.evaluation` instead. -/
  evaluation' : Y ⊗ X ⟶ 𝟙_ C
  coevaluation_evaluation' :
    Y ◁ coevaluation' ≫ (α_ _ _ _).inv ≫ evaluation' ▷ Y = (ρ_ Y).hom ≫ (λ_ Y).inv := by
    aesop_cat
  evaluation_coevaluation' :
    coevaluation' ▷ X ≫ (α_ _ _ _).hom ≫ X ◁ evaluation' = (λ_ X).hom ≫ (ρ_ X).inv := by
    aesop_cat

namespace ExactPairing

-- Porting note: as there is no mechanism equivalent to `[]` in Lean 3 to make
-- arguments for class fields explicit,
-- we now repeat all the fields without primes.
-- See https://leanprover.zulipchat.com/#narrow/stream/287929-mathlib4/topic/Making.20variable.20in.20class.20field.20explicit
variable (X Y : C)
variable [ExactPairing X Y]

/-- Coevaluation of an exact pairing. -/
def coevaluation : 𝟙_ C ⟶ X ⊗ Y := @coevaluation' _ _ _ X Y _

/-- Evaluation of an exact pairing. -/
def evaluation : Y ⊗ X ⟶ 𝟙_ C := @evaluation' _ _ _ X Y _

@[inherit_doc] notation "η_" => ExactPairing.coevaluation
@[inherit_doc] notation "ε_" => ExactPairing.evaluation

lemma coevaluation_evaluation :
    Y ◁ η_ _ _ ≫ (α_ _ _ _).inv ≫ ε_ X _ ▷ Y = (ρ_ Y).hom ≫ (λ_ Y).inv :=
  coevaluation_evaluation'

lemma evaluation_coevaluation :
    η_ _ _ ▷ X ≫ (α_ _ _ _).hom ≫ X ◁ ε_ _ Y = (λ_ X).hom ≫ (ρ_ X).inv :=
  evaluation_coevaluation'

lemma coevaluation_evaluation'' :
    Y ◁ η_ X Y ⊗≫ ε_ X Y ▷ Y = ⊗𝟙.hom := by
  convert coevaluation_evaluation X Y <;> simp [monoidalComp]

lemma evaluation_coevaluation'' :
    η_ X Y ▷ X ⊗≫ X ◁ ε_ X Y = ⊗𝟙.hom := by
  convert evaluation_coevaluation X Y <;> simp [monoidalComp]

end ExactPairing

attribute [reassoc (attr := simp)] ExactPairing.coevaluation_evaluation
attribute [reassoc (attr := simp)] ExactPairing.evaluation_coevaluation

instance exactPairingUnit : ExactPairing (𝟙_ C) (𝟙_ C) where
  coevaluation' := (ρ_ _).inv
  evaluation' := (ρ_ _).hom
  coevaluation_evaluation' := by rw [← id_tensorHom, ← tensorHom_id]; coherence
  evaluation_coevaluation' := by rw [← id_tensorHom, ← tensorHom_id]; coherence

/-- A class of objects which have a right dual. -/
class HasRightDual (X : C) where
  /-- The right dual of the object `X`. -/
  rightDual : C
  [exact : ExactPairing X rightDual]

/-- A class of objects which have a left dual. -/
class HasLeftDual (Y : C) where
  /-- The left dual of the object `X`. -/
  leftDual : C
  [exact : ExactPairing leftDual Y]

attribute [instance] HasRightDual.exact
attribute [instance] HasLeftDual.exact

open ExactPairing HasRightDual HasLeftDual MonoidalCategory

#adaptation_note
/--
The overlapping notation for `leftDual` and `leftAdjointMate` become more problematic in
after https://github.com/leanprover/lean4/pull/4596, and we sometimes have to disambiguate with
e.g. `(ᘁX : C)` where previously just `ᘁX` was enough.
-/

@[inherit_doc] prefix:1024 "ᘁ" => leftDual
@[inherit_doc] postfix:1024 "ᘁ" => rightDual

instance hasRightDualUnit : HasRightDual (𝟙_ C) where
  rightDual := 𝟙_ C

instance hasLeftDualUnit : HasLeftDual (𝟙_ C) where
  leftDual := 𝟙_ C

instance hasRightDualLeftDual {X : C} [HasLeftDual X] : HasRightDual ᘁX where
  rightDual := X

instance hasLeftDualRightDual {X : C} [HasRightDual X] : HasLeftDual Xᘁ where
  leftDual := X

@[simp]
theorem leftDual_rightDual {X : C} [HasRightDual X] : ᘁXᘁ = X :=
  rfl

@[simp]
theorem rightDual_leftDual {X : C} [HasLeftDual X] : (ᘁX)ᘁ = X :=
  rfl

/-- The right adjoint mate `fᘁ : Xᘁ ⟶ Yᘁ` of a morphism `f : X ⟶ Y`. -/
def rightAdjointMate {X Y : C} [HasRightDual X] [HasRightDual Y] (f : X ⟶ Y) : Yᘁ ⟶ Xᘁ :=
  (ρ_ _).inv ≫ _ ◁ η_ _ _ ≫ _ ◁ f ▷ _ ≫ (α_ _ _ _).inv ≫ ε_ _ _ ▷ _ ≫ (λ_ _).hom

/-- The left adjoint mate `ᘁf : ᘁY ⟶ ᘁX` of a morphism `f : X ⟶ Y`. -/
def leftAdjointMate {X Y : C} [HasLeftDual X] [HasLeftDual Y] (f : X ⟶ Y) : ᘁY ⟶ ᘁX :=
  (λ_ _).inv ≫ η_ (ᘁX) X ▷ _ ≫ (_ ◁ f) ▷ _ ≫ (α_ _ _ _).hom ≫ _ ◁ ε_ _ _ ≫ (ρ_ _).hom

@[inherit_doc] notation f "ᘁ" => rightAdjointMate f
@[inherit_doc] notation "ᘁ" f => leftAdjointMate f

@[simp]
theorem rightAdjointMate_id {X : C} [HasRightDual X] : (𝟙 X)ᘁ = 𝟙 (Xᘁ) := by
  simp [rightAdjointMate]

@[simp]
theorem leftAdjointMate_id {X : C} [HasLeftDual X] : (ᘁ(𝟙 X)) = 𝟙 (ᘁX) := by
  simp [leftAdjointMate]

theorem rightAdjointMate_comp {X Y Z : C} [HasRightDual X] [HasRightDual Y] {f : X ⟶ Y}
    {g : Xᘁ ⟶ Z} :
    fᘁ ≫ g =
      (ρ_ (Yᘁ)).inv ≫
        _ ◁ η_ X (Xᘁ) ≫ _ ◁ (f ⊗ g) ≫ (α_ (Yᘁ) Y Z).inv ≫ ε_ Y (Yᘁ) ▷ _ ≫ (λ_ Z).hom :=
  calc
    _ = 𝟙 _ ⊗≫ (Yᘁ : C) ◁ η_ X Xᘁ ≫ Yᘁ ◁ f ▷ Xᘁ ⊗≫ (ε_ Y Yᘁ ▷ Xᘁ ≫ 𝟙_ C ◁ g) ⊗≫ 𝟙 _ := by
      dsimp only [rightAdjointMate]; coherence
    _ = _ := by
      rw [← whisker_exchange, tensorHom_def]; coherence

theorem leftAdjointMate_comp {X Y Z : C} [HasLeftDual X] [HasLeftDual Y] {f : X ⟶ Y}
    {g : (ᘁX) ⟶ Z} :
    (ᘁf) ≫ g =
      (λ_ _).inv ≫
        η_ (ᘁX : C) X ▷ _ ≫ (g ⊗ f) ▷ _ ≫ (α_ _ _ _).hom ≫ _ ◁ ε_ _ _ ≫ (ρ_ _).hom :=
  calc
    _ = 𝟙 _ ⊗≫ η_ (ᘁX : C) X ▷ (ᘁY) ⊗≫ (ᘁX) ◁ f ▷ (ᘁY) ⊗≫ ((ᘁX) ◁ ε_ (ᘁY) Y ≫ g ▷ 𝟙_ C) ⊗≫ 𝟙 _ := by
      dsimp only [leftAdjointMate]; coherence
    _ = _ := by
      rw [whisker_exchange, tensorHom_def']; coherence

/-- The composition of right adjoint mates is the adjoint mate of the composition. -/
@[reassoc]
theorem comp_rightAdjointMate {X Y Z : C} [HasRightDual X] [HasRightDual Y] [HasRightDual Z]
    {f : X ⟶ Y} {g : Y ⟶ Z} : (f ≫ g)ᘁ = gᘁ ≫ fᘁ := by
  rw [rightAdjointMate_comp]
  simp only [rightAdjointMate, comp_whiskerRight]
  simp only [← Category.assoc]; congr 3; simp only [Category.assoc]
  simp only [← MonoidalCategory.whiskerLeft_comp]; congr 2
  symm
  calc
    _ = 𝟙 _ ⊗≫ (η_ Y Yᘁ ▷ 𝟙_ C ≫ (Y ⊗ Yᘁ) ◁ η_ X Xᘁ) ⊗≫ Y ◁ Yᘁ ◁ f ▷ Xᘁ ⊗≫
        Y ◁ ε_ Y Yᘁ ▷ Xᘁ ⊗≫ g ▷ Xᘁ ⊗≫ 𝟙 _ := by
      rw [tensorHom_def']; coherence
    _ = η_ X Xᘁ ⊗≫ (η_ Y Yᘁ ▷ (X ⊗ Xᘁ) ≫ (Y ⊗ Yᘁ) ◁ f ▷ Xᘁ) ⊗≫
        Y ◁ ε_ Y Yᘁ ▷ Xᘁ ⊗≫ g ▷ Xᘁ ⊗≫ 𝟙 _ := by
      rw [← whisker_exchange]; coherence
    _ = η_ X Xᘁ ⊗≫ f ▷ Xᘁ ⊗≫ (η_ Y Yᘁ ▷ Y ⊗≫ Y ◁ ε_ Y Yᘁ) ▷ Xᘁ ⊗≫ g ▷ Xᘁ ⊗≫ 𝟙 _ := by
      rw [← whisker_exchange]; coherence
    _ = η_ X Xᘁ ≫ f ▷ Xᘁ ≫ g ▷ Xᘁ := by
      rw [evaluation_coevaluation'']; coherence

/-- The composition of left adjoint mates is the adjoint mate of the composition. -/
@[reassoc]
theorem comp_leftAdjointMate {X Y Z : C} [HasLeftDual X] [HasLeftDual Y] [HasLeftDual Z] {f : X ⟶ Y}
    {g : Y ⟶ Z} : (ᘁf ≫ g) = (ᘁg) ≫ ᘁf := by
  rw [leftAdjointMate_comp]
  simp only [leftAdjointMate, MonoidalCategory.whiskerLeft_comp]
  simp only [← Category.assoc]; congr 3; simp only [Category.assoc]
  simp only [← comp_whiskerRight]; congr 2
  symm
  calc
    _ = 𝟙 _ ⊗≫ ((𝟙_ C) ◁ η_ (ᘁY) Y ≫ η_ (ᘁX) X ▷ ((ᘁY) ⊗ Y)) ⊗≫ (ᘁX) ◁ f ▷ (ᘁY) ▷ Y ⊗≫
        (ᘁX) ◁ ε_ (ᘁY) Y ▷ Y ⊗≫ (ᘁX) ◁ g := by
      rw [tensorHom_def]; coherence
    _ = η_ (ᘁX) X ⊗≫ (((ᘁX) ⊗ X) ◁ η_ (ᘁY) Y ≫ ((ᘁX) ◁ f) ▷ ((ᘁY) ⊗ Y)) ⊗≫
        (ᘁX) ◁ ε_ (ᘁY) Y ▷ Y ⊗≫ (ᘁX) ◁ g := by
      rw [whisker_exchange]; coherence
    _ = η_ (ᘁX) X ⊗≫ ((ᘁX) ◁ f) ⊗≫ (ᘁX) ◁ (Y ◁ η_ (ᘁY) Y ⊗≫ ε_ (ᘁY) Y ▷ Y) ⊗≫ (ᘁX) ◁ g := by
      rw [whisker_exchange]; coherence
    _ = η_ (ᘁX) X ≫ (ᘁX) ◁ f ≫ (ᘁX) ◁ g := by
      rw [coevaluation_evaluation'']; coherence

/-- Given an exact pairing on `Y Y'`,
we get a bijection on hom-sets `(Y' ⊗ X ⟶ Z) ≃ (X ⟶ Y ⊗ Z)`
by "pulling the string on the left" up or down.

This gives the adjunction `tensorLeftAdjunction Y Y' : tensorLeft Y' ⊣ tensorLeft Y`.

This adjunction is often referred to as "Frobenius reciprocity" in the
fusion categories / planar algebras / subfactors literature.
-/
def tensorLeftHomEquiv (X Y Y' Z : C) [ExactPairing Y Y'] : (Y' ⊗ X ⟶ Z) ≃ (X ⟶ Y ⊗ Z) where
  toFun f := (λ_ _).inv ≫ η_ _ _ ▷ _ ≫ (α_ _ _ _).hom ≫ _ ◁ f
  invFun f := Y' ◁ f ≫ (α_ _ _ _).inv ≫ ε_ _ _ ▷ _ ≫ (λ_ _).hom
  left_inv f := by
    calc
      _ = 𝟙 _ ⊗≫ Y' ◁ η_ Y Y' ▷ X ⊗≫ ((Y' ⊗ Y) ◁ f ≫ ε_ Y Y' ▷ Z) ⊗≫ 𝟙 _ := by
        coherence
      _ = 𝟙 _ ⊗≫ (Y' ◁ η_ Y Y' ⊗≫ ε_ Y Y' ▷ Y') ▷ X ⊗≫ f := by
        rw [whisker_exchange]; coherence
      _ = f := by
        rw [coevaluation_evaluation'']; coherence
  right_inv f := by
    calc
      _ = 𝟙 _ ⊗≫ (η_ Y Y' ▷ X ≫ (Y ⊗ Y') ◁ f) ⊗≫ Y ◁ ε_ Y Y' ▷ Z ⊗≫ 𝟙 _ := by
        coherence
      _ = f ⊗≫ (η_ Y Y' ▷ Y ⊗≫ Y ◁ ε_ Y Y') ▷ Z ⊗≫ 𝟙 _ := by
        rw [← whisker_exchange]; coherence
      _ = f := by
        rw [evaluation_coevaluation'']; coherence

/-- Given an exact pairing on `Y Y'`,
we get a bijection on hom-sets `(X ⊗ Y ⟶ Z) ≃ (X ⟶ Z ⊗ Y')`
by "pulling the string on the right" up or down.
-/
def tensorRightHomEquiv (X Y Y' Z : C) [ExactPairing Y Y'] : (X ⊗ Y ⟶ Z) ≃ (X ⟶ Z ⊗ Y') where
  toFun f := (ρ_ _).inv ≫ _ ◁ η_ _ _ ≫ (α_ _ _ _).inv ≫ f ▷ _
  invFun f := f ▷ _ ≫ (α_ _ _ _).hom ≫ _ ◁ ε_ _ _ ≫ (ρ_ _).hom
  left_inv f := by
    calc
      _ = 𝟙 _ ⊗≫ X ◁ η_ Y Y' ▷ Y ⊗≫ (f ▷ (Y' ⊗ Y) ≫ Z ◁ ε_ Y Y') ⊗≫ 𝟙 _ := by
        coherence
      _ = 𝟙 _ ⊗≫ X ◁ (η_ Y Y' ▷ Y ⊗≫ Y ◁ ε_ Y Y') ⊗≫ f := by
        rw [← whisker_exchange]; coherence
      _ = f := by
        rw [evaluation_coevaluation'']; coherence
  right_inv f := by
    calc
      _ = 𝟙 _ ⊗≫ (X ◁ η_ Y Y' ≫ f ▷ (Y ⊗ Y')) ⊗≫ Z ◁ ε_ Y Y' ▷ Y' ⊗≫ 𝟙 _ := by
        coherence
      _ = f ⊗≫ Z ◁ (Y' ◁ η_ Y Y' ⊗≫ ε_ Y Y' ▷ Y') ⊗≫ 𝟙 _ := by
        rw [whisker_exchange]; coherence
      _ = f := by
        rw [coevaluation_evaluation'']; coherence

theorem tensorLeftHomEquiv_naturality {X Y Y' Z Z' : C} [ExactPairing Y Y'] (f : Y' ⊗ X ⟶ Z)
    (g : Z ⟶ Z') :
    (tensorLeftHomEquiv X Y Y' Z') (f ≫ g) = (tensorLeftHomEquiv X Y Y' Z) f ≫ Y ◁ g := by
  simp [tensorLeftHomEquiv]

theorem tensorLeftHomEquiv_symm_naturality {X X' Y Y' Z : C} [ExactPairing Y Y'] (f : X ⟶ X')
    (g : X' ⟶ Y ⊗ Z) :
    (tensorLeftHomEquiv X Y Y' Z).symm (f ≫ g) =
      _ ◁ f ≫ (tensorLeftHomEquiv X' Y Y' Z).symm g := by
  simp [tensorLeftHomEquiv]

theorem tensorRightHomEquiv_naturality {X Y Y' Z Z' : C} [ExactPairing Y Y'] (f : X ⊗ Y ⟶ Z)
    (g : Z ⟶ Z') :
    (tensorRightHomEquiv X Y Y' Z') (f ≫ g) = (tensorRightHomEquiv X Y Y' Z) f ≫ g ▷ Y' := by
  simp [tensorRightHomEquiv]

theorem tensorRightHomEquiv_symm_naturality {X X' Y Y' Z : C} [ExactPairing Y Y'] (f : X ⟶ X')
    (g : X' ⟶ Z ⊗ Y') :
    (tensorRightHomEquiv X Y Y' Z).symm (f ≫ g) =
      f ▷ Y ≫ (tensorRightHomEquiv X' Y Y' Z).symm g := by
  simp [tensorRightHomEquiv]

/-- If `Y Y'` have an exact pairing,
then the functor `tensorLeft Y'` is left adjoint to `tensorLeft Y`.
-/
def tensorLeftAdjunction (Y Y' : C) [ExactPairing Y Y'] : tensorLeft Y' ⊣ tensorLeft Y :=
  Adjunction.mkOfHomEquiv
    { homEquiv := fun X Z => tensorLeftHomEquiv X Y Y' Z
      homEquiv_naturality_left_symm := fun f g => tensorLeftHomEquiv_symm_naturality f g
      homEquiv_naturality_right := fun f g => tensorLeftHomEquiv_naturality f g }

/-- If `Y Y'` have an exact pairing,
then the functor `tensor_right Y` is left adjoint to `tensor_right Y'`.
-/
def tensorRightAdjunction (Y Y' : C) [ExactPairing Y Y'] : tensorRight Y ⊣ tensorRight Y' :=
  Adjunction.mkOfHomEquiv
    { homEquiv := fun X Z => tensorRightHomEquiv X Y Y' Z
      homEquiv_naturality_left_symm := fun f g => tensorRightHomEquiv_symm_naturality f g
      homEquiv_naturality_right := fun f g => tensorRightHomEquiv_naturality f g }

/--
If `Y` has a left dual `ᘁY`, then it is a closed object, with the internal hom functor `Y ⟶[C] -`
given by left tensoring by `ᘁY`.
This has to be a definition rather than an instance to avoid diamonds, for example between
`category_theory.monoidal_closed.functor_closed` and
`CategoryTheory.Monoidal.functorHasLeftDual`. Moreover, in concrete applications there is often
a more useful definition of the internal hom object than `ᘁY ⊗ X`, in which case the closed
structure shouldn't come from `has_left_dual` (e.g. in the category `FinVect k`, it is more
convenient to define the internal hom as `Y →ₗ[k] X` rather than `ᘁY ⊗ X` even though these are
naturally isomorphic).
-/
def closedOfHasLeftDual (Y : C) [HasLeftDual Y] : Closed Y where
  adj := tensorLeftAdjunction (ᘁY) Y
<<<<<<< HEAD
#align category_theory.closed_of_has_left_dual CategoryTheory.closedOfHasLeftDual
=======
>>>>>>> 99508fb5

/-- `tensorLeftHomEquiv` commutes with tensoring on the right -/
theorem tensorLeftHomEquiv_tensor {X X' Y Y' Z Z' : C} [ExactPairing Y Y'] (f : X ⟶ Y ⊗ Z)
    (g : X' ⟶ Z') :
    (tensorLeftHomEquiv (X ⊗ X') Y Y' (Z ⊗ Z')).symm ((f ⊗ g) ≫ (α_ _ _ _).hom) =
      (α_ _ _ _).inv ≫ ((tensorLeftHomEquiv X Y Y' Z).symm f ⊗ g) := by
  simp [tensorLeftHomEquiv, tensorHom_def']

/-- `tensorRightHomEquiv` commutes with tensoring on the left -/
theorem tensorRightHomEquiv_tensor {X X' Y Y' Z Z' : C} [ExactPairing Y Y'] (f : X ⟶ Z ⊗ Y')
    (g : X' ⟶ Z') :
    (tensorRightHomEquiv (X' ⊗ X) Y Y' (Z' ⊗ Z)).symm ((g ⊗ f) ≫ (α_ _ _ _).inv) =
      (α_ _ _ _).hom ≫ (g ⊗ (tensorRightHomEquiv X Y Y' Z).symm f) := by
  simp [tensorRightHomEquiv, tensorHom_def]

@[simp]
theorem tensorLeftHomEquiv_symm_coevaluation_comp_whiskerLeft {Y Y' Z : C} [ExactPairing Y Y']
    (f : Y' ⟶ Z) : (tensorLeftHomEquiv _ _ _ _).symm (η_ _ _ ≫ Y ◁ f) = (ρ_ _).hom ≫ f := by
  calc
    _ = Y' ◁ η_ Y Y' ⊗≫ ((Y' ⊗ Y) ◁ f ≫ ε_ Y Y' ▷ Z) ⊗≫ 𝟙 _ := by
      dsimp [tensorLeftHomEquiv]; coherence
    _ = (Y' ◁ η_ Y Y' ⊗≫ ε_ Y Y' ▷ Y') ⊗≫ f := by
      rw [whisker_exchange]; coherence
    _ = _ := by rw [coevaluation_evaluation'']; coherence

@[simp]
theorem tensorLeftHomEquiv_symm_coevaluation_comp_whiskerRight {X Y : C} [HasRightDual X]
    [HasRightDual Y] (f : X ⟶ Y) :
    (tensorLeftHomEquiv _ _ _ _).symm (η_ _ _ ≫ f ▷ (Xᘁ)) = (ρ_ _).hom ≫ fᘁ := by
  dsimp [tensorLeftHomEquiv, rightAdjointMate]
  simp

@[simp]
theorem tensorRightHomEquiv_symm_coevaluation_comp_whiskerLeft {X Y : C} [HasLeftDual X]
    [HasLeftDual Y] (f : X ⟶ Y) :
    (tensorRightHomEquiv _ (ᘁY) _ _).symm (η_ (ᘁX : C) X ≫ (ᘁX : C) ◁ f) = (λ_ _).hom ≫ ᘁf := by
  dsimp [tensorRightHomEquiv, leftAdjointMate]
  simp

@[simp]
theorem tensorRightHomEquiv_symm_coevaluation_comp_whiskerRight {Y Y' Z : C} [ExactPairing Y Y']
    (f : Y ⟶ Z) : (tensorRightHomEquiv _ Y _ _).symm (η_ Y Y' ≫ f ▷ Y') = (λ_ _).hom ≫ f :=
  calc
    _ = η_ Y Y' ▷ Y ⊗≫ (f ▷ (Y' ⊗ Y) ≫ Z ◁ ε_ Y Y') ⊗≫ 𝟙 _ := by
      dsimp [tensorRightHomEquiv]; coherence
    _ = (η_ Y Y' ▷ Y ⊗≫ Y ◁ ε_ Y Y') ⊗≫ f := by
      rw [← whisker_exchange]; coherence
    _ = _ := by
      rw [evaluation_coevaluation'']; coherence

@[simp]
theorem tensorLeftHomEquiv_whiskerLeft_comp_evaluation {Y Z : C} [HasLeftDual Z] (f : Y ⟶ ᘁZ) :
    (tensorLeftHomEquiv _ _ _ _) (Z ◁ f ≫ ε_ _ _) = f ≫ (ρ_ _).inv :=
  calc
    _ = 𝟙 _ ⊗≫ (η_ (ᘁZ : C) Z ▷ Y ≫ ((ᘁZ) ⊗ Z) ◁ f) ⊗≫ (ᘁZ) ◁ ε_ (ᘁZ) Z := by
      dsimp [tensorLeftHomEquiv]; coherence
    _ = f ⊗≫ (η_ (ᘁZ) Z ▷ (ᘁZ) ⊗≫ (ᘁZ) ◁ ε_ (ᘁZ) Z) := by
      rw [← whisker_exchange]; coherence
    _ = _ := by
      rw [evaluation_coevaluation'']; coherence

@[simp]
theorem tensorLeftHomEquiv_whiskerRight_comp_evaluation {X Y : C} [HasLeftDual X] [HasLeftDual Y]
    (f : X ⟶ Y) : (tensorLeftHomEquiv _ _ _ _) (f ▷ _ ≫ ε_ _ _) = (ᘁf) ≫ (ρ_ _).inv := by
  dsimp [tensorLeftHomEquiv, leftAdjointMate]
  simp

@[simp]
theorem tensorRightHomEquiv_whiskerLeft_comp_evaluation {X Y : C} [HasRightDual X] [HasRightDual Y]
    (f : X ⟶ Y) : (tensorRightHomEquiv _ _ _ _) ((Yᘁ : C) ◁ f ≫ ε_ _ _) = fᘁ ≫ (λ_ _).inv := by
  dsimp [tensorRightHomEquiv, rightAdjointMate]
  simp

@[simp]
theorem tensorRightHomEquiv_whiskerRight_comp_evaluation {X Y : C} [HasRightDual X] (f : Y ⟶ Xᘁ) :
    (tensorRightHomEquiv _ _ _ _) (f ▷ X ≫ ε_ X (Xᘁ)) = f ≫ (λ_ _).inv :=
  calc
    _ = 𝟙 _ ⊗≫ (Y ◁ η_ X Xᘁ ≫ f ▷ (X ⊗ Xᘁ)) ⊗≫ ε_ X Xᘁ ▷ Xᘁ := by
      dsimp [tensorRightHomEquiv]; coherence
    _ = f ⊗≫ (Xᘁ ◁ η_ X Xᘁ ⊗≫ ε_ X Xᘁ ▷ Xᘁ) := by
      rw [whisker_exchange]; coherence
    _ = _ := by
      rw [coevaluation_evaluation'']; coherence

-- Next four lemmas passing `fᘁ` or `ᘁf` through (co)evaluations.
@[reassoc]
theorem coevaluation_comp_rightAdjointMate {X Y : C} [HasRightDual X] [HasRightDual Y] (f : X ⟶ Y) :
    η_ Y (Yᘁ) ≫ _ ◁ (fᘁ) = η_ _ _ ≫ f ▷ _ := by
  apply_fun (tensorLeftHomEquiv _ Y (Yᘁ) _).symm
  simp

@[reassoc]
theorem leftAdjointMate_comp_evaluation {X Y : C} [HasLeftDual X] [HasLeftDual Y] (f : X ⟶ Y) :
    X ◁ (ᘁf) ≫ ε_ _ _ = f ▷ _ ≫ ε_ _ _ := by
  apply_fun tensorLeftHomEquiv _ (ᘁX) X _
  simp

@[reassoc]
theorem coevaluation_comp_leftAdjointMate {X Y : C} [HasLeftDual X] [HasLeftDual Y] (f : X ⟶ Y) :
    η_ (ᘁY) Y ≫ (ᘁf) ▷ Y = η_ (ᘁX) X ≫ (ᘁX) ◁ f := by
  apply_fun (tensorRightHomEquiv _ (ᘁY) Y _).symm
  simp

@[reassoc]
theorem rightAdjointMate_comp_evaluation {X Y : C} [HasRightDual X] [HasRightDual Y] (f : X ⟶ Y) :
    (fᘁ ▷ X) ≫ ε_ X (Xᘁ) = ((Yᘁ) ◁ f) ≫ ε_ Y (Yᘁ) := by
  apply_fun tensorRightHomEquiv _ X (Xᘁ) _
  simp

/-- Transport an exact pairing across an isomorphism in the first argument. -/
def exactPairingCongrLeft {X X' Y : C} [ExactPairing X' Y] (i : X ≅ X') : ExactPairing X Y where
  evaluation' := Y ◁ i.hom ≫ ε_ _ _
  coevaluation' := η_ _ _ ≫ i.inv ▷ Y
  evaluation_coevaluation' :=
    calc
      _ = η_ X' Y ▷ X ⊗≫ (i.inv ▷ (Y ⊗ X) ≫ X ◁ (Y ◁ i.hom)) ⊗≫ X ◁ ε_ X' Y := by
        coherence
      _ = 𝟙 _ ⊗≫ (η_ X' Y ▷ X ≫ (X' ⊗ Y) ◁ i.hom) ⊗≫
          (i.inv ▷ (Y ⊗ X') ≫ X ◁ ε_ X' Y) ⊗≫ 𝟙 _ := by
        rw [← whisker_exchange]; coherence
      _ = 𝟙 _ ⊗≫ i.hom ⊗≫ (η_ X' Y ▷ X' ⊗≫ X' ◁ ε_ X' Y) ⊗≫ i.inv ⊗≫ 𝟙 _ := by
        rw [← whisker_exchange, ← whisker_exchange]; coherence
      _ = 𝟙 _ ⊗≫ (i.hom ≫ i.inv) ⊗≫ 𝟙 _ := by
        rw [evaluation_coevaluation'']; coherence
      _ = (λ_ X).hom ≫ (ρ_ X).inv := by
        rw [Iso.hom_inv_id]
        -- coherence failed
        simp [monoidalComp]
  coevaluation_evaluation' := by
    calc
      _ = Y ◁ η_ X' Y ≫ Y ◁ (i.inv ≫ i.hom) ▷ Y ⊗≫ ε_ X' Y ▷ Y := by
        coherence
      _ = Y ◁ η_ X' Y ⊗≫ ε_ X' Y ▷ Y := by
        rw [Iso.inv_hom_id]; coherence
      _ = _ := by
        rw [coevaluation_evaluation'']
        -- coherence failed
        simp [monoidalComp]

/-- Transport an exact pairing across an isomorphism in the second argument. -/
def exactPairingCongrRight {X Y Y' : C} [ExactPairing X Y'] (i : Y ≅ Y') : ExactPairing X Y where
  evaluation' := i.hom ▷ X ≫ ε_ _ _
  coevaluation' := η_ _ _ ≫ X ◁ i.inv
  evaluation_coevaluation' := by
    calc
      _ = η_ X Y' ▷ X ⊗≫ X ◁ (i.inv ≫ i.hom) ▷ X ≫ X ◁ ε_ X Y' := by
        coherence
      _ = η_ X Y' ▷ X ⊗≫ X ◁ ε_ X Y' := by
        rw [Iso.inv_hom_id]; coherence
      _ = _ := by
        rw [evaluation_coevaluation'']
        -- coherence failed
        simp [monoidalComp]
  coevaluation_evaluation' :=
    calc
      _ = Y ◁ η_ X Y' ⊗≫ (Y ◁ (X ◁ i.inv) ≫ i.hom ▷ (X ⊗ Y)) ⊗≫ ε_ X Y' ▷ Y := by
        coherence
      _ = 𝟙 _ ⊗≫ (Y ◁ η_ X Y' ≫ i.hom ▷ (X ⊗ Y')) ⊗≫
          ((Y' ⊗ X) ◁ i.inv ≫ ε_ X Y' ▷ Y) ⊗≫ 𝟙 _ := by
        rw [whisker_exchange]; coherence
      _ = 𝟙 _ ⊗≫ i.hom ⊗≫ (Y' ◁ η_ X Y' ⊗≫ ε_ X Y' ▷ Y') ⊗≫ i.inv ⊗≫ 𝟙 _ := by
        rw [whisker_exchange, whisker_exchange]; coherence
      _ = 𝟙 _ ⊗≫ (i.hom ≫ i.inv) ⊗≫ 𝟙 _ := by
        rw [coevaluation_evaluation'']; coherence
      _ = (ρ_ Y).hom ≫ (λ_ Y).inv := by
        rw [Iso.hom_inv_id]
        -- coherence failed
        simp [monoidalComp]

/-- Transport an exact pairing across isomorphisms. -/
def exactPairingCongr {X X' Y Y' : C} [ExactPairing X' Y'] (i : X ≅ X') (j : Y ≅ Y') :
    ExactPairing X Y :=
  haveI : ExactPairing X' Y := exactPairingCongrRight j
  exactPairingCongrLeft i

/-- Right duals are isomorphic. -/
def rightDualIso {X Y₁ Y₂ : C} (p₁ : ExactPairing X Y₁) (p₂ : ExactPairing X Y₂) : Y₁ ≅ Y₂ where
  hom := @rightAdjointMate C _ _ X X ⟨Y₂⟩ ⟨Y₁⟩ (𝟙 X)
  inv := @rightAdjointMate C _ _ X X ⟨Y₁⟩ ⟨Y₂⟩ (𝟙 X)
  -- Porting note: no implicit arguments were required below:
  hom_inv_id := by
    rw [← @comp_rightAdjointMate C _ _ X X X ⟨Y₁⟩ ⟨Y₂⟩ ⟨Y₁⟩, Category.comp_id,
      @rightAdjointMate_id _ _ _ _ ⟨Y₁⟩]
    rfl
  inv_hom_id := by
    rw [← @comp_rightAdjointMate C _ _ X X X ⟨Y₂⟩ ⟨Y₁⟩ ⟨Y₂⟩, Category.comp_id,
      @rightAdjointMate_id _ _ _ _ ⟨Y₂⟩]
    rfl

/-- Left duals are isomorphic. -/
def leftDualIso {X₁ X₂ Y : C} (p₁ : ExactPairing X₁ Y) (p₂ : ExactPairing X₂ Y) : X₁ ≅ X₂ where
  hom := @leftAdjointMate C _ _ Y Y ⟨X₂⟩ ⟨X₁⟩ (𝟙 Y)
  inv := @leftAdjointMate C _ _ Y Y ⟨X₁⟩ ⟨X₂⟩ (𝟙 Y)
  -- Porting note: no implicit arguments were required below:
  hom_inv_id := by
    rw [← @comp_leftAdjointMate C _ _ Y Y Y ⟨X₁⟩ ⟨X₂⟩ ⟨X₁⟩, Category.comp_id,
      @leftAdjointMate_id _ _ _ _ ⟨X₁⟩]
    rfl
  inv_hom_id := by
    rw [← @comp_leftAdjointMate C _ _ Y Y Y ⟨X₂⟩ ⟨X₁⟩ ⟨X₂⟩, Category.comp_id,
      @leftAdjointMate_id _ _ _ _ ⟨X₂⟩]
    rfl

@[simp]
theorem rightDualIso_id {X Y : C} (p : ExactPairing X Y) : rightDualIso p p = Iso.refl Y := by
  ext
  simp only [rightDualIso, Iso.refl_hom, @rightAdjointMate_id _ _ _ _ ⟨Y⟩]

@[simp]
theorem leftDualIso_id {X Y : C} (p : ExactPairing X Y) : leftDualIso p p = Iso.refl X := by
  ext
  simp only [leftDualIso, Iso.refl_hom, @leftAdjointMate_id _ _ _ _ ⟨X⟩]

/-- A right rigid monoidal category is one in which every object has a right dual. -/
class RightRigidCategory (C : Type u) [Category.{v} C] [MonoidalCategory.{v} C] where
  [rightDual : ∀ X : C, HasRightDual X]

/-- A left rigid monoidal category is one in which every object has a right dual. -/
class LeftRigidCategory (C : Type u) [Category.{v} C] [MonoidalCategory.{v} C] where
  [leftDual : ∀ X : C, HasLeftDual X]

attribute [instance 100] RightRigidCategory.rightDual
attribute [instance 100] LeftRigidCategory.leftDual

/-- Any left rigid category is monoidal closed, with the internal hom `X ⟶[C] Y = ᘁX ⊗ Y`.
This has to be a definition rather than an instance to avoid diamonds, for example between
`category_theory.monoidal_closed.functor_category` and
`CategoryTheory.Monoidal.leftRigidFunctorCategory`. Moreover, in concrete applications there is
often a more useful definition of the internal hom object than `ᘁY ⊗ X`, in which case the monoidal
closed structure shouldn't come the rigid structure (e.g. in the category `FinVect k`, it is more
convenient to define the internal hom as `Y →ₗ[k] X` rather than `ᘁY ⊗ X` even though these are
naturally isomorphic). -/
def monoidalClosedOfLeftRigidCategory (C : Type u) [Category.{v} C] [MonoidalCategory.{v} C]
    [LeftRigidCategory C] : MonoidalClosed C where
  closed X := closedOfHasLeftDual X

/-- A rigid monoidal category is a monoidal category which is left rigid and right rigid. -/
class RigidCategory (C : Type u) [Category.{v} C] [MonoidalCategory.{v} C] extends
    RightRigidCategory C, LeftRigidCategory C

end CategoryTheory<|MERGE_RESOLUTION|>--- conflicted
+++ resolved
@@ -367,10 +367,6 @@
 -/
 def closedOfHasLeftDual (Y : C) [HasLeftDual Y] : Closed Y where
   adj := tensorLeftAdjunction (ᘁY) Y
-<<<<<<< HEAD
-#align category_theory.closed_of_has_left_dual CategoryTheory.closedOfHasLeftDual
-=======
->>>>>>> 99508fb5
 
 /-- `tensorLeftHomEquiv` commutes with tensoring on the right -/
 theorem tensorLeftHomEquiv_tensor {X X' Y Y' Z Z' : C} [ExactPairing Y Y'] (f : X ⟶ Y ⊗ Z)
