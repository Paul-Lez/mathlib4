/-
Copyright (c) 2018 Patrick Massot. All rights reserved.
Released under Apache 2.0 license as described in the file LICENSE.
Authors: Patrick Massot, Johannes Hölzl, Yaël Dillies
-/
import Mathlib.Algebra.CharP.Defs
import Mathlib.Algebra.Group.Subgroup.Basic
import Mathlib.Analysis.Normed.Group.Seminorm
import Mathlib.Topology.Metrizable.Uniformity
import Mathlib.Topology.Sequences

/-!
# Normed (semi)groups

In this file we define 10 classes:

* `Norm`, `NNNorm`: auxiliary classes endowing a type `α` with a function `norm : α → ℝ`
  (notation: `‖x‖`) and `nnnorm : α → ℝ≥0` (notation: `‖x‖₊`), respectively;
* `Seminormed...Group`: A seminormed (additive) (commutative) group is an (additive) (commutative)
  group with a norm and a compatible pseudometric space structure:
  `∀ x y, dist x y = ‖x / y‖` or `∀ x y, dist x y = ‖x - y‖`, depending on the group operation.
* `Normed...Group`: A normed (additive) (commutative) group is an (additive) (commutative) group
  with a norm and a compatible metric space structure.

We also prove basic properties of (semi)normed groups and provide some instances.

## TODO
This file is huge; move material into separate files,
such as `Mathlib/Analysis/Normed/Group/Lemmas.lean`.

## Notes

The current convention `dist x y = ‖x - y‖` means that the distance is invariant under right
addition, but actions in mathlib are usually from the left. This means we might want to change it to
`dist x y = ‖-x + y‖`.

The normed group hierarchy would lend itself well to a mixin design (that is, having
`SeminormedGroup` and `SeminormedAddGroup` not extend `Group` and `AddGroup`), but we choose not
to for performance concerns.

## Tags

normed group
-/


variable {𝓕 𝕜 α ι κ E F G : Type*}

open Filter Function Metric Bornology

open ENNReal Filter NNReal Uniformity Pointwise Topology

/-- Auxiliary class, endowing a type `E` with a function `norm : E → ℝ` with notation `‖x‖`. This
class is designed to be extended in more interesting classes specifying the properties of the norm.
-/
@[notation_class]
class Norm (E : Type*) where
  /-- the `ℝ`-valued norm function. -/
  norm : E → ℝ

/-- Auxiliary class, endowing a type `α` with a function `nnnorm : α → ℝ≥0` with notation `‖x‖₊`. -/
@[notation_class]
class NNNorm (E : Type*) where
  /-- the `ℝ≥0`-valued norm function. -/
  nnnorm : E → ℝ≥0

export Norm (norm)

export NNNorm (nnnorm)

@[inherit_doc]
notation "‖" e "‖" => norm e

@[inherit_doc]
notation "‖" e "‖₊" => nnnorm e

/-- A seminormed group is an additive group endowed with a norm for which `dist x y = ‖x - y‖`
defines a pseudometric space structure. -/
class SeminormedAddGroup (E : Type*) extends Norm E, AddGroup E, PseudoMetricSpace E where
  dist := fun x y => ‖x - y‖
  /-- The distance function is induced by the norm. -/
  dist_eq : ∀ x y, dist x y = ‖x - y‖ := by aesop

/-- A seminormed group is a group endowed with a norm for which `dist x y = ‖x / y‖` defines a
pseudometric space structure. -/
@[to_additive]
class SeminormedGroup (E : Type*) extends Norm E, Group E, PseudoMetricSpace E where
  dist := fun x y => ‖x / y‖
  /-- The distance function is induced by the norm. -/
  dist_eq : ∀ x y, dist x y = ‖x / y‖ := by aesop

/-- A normed group is an additive group endowed with a norm for which `dist x y = ‖x - y‖` defines a
metric space structure. -/
class NormedAddGroup (E : Type*) extends Norm E, AddGroup E, MetricSpace E where
  dist := fun x y => ‖x - y‖
  /-- The distance function is induced by the norm. -/
  dist_eq : ∀ x y, dist x y = ‖x - y‖ := by aesop

/-- A normed group is a group endowed with a norm for which `dist x y = ‖x / y‖` defines a metric
space structure. -/
@[to_additive]
class NormedGroup (E : Type*) extends Norm E, Group E, MetricSpace E where
  dist := fun x y => ‖x / y‖
  /-- The distance function is induced by the norm. -/
  dist_eq : ∀ x y, dist x y = ‖x / y‖ := by aesop

/-- A seminormed group is an additive group endowed with a norm for which `dist x y = ‖x - y‖`
defines a pseudometric space structure. -/
class SeminormedAddCommGroup (E : Type*) extends Norm E, AddCommGroup E,
  PseudoMetricSpace E where
  dist := fun x y => ‖x - y‖
  /-- The distance function is induced by the norm. -/
  dist_eq : ∀ x y, dist x y = ‖x - y‖ := by aesop

/-- A seminormed group is a group endowed with a norm for which `dist x y = ‖x / y‖`
defines a pseudometric space structure. -/
@[to_additive]
class SeminormedCommGroup (E : Type*) extends Norm E, CommGroup E, PseudoMetricSpace E where
  dist := fun x y => ‖x / y‖
  /-- The distance function is induced by the norm. -/
  dist_eq : ∀ x y, dist x y = ‖x / y‖ := by aesop

/-- A normed group is an additive group endowed with a norm for which `dist x y = ‖x - y‖` defines a
metric space structure. -/
class NormedAddCommGroup (E : Type*) extends Norm E, AddCommGroup E, MetricSpace E where
  dist := fun x y => ‖x - y‖
  /-- The distance function is induced by the norm. -/
  dist_eq : ∀ x y, dist x y = ‖x - y‖ := by aesop

/-- A normed group is a group endowed with a norm for which `dist x y = ‖x / y‖` defines a metric
space structure. -/
@[to_additive]
class NormedCommGroup (E : Type*) extends Norm E, CommGroup E, MetricSpace E where
  dist := fun x y => ‖x / y‖
  /-- The distance function is induced by the norm. -/
  dist_eq : ∀ x y, dist x y = ‖x / y‖ := by aesop

-- See note [lower instance priority]
@[to_additive]
instance (priority := 100) NormedGroup.toSeminormedGroup [NormedGroup E] : SeminormedGroup E :=
  { ‹NormedGroup E› with }

-- See note [lower instance priority]
@[to_additive]
instance (priority := 100) NormedCommGroup.toSeminormedCommGroup [NormedCommGroup E] :
    SeminormedCommGroup E :=
  { ‹NormedCommGroup E› with }

-- See note [lower instance priority]
@[to_additive]
instance (priority := 100) SeminormedCommGroup.toSeminormedGroup [SeminormedCommGroup E] :
    SeminormedGroup E :=
  { ‹SeminormedCommGroup E› with }

-- See note [lower instance priority]
@[to_additive]
instance (priority := 100) NormedCommGroup.toNormedGroup [NormedCommGroup E] : NormedGroup E :=
  { ‹NormedCommGroup E› with }

-- See note [reducible non-instances]
/-- Construct a `NormedGroup` from a `SeminormedGroup` satisfying `∀ x, ‖x‖ = 0 → x = 1`. This
avoids having to go back to the `(Pseudo)MetricSpace` level when declaring a `NormedGroup`
instance as a special case of a more general `SeminormedGroup` instance. -/
@[to_additive (attr := reducible) "Construct a `NormedAddGroup` from a `SeminormedAddGroup`
satisfying `∀ x, ‖x‖ = 0 → x = 0`. This avoids having to go back to the `(Pseudo)MetricSpace`
level when declaring a `NormedAddGroup` instance as a special case of a more general
`SeminormedAddGroup` instance."]
def NormedGroup.ofSeparation [SeminormedGroup E] (h : ∀ x : E, ‖x‖ = 0 → x = 1) :
    NormedGroup E where
  dist_eq := ‹SeminormedGroup E›.dist_eq
  toMetricSpace :=
    { eq_of_dist_eq_zero := fun hxy =>
        div_eq_one.1 <| h _ <| by exact (‹SeminormedGroup E›.dist_eq _ _).symm.trans hxy }
      -- Porting note: the `rwa` no longer worked, but it was easy enough to provide the term.
      -- however, notice that if you make `x` and `y` accessible, then the following does work:
      -- `have := ‹SeminormedGroup E›.dist_eq x y; rwa [← this]`, so I'm not sure why the `rwa`
      -- was broken.

-- See note [reducible non-instances]
/-- Construct a `NormedCommGroup` from a `SeminormedCommGroup` satisfying
`∀ x, ‖x‖ = 0 → x = 1`. This avoids having to go back to the `(Pseudo)MetricSpace` level when
declaring a `NormedCommGroup` instance as a special case of a more general `SeminormedCommGroup`
instance. -/
@[to_additive (attr := reducible) "Construct a `NormedAddCommGroup` from a
`SeminormedAddCommGroup` satisfying `∀ x, ‖x‖ = 0 → x = 0`. This avoids having to go back to the
`(Pseudo)MetricSpace` level when declaring a `NormedAddCommGroup` instance as a special case
of a more general `SeminormedAddCommGroup` instance."]
def NormedCommGroup.ofSeparation [SeminormedCommGroup E] (h : ∀ x : E, ‖x‖ = 0 → x = 1) :
    NormedCommGroup E :=
  { ‹SeminormedCommGroup E›, NormedGroup.ofSeparation h with }

-- See note [reducible non-instances]
/-- Construct a seminormed group from a multiplication-invariant distance. -/
@[to_additive (attr := reducible)
  "Construct a seminormed group from a translation-invariant distance."]
def SeminormedGroup.ofMulDist [Norm E] [Group E] [PseudoMetricSpace E]
    (h₁ : ∀ x : E, ‖x‖ = dist x 1) (h₂ : ∀ x y z : E, dist x y ≤ dist (x * z) (y * z)) :
    SeminormedGroup E where
  dist_eq x y := by
    rw [h₁]; apply le_antisymm
    · simpa only [div_eq_mul_inv, ← mul_right_inv y] using h₂ _ _ _
    · simpa only [div_mul_cancel, one_mul] using h₂ (x / y) 1 y

-- See note [reducible non-instances]
/-- Construct a seminormed group from a multiplication-invariant pseudodistance. -/
@[to_additive (attr := reducible)
  "Construct a seminormed group from a translation-invariant pseudodistance."]
def SeminormedGroup.ofMulDist' [Norm E] [Group E] [PseudoMetricSpace E]
    (h₁ : ∀ x : E, ‖x‖ = dist x 1) (h₂ : ∀ x y z : E, dist (x * z) (y * z) ≤ dist x y) :
    SeminormedGroup E where
  dist_eq x y := by
    rw [h₁]; apply le_antisymm
    · simpa only [div_mul_cancel, one_mul] using h₂ (x / y) 1 y
    · simpa only [div_eq_mul_inv, ← mul_right_inv y] using h₂ _ _ _

-- See note [reducible non-instances]
/-- Construct a seminormed group from a multiplication-invariant pseudodistance. -/
@[to_additive (attr := reducible)
  "Construct a seminormed group from a translation-invariant pseudodistance."]
def SeminormedCommGroup.ofMulDist [Norm E] [CommGroup E] [PseudoMetricSpace E]
    (h₁ : ∀ x : E, ‖x‖ = dist x 1) (h₂ : ∀ x y z : E, dist x y ≤ dist (x * z) (y * z)) :
    SeminormedCommGroup E :=
  { SeminormedGroup.ofMulDist h₁ h₂ with
    mul_comm := mul_comm }

-- See note [reducible non-instances]
/-- Construct a seminormed group from a multiplication-invariant pseudodistance. -/
@[to_additive (attr := reducible)
  "Construct a seminormed group from a translation-invariant pseudodistance."]
def SeminormedCommGroup.ofMulDist' [Norm E] [CommGroup E] [PseudoMetricSpace E]
    (h₁ : ∀ x : E, ‖x‖ = dist x 1) (h₂ : ∀ x y z : E, dist (x * z) (y * z) ≤ dist x y) :
    SeminormedCommGroup E :=
  { SeminormedGroup.ofMulDist' h₁ h₂ with
    mul_comm := mul_comm }

-- See note [reducible non-instances]
/-- Construct a normed group from a multiplication-invariant distance. -/
@[to_additive (attr := reducible)
  "Construct a normed group from a translation-invariant distance."]
def NormedGroup.ofMulDist [Norm E] [Group E] [MetricSpace E] (h₁ : ∀ x : E, ‖x‖ = dist x 1)
    (h₂ : ∀ x y z : E, dist x y ≤ dist (x * z) (y * z)) : NormedGroup E :=
  { SeminormedGroup.ofMulDist h₁ h₂ with
    eq_of_dist_eq_zero := eq_of_dist_eq_zero }

-- See note [reducible non-instances]
/-- Construct a normed group from a multiplication-invariant pseudodistance. -/
@[to_additive (attr := reducible)
  "Construct a normed group from a translation-invariant pseudodistance."]
def NormedGroup.ofMulDist' [Norm E] [Group E] [MetricSpace E] (h₁ : ∀ x : E, ‖x‖ = dist x 1)
    (h₂ : ∀ x y z : E, dist (x * z) (y * z) ≤ dist x y) : NormedGroup E :=
  { SeminormedGroup.ofMulDist' h₁ h₂ with
    eq_of_dist_eq_zero := eq_of_dist_eq_zero }

-- See note [reducible non-instances]
/-- Construct a normed group from a multiplication-invariant pseudodistance. -/
@[to_additive (attr := reducible)
"Construct a normed group from a translation-invariant pseudodistance."]
def NormedCommGroup.ofMulDist [Norm E] [CommGroup E] [MetricSpace E]
    (h₁ : ∀ x : E, ‖x‖ = dist x 1) (h₂ : ∀ x y z : E, dist x y ≤ dist (x * z) (y * z)) :
    NormedCommGroup E :=
  { NormedGroup.ofMulDist h₁ h₂ with
    mul_comm := mul_comm }

-- See note [reducible non-instances]
/-- Construct a normed group from a multiplication-invariant pseudodistance. -/
@[to_additive (attr := reducible)
  "Construct a normed group from a translation-invariant pseudodistance."]
def NormedCommGroup.ofMulDist' [Norm E] [CommGroup E] [MetricSpace E]
    (h₁ : ∀ x : E, ‖x‖ = dist x 1) (h₂ : ∀ x y z : E, dist (x * z) (y * z) ≤ dist x y) :
    NormedCommGroup E :=
  { NormedGroup.ofMulDist' h₁ h₂ with
    mul_comm := mul_comm }

-- See note [reducible non-instances]
/-- Construct a seminormed group from a seminorm, i.e., registering the pseudodistance and the
pseudometric space structure from the seminorm properties. Note that in most cases this instance
creates bad definitional equalities (e.g., it does not take into account a possibly existing
`UniformSpace` instance on `E`). -/
@[to_additive (attr := reducible)
  "Construct a seminormed group from a seminorm, i.e., registering the pseudodistance
and the pseudometric space structure from the seminorm properties. Note that in most cases this
instance creates bad definitional equalities (e.g., it does not take into account a possibly
existing `UniformSpace` instance on `E`)."]
def GroupSeminorm.toSeminormedGroup [Group E] (f : GroupSeminorm E) : SeminormedGroup E where
  dist x y := f (x / y)
  norm := f
  dist_eq x y := rfl
  dist_self x := by simp only [div_self', map_one_eq_zero]
  dist_triangle := le_map_div_add_map_div f
  dist_comm := map_div_rev f
  edist_dist x y := by exact ENNReal.coe_nnreal_eq _
  -- Porting note: how did `mathlib3` solve this automatically?

-- See note [reducible non-instances]
/-- Construct a seminormed group from a seminorm, i.e., registering the pseudodistance and the
pseudometric space structure from the seminorm properties. Note that in most cases this instance
creates bad definitional equalities (e.g., it does not take into account a possibly existing
`UniformSpace` instance on `E`). -/
@[to_additive (attr := reducible)
  "Construct a seminormed group from a seminorm, i.e., registering the pseudodistance
and the pseudometric space structure from the seminorm properties. Note that in most cases this
instance creates bad definitional equalities (e.g., it does not take into account a possibly
existing `UniformSpace` instance on `E`)."]
def GroupSeminorm.toSeminormedCommGroup [CommGroup E] (f : GroupSeminorm E) :
    SeminormedCommGroup E :=
  { f.toSeminormedGroup with
    mul_comm := mul_comm }

-- See note [reducible non-instances]
/-- Construct a normed group from a norm, i.e., registering the distance and the metric space
structure from the norm properties. Note that in most cases this instance creates bad definitional
equalities (e.g., it does not take into account a possibly existing `UniformSpace` instance on
`E`). -/
@[to_additive (attr := reducible)
  "Construct a normed group from a norm, i.e., registering the distance and the metric
space structure from the norm properties. Note that in most cases this instance creates bad
definitional equalities (e.g., it does not take into account a possibly existing `UniformSpace`
instance on `E`)."]
def GroupNorm.toNormedGroup [Group E] (f : GroupNorm E) : NormedGroup E :=
  { f.toGroupSeminorm.toSeminormedGroup with
    eq_of_dist_eq_zero := fun h => div_eq_one.1 <| eq_one_of_map_eq_zero f h }

-- See note [reducible non-instances]
/-- Construct a normed group from a norm, i.e., registering the distance and the metric space
structure from the norm properties. Note that in most cases this instance creates bad definitional
equalities (e.g., it does not take into account a possibly existing `UniformSpace` instance on
`E`). -/
@[to_additive (attr := reducible)
  "Construct a normed group from a norm, i.e., registering the distance and the metric
space structure from the norm properties. Note that in most cases this instance creates bad
definitional equalities (e.g., it does not take into account a possibly existing `UniformSpace`
instance on `E`)."]
def GroupNorm.toNormedCommGroup [CommGroup E] (f : GroupNorm E) : NormedCommGroup E :=
  { f.toNormedGroup with
    mul_comm := mul_comm }

section SeminormedGroup

variable [SeminormedGroup E] [SeminormedGroup F] [SeminormedGroup G] {s : Set E}
  {a a₁ a₂ b b₁ b₂ : E} {r r₁ r₂ : ℝ}

@[to_additive]
theorem dist_eq_norm_div (a b : E) : dist a b = ‖a / b‖ :=
  SeminormedGroup.dist_eq _ _

@[to_additive]
theorem dist_eq_norm_div' (a b : E) : dist a b = ‖b / a‖ := by rw [dist_comm, dist_eq_norm_div]

alias dist_eq_norm := dist_eq_norm_sub

alias dist_eq_norm' := dist_eq_norm_sub'

@[to_additive of_forall_le_norm]
lemma DiscreteTopology.of_forall_le_norm' (hpos : 0 < r) (hr : ∀ x : E, x ≠ 1 → r ≤ ‖x‖) :
    DiscreteTopology E :=
  .of_forall_le_dist hpos fun x y hne ↦ by
    simp only [dist_eq_norm_div]
    exact hr _ (div_ne_one.2 hne)

@[to_additive (attr := simp)]
theorem dist_one_right (a : E) : dist a 1 = ‖a‖ := by rw [dist_eq_norm_div, div_one]

@[to_additive]
theorem inseparable_one_iff_norm {a : E} : Inseparable a 1 ↔ ‖a‖ = 0 := by
  rw [Metric.inseparable_iff, dist_one_right]

@[to_additive (attr := simp)]
theorem dist_one_left : dist (1 : E) = norm :=
  funext fun a => by rw [dist_comm, dist_one_right]

@[to_additive]
theorem norm_div_rev (a b : E) : ‖a / b‖ = ‖b / a‖ := by
  simpa only [dist_eq_norm_div] using dist_comm a b

@[to_additive (attr := simp) norm_neg]
theorem norm_inv' (a : E) : ‖a⁻¹‖ = ‖a‖ := by simpa using norm_div_rev 1 a

open scoped symmDiff in
@[to_additive]
theorem dist_mulIndicator (s t : Set α) (f : α → E) (x : α) :
    dist (s.mulIndicator f x) (t.mulIndicator f x) = ‖(s ∆ t).mulIndicator f x‖ := by
  rw [dist_eq_norm_div, Set.apply_mulIndicator_symmDiff norm_inv']

/-- **Triangle inequality** for the norm. -/
@[to_additive norm_add_le "**Triangle inequality** for the norm."]
theorem norm_mul_le' (a b : E) : ‖a * b‖ ≤ ‖a‖ + ‖b‖ := by
  simpa [dist_eq_norm_div] using dist_triangle a 1 b⁻¹

@[to_additive]
theorem norm_mul_le_of_le (h₁ : ‖a₁‖ ≤ r₁) (h₂ : ‖a₂‖ ≤ r₂) : ‖a₁ * a₂‖ ≤ r₁ + r₂ :=
  (norm_mul_le' a₁ a₂).trans <| add_le_add h₁ h₂

@[to_additive norm_add₃_le]
theorem norm_mul₃_le (a b c : E) : ‖a * b * c‖ ≤ ‖a‖ + ‖b‖ + ‖c‖ :=
  norm_mul_le_of_le (norm_mul_le' _ _) le_rfl

@[to_additive]
lemma norm_div_le_norm_div_add_norm_div (a b c : E) : ‖a / c‖ ≤ ‖a / b‖ + ‖b / c‖ := by
  simpa only [dist_eq_norm_div] using dist_triangle a b c

@[to_additive (attr := simp) norm_nonneg]
theorem norm_nonneg' (a : E) : 0 ≤ ‖a‖ := by
  rw [← dist_one_right]
  exact dist_nonneg

@[to_additive (attr := simp) abs_norm]
theorem abs_norm' (z : E) : |‖z‖| = ‖z‖ := abs_of_nonneg <| norm_nonneg' _

namespace Mathlib.Meta.Positivity

open Lean Meta Qq Function

/-- Extension for the `positivity` tactic: multiplicative norms are nonnegative, via
`norm_nonneg'`. -/
@[positivity Norm.norm _]
def evalMulNorm : PositivityExt where eval {u α} _zα _pα e := do
  match u, α, e with
  | 0, ~q(ℝ), ~q(@Norm.norm $β $instDist $a) =>
    let _inst ← synthInstanceQ q(SeminormedGroup $β)
    assertInstancesCommute
    pure (.nonnegative q(norm_nonneg' $a))
  | _, _, _ => throwError "not ‖ · ‖"

/-- Extension for the `positivity` tactic: additive norms are nonnegative, via `norm_nonneg`. -/
@[positivity Norm.norm _]
def evalAddNorm : PositivityExt where eval {u α} _zα _pα e := do
  match u, α, e with
  | 0, ~q(ℝ), ~q(@Norm.norm $β $instDist $a) =>
    let _inst ← synthInstanceQ q(SeminormedAddGroup $β)
    assertInstancesCommute
    pure (.nonnegative q(norm_nonneg $a))
  | _, _, _ => throwError "not ‖ · ‖"

end Mathlib.Meta.Positivity

@[to_additive (attr := simp) norm_zero]
theorem norm_one' : ‖(1 : E)‖ = 0 := by rw [← dist_one_right, dist_self]

@[to_additive]
theorem ne_one_of_norm_ne_zero : ‖a‖ ≠ 0 → a ≠ 1 :=
  mt <| by
    rintro rfl
    exact norm_one'

@[to_additive (attr := nontriviality) norm_of_subsingleton]
theorem norm_of_subsingleton' [Subsingleton E] (a : E) : ‖a‖ = 0 := by
  rw [Subsingleton.elim a 1, norm_one']

@[to_additive zero_lt_one_add_norm_sq]
theorem zero_lt_one_add_norm_sq' (x : E) : 0 < 1 + ‖x‖ ^ 2 := by
  positivity

@[to_additive]
theorem norm_div_le (a b : E) : ‖a / b‖ ≤ ‖a‖ + ‖b‖ := by
  simpa [dist_eq_norm_div] using dist_triangle a 1 b

@[to_additive]
theorem norm_div_le_of_le {r₁ r₂ : ℝ} (H₁ : ‖a₁‖ ≤ r₁) (H₂ : ‖a₂‖ ≤ r₂) : ‖a₁ / a₂‖ ≤ r₁ + r₂ :=
  (norm_div_le a₁ a₂).trans <| add_le_add H₁ H₂

@[to_additive dist_le_norm_add_norm]
theorem dist_le_norm_add_norm' (a b : E) : dist a b ≤ ‖a‖ + ‖b‖ := by
  rw [dist_eq_norm_div]
  apply norm_div_le

@[to_additive abs_norm_sub_norm_le]
theorem abs_norm_sub_norm_le' (a b : E) : |‖a‖ - ‖b‖| ≤ ‖a / b‖ := by
  simpa [dist_eq_norm_div] using abs_dist_sub_le a b 1

@[to_additive norm_sub_norm_le]
theorem norm_sub_norm_le' (a b : E) : ‖a‖ - ‖b‖ ≤ ‖a / b‖ :=
  (le_abs_self _).trans (abs_norm_sub_norm_le' a b)

@[to_additive dist_norm_norm_le]
theorem dist_norm_norm_le' (a b : E) : dist ‖a‖ ‖b‖ ≤ ‖a / b‖ :=
  abs_norm_sub_norm_le' a b

@[to_additive]
theorem norm_le_norm_add_norm_div' (u v : E) : ‖u‖ ≤ ‖v‖ + ‖u / v‖ := by
  rw [add_comm]
  refine (norm_mul_le' _ _).trans_eq' ?_
  rw [div_mul_cancel]

@[to_additive]
theorem norm_le_norm_add_norm_div (u v : E) : ‖v‖ ≤ ‖u‖ + ‖u / v‖ := by
  rw [norm_div_rev]
  exact norm_le_norm_add_norm_div' v u

alias norm_le_insert' := norm_le_norm_add_norm_sub'

alias norm_le_insert := norm_le_norm_add_norm_sub

@[to_additive]
theorem norm_le_mul_norm_add (u v : E) : ‖u‖ ≤ ‖u * v‖ + ‖v‖ :=
  calc
    ‖u‖ = ‖u * v / v‖ := by rw [mul_div_cancel_right]
    _ ≤ ‖u * v‖ + ‖v‖ := norm_div_le _ _

@[to_additive ball_eq]
theorem ball_eq' (y : E) (ε : ℝ) : ball y ε = { x | ‖x / y‖ < ε } :=
  Set.ext fun a => by simp [dist_eq_norm_div]

@[to_additive]
theorem ball_one_eq (r : ℝ) : ball (1 : E) r = { x | ‖x‖ < r } :=
  Set.ext fun a => by simp

@[to_additive mem_ball_iff_norm]
theorem mem_ball_iff_norm'' : b ∈ ball a r ↔ ‖b / a‖ < r := by rw [mem_ball, dist_eq_norm_div]

@[to_additive mem_ball_iff_norm']
theorem mem_ball_iff_norm''' : b ∈ ball a r ↔ ‖a / b‖ < r := by rw [mem_ball', dist_eq_norm_div]

@[to_additive] -- Porting note (#10618): `simp` can prove it
theorem mem_ball_one_iff : a ∈ ball (1 : E) r ↔ ‖a‖ < r := by rw [mem_ball, dist_one_right]

@[to_additive mem_closedBall_iff_norm]
theorem mem_closedBall_iff_norm'' : b ∈ closedBall a r ↔ ‖b / a‖ ≤ r := by
  rw [mem_closedBall, dist_eq_norm_div]

@[to_additive] -- Porting note (#10618): `simp` can prove it
theorem mem_closedBall_one_iff : a ∈ closedBall (1 : E) r ↔ ‖a‖ ≤ r := by
  rw [mem_closedBall, dist_one_right]

@[to_additive mem_closedBall_iff_norm']
theorem mem_closedBall_iff_norm''' : b ∈ closedBall a r ↔ ‖a / b‖ ≤ r := by
  rw [mem_closedBall', dist_eq_norm_div]

@[to_additive norm_le_of_mem_closedBall]
theorem norm_le_of_mem_closedBall' (h : b ∈ closedBall a r) : ‖b‖ ≤ ‖a‖ + r :=
  (norm_le_norm_add_norm_div' _ _).trans <| add_le_add_left (by rwa [← dist_eq_norm_div]) _

@[to_additive norm_le_norm_add_const_of_dist_le]
theorem norm_le_norm_add_const_of_dist_le' : dist a b ≤ r → ‖a‖ ≤ ‖b‖ + r :=
  norm_le_of_mem_closedBall'

@[to_additive norm_lt_of_mem_ball]
theorem norm_lt_of_mem_ball' (h : b ∈ ball a r) : ‖b‖ < ‖a‖ + r :=
  (norm_le_norm_add_norm_div' _ _).trans_lt <| add_lt_add_left (by rwa [← dist_eq_norm_div]) _

@[to_additive]
theorem norm_div_sub_norm_div_le_norm_div (u v w : E) : ‖u / w‖ - ‖v / w‖ ≤ ‖u / v‖ := by
  simpa only [div_div_div_cancel_right'] using norm_sub_norm_le' (u / w) (v / w)

@[to_additive (attr := simp 1001) mem_sphere_iff_norm]
-- Porting note: increase priority so the left-hand side doesn't reduce
theorem mem_sphere_iff_norm' : b ∈ sphere a r ↔ ‖b / a‖ = r := by simp [dist_eq_norm_div]

@[to_additive] -- `simp` can prove this
theorem mem_sphere_one_iff_norm : a ∈ sphere (1 : E) r ↔ ‖a‖ = r := by simp [dist_eq_norm_div]

@[to_additive (attr := simp) norm_eq_of_mem_sphere]
theorem norm_eq_of_mem_sphere' (x : sphere (1 : E) r) : ‖(x : E)‖ = r :=
  mem_sphere_one_iff_norm.mp x.2

@[to_additive]
theorem ne_one_of_mem_sphere (hr : r ≠ 0) (x : sphere (1 : E) r) : (x : E) ≠ 1 :=
  ne_one_of_norm_ne_zero <| by rwa [norm_eq_of_mem_sphere' x]

@[to_additive ne_zero_of_mem_unit_sphere]
theorem ne_one_of_mem_unit_sphere (x : sphere (1 : E) 1) : (x : E) ≠ 1 :=
  ne_one_of_mem_sphere one_ne_zero _

variable (E)

/-- The norm of a seminormed group as a group seminorm. -/
@[to_additive "The norm of a seminormed group as an additive group seminorm."]
def normGroupSeminorm : GroupSeminorm E :=
  ⟨norm, norm_one', norm_mul_le', norm_inv'⟩

@[to_additive (attr := simp)]
theorem coe_normGroupSeminorm : ⇑(normGroupSeminorm E) = norm :=
  rfl

variable {E}

@[to_additive]
theorem NormedCommGroup.tendsto_nhds_one {f : α → E} {l : Filter α} :
    Tendsto f l (𝓝 1) ↔ ∀ ε > 0, ∀ᶠ x in l, ‖f x‖ < ε :=
  Metric.tendsto_nhds.trans <| by simp only [dist_one_right]

@[to_additive]
theorem NormedCommGroup.tendsto_nhds_nhds {f : E → F} {x : E} {y : F} :
    Tendsto f (𝓝 x) (𝓝 y) ↔ ∀ ε > 0, ∃ δ > 0, ∀ x', ‖x' / x‖ < δ → ‖f x' / y‖ < ε := by
  simp_rw [Metric.tendsto_nhds_nhds, dist_eq_norm_div]

@[to_additive]
theorem NormedCommGroup.nhds_basis_norm_lt (x : E) :
    (𝓝 x).HasBasis (fun ε : ℝ => 0 < ε) fun ε => { y | ‖y / x‖ < ε } := by
  simp_rw [← ball_eq']
  exact Metric.nhds_basis_ball

@[to_additive]
theorem NormedCommGroup.nhds_one_basis_norm_lt :
    (𝓝 (1 : E)).HasBasis (fun ε : ℝ => 0 < ε) fun ε => { y | ‖y‖ < ε } := by
  convert NormedCommGroup.nhds_basis_norm_lt (1 : E)
  simp

@[to_additive]
theorem NormedCommGroup.uniformity_basis_dist :
    (𝓤 E).HasBasis (fun ε : ℝ => 0 < ε) fun ε => { p : E × E | ‖p.fst / p.snd‖ < ε } := by
  convert Metric.uniformity_basis_dist (α := E) using 1
  simp [dist_eq_norm_div]

open Finset

variable [FunLike 𝓕 E F]

section NNNorm

-- See note [lower instance priority]
@[to_additive]
instance (priority := 100) SeminormedGroup.toNNNorm : NNNorm E :=
  ⟨fun a => ⟨‖a‖, norm_nonneg' a⟩⟩

@[to_additive (attr := simp, norm_cast) coe_nnnorm]
theorem coe_nnnorm' (a : E) : (‖a‖₊ : ℝ) = ‖a‖ :=
  rfl

@[to_additive (attr := simp) coe_comp_nnnorm]
theorem coe_comp_nnnorm' : (toReal : ℝ≥0 → ℝ) ∘ (nnnorm : E → ℝ≥0) = norm :=
  rfl

@[to_additive norm_toNNReal]
theorem norm_toNNReal' : ‖a‖.toNNReal = ‖a‖₊ :=
  @Real.toNNReal_coe ‖a‖₊

@[to_additive]
theorem nndist_eq_nnnorm_div (a b : E) : nndist a b = ‖a / b‖₊ :=
  NNReal.eq <| dist_eq_norm_div _ _

alias nndist_eq_nnnorm := nndist_eq_nnnorm_sub

@[to_additive (attr := simp) nnnorm_zero]
theorem nnnorm_one' : ‖(1 : E)‖₊ = 0 :=
  NNReal.eq norm_one'

@[to_additive]
theorem ne_one_of_nnnorm_ne_zero {a : E} : ‖a‖₊ ≠ 0 → a ≠ 1 :=
  mt <| by
    rintro rfl
    exact nnnorm_one'

@[to_additive nnnorm_add_le]
theorem nnnorm_mul_le' (a b : E) : ‖a * b‖₊ ≤ ‖a‖₊ + ‖b‖₊ :=
  NNReal.coe_le_coe.1 <| norm_mul_le' a b

@[to_additive (attr := simp) nnnorm_neg]
theorem nnnorm_inv' (a : E) : ‖a⁻¹‖₊ = ‖a‖₊ :=
  NNReal.eq <| norm_inv' a

open scoped symmDiff in
@[to_additive]
theorem nndist_mulIndicator (s t : Set α) (f : α → E) (x : α) :
    nndist (s.mulIndicator f x) (t.mulIndicator f x) = ‖(s ∆ t).mulIndicator f x‖₊ :=
  NNReal.eq <| dist_mulIndicator s t f x

@[to_additive]
theorem nnnorm_div_le (a b : E) : ‖a / b‖₊ ≤ ‖a‖₊ + ‖b‖₊ :=
  NNReal.coe_le_coe.1 <| norm_div_le _ _

@[to_additive nndist_nnnorm_nnnorm_le]
theorem nndist_nnnorm_nnnorm_le' (a b : E) : nndist ‖a‖₊ ‖b‖₊ ≤ ‖a / b‖₊ :=
  NNReal.coe_le_coe.1 <| dist_norm_norm_le' a b

@[to_additive]
theorem nnnorm_le_nnnorm_add_nnnorm_div (a b : E) : ‖b‖₊ ≤ ‖a‖₊ + ‖a / b‖₊ :=
  norm_le_norm_add_norm_div _ _

@[to_additive]
theorem nnnorm_le_nnnorm_add_nnnorm_div' (a b : E) : ‖a‖₊ ≤ ‖b‖₊ + ‖a / b‖₊ :=
  norm_le_norm_add_norm_div' _ _

alias nnnorm_le_insert' := nnnorm_le_nnnorm_add_nnnorm_sub'

alias nnnorm_le_insert := nnnorm_le_nnnorm_add_nnnorm_sub

@[to_additive]
theorem nnnorm_le_mul_nnnorm_add (a b : E) : ‖a‖₊ ≤ ‖a * b‖₊ + ‖b‖₊ :=
  norm_le_mul_norm_add _ _

@[to_additive ofReal_norm_eq_coe_nnnorm]
theorem ofReal_norm_eq_coe_nnnorm' (a : E) : ENNReal.ofReal ‖a‖ = ‖a‖₊ :=
  ENNReal.ofReal_eq_coe_nnreal _

/-- The non negative norm seen as an `ENNReal` and then as a `Real` is equal to the norm. -/
@[to_additive toReal_coe_nnnorm "The non negative norm seen as an `ENNReal` and
then as a `Real` is equal to the norm."]
theorem toReal_coe_nnnorm' (a : E) : (‖a‖₊ : ℝ≥0∞).toReal = ‖a‖ := rfl

@[to_additive]
theorem edist_eq_coe_nnnorm_div (a b : E) : edist a b = ‖a / b‖₊ := by
  rw [edist_dist, dist_eq_norm_div, ofReal_norm_eq_coe_nnnorm']

@[to_additive edist_eq_coe_nnnorm]
theorem edist_eq_coe_nnnorm' (x : E) : edist x 1 = (‖x‖₊ : ℝ≥0∞) := by
  rw [edist_eq_coe_nnnorm_div, div_one]

open scoped symmDiff in
@[to_additive]
theorem edist_mulIndicator (s t : Set α) (f : α → E) (x : α) :
    edist (s.mulIndicator f x) (t.mulIndicator f x) = ‖(s ∆ t).mulIndicator f x‖₊ := by
  rw [edist_nndist, nndist_mulIndicator]

@[to_additive]
theorem mem_emetric_ball_one_iff {r : ℝ≥0∞} : a ∈ EMetric.ball (1 : E) r ↔ ↑‖a‖₊ < r := by
  rw [EMetric.mem_ball, edist_eq_coe_nnnorm']

end NNNorm

@[to_additive]
theorem tendsto_iff_norm_div_tendsto_zero {f : α → E} {a : Filter α} {b : E} :
    Tendsto f a (𝓝 b) ↔ Tendsto (fun e => ‖f e / b‖) a (𝓝 0) := by
  simp only [← dist_eq_norm_div, ← tendsto_iff_dist_tendsto_zero]

@[to_additive]
theorem tendsto_one_iff_norm_tendsto_zero {f : α → E} {a : Filter α} :
    Tendsto f a (𝓝 1) ↔ Tendsto (‖f ·‖) a (𝓝 0) :=
  tendsto_iff_norm_div_tendsto_zero.trans <| by simp only [div_one]

@[to_additive]
theorem comap_norm_nhds_one : comap norm (𝓝 0) = 𝓝 (1 : E) := by
  simpa only [dist_one_right] using nhds_comap_dist (1 : E)

/-- Special case of the sandwich theorem: if the norm of `f` is eventually bounded by a real
function `a` which tends to `0`, then `f` tends to `1` (neutral element of `SeminormedGroup`).
In this pair of lemmas (`squeeze_one_norm'` and `squeeze_one_norm`), following a convention of
similar lemmas in `Topology.MetricSpace.Basic` and `Topology.Algebra.Order`, the `'` version is
phrased using "eventually" and the non-`'` version is phrased absolutely. -/
@[to_additive "Special case of the sandwich theorem: if the norm of `f` is eventually bounded by a
real function `a` which tends to `0`, then `f` tends to `0`. In this pair of lemmas
(`squeeze_zero_norm'` and `squeeze_zero_norm`), following a convention of similar lemmas in
`Topology.MetricSpace.Pseudo.Defs` and `Topology.Algebra.Order`, the `'` version is phrased using
\"eventually\" and the non-`'` version is phrased absolutely."]
theorem squeeze_one_norm' {f : α → E} {a : α → ℝ} {t₀ : Filter α} (h : ∀ᶠ n in t₀, ‖f n‖ ≤ a n)
    (h' : Tendsto a t₀ (𝓝 0)) : Tendsto f t₀ (𝓝 1) :=
  tendsto_one_iff_norm_tendsto_zero.2 <|
    squeeze_zero' (eventually_of_forall fun _n => norm_nonneg' _) h h'

/-- Special case of the sandwich theorem: if the norm of `f` is bounded by a real function `a` which
tends to `0`, then `f` tends to `1`. -/
@[to_additive "Special case of the sandwich theorem: if the norm of `f` is bounded by a real
function `a` which tends to `0`, then `f` tends to `0`."]
theorem squeeze_one_norm {f : α → E} {a : α → ℝ} {t₀ : Filter α} (h : ∀ n, ‖f n‖ ≤ a n) :
    Tendsto a t₀ (𝓝 0) → Tendsto f t₀ (𝓝 1) :=
  squeeze_one_norm' <| eventually_of_forall h

@[to_additive]
theorem tendsto_norm_div_self (x : E) : Tendsto (fun a => ‖a / x‖) (𝓝 x) (𝓝 0) := by
  simpa [dist_eq_norm_div] using
    tendsto_id.dist (tendsto_const_nhds : Tendsto (fun _a => (x : E)) (𝓝 x) _)

@[to_additive tendsto_norm]
theorem tendsto_norm' {x : E} : Tendsto (fun a => ‖a‖) (𝓝 x) (𝓝 ‖x‖) := by
  simpa using tendsto_id.dist (tendsto_const_nhds : Tendsto (fun _a => (1 : E)) _ _)

@[to_additive]
theorem tendsto_norm_one : Tendsto (fun a : E => ‖a‖) (𝓝 1) (𝓝 0) := by
  simpa using tendsto_norm_div_self (1 : E)

@[to_additive (attr := continuity) continuous_norm]
theorem continuous_norm' : Continuous fun a : E => ‖a‖ := by
  simpa using continuous_id.dist (continuous_const : Continuous fun _a => (1 : E))

@[to_additive (attr := continuity) continuous_nnnorm]
theorem continuous_nnnorm' : Continuous fun a : E => ‖a‖₊ :=
  continuous_norm'.subtype_mk _

@[to_additive]
theorem mem_closure_one_iff_norm {x : E} : x ∈ closure ({1} : Set E) ↔ ‖x‖ = 0 := by
  rw [← closedBall_zero', mem_closedBall_one_iff, (norm_nonneg' x).le_iff_eq]

@[to_additive]
theorem closure_one_eq : closure ({1} : Set E) = { x | ‖x‖ = 0 } :=
  Set.ext fun _x => mem_closure_one_iff_norm

section

variable {l : Filter α} {f : α → E}

@[to_additive Filter.Tendsto.norm]
theorem Filter.Tendsto.norm' (h : Tendsto f l (𝓝 a)) : Tendsto (fun x => ‖f x‖) l (𝓝 ‖a‖) :=
  tendsto_norm'.comp h

@[to_additive Filter.Tendsto.nnnorm]
theorem Filter.Tendsto.nnnorm' (h : Tendsto f l (𝓝 a)) : Tendsto (fun x => ‖f x‖₊) l (𝓝 ‖a‖₊) :=
  Tendsto.comp continuous_nnnorm'.continuousAt h

end

section

variable [TopologicalSpace α] {f : α → E}

@[to_additive (attr := fun_prop) Continuous.norm]
theorem Continuous.norm' : Continuous f → Continuous fun x => ‖f x‖ :=
  continuous_norm'.comp

@[to_additive (attr := fun_prop) Continuous.nnnorm]
theorem Continuous.nnnorm' : Continuous f → Continuous fun x => ‖f x‖₊ :=
  continuous_nnnorm'.comp

@[to_additive (attr := fun_prop) ContinuousAt.norm]
theorem ContinuousAt.norm' {a : α} (h : ContinuousAt f a) : ContinuousAt (fun x => ‖f x‖) a :=
  Tendsto.norm' h

@[to_additive (attr := fun_prop) ContinuousAt.nnnorm]
theorem ContinuousAt.nnnorm' {a : α} (h : ContinuousAt f a) : ContinuousAt (fun x => ‖f x‖₊) a :=
  Tendsto.nnnorm' h

@[to_additive ContinuousWithinAt.norm]
theorem ContinuousWithinAt.norm' {s : Set α} {a : α} (h : ContinuousWithinAt f s a) :
    ContinuousWithinAt (fun x => ‖f x‖) s a :=
  Tendsto.norm' h

@[to_additive ContinuousWithinAt.nnnorm]
theorem ContinuousWithinAt.nnnorm' {s : Set α} {a : α} (h : ContinuousWithinAt f s a) :
    ContinuousWithinAt (fun x => ‖f x‖₊) s a :=
  Tendsto.nnnorm' h

@[to_additive (attr := fun_prop) ContinuousOn.norm]
theorem ContinuousOn.norm' {s : Set α} (h : ContinuousOn f s) : ContinuousOn (fun x => ‖f x‖) s :=
  fun x hx => (h x hx).norm'

@[to_additive (attr := fun_prop) ContinuousOn.nnnorm]
theorem ContinuousOn.nnnorm' {s : Set α} (h : ContinuousOn f s) :
    ContinuousOn (fun x => ‖f x‖₊) s := fun x hx => (h x hx).nnnorm'

end

/-- If `‖y‖ → ∞`, then we can assume `y ≠ x` for any fixed `x`. -/
@[to_additive eventually_ne_of_tendsto_norm_atTop "If `‖y‖→∞`, then we can assume `y≠x` for any
fixed `x`"]
theorem eventually_ne_of_tendsto_norm_atTop' {l : Filter α} {f : α → E}
    (h : Tendsto (fun y => ‖f y‖) l atTop) (x : E) : ∀ᶠ y in l, f y ≠ x :=
  (h.eventually_ne_atTop _).mono fun _x => ne_of_apply_ne norm

@[to_additive]
theorem SeminormedCommGroup.mem_closure_iff :
    a ∈ closure s ↔ ∀ ε, 0 < ε → ∃ b ∈ s, ‖a / b‖ < ε := by
  simp [Metric.mem_closure_iff, dist_eq_norm_div]

@[to_additive norm_le_zero_iff']
theorem norm_le_zero_iff''' [T0Space E] {a : E} : ‖a‖ ≤ 0 ↔ a = 1 := by
  letI : NormedGroup E :=
    { ‹SeminormedGroup E› with toMetricSpace := MetricSpace.ofT0PseudoMetricSpace E }
  rw [← dist_one_right, dist_le_zero]

@[to_additive norm_eq_zero']
theorem norm_eq_zero''' [T0Space E] {a : E} : ‖a‖ = 0 ↔ a = 1 :=
  (norm_nonneg' a).le_iff_eq.symm.trans norm_le_zero_iff'''

@[to_additive norm_pos_iff']
theorem norm_pos_iff''' [T0Space E] {a : E} : 0 < ‖a‖ ↔ a ≠ 1 := by
  rw [← not_le, norm_le_zero_iff''']

@[to_additive]
theorem SeminormedGroup.tendstoUniformlyOn_one {f : ι → κ → G} {s : Set κ} {l : Filter ι} :
    TendstoUniformlyOn f 1 l s ↔ ∀ ε > 0, ∀ᶠ i in l, ∀ x ∈ s, ‖f i x‖ < ε := by
  #adaptation_note /-- nightly-2024-03-11.
  Originally this was `simp_rw` instead of `simp only`,
  but this creates a bad proof term with nested `OfNat.ofNat` that trips up `@[to_additive]`. -/
  simp only [tendstoUniformlyOn_iff, Pi.one_apply, dist_one_left]

@[to_additive]
theorem SeminormedGroup.uniformCauchySeqOnFilter_iff_tendstoUniformlyOnFilter_one {f : ι → κ → G}
    {l : Filter ι} {l' : Filter κ} :
    UniformCauchySeqOnFilter f l l' ↔
      TendstoUniformlyOnFilter (fun n : ι × ι => fun z => f n.fst z / f n.snd z) 1 (l ×ˢ l) l' := by
  refine ⟨fun hf u hu => ?_, fun hf u hu => ?_⟩
  · obtain ⟨ε, hε, H⟩ := uniformity_basis_dist.mem_uniformity_iff.mp hu
    refine
      (hf { p : G × G | dist p.fst p.snd < ε } <| dist_mem_uniformity hε).mono fun x hx =>
        H 1 (f x.fst.fst x.snd / f x.fst.snd x.snd) ?_
    simpa [dist_eq_norm_div, norm_div_rev] using hx
  · obtain ⟨ε, hε, H⟩ := uniformity_basis_dist.mem_uniformity_iff.mp hu
    refine
      (hf { p : G × G | dist p.fst p.snd < ε } <| dist_mem_uniformity hε).mono fun x hx =>
        H (f x.fst.fst x.snd) (f x.fst.snd x.snd) ?_
    simpa [dist_eq_norm_div, norm_div_rev] using hx

@[to_additive]
theorem SeminormedGroup.uniformCauchySeqOn_iff_tendstoUniformlyOn_one {f : ι → κ → G} {s : Set κ}
    {l : Filter ι} :
    UniformCauchySeqOn f l s ↔
      TendstoUniformlyOn (fun n : ι × ι => fun z => f n.fst z / f n.snd z) 1 (l ×ˢ l) s := by
  rw [tendstoUniformlyOn_iff_tendstoUniformlyOnFilter,
    uniformCauchySeqOn_iff_uniformCauchySeqOnFilter,
    SeminormedGroup.uniformCauchySeqOnFilter_iff_tendstoUniformlyOnFilter_one]

end SeminormedGroup

section Induced

variable (E F)
variable [FunLike 𝓕 E F]

-- See note [reducible non-instances]
/-- A group homomorphism from a `Group` to a `SeminormedGroup` induces a `SeminormedGroup`
structure on the domain. -/
@[to_additive (attr := reducible) "A group homomorphism from an `AddGroup` to a
`SeminormedAddGroup` induces a `SeminormedAddGroup` structure on the domain."]
def SeminormedGroup.induced [Group E] [SeminormedGroup F] [MonoidHomClass 𝓕 E F] (f : 𝓕) :
    SeminormedGroup E :=
  { PseudoMetricSpace.induced f toPseudoMetricSpace with
    -- Porting note: needed to add the instance explicitly, and `‹PseudoMetricSpace F›` failed
    norm := fun x => ‖f x‖
    dist_eq := fun x y => by simp only [map_div, ← dist_eq_norm_div]; rfl }

-- See note [reducible non-instances]
/-- A group homomorphism from a `CommGroup` to a `SeminormedGroup` induces a
`SeminormedCommGroup` structure on the domain. -/
@[to_additive (attr := reducible) "A group homomorphism from an `AddCommGroup` to a
`SeminormedAddGroup` induces a `SeminormedAddCommGroup` structure on the domain."]
def SeminormedCommGroup.induced
    [CommGroup E] [SeminormedGroup F] [MonoidHomClass 𝓕 E F] (f : 𝓕) :
    SeminormedCommGroup E :=
  { SeminormedGroup.induced E F f with
    mul_comm := mul_comm }

-- See note [reducible non-instances].
/-- An injective group homomorphism from a `Group` to a `NormedGroup` induces a `NormedGroup`
structure on the domain. -/
@[to_additive (attr := reducible) "An injective group homomorphism from an `AddGroup` to a
`NormedAddGroup` induces a `NormedAddGroup` structure on the domain."]
def NormedGroup.induced
    [Group E] [NormedGroup F] [MonoidHomClass 𝓕 E F] (f : 𝓕) (h : Injective f) :
    NormedGroup E :=
  { SeminormedGroup.induced E F f, MetricSpace.induced f h _ with }

-- See note [reducible non-instances].
/-- An injective group homomorphism from a `CommGroup` to a `NormedGroup` induces a
`NormedCommGroup` structure on the domain. -/
@[to_additive (attr := reducible) "An injective group homomorphism from a `CommGroup` to a
`NormedCommGroup` induces a `NormedCommGroup` structure on the domain."]
def NormedCommGroup.induced [CommGroup E] [NormedGroup F] [MonoidHomClass 𝓕 E F] (f : 𝓕)
    (h : Injective f) : NormedCommGroup E :=
  { SeminormedGroup.induced E F f, MetricSpace.induced f h _ with
    mul_comm := mul_comm }

end Induced

section SeminormedCommGroup

variable [SeminormedCommGroup E] [SeminormedCommGroup F] {a a₁ a₂ b b₁ b₂ : E} {r r₁ r₂ : ℝ}

@[to_additive]
theorem dist_inv (x y : E) : dist x⁻¹ y = dist x y⁻¹ := by
  simp_rw [dist_eq_norm_div, ← norm_inv' (x⁻¹ / y), inv_div, div_inv_eq_mul, mul_comm]

theorem norm_multiset_sum_le {E} [SeminormedAddCommGroup E] (m : Multiset E) :
    ‖m.sum‖ ≤ (m.map fun x => ‖x‖).sum :=
  m.le_sum_of_subadditive norm norm_zero norm_add_le

@[to_additive existing]
theorem norm_multiset_prod_le (m : Multiset E) : ‖m.prod‖ ≤ (m.map fun x => ‖x‖).sum := by
  rw [← Multiplicative.ofAdd_le, ofAdd_multiset_prod, Multiset.map_map]
  refine Multiset.le_prod_of_submultiplicative (Multiplicative.ofAdd ∘ norm) ?_ (fun x y => ?_) _
  · simp only [comp_apply, norm_one', ofAdd_zero]
  · exact norm_mul_le' x y

-- Porting note: had to add `ι` here because otherwise the universe order gets switched compared to
-- `norm_prod_le` below
theorem norm_sum_le {ι E} [SeminormedAddCommGroup E] (s : Finset ι) (f : ι → E) :
    ‖∑ i ∈ s, f i‖ ≤ ∑ i ∈ s, ‖f i‖ :=
  s.le_sum_of_subadditive norm norm_zero norm_add_le f

@[to_additive existing]
theorem norm_prod_le (s : Finset ι) (f : ι → E) : ‖∏ i ∈ s, f i‖ ≤ ∑ i ∈ s, ‖f i‖ := by
  rw [← Multiplicative.ofAdd_le, ofAdd_sum]
  refine Finset.le_prod_of_submultiplicative (Multiplicative.ofAdd ∘ norm) ?_ (fun x y => ?_) _ _
  · simp only [comp_apply, norm_one', ofAdd_zero]
  · exact norm_mul_le' x y

@[to_additive]
theorem norm_prod_le_of_le (s : Finset ι) {f : ι → E} {n : ι → ℝ} (h : ∀ b ∈ s, ‖f b‖ ≤ n b) :
    ‖∏ b ∈ s, f b‖ ≤ ∑ b ∈ s, n b :=
  (norm_prod_le s f).trans <| Finset.sum_le_sum h

@[to_additive]
theorem dist_prod_prod_le_of_le (s : Finset ι) {f a : ι → E} {d : ι → ℝ}
    (h : ∀ b ∈ s, dist (f b) (a b) ≤ d b) :
    dist (∏ b ∈ s, f b) (∏ b ∈ s, a b) ≤ ∑ b ∈ s, d b := by
  simp only [dist_eq_norm_div, ← Finset.prod_div_distrib] at *
  exact norm_prod_le_of_le s h

@[to_additive]
theorem dist_prod_prod_le (s : Finset ι) (f a : ι → E) :
    dist (∏ b ∈ s, f b) (∏ b ∈ s, a b) ≤ ∑ b ∈ s, dist (f b) (a b) :=
  dist_prod_prod_le_of_le s fun _ _ => le_rfl

@[to_additive]
theorem mul_mem_ball_iff_norm : a * b ∈ ball a r ↔ ‖b‖ < r := by
  rw [mem_ball_iff_norm'', mul_div_cancel_left]

@[to_additive]
theorem mul_mem_closedBall_iff_norm : a * b ∈ closedBall a r ↔ ‖b‖ ≤ r := by
  rw [mem_closedBall_iff_norm'', mul_div_cancel_left]

@[to_additive (attr := simp 1001)]
-- Porting note: increase priority so that the left-hand side doesn't simplify
theorem preimage_mul_ball (a b : E) (r : ℝ) : (b * ·) ⁻¹' ball a r = ball (a / b) r := by
  ext c
  simp only [dist_eq_norm_div, Set.mem_preimage, mem_ball, div_div_eq_mul_div, mul_comm]

@[to_additive (attr := simp 1001)]
-- Porting note: increase priority so that the left-hand side doesn't simplify
theorem preimage_mul_closedBall (a b : E) (r : ℝ) :
    (b * ·) ⁻¹' closedBall a r = closedBall (a / b) r := by
  ext c
  simp only [dist_eq_norm_div, Set.mem_preimage, mem_closedBall, div_div_eq_mul_div, mul_comm]

@[to_additive (attr := simp)]
theorem preimage_mul_sphere (a b : E) (r : ℝ) : (b * ·) ⁻¹' sphere a r = sphere (a / b) r := by
  ext c
  simp only [Set.mem_preimage, mem_sphere_iff_norm', div_div_eq_mul_div, mul_comm]

@[to_additive norm_nsmul_le]
theorem norm_pow_le_mul_norm (n : ℕ) (a : E) : ‖a ^ n‖ ≤ n * ‖a‖ := by
  induction' n with n ih; · simp
  simpa only [pow_succ, Nat.cast_succ, add_mul, one_mul] using norm_mul_le_of_le ih le_rfl

@[to_additive nnnorm_nsmul_le]
theorem nnnorm_pow_le_mul_norm (n : ℕ) (a : E) : ‖a ^ n‖₊ ≤ n * ‖a‖₊ := by
  simpa only [← NNReal.coe_le_coe, NNReal.coe_mul, NNReal.coe_natCast] using
    norm_pow_le_mul_norm n a

@[to_additive]
theorem pow_mem_closedBall {n : ℕ} (h : a ∈ closedBall b r) :
    a ^ n ∈ closedBall (b ^ n) (n • r) := by
  simp only [mem_closedBall, dist_eq_norm_div, ← div_pow] at h ⊢
  refine (norm_pow_le_mul_norm n (a / b)).trans ?_
  simpa only [nsmul_eq_mul] using mul_le_mul_of_nonneg_left h n.cast_nonneg

@[to_additive]
theorem pow_mem_ball {n : ℕ} (hn : 0 < n) (h : a ∈ ball b r) : a ^ n ∈ ball (b ^ n) (n • r) := by
  simp only [mem_ball, dist_eq_norm_div, ← div_pow] at h ⊢
  refine lt_of_le_of_lt (norm_pow_le_mul_norm n (a / b)) ?_
  replace hn : 0 < (n : ℝ) := by norm_cast
  rw [nsmul_eq_mul]
  nlinarith

@[to_additive] -- Porting note (#10618): `simp` can prove this
theorem mul_mem_closedBall_mul_iff {c : E} : a * c ∈ closedBall (b * c) r ↔ a ∈ closedBall b r := by
  simp only [mem_closedBall, dist_eq_norm_div, mul_div_mul_right_eq_div]

@[to_additive] -- Porting note (#10618): `simp` can prove this
theorem mul_mem_ball_mul_iff {c : E} : a * c ∈ ball (b * c) r ↔ a ∈ ball b r := by
  simp only [mem_ball, dist_eq_norm_div, mul_div_mul_right_eq_div]

@[to_additive]
theorem smul_closedBall'' : a • closedBall b r = closedBall (a • b) r := by
  ext
  simp [mem_closedBall, Set.mem_smul_set, dist_eq_norm_div, _root_.div_eq_inv_mul, ←
    eq_inv_mul_iff_mul_eq, mul_assoc]
  -- Porting note: `ENNReal.div_eq_inv_mul` should be `protected`?

@[to_additive]
theorem smul_ball'' : a • ball b r = ball (a • b) r := by
  ext
  simp [mem_ball, Set.mem_smul_set, dist_eq_norm_div, _root_.div_eq_inv_mul,
    ← eq_inv_mul_iff_mul_eq, mul_assoc]

open Finset

@[to_additive]
theorem controlled_prod_of_mem_closure {s : Subgroup E} (hg : a ∈ closure (s : Set E)) {b : ℕ → ℝ}
    (b_pos : ∀ n, 0 < b n) :
    ∃ v : ℕ → E,
      Tendsto (fun n => ∏ i ∈ range (n + 1), v i) atTop (𝓝 a) ∧
        (∀ n, v n ∈ s) ∧ ‖v 0 / a‖ < b 0 ∧ ∀ n, 0 < n → ‖v n‖ < b n := by
  obtain ⟨u : ℕ → E, u_in : ∀ n, u n ∈ s, lim_u : Tendsto u atTop (𝓝 a)⟩ :=
    mem_closure_iff_seq_limit.mp hg
  obtain ⟨n₀, hn₀⟩ : ∃ n₀, ∀ n ≥ n₀, ‖u n / a‖ < b 0 :=
    haveI : { x | ‖x / a‖ < b 0 } ∈ 𝓝 a := by
      simp_rw [← dist_eq_norm_div]
      exact Metric.ball_mem_nhds _ (b_pos _)
    Filter.tendsto_atTop'.mp lim_u _ this
  set z : ℕ → E := fun n => u (n + n₀)
  have lim_z : Tendsto z atTop (𝓝 a) := lim_u.comp (tendsto_add_atTop_nat n₀)
  have mem_𝓤 : ∀ n, { p : E × E | ‖p.1 / p.2‖ < b (n + 1) } ∈ 𝓤 E := fun n => by
    simpa [← dist_eq_norm_div] using Metric.dist_mem_uniformity (b_pos <| n + 1)
  obtain ⟨φ : ℕ → ℕ, φ_extr : StrictMono φ, hφ : ∀ n, ‖z (φ <| n + 1) / z (φ n)‖ < b (n + 1)⟩ :=
    lim_z.cauchySeq.subseq_mem mem_𝓤
  set w : ℕ → E := z ∘ φ
  have hw : Tendsto w atTop (𝓝 a) := lim_z.comp φ_extr.tendsto_atTop
  set v : ℕ → E := fun i => if i = 0 then w 0 else w i / w (i - 1)
  refine ⟨v, Tendsto.congr (Finset.eq_prod_range_div' w) hw, ?_, hn₀ _ (n₀.le_add_left _), ?_⟩
  · rintro ⟨⟩
    · change w 0 ∈ s
      apply u_in
    · apply s.div_mem <;> apply u_in
  · intro l hl
    obtain ⟨k, rfl⟩ : ∃ k, l = k + 1 := Nat.exists_eq_succ_of_ne_zero hl.ne'
    apply hφ

@[to_additive]
theorem controlled_prod_of_mem_closure_range {j : E →* F} {b : F}
    (hb : b ∈ closure (j.range : Set F)) {f : ℕ → ℝ} (b_pos : ∀ n, 0 < f n) :
    ∃ a : ℕ → E,
      Tendsto (fun n => ∏ i ∈ range (n + 1), j (a i)) atTop (𝓝 b) ∧
        ‖j (a 0) / b‖ < f 0 ∧ ∀ n, 0 < n → ‖j (a n)‖ < f n := by
  obtain ⟨v, sum_v, v_in, hv₀, hv_pos⟩ := controlled_prod_of_mem_closure hb b_pos
  choose g hg using v_in
  exact
    ⟨g, by simpa [← hg] using sum_v, by simpa [hg 0] using hv₀,
      fun n hn => by simpa [hg] using hv_pos n hn⟩

@[to_additive]
theorem nnnorm_multiset_prod_le (m : Multiset E) : ‖m.prod‖₊ ≤ (m.map fun x => ‖x‖₊).sum :=
  NNReal.coe_le_coe.1 <| by
    push_cast
    rw [Multiset.map_map]
    exact norm_multiset_prod_le _

@[to_additive]
theorem nnnorm_prod_le (s : Finset ι) (f : ι → E) : ‖∏ a ∈ s, f a‖₊ ≤ ∑ a ∈ s, ‖f a‖₊ :=
  NNReal.coe_le_coe.1 <| by
    push_cast
    exact norm_prod_le _ _

@[to_additive]
theorem nnnorm_prod_le_of_le (s : Finset ι) {f : ι → E} {n : ι → ℝ≥0} (h : ∀ b ∈ s, ‖f b‖₊ ≤ n b) :
    ‖∏ b ∈ s, f b‖₊ ≤ ∑ b ∈ s, n b :=
  (norm_prod_le_of_le s h).trans_eq NNReal.coe_sum.symm

namespace Real

instance norm : Norm ℝ where
  norm r := |r|

@[simp]
theorem norm_eq_abs (r : ℝ) : ‖r‖ = |r| :=
  rfl

instance normedAddCommGroup : NormedAddCommGroup ℝ :=
  ⟨fun _r _y => rfl⟩

theorem norm_of_nonneg (hr : 0 ≤ r) : ‖r‖ = r :=
  abs_of_nonneg hr

theorem norm_of_nonpos (hr : r ≤ 0) : ‖r‖ = -r :=
  abs_of_nonpos hr

theorem le_norm_self (r : ℝ) : r ≤ ‖r‖ :=
  le_abs_self r

-- Porting note (#10618): `simp` can prove this
theorem norm_natCast (n : ℕ) : ‖(n : ℝ)‖ = n :=
  abs_of_nonneg n.cast_nonneg
<<<<<<< HEAD
#align real.norm_coe_nat Real.norm_natCast
=======
>>>>>>> 59de845a

@[simp]
theorem nnnorm_natCast (n : ℕ) : ‖(n : ℝ)‖₊ = n :=
  NNReal.eq <| norm_natCast _
<<<<<<< HEAD
#align real.nnnorm_coe_nat Real.nnnorm_natCast

-- 2024-04-05
@[deprecated] alias norm_coe_nat := norm_natCast
@[deprecated] alias nnnorm_coe_nat := nnnorm_natCast
=======

@[deprecated (since := "2024-04-05")] alias norm_coe_nat := norm_natCast
@[deprecated (since := "2024-04-05")] alias nnnorm_coe_nat := nnnorm_natCast
>>>>>>> 59de845a

-- Porting note (#10618): `simp` can prove this
theorem norm_two : ‖(2 : ℝ)‖ = 2 :=
  abs_of_pos zero_lt_two

@[simp]
theorem nnnorm_two : ‖(2 : ℝ)‖₊ = 2 :=
  NNReal.eq <| by simp

theorem nnnorm_of_nonneg (hr : 0 ≤ r) : ‖r‖₊ = ⟨r, hr⟩ :=
  NNReal.eq <| norm_of_nonneg hr

@[simp]
theorem nnnorm_abs (r : ℝ) : ‖|r|‖₊ = ‖r‖₊ := by simp [nnnorm]

theorem ennnorm_eq_ofReal (hr : 0 ≤ r) : (‖r‖₊ : ℝ≥0∞) = ENNReal.ofReal r := by
  rw [← ofReal_norm_eq_coe_nnnorm, norm_of_nonneg hr]

theorem ennnorm_eq_ofReal_abs (r : ℝ) : (‖r‖₊ : ℝ≥0∞) = ENNReal.ofReal |r| := by
  rw [← Real.nnnorm_abs r, Real.ennnorm_eq_ofReal (abs_nonneg _)]

theorem toNNReal_eq_nnnorm_of_nonneg (hr : 0 ≤ r) : r.toNNReal = ‖r‖₊ := by
  rw [Real.toNNReal_of_nonneg hr]
  ext
  rw [coe_mk, coe_nnnorm r, Real.norm_eq_abs r, abs_of_nonneg hr]
  -- Porting note: this is due to the change from `Subtype.val` to `NNReal.toReal` for the coercion

theorem ofReal_le_ennnorm (r : ℝ) : ENNReal.ofReal r ≤ ‖r‖₊ := by
  obtain hr | hr := le_total 0 r
  · exact (Real.ennnorm_eq_ofReal hr).ge
  · rw [ENNReal.ofReal_eq_zero.2 hr]
    exact bot_le
-- Porting note: should this be renamed to `Real.ofReal_le_nnnorm`?

end Real

<<<<<<< HEAD
namespace Int

instance normedAddCommGroup : NormedAddCommGroup ℤ where
  norm n := ‖(n : ℝ)‖
  dist_eq m n := by simp only [Int.dist_eq, norm, Int.cast_sub]

@[norm_cast]
theorem norm_cast_real (m : ℤ) : ‖(m : ℝ)‖ = ‖m‖ :=
  rfl
#align int.norm_cast_real Int.norm_cast_real

theorem norm_eq_abs (n : ℤ) : ‖n‖ = |(n : ℝ)| :=
  rfl
#align int.norm_eq_abs Int.norm_eq_abs

@[simp]
theorem norm_natCast (n : ℕ) : ‖(n : ℤ)‖ = n := by simp [Int.norm_eq_abs]
#align int.norm_coe_nat Int.norm_natCast

-- 2024-04-05
@[deprecated] alias norm_coe_nat := norm_natCast

theorem _root_.NNReal.natCast_natAbs (n : ℤ) : (n.natAbs : ℝ≥0) = ‖n‖₊ :=
  NNReal.eq <|
    calc
      ((n.natAbs : ℝ≥0) : ℝ) = (n.natAbs : ℤ) := by
        simp only [Int.cast_natCast, NNReal.coe_nat_cast]
      _ = |(n : ℝ)| := by simp only [Int.natCast_natAbs, Int.cast_abs]
      _ = ‖n‖ := (norm_eq_abs n).symm
#align nnreal.coe_nat_abs NNReal.natCast_natAbs

theorem abs_le_floor_nnreal_iff (z : ℤ) (c : ℝ≥0) : |z| ≤ ⌊c⌋₊ ↔ ‖z‖₊ ≤ c := by
  rw [Int.abs_eq_natAbs, Int.ofNat_le, Nat.le_floor_iff (zero_le c), NNReal.natCast_natAbs z]
#align int.abs_le_floor_nnreal_iff Int.abs_le_floor_nnreal_iff

end Int

namespace Rat

instance normedAddCommGroup : NormedAddCommGroup ℚ where
  norm r := ‖(r : ℝ)‖
  dist_eq r₁ r₂ := by simp only [Rat.dist_eq, norm, Rat.cast_sub]

@[norm_cast, simp 1001]
-- Porting note: increase priority to prevent the left-hand side from simplifying
theorem norm_cast_real (r : ℚ) : ‖(r : ℝ)‖ = ‖r‖ :=
  rfl
#align rat.norm_cast_real Rat.norm_cast_real

@[norm_cast, simp]
theorem _root_.Int.norm_cast_rat (m : ℤ) : ‖(m : ℚ)‖ = ‖m‖ := by
  rw [← Rat.norm_cast_real, ← Int.norm_cast_real]; congr 1
#align int.norm_cast_rat Int.norm_cast_rat

end Rat

-- Now that we've installed the norm on `ℤ`,
-- we can state some lemmas about `zsmul`.
section

variable [SeminormedCommGroup α]

@[to_additive norm_zsmul_le]
theorem norm_zpow_le_mul_norm (n : ℤ) (a : α) : ‖a ^ n‖ ≤ ‖n‖ * ‖a‖ := by
  rcases n.eq_nat_or_neg with ⟨n, rfl | rfl⟩ <;> simpa using norm_pow_le_mul_norm n a
#align norm_zpow_le_mul_norm norm_zpow_le_mul_norm
#align norm_zsmul_le norm_zsmul_le

@[to_additive nnnorm_zsmul_le]
theorem nnnorm_zpow_le_mul_norm (n : ℤ) (a : α) : ‖a ^ n‖₊ ≤ ‖n‖₊ * ‖a‖₊ := by
  simpa only [← NNReal.coe_le_coe, NNReal.coe_mul] using norm_zpow_le_mul_norm n a
#align nnnorm_zpow_le_mul_norm nnnorm_zpow_le_mul_norm
#align nnnorm_zsmul_le nnnorm_zsmul_le

end

namespace LipschitzWith

variable [PseudoEMetricSpace α] {K Kf Kg : ℝ≥0} {f g : α → E}

@[to_additive]
theorem inv (hf : LipschitzWith K f) : LipschitzWith K fun x => (f x)⁻¹ := fun x y =>
  (edist_inv_inv _ _).trans_le <| hf x y
#align lipschitz_with.inv LipschitzWith.inv
#align lipschitz_with.neg LipschitzWith.neg

@[to_additive add]
theorem mul' (hf : LipschitzWith Kf f) (hg : LipschitzWith Kg g) :
    LipschitzWith (Kf + Kg) fun x => f x * g x := fun x y =>
  calc
    edist (f x * g x) (f y * g y) ≤ edist (f x) (f y) + edist (g x) (g y) :=
      edist_mul_mul_le _ _ _ _
    _ ≤ Kf * edist x y + Kg * edist x y := (add_le_add (hf x y) (hg x y))
    _ = (Kf + Kg) * edist x y := (add_mul _ _ _).symm
#align lipschitz_with.mul' LipschitzWith.mul'
#align lipschitz_with.add LipschitzWith.add

@[to_additive]
theorem div (hf : LipschitzWith Kf f) (hg : LipschitzWith Kg g) :
    LipschitzWith (Kf + Kg) fun x => f x / g x := by
  simpa only [div_eq_mul_inv] using hf.mul' hg.inv
#align lipschitz_with.div LipschitzWith.div
#align lipschitz_with.sub LipschitzWith.sub

end LipschitzWith

namespace AntilipschitzWith

variable [PseudoEMetricSpace α] {K Kf Kg : ℝ≥0} {f g : α → E}

@[to_additive]
theorem mul_lipschitzWith (hf : AntilipschitzWith Kf f) (hg : LipschitzWith Kg g) (hK : Kg < Kf⁻¹) :
    AntilipschitzWith (Kf⁻¹ - Kg)⁻¹ fun x => f x * g x := by
  letI : PseudoMetricSpace α := PseudoEMetricSpace.toPseudoMetricSpace hf.edist_ne_top
  refine' AntilipschitzWith.of_le_mul_dist fun x y => _
  rw [NNReal.coe_inv, ← _root_.div_eq_inv_mul]
  rw [le_div_iff (NNReal.coe_pos.2 <| tsub_pos_iff_lt.2 hK)]
  rw [mul_comm, NNReal.coe_sub hK.le, _root_.sub_mul]
  -- Porting note: `ENNReal.sub_mul` should be `protected`?
  calc
    ↑Kf⁻¹ * dist x y - Kg * dist x y ≤ dist (f x) (f y) - dist (g x) (g y) :=
      sub_le_sub (hf.mul_le_dist x y) (hg.dist_le_mul x y)
    _ ≤ _ := le_trans (le_abs_self _) (abs_dist_sub_le_dist_mul_mul _ _ _ _)
#align antilipschitz_with.mul_lipschitz_with AntilipschitzWith.mul_lipschitzWith
#align antilipschitz_with.add_lipschitz_with AntilipschitzWith.add_lipschitzWith

@[to_additive]
theorem mul_div_lipschitzWith (hf : AntilipschitzWith Kf f) (hg : LipschitzWith Kg (g / f))
    (hK : Kg < Kf⁻¹) : AntilipschitzWith (Kf⁻¹ - Kg)⁻¹ g := by
  simpa only [Pi.div_apply, mul_div_cancel] using hf.mul_lipschitzWith hg hK
#align antilipschitz_with.mul_div_lipschitz_with AntilipschitzWith.mul_div_lipschitzWith
#align antilipschitz_with.add_sub_lipschitz_with AntilipschitzWith.add_sub_lipschitzWith
=======
namespace NNReal

instance : NNNorm ℝ≥0 where
  nnnorm x := x
>>>>>>> 59de845a

@[simp] lemma nnnorm_eq_self (x : ℝ≥0) : ‖x‖₊ = x := rfl

end NNReal

end SeminormedCommGroup

section NormedGroup

variable [NormedGroup E] [NormedGroup F] {a b : E}

@[to_additive (attr := simp) norm_eq_zero]
theorem norm_eq_zero'' : ‖a‖ = 0 ↔ a = 1 :=
  norm_eq_zero'''

@[to_additive norm_ne_zero_iff]
theorem norm_ne_zero_iff' : ‖a‖ ≠ 0 ↔ a ≠ 1 :=
  norm_eq_zero''.not

@[to_additive (attr := simp) norm_pos_iff]
theorem norm_pos_iff'' : 0 < ‖a‖ ↔ a ≠ 1 :=
  norm_pos_iff'''

@[to_additive (attr := simp) norm_le_zero_iff]
theorem norm_le_zero_iff'' : ‖a‖ ≤ 0 ↔ a = 1 :=
  norm_le_zero_iff'''

@[to_additive]
theorem norm_div_eq_zero_iff : ‖a / b‖ = 0 ↔ a = b := by rw [norm_eq_zero'', div_eq_one]

@[to_additive]
theorem norm_div_pos_iff : 0 < ‖a / b‖ ↔ a ≠ b := by
  rw [(norm_nonneg' _).lt_iff_ne, ne_comm]
  exact norm_div_eq_zero_iff.not

@[to_additive eq_of_norm_sub_le_zero]
theorem eq_of_norm_div_le_zero (h : ‖a / b‖ ≤ 0) : a = b := by
  rwa [← div_eq_one, ← norm_le_zero_iff'']

alias ⟨eq_of_norm_div_eq_zero, _⟩ := norm_div_eq_zero_iff

attribute [to_additive] eq_of_norm_div_eq_zero

@[to_additive (attr := simp) nnnorm_eq_zero]
theorem nnnorm_eq_zero' : ‖a‖₊ = 0 ↔ a = 1 := by
  rw [← NNReal.coe_eq_zero, coe_nnnorm', norm_eq_zero'']

@[to_additive nnnorm_ne_zero_iff]
theorem nnnorm_ne_zero_iff' : ‖a‖₊ ≠ 0 ↔ a ≠ 1 :=
  nnnorm_eq_zero'.not

@[to_additive (attr := simp) nnnorm_pos]
lemma nnnorm_pos' : 0 < ‖a‖₊ ↔ a ≠ 1 := pos_iff_ne_zero.trans nnnorm_ne_zero_iff'

@[to_additive]
theorem tendsto_norm_div_self_punctured_nhds (a : E) :
    Tendsto (fun x => ‖x / a‖) (𝓝[≠] a) (𝓝[>] 0) :=
  (tendsto_norm_div_self a).inf <|
    tendsto_principal_principal.2 fun _x hx => norm_pos_iff''.2 <| div_ne_one.2 hx

@[to_additive]
theorem tendsto_norm_nhdsWithin_one : Tendsto (norm : E → ℝ) (𝓝[≠] 1) (𝓝[>] 0) :=
  tendsto_norm_one.inf <| tendsto_principal_principal.2 fun _x => norm_pos_iff''.2

variable (E)

/-- The norm of a normed group as a group norm. -/
@[to_additive "The norm of a normed group as an additive group norm."]
def normGroupNorm : GroupNorm E :=
  { normGroupSeminorm _ with eq_one_of_map_eq_zero' := fun _ => norm_eq_zero''.1 }

@[simp]
theorem coe_normGroupNorm : ⇑(normGroupNorm E) = norm :=
  rfl

@[to_additive comap_norm_nhdsWithin_Ioi_zero]
lemma comap_norm_nhdsWithin_Ioi_zero' : comap norm (𝓝[>] 0) = 𝓝[≠] (1 : E) := by
  simp [nhdsWithin, comap_norm_nhds_one, Set.preimage, Set.compl_def]

end NormedGroup

section NormedAddGroup

variable [NormedAddGroup E] [TopologicalSpace α] {f : α → E}

/-! Some relations with `HasCompactSupport` -/

theorem hasCompactSupport_norm_iff : (HasCompactSupport fun x => ‖f x‖) ↔ HasCompactSupport f :=
  hasCompactSupport_comp_left norm_eq_zero

alias ⟨_, HasCompactSupport.norm⟩ := hasCompactSupport_norm_iff

end NormedAddGroup

<<<<<<< HEAD
section NormedAddGroupSource

variable [NormedAddGroup α] {f : α → E}

@[to_additive]
theorem HasCompactMulSupport.exists_pos_le_norm [One E] (hf : HasCompactMulSupport f) :
    ∃ R : ℝ, 0 < R ∧ ∀ x : α, R ≤ ‖x‖ → f x = 1 := by
  obtain ⟨K, ⟨hK1, hK2⟩⟩ := exists_compact_iff_hasCompactMulSupport.mpr hf
  obtain ⟨S, hS, hS'⟩ := hK1.isBounded.exists_pos_norm_le
  refine' ⟨S + 1, by positivity, fun x hx => hK2 x ((mt <| hS' x) _)⟩
  -- Porting note: `ENNReal.add_lt_add` should be `protected`?
  -- [context: we used `_root_.add_lt_add` in a previous version of this proof]
  contrapose! hx
  exact lt_add_of_le_of_pos hx zero_lt_one
#align has_compact_mul_support.exists_pos_le_norm HasCompactMulSupport.exists_pos_le_norm
#align has_compact_support.exists_pos_le_norm HasCompactSupport.exists_pos_le_norm

end NormedAddGroupSource

/-! ### `ULift` -/


namespace ULift

section Norm

variable [Norm E]

instance norm : Norm (ULift E) :=
  ⟨fun x => ‖x.down‖⟩

theorem norm_def (x : ULift E) : ‖x‖ = ‖x.down‖ :=
  rfl
#align ulift.norm_def ULift.norm_def

@[simp]
theorem norm_up (x : E) : ‖ULift.up x‖ = ‖x‖ :=
  rfl
#align ulift.norm_up ULift.norm_up

@[simp]
theorem norm_down (x : ULift E) : ‖x.down‖ = ‖x‖ :=
  rfl
#align ulift.norm_down ULift.norm_down

end Norm

section NNNorm

variable [NNNorm E]

instance nnnorm : NNNorm (ULift E) :=
  ⟨fun x => ‖x.down‖₊⟩

theorem nnnorm_def (x : ULift E) : ‖x‖₊ = ‖x.down‖₊ :=
  rfl
#align ulift.nnnorm_def ULift.nnnorm_def

@[simp]
theorem nnnorm_up (x : E) : ‖ULift.up x‖₊ = ‖x‖₊ :=
  rfl
#align ulift.nnnorm_up ULift.nnnorm_up

@[simp]
theorem nnnorm_down (x : ULift E) : ‖x.down‖₊ = ‖x‖₊ :=
  rfl
#align ulift.nnnorm_down ULift.nnnorm_down

end NNNorm

@[to_additive]
instance seminormedGroup [SeminormedGroup E] : SeminormedGroup (ULift E) :=
  SeminormedGroup.induced _ _
  { toFun := ULift.down,
    map_one' := rfl,
    map_mul' := fun _ _ => rfl : ULift E →* E }
#align ulift.seminormed_group ULift.seminormedGroup
#align ulift.seminormed_add_group ULift.seminormedAddGroup

@[to_additive]
instance seminormedCommGroup [SeminormedCommGroup E] : SeminormedCommGroup (ULift E) :=
  SeminormedCommGroup.induced _ _
  { toFun := ULift.down,
    map_one' := rfl,
    map_mul' := fun _ _ => rfl : ULift E →* E }
#align ulift.seminormed_comm_group ULift.seminormedCommGroup
#align ulift.seminormed_add_comm_group ULift.seminormedAddCommGroup

@[to_additive]
instance normedGroup [NormedGroup E] : NormedGroup (ULift E) :=
  NormedGroup.induced _ _
  { toFun := ULift.down,
    map_one' := rfl,
    map_mul' := fun _ _ => rfl : ULift E →* E }
  down_injective
#align ulift.normed_group ULift.normedGroup
#align ulift.normed_add_group ULift.normedAddGroup

@[to_additive]
instance normedCommGroup [NormedCommGroup E] : NormedCommGroup (ULift E) :=
  NormedCommGroup.induced _ _
  { toFun := ULift.down,
    map_one' := rfl,
    map_mul' := fun _ _ => rfl : ULift E →* E }
  down_injective
#align ulift.normed_comm_group ULift.normedCommGroup
#align ulift.normed_add_comm_group ULift.normedAddCommGroup

end ULift

/-! ### `Additive`, `Multiplicative` -/


section AdditiveMultiplicative

open Additive Multiplicative

section Norm

variable [Norm E]

instance Additive.toNorm : Norm (Additive E) :=
  ‹Norm E›

instance Multiplicative.toNorm : Norm (Multiplicative E) :=
  ‹Norm E›

@[simp]
theorem norm_toMul (x) : ‖(toMul x : E)‖ = ‖x‖ :=
  rfl
#align norm_to_mul norm_toMul

@[simp]
theorem norm_ofMul (x : E) : ‖ofMul x‖ = ‖x‖ :=
  rfl
#align norm_of_mul norm_ofMul

@[simp]
theorem norm_toAdd (x) : ‖(toAdd x : E)‖ = ‖x‖ :=
  rfl
#align norm_to_add norm_toAdd

@[simp]
theorem norm_ofAdd (x : E) : ‖ofAdd x‖ = ‖x‖ :=
  rfl
#align norm_of_add norm_ofAdd

end Norm

section NNNorm

variable [NNNorm E]

instance Additive.toNNNorm : NNNorm (Additive E) :=
  ‹NNNorm E›

instance Multiplicative.toNNNorm : NNNorm (Multiplicative E) :=
  ‹NNNorm E›

@[simp]
theorem nnnorm_toMul (x) : ‖(toMul x : E)‖₊ = ‖x‖₊ :=
  rfl
#align nnnorm_to_mul nnnorm_toMul

@[simp]
theorem nnnorm_ofMul (x : E) : ‖ofMul x‖₊ = ‖x‖₊ :=
  rfl
#align nnnorm_of_mul nnnorm_ofMul

@[simp]
theorem nnnorm_toAdd (x) : ‖(toAdd x : E)‖₊ = ‖x‖₊ :=
  rfl
#align nnnorm_to_add nnnorm_toAdd

@[simp]
theorem nnnorm_ofAdd (x : E) : ‖ofAdd x‖₊ = ‖x‖₊ :=
  rfl
#align nnnorm_of_add nnnorm_ofAdd

end NNNorm

instance Additive.seminormedAddGroup [SeminormedGroup E] : SeminormedAddGroup (Additive E) where
  dist_eq := fun x y => dist_eq_norm_div (toMul x) (toMul y)


instance Multiplicative.seminormedGroup [SeminormedAddGroup E] :
    SeminormedGroup (Multiplicative E) where
  dist_eq := fun x y => dist_eq_norm_sub (toMul x) (toMul y)

instance Additive.seminormedCommGroup [SeminormedCommGroup E] :
    SeminormedAddCommGroup (Additive E) :=
  { Additive.seminormedAddGroup with
    add_comm := add_comm }

instance Multiplicative.seminormedAddCommGroup [SeminormedAddCommGroup E] :
    SeminormedCommGroup (Multiplicative E) :=
  { Multiplicative.seminormedGroup with
    mul_comm := mul_comm }

instance Additive.normedAddGroup [NormedGroup E] : NormedAddGroup (Additive E) :=
  { Additive.seminormedAddGroup with
    eq_of_dist_eq_zero := eq_of_dist_eq_zero }

instance Multiplicative.normedGroup [NormedAddGroup E] : NormedGroup (Multiplicative E) :=
  { Multiplicative.seminormedGroup with
    eq_of_dist_eq_zero := eq_of_dist_eq_zero }

instance Additive.normedAddCommGroup [NormedCommGroup E] : NormedAddCommGroup (Additive E) :=
  { Additive.seminormedAddGroup with
    add_comm := add_comm
    eq_of_dist_eq_zero := eq_of_dist_eq_zero }

instance Multiplicative.normedCommGroup [NormedAddCommGroup E] :
    NormedCommGroup (Multiplicative E) :=
  { Multiplicative.seminormedGroup with
    mul_comm := mul_comm
    eq_of_dist_eq_zero := eq_of_dist_eq_zero }

end AdditiveMultiplicative

/-! ### Order dual -/


section OrderDual

open OrderDual

section Norm

variable [Norm E]

instance OrderDual.toNorm : Norm Eᵒᵈ :=
  ‹Norm E›

@[simp]
theorem norm_toDual (x : E) : ‖toDual x‖ = ‖x‖ :=
  rfl
#align norm_to_dual norm_toDual

@[simp]
theorem norm_ofDual (x : Eᵒᵈ) : ‖ofDual x‖ = ‖x‖ :=
  rfl
#align norm_of_dual norm_ofDual

end Norm

section NNNorm

variable [NNNorm E]

instance OrderDual.toNNNorm : NNNorm Eᵒᵈ :=
  ‹NNNorm E›

@[simp]
theorem nnnorm_toDual (x : E) : ‖toDual x‖₊ = ‖x‖₊ :=
  rfl
#align nnnorm_to_dual nnnorm_toDual

@[simp]
theorem nnnorm_ofDual (x : Eᵒᵈ) : ‖ofDual x‖₊ = ‖x‖₊ :=
  rfl
#align nnnorm_of_dual nnnorm_ofDual

end NNNorm

namespace OrderDual

-- See note [lower instance priority]
@[to_additive]
instance (priority := 100) seminormedGroup [SeminormedGroup E] : SeminormedGroup Eᵒᵈ :=
  ‹SeminormedGroup E›

-- See note [lower instance priority]
@[to_additive]
instance (priority := 100) seminormedCommGroup [SeminormedCommGroup E] :
    SeminormedCommGroup Eᵒᵈ :=
  ‹SeminormedCommGroup E›

-- See note [lower instance priority]
@[to_additive]
instance (priority := 100) normedGroup [NormedGroup E] : NormedGroup Eᵒᵈ :=
  ‹NormedGroup E›

-- See note [lower instance priority]
@[to_additive]
instance (priority := 100) normedCommGroup [NormedCommGroup E] : NormedCommGroup Eᵒᵈ :=
  ‹NormedCommGroup E›

end OrderDual

end OrderDual

/-! ### Binary product of normed groups -/


section Norm

variable [Norm E] [Norm F] {x : E × F} {r : ℝ}

instance Prod.toNorm : Norm (E × F) :=
  ⟨fun x => ‖x.1‖ ⊔ ‖x.2‖⟩

theorem Prod.norm_def (x : E × F) : ‖x‖ = max ‖x.1‖ ‖x.2‖ :=
  rfl
#align prod.norm_def Prod.norm_def

theorem norm_fst_le (x : E × F) : ‖x.1‖ ≤ ‖x‖ :=
  le_max_left _ _
#align norm_fst_le norm_fst_le

theorem norm_snd_le (x : E × F) : ‖x.2‖ ≤ ‖x‖ :=
  le_max_right _ _
#align norm_snd_le norm_snd_le

theorem norm_prod_le_iff : ‖x‖ ≤ r ↔ ‖x.1‖ ≤ r ∧ ‖x.2‖ ≤ r :=
  max_le_iff
#align norm_prod_le_iff norm_prod_le_iff

end Norm

section SeminormedGroup

variable [SeminormedGroup E] [SeminormedGroup F]

/-- Product of seminormed groups, using the sup norm. -/
@[to_additive "Product of seminormed groups, using the sup norm."]
instance Prod.seminormedGroup : SeminormedGroup (E × F) :=
  ⟨fun x y => by
    simp only [Prod.norm_def, Prod.dist_eq, dist_eq_norm_div, Prod.fst_div, Prod.snd_div]⟩

@[to_additive Prod.nnnorm_def']
theorem Prod.nnorm_def (x : E × F) : ‖x‖₊ = max ‖x.1‖₊ ‖x.2‖₊ :=
  rfl
#align prod.nnorm_def Prod.nnorm_def
#align prod.nnnorm_def' Prod.nnnorm_def'

end SeminormedGroup

namespace Prod

/-- Product of seminormed groups, using the sup norm. -/
@[to_additive "Product of seminormed groups, using the sup norm."]
instance seminormedCommGroup [SeminormedCommGroup E] [SeminormedCommGroup F] :
    SeminormedCommGroup (E × F) :=
  { Prod.seminormedGroup with
    mul_comm := mul_comm }

/-- Product of normed groups, using the sup norm. -/
@[to_additive "Product of normed groups, using the sup norm."]
instance normedGroup [NormedGroup E] [NormedGroup F] : NormedGroup (E × F) :=
  { Prod.seminormedGroup with
    eq_of_dist_eq_zero := eq_of_dist_eq_zero }

/-- Product of normed groups, using the sup norm. -/
@[to_additive "Product of normed groups, using the sup norm."]
instance normedCommGroup [NormedCommGroup E] [NormedCommGroup F] : NormedCommGroup (E × F) :=
  { Prod.seminormedGroup with
    mul_comm := mul_comm
    eq_of_dist_eq_zero := eq_of_dist_eq_zero }

/-! ### Finite product of normed groups -/

end Prod

section Pi

variable {π : ι → Type*} [Fintype ι]

section SeminormedGroup

variable [∀ i, SeminormedGroup (π i)] [SeminormedGroup E] (f : ∀ i, π i) {x : ∀ i, π i} {r : ℝ}

/-- Finite product of seminormed groups, using the sup norm. -/
@[to_additive "Finite product of seminormed groups, using the sup norm."]
instance Pi.seminormedGroup : SeminormedGroup (∀ i, π i) where
  norm f := ↑(Finset.univ.sup fun b => ‖f b‖₊)
  dist_eq x y :=
    congr_arg (toReal : ℝ≥0 → ℝ) <|
      congr_arg (Finset.sup Finset.univ) <|
        funext fun a => show nndist (x a) (y a) = ‖x a / y a‖₊ from nndist_eq_nnnorm_div (x a) (y a)

@[to_additive Pi.norm_def]
theorem Pi.norm_def' : ‖f‖ = ↑(Finset.univ.sup fun b => ‖f b‖₊) :=
  rfl
#align pi.norm_def' Pi.norm_def'
#align pi.norm_def Pi.norm_def

@[to_additive Pi.nnnorm_def]
theorem Pi.nnnorm_def' : ‖f‖₊ = Finset.univ.sup fun b => ‖f b‖₊ :=
  Subtype.eta _ _
#align pi.nnnorm_def' Pi.nnnorm_def'
#align pi.nnnorm_def Pi.nnnorm_def

/-- The seminorm of an element in a product space is `≤ r` if and only if the norm of each
component is. -/
@[to_additive pi_norm_le_iff_of_nonneg "The seminorm of an element in a product space is `≤ r` if
and only if the norm of each component is."]
theorem pi_norm_le_iff_of_nonneg' (hr : 0 ≤ r) : ‖x‖ ≤ r ↔ ∀ i, ‖x i‖ ≤ r := by
  simp only [← dist_one_right, dist_pi_le_iff hr, Pi.one_apply]
#align pi_norm_le_iff_of_nonneg' pi_norm_le_iff_of_nonneg'
#align pi_norm_le_iff_of_nonneg pi_norm_le_iff_of_nonneg

@[to_additive pi_nnnorm_le_iff]
theorem pi_nnnorm_le_iff' {r : ℝ≥0} : ‖x‖₊ ≤ r ↔ ∀ i, ‖x i‖₊ ≤ r :=
  pi_norm_le_iff_of_nonneg' r.coe_nonneg
#align pi_nnnorm_le_iff' pi_nnnorm_le_iff'
#align pi_nnnorm_le_iff pi_nnnorm_le_iff

@[to_additive pi_norm_le_iff_of_nonempty]
theorem pi_norm_le_iff_of_nonempty' [Nonempty ι] : ‖f‖ ≤ r ↔ ∀ b, ‖f b‖ ≤ r := by
  by_cases hr : 0 ≤ r
  · exact pi_norm_le_iff_of_nonneg' hr
  · exact
      iff_of_false (fun h => hr <| (norm_nonneg' _).trans h) fun h =>
        hr <| (norm_nonneg' _).trans <| h <| Classical.arbitrary _
#align pi_norm_le_iff_of_nonempty' pi_norm_le_iff_of_nonempty'
#align pi_norm_le_iff_of_nonempty pi_norm_le_iff_of_nonempty

/-- The seminorm of an element in a product space is `< r` if and only if the norm of each
component is. -/
@[to_additive pi_norm_lt_iff "The seminorm of an element in a product space is `< r` if and only
if the norm of each component is."]
theorem pi_norm_lt_iff' (hr : 0 < r) : ‖x‖ < r ↔ ∀ i, ‖x i‖ < r := by
  simp only [← dist_one_right, dist_pi_lt_iff hr, Pi.one_apply]
#align pi_norm_lt_iff' pi_norm_lt_iff'
#align pi_norm_lt_iff pi_norm_lt_iff

@[to_additive pi_nnnorm_lt_iff]
theorem pi_nnnorm_lt_iff' {r : ℝ≥0} (hr : 0 < r) : ‖x‖₊ < r ↔ ∀ i, ‖x i‖₊ < r :=
  pi_norm_lt_iff' hr
#align pi_nnnorm_lt_iff' pi_nnnorm_lt_iff'
#align pi_nnnorm_lt_iff pi_nnnorm_lt_iff

@[to_additive norm_le_pi_norm]
theorem norm_le_pi_norm' (i : ι) : ‖f i‖ ≤ ‖f‖ :=
  (pi_norm_le_iff_of_nonneg' <| norm_nonneg' _).1 le_rfl i
#align norm_le_pi_norm' norm_le_pi_norm'
#align norm_le_pi_norm norm_le_pi_norm

@[to_additive nnnorm_le_pi_nnnorm]
theorem nnnorm_le_pi_nnnorm' (i : ι) : ‖f i‖₊ ≤ ‖f‖₊ :=
  norm_le_pi_norm' _ i
#align nnnorm_le_pi_nnnorm' nnnorm_le_pi_nnnorm'
#align nnnorm_le_pi_nnnorm nnnorm_le_pi_nnnorm

@[to_additive pi_norm_const_le]
theorem pi_norm_const_le' (a : E) : ‖fun _ : ι => a‖ ≤ ‖a‖ :=
  (pi_norm_le_iff_of_nonneg' <| norm_nonneg' _).2 fun _ => le_rfl
#align pi_norm_const_le' pi_norm_const_le'
#align pi_norm_const_le pi_norm_const_le

@[to_additive pi_nnnorm_const_le]
theorem pi_nnnorm_const_le' (a : E) : ‖fun _ : ι => a‖₊ ≤ ‖a‖₊ :=
  pi_norm_const_le' _
#align pi_nnnorm_const_le' pi_nnnorm_const_le'
#align pi_nnnorm_const_le pi_nnnorm_const_le

@[to_additive (attr := simp) pi_norm_const]
theorem pi_norm_const' [Nonempty ι] (a : E) : ‖fun _i : ι => a‖ = ‖a‖ := by
  simpa only [← dist_one_right] using dist_pi_const a 1
#align pi_norm_const' pi_norm_const'
#align pi_norm_const pi_norm_const

@[to_additive (attr := simp) pi_nnnorm_const]
theorem pi_nnnorm_const' [Nonempty ι] (a : E) : ‖fun _i : ι => a‖₊ = ‖a‖₊ :=
  NNReal.eq <| pi_norm_const' a
#align pi_nnnorm_const' pi_nnnorm_const'
#align pi_nnnorm_const pi_nnnorm_const

/-- The $L^1$ norm is less than the $L^\infty$ norm scaled by the cardinality. -/
@[to_additive Pi.sum_norm_apply_le_norm "The $L^1$ norm is less than the $L^\\infty$ norm scaled by
the cardinality."]
theorem Pi.sum_norm_apply_le_norm' : ∑ i, ‖f i‖ ≤ Fintype.card ι • ‖f‖ :=
  Finset.sum_le_card_nsmul _ _ _ fun i _hi => norm_le_pi_norm' _ i
#align pi.sum_norm_apply_le_norm' Pi.sum_norm_apply_le_norm'
#align pi.sum_norm_apply_le_norm Pi.sum_norm_apply_le_norm

/-- The $L^1$ norm is less than the $L^\infty$ norm scaled by the cardinality. -/
@[to_additive Pi.sum_nnnorm_apply_le_nnnorm "The $L^1$ norm is less than the $L^\\infty$ norm
scaled by the cardinality."]
theorem Pi.sum_nnnorm_apply_le_nnnorm' : ∑ i, ‖f i‖₊ ≤ Fintype.card ι • ‖f‖₊ :=
  NNReal.coe_sum.trans_le <| Pi.sum_norm_apply_le_norm' _
#align pi.sum_nnnorm_apply_le_nnnorm' Pi.sum_nnnorm_apply_le_nnnorm'
#align pi.sum_nnnorm_apply_le_nnnorm Pi.sum_nnnorm_apply_le_nnnorm

end SeminormedGroup

/-- Finite product of seminormed groups, using the sup norm. -/
@[to_additive "Finite product of seminormed groups, using the sup norm."]
instance Pi.seminormedCommGroup [∀ i, SeminormedCommGroup (π i)] : SeminormedCommGroup (∀ i, π i) :=
  { Pi.seminormedGroup with
    mul_comm := mul_comm }
#align pi.seminormed_comm_group Pi.seminormedCommGroup
#align pi.seminormed_add_comm_group Pi.seminormedAddCommGroup

/-- Finite product of normed groups, using the sup norm. -/
@[to_additive "Finite product of seminormed groups, using the sup norm."]
instance Pi.normedGroup [∀ i, NormedGroup (π i)] : NormedGroup (∀ i, π i) :=
  { Pi.seminormedGroup with
    eq_of_dist_eq_zero := eq_of_dist_eq_zero }
#align pi.normed_group Pi.normedGroup
#align pi.normed_add_group Pi.normedAddGroup

/-- Finite product of normed groups, using the sup norm. -/
@[to_additive "Finite product of seminormed groups, using the sup norm."]
instance Pi.normedCommGroup [∀ i, NormedCommGroup (π i)] : NormedCommGroup (∀ i, π i) :=
  { Pi.seminormedGroup with
    mul_comm := mul_comm
    eq_of_dist_eq_zero := eq_of_dist_eq_zero }
#align pi.normed_comm_group Pi.normedCommGroup
#align pi.normed_add_comm_group Pi.normedAddCommGroup

end Pi

/-! ### Multiplicative opposite -/


namespace MulOpposite

/-- The (additive) norm on the multiplicative opposite is the same as the norm on the original type.

Note that we do not provide this more generally as `Norm Eᵐᵒᵖ`, as this is not always a good
choice of norm in the multiplicative `SeminormedGroup E` case.

We could repeat this instance to provide a `[SeminormedGroup E] : SeminormedGroup Eᵃᵒᵖ` instance,
but that case would likely never be used.
-/
instance instSeminormedAddGroup [SeminormedAddGroup E] : SeminormedAddGroup Eᵐᵒᵖ where
  __ := instPseudoMetricSpace
  norm x := ‖x.unop‖
  dist_eq _ _ := dist_eq_norm _ _

theorem norm_op [SeminormedAddGroup E] (a : E) : ‖MulOpposite.op a‖ = ‖a‖ :=
  rfl
#align mul_opposite.norm_op MulOpposite.norm_op

theorem norm_unop [SeminormedAddGroup E] (a : Eᵐᵒᵖ) : ‖MulOpposite.unop a‖ = ‖a‖ :=
  rfl
#align mul_opposite.norm_unop MulOpposite.norm_unop

theorem nnnorm_op [SeminormedAddGroup E] (a : E) : ‖MulOpposite.op a‖₊ = ‖a‖₊ :=
  rfl
#align mul_opposite.nnnorm_op MulOpposite.nnnorm_op

theorem nnnorm_unop [SeminormedAddGroup E] (a : Eᵐᵒᵖ) : ‖MulOpposite.unop a‖₊ = ‖a‖₊ :=
  rfl
#align mul_opposite.nnnorm_unop MulOpposite.nnnorm_unop

instance instNormedAddGroup [NormedAddGroup E] : NormedAddGroup Eᵐᵒᵖ where
  __ := instMetricSpace
  __ := instSeminormedAddGroup

instance instSeminormedAddCommGroup [SeminormedAddCommGroup E] : SeminormedAddCommGroup Eᵐᵒᵖ where
  dist_eq _ _ := dist_eq_norm _ _

instance instNormedAddCommGroup [NormedAddCommGroup E] : NormedAddCommGroup Eᵐᵒᵖ where
  __ := instSeminormedAddCommGroup
  __ := instNormedAddGroup

end MulOpposite

=======
>>>>>>> 59de845a
/-! ### Subgroups of normed groups -/


namespace Subgroup

section SeminormedGroup

variable [SeminormedGroup E] {s : Subgroup E}

/-- A subgroup of a seminormed group is also a seminormed group,
with the restriction of the norm. -/
@[to_additive "A subgroup of a seminormed group is also a seminormed group, with the restriction of
the norm."]
instance seminormedGroup : SeminormedGroup s :=
  SeminormedGroup.induced _ _ s.subtype

/-- If `x` is an element of a subgroup `s` of a seminormed group `E`, its norm in `s` is equal to
its norm in `E`. -/
@[to_additive (attr := simp) "If `x` is an element of a subgroup `s` of a seminormed group `E`, its
norm in `s` is equal to its norm in `E`."]
theorem coe_norm (x : s) : ‖x‖ = ‖(x : E)‖ :=
  rfl

/-- If `x` is an element of a subgroup `s` of a seminormed group `E`, its norm in `s` is equal to
its norm in `E`.

This is a reversed version of the `simp` lemma `Subgroup.coe_norm` for use by `norm_cast`. -/
@[to_additive (attr := norm_cast) "If `x` is an element of a subgroup `s` of a seminormed group `E`,
its norm in `s` is equal to its norm in `E`.

This is a reversed version of the `simp` lemma `AddSubgroup.coe_norm` for use by `norm_cast`."]
theorem norm_coe {s : Subgroup E} (x : s) : ‖(x : E)‖ = ‖x‖ :=
  rfl

end SeminormedGroup

@[to_additive]
instance seminormedCommGroup [SeminormedCommGroup E] {s : Subgroup E} : SeminormedCommGroup s :=
  SeminormedCommGroup.induced _ _ s.subtype

@[to_additive]
instance normedGroup [NormedGroup E] {s : Subgroup E} : NormedGroup s :=
  NormedGroup.induced _ _ s.subtype Subtype.coe_injective

@[to_additive]
instance normedCommGroup [NormedCommGroup E] {s : Subgroup E} : NormedCommGroup s :=
  NormedCommGroup.induced _ _ s.subtype Subtype.coe_injective

end Subgroup

/-! ### Subgroup classes of normed groups -/


namespace SubgroupClass

section SeminormedGroup

variable [SeminormedGroup E] {S : Type*} [SetLike S E] [SubgroupClass S E] (s : S)

/-- A subgroup of a seminormed group is also a seminormed group,
with the restriction of the norm. -/
@[to_additive "A subgroup of a seminormed additive group is also a seminormed additive group, with
the restriction of the norm."]
instance (priority := 75) seminormedGroup : SeminormedGroup s :=
  SeminormedGroup.induced _ _ (SubgroupClass.subtype s)

/-- If `x` is an element of a subgroup `s` of a seminormed group `E`, its norm in `s` is equal to
its norm in `E`. -/
@[to_additive (attr := simp) "If `x` is an element of an additive subgroup `s` of a seminormed
additive group `E`, its norm in `s` is equal to its norm in `E`."]
theorem coe_norm (x : s) : ‖x‖ = ‖(x : E)‖ :=
  rfl

end SeminormedGroup

@[to_additive]
instance (priority := 75) seminormedCommGroup [SeminormedCommGroup E] {S : Type*} [SetLike S E]
    [SubgroupClass S E] (s : S) : SeminormedCommGroup s :=
  SeminormedCommGroup.induced _ _ (SubgroupClass.subtype s)

@[to_additive]
instance (priority := 75) normedGroup [NormedGroup E] {S : Type*} [SetLike S E] [SubgroupClass S E]
    (s : S) : NormedGroup s :=
  NormedGroup.induced _ _ (SubgroupClass.subtype s) Subtype.coe_injective

@[to_additive]
instance (priority := 75) normedCommGroup [NormedCommGroup E] {S : Type*} [SetLike S E]
    [SubgroupClass S E] (s : S) : NormedCommGroup s :=
  NormedCommGroup.induced _ _ (SubgroupClass.subtype s) Subtype.coe_injective

end SubgroupClass<|MERGE_RESOLUTION|>--- conflicted
+++ resolved
@@ -1147,25 +1147,13 @@
 -- Porting note (#10618): `simp` can prove this
 theorem norm_natCast (n : ℕ) : ‖(n : ℝ)‖ = n :=
   abs_of_nonneg n.cast_nonneg
-<<<<<<< HEAD
-#align real.norm_coe_nat Real.norm_natCast
-=======
->>>>>>> 59de845a
 
 @[simp]
 theorem nnnorm_natCast (n : ℕ) : ‖(n : ℝ)‖₊ = n :=
   NNReal.eq <| norm_natCast _
-<<<<<<< HEAD
-#align real.nnnorm_coe_nat Real.nnnorm_natCast
-
--- 2024-04-05
-@[deprecated] alias norm_coe_nat := norm_natCast
-@[deprecated] alias nnnorm_coe_nat := nnnorm_natCast
-=======
 
 @[deprecated (since := "2024-04-05")] alias norm_coe_nat := norm_natCast
 @[deprecated (since := "2024-04-05")] alias nnnorm_coe_nat := nnnorm_natCast
->>>>>>> 59de845a
 
 -- Porting note (#10618): `simp` can prove this
 theorem norm_two : ‖(2 : ℝ)‖ = 2 :=
@@ -1202,145 +1190,10 @@
 
 end Real
 
-<<<<<<< HEAD
-namespace Int
-
-instance normedAddCommGroup : NormedAddCommGroup ℤ where
-  norm n := ‖(n : ℝ)‖
-  dist_eq m n := by simp only [Int.dist_eq, norm, Int.cast_sub]
-
-@[norm_cast]
-theorem norm_cast_real (m : ℤ) : ‖(m : ℝ)‖ = ‖m‖ :=
-  rfl
-#align int.norm_cast_real Int.norm_cast_real
-
-theorem norm_eq_abs (n : ℤ) : ‖n‖ = |(n : ℝ)| :=
-  rfl
-#align int.norm_eq_abs Int.norm_eq_abs
-
-@[simp]
-theorem norm_natCast (n : ℕ) : ‖(n : ℤ)‖ = n := by simp [Int.norm_eq_abs]
-#align int.norm_coe_nat Int.norm_natCast
-
--- 2024-04-05
-@[deprecated] alias norm_coe_nat := norm_natCast
-
-theorem _root_.NNReal.natCast_natAbs (n : ℤ) : (n.natAbs : ℝ≥0) = ‖n‖₊ :=
-  NNReal.eq <|
-    calc
-      ((n.natAbs : ℝ≥0) : ℝ) = (n.natAbs : ℤ) := by
-        simp only [Int.cast_natCast, NNReal.coe_nat_cast]
-      _ = |(n : ℝ)| := by simp only [Int.natCast_natAbs, Int.cast_abs]
-      _ = ‖n‖ := (norm_eq_abs n).symm
-#align nnreal.coe_nat_abs NNReal.natCast_natAbs
-
-theorem abs_le_floor_nnreal_iff (z : ℤ) (c : ℝ≥0) : |z| ≤ ⌊c⌋₊ ↔ ‖z‖₊ ≤ c := by
-  rw [Int.abs_eq_natAbs, Int.ofNat_le, Nat.le_floor_iff (zero_le c), NNReal.natCast_natAbs z]
-#align int.abs_le_floor_nnreal_iff Int.abs_le_floor_nnreal_iff
-
-end Int
-
-namespace Rat
-
-instance normedAddCommGroup : NormedAddCommGroup ℚ where
-  norm r := ‖(r : ℝ)‖
-  dist_eq r₁ r₂ := by simp only [Rat.dist_eq, norm, Rat.cast_sub]
-
-@[norm_cast, simp 1001]
--- Porting note: increase priority to prevent the left-hand side from simplifying
-theorem norm_cast_real (r : ℚ) : ‖(r : ℝ)‖ = ‖r‖ :=
-  rfl
-#align rat.norm_cast_real Rat.norm_cast_real
-
-@[norm_cast, simp]
-theorem _root_.Int.norm_cast_rat (m : ℤ) : ‖(m : ℚ)‖ = ‖m‖ := by
-  rw [← Rat.norm_cast_real, ← Int.norm_cast_real]; congr 1
-#align int.norm_cast_rat Int.norm_cast_rat
-
-end Rat
-
--- Now that we've installed the norm on `ℤ`,
--- we can state some lemmas about `zsmul`.
-section
-
-variable [SeminormedCommGroup α]
-
-@[to_additive norm_zsmul_le]
-theorem norm_zpow_le_mul_norm (n : ℤ) (a : α) : ‖a ^ n‖ ≤ ‖n‖ * ‖a‖ := by
-  rcases n.eq_nat_or_neg with ⟨n, rfl | rfl⟩ <;> simpa using norm_pow_le_mul_norm n a
-#align norm_zpow_le_mul_norm norm_zpow_le_mul_norm
-#align norm_zsmul_le norm_zsmul_le
-
-@[to_additive nnnorm_zsmul_le]
-theorem nnnorm_zpow_le_mul_norm (n : ℤ) (a : α) : ‖a ^ n‖₊ ≤ ‖n‖₊ * ‖a‖₊ := by
-  simpa only [← NNReal.coe_le_coe, NNReal.coe_mul] using norm_zpow_le_mul_norm n a
-#align nnnorm_zpow_le_mul_norm nnnorm_zpow_le_mul_norm
-#align nnnorm_zsmul_le nnnorm_zsmul_le
-
-end
-
-namespace LipschitzWith
-
-variable [PseudoEMetricSpace α] {K Kf Kg : ℝ≥0} {f g : α → E}
-
-@[to_additive]
-theorem inv (hf : LipschitzWith K f) : LipschitzWith K fun x => (f x)⁻¹ := fun x y =>
-  (edist_inv_inv _ _).trans_le <| hf x y
-#align lipschitz_with.inv LipschitzWith.inv
-#align lipschitz_with.neg LipschitzWith.neg
-
-@[to_additive add]
-theorem mul' (hf : LipschitzWith Kf f) (hg : LipschitzWith Kg g) :
-    LipschitzWith (Kf + Kg) fun x => f x * g x := fun x y =>
-  calc
-    edist (f x * g x) (f y * g y) ≤ edist (f x) (f y) + edist (g x) (g y) :=
-      edist_mul_mul_le _ _ _ _
-    _ ≤ Kf * edist x y + Kg * edist x y := (add_le_add (hf x y) (hg x y))
-    _ = (Kf + Kg) * edist x y := (add_mul _ _ _).symm
-#align lipschitz_with.mul' LipschitzWith.mul'
-#align lipschitz_with.add LipschitzWith.add
-
-@[to_additive]
-theorem div (hf : LipschitzWith Kf f) (hg : LipschitzWith Kg g) :
-    LipschitzWith (Kf + Kg) fun x => f x / g x := by
-  simpa only [div_eq_mul_inv] using hf.mul' hg.inv
-#align lipschitz_with.div LipschitzWith.div
-#align lipschitz_with.sub LipschitzWith.sub
-
-end LipschitzWith
-
-namespace AntilipschitzWith
-
-variable [PseudoEMetricSpace α] {K Kf Kg : ℝ≥0} {f g : α → E}
-
-@[to_additive]
-theorem mul_lipschitzWith (hf : AntilipschitzWith Kf f) (hg : LipschitzWith Kg g) (hK : Kg < Kf⁻¹) :
-    AntilipschitzWith (Kf⁻¹ - Kg)⁻¹ fun x => f x * g x := by
-  letI : PseudoMetricSpace α := PseudoEMetricSpace.toPseudoMetricSpace hf.edist_ne_top
-  refine' AntilipschitzWith.of_le_mul_dist fun x y => _
-  rw [NNReal.coe_inv, ← _root_.div_eq_inv_mul]
-  rw [le_div_iff (NNReal.coe_pos.2 <| tsub_pos_iff_lt.2 hK)]
-  rw [mul_comm, NNReal.coe_sub hK.le, _root_.sub_mul]
-  -- Porting note: `ENNReal.sub_mul` should be `protected`?
-  calc
-    ↑Kf⁻¹ * dist x y - Kg * dist x y ≤ dist (f x) (f y) - dist (g x) (g y) :=
-      sub_le_sub (hf.mul_le_dist x y) (hg.dist_le_mul x y)
-    _ ≤ _ := le_trans (le_abs_self _) (abs_dist_sub_le_dist_mul_mul _ _ _ _)
-#align antilipschitz_with.mul_lipschitz_with AntilipschitzWith.mul_lipschitzWith
-#align antilipschitz_with.add_lipschitz_with AntilipschitzWith.add_lipschitzWith
-
-@[to_additive]
-theorem mul_div_lipschitzWith (hf : AntilipschitzWith Kf f) (hg : LipschitzWith Kg (g / f))
-    (hK : Kg < Kf⁻¹) : AntilipschitzWith (Kf⁻¹ - Kg)⁻¹ g := by
-  simpa only [Pi.div_apply, mul_div_cancel] using hf.mul_lipschitzWith hg hK
-#align antilipschitz_with.mul_div_lipschitz_with AntilipschitzWith.mul_div_lipschitzWith
-#align antilipschitz_with.add_sub_lipschitz_with AntilipschitzWith.add_sub_lipschitzWith
-=======
 namespace NNReal
 
 instance : NNNorm ℝ≥0 where
   nnnorm x := x
->>>>>>> 59de845a
 
 @[simp] lemma nnnorm_eq_self (x : ℝ≥0) : ‖x‖₊ = x := rfl
 
@@ -1435,570 +1288,6 @@
 
 end NormedAddGroup
 
-<<<<<<< HEAD
-section NormedAddGroupSource
-
-variable [NormedAddGroup α] {f : α → E}
-
-@[to_additive]
-theorem HasCompactMulSupport.exists_pos_le_norm [One E] (hf : HasCompactMulSupport f) :
-    ∃ R : ℝ, 0 < R ∧ ∀ x : α, R ≤ ‖x‖ → f x = 1 := by
-  obtain ⟨K, ⟨hK1, hK2⟩⟩ := exists_compact_iff_hasCompactMulSupport.mpr hf
-  obtain ⟨S, hS, hS'⟩ := hK1.isBounded.exists_pos_norm_le
-  refine' ⟨S + 1, by positivity, fun x hx => hK2 x ((mt <| hS' x) _)⟩
-  -- Porting note: `ENNReal.add_lt_add` should be `protected`?
-  -- [context: we used `_root_.add_lt_add` in a previous version of this proof]
-  contrapose! hx
-  exact lt_add_of_le_of_pos hx zero_lt_one
-#align has_compact_mul_support.exists_pos_le_norm HasCompactMulSupport.exists_pos_le_norm
-#align has_compact_support.exists_pos_le_norm HasCompactSupport.exists_pos_le_norm
-
-end NormedAddGroupSource
-
-/-! ### `ULift` -/
-
-
-namespace ULift
-
-section Norm
-
-variable [Norm E]
-
-instance norm : Norm (ULift E) :=
-  ⟨fun x => ‖x.down‖⟩
-
-theorem norm_def (x : ULift E) : ‖x‖ = ‖x.down‖ :=
-  rfl
-#align ulift.norm_def ULift.norm_def
-
-@[simp]
-theorem norm_up (x : E) : ‖ULift.up x‖ = ‖x‖ :=
-  rfl
-#align ulift.norm_up ULift.norm_up
-
-@[simp]
-theorem norm_down (x : ULift E) : ‖x.down‖ = ‖x‖ :=
-  rfl
-#align ulift.norm_down ULift.norm_down
-
-end Norm
-
-section NNNorm
-
-variable [NNNorm E]
-
-instance nnnorm : NNNorm (ULift E) :=
-  ⟨fun x => ‖x.down‖₊⟩
-
-theorem nnnorm_def (x : ULift E) : ‖x‖₊ = ‖x.down‖₊ :=
-  rfl
-#align ulift.nnnorm_def ULift.nnnorm_def
-
-@[simp]
-theorem nnnorm_up (x : E) : ‖ULift.up x‖₊ = ‖x‖₊ :=
-  rfl
-#align ulift.nnnorm_up ULift.nnnorm_up
-
-@[simp]
-theorem nnnorm_down (x : ULift E) : ‖x.down‖₊ = ‖x‖₊ :=
-  rfl
-#align ulift.nnnorm_down ULift.nnnorm_down
-
-end NNNorm
-
-@[to_additive]
-instance seminormedGroup [SeminormedGroup E] : SeminormedGroup (ULift E) :=
-  SeminormedGroup.induced _ _
-  { toFun := ULift.down,
-    map_one' := rfl,
-    map_mul' := fun _ _ => rfl : ULift E →* E }
-#align ulift.seminormed_group ULift.seminormedGroup
-#align ulift.seminormed_add_group ULift.seminormedAddGroup
-
-@[to_additive]
-instance seminormedCommGroup [SeminormedCommGroup E] : SeminormedCommGroup (ULift E) :=
-  SeminormedCommGroup.induced _ _
-  { toFun := ULift.down,
-    map_one' := rfl,
-    map_mul' := fun _ _ => rfl : ULift E →* E }
-#align ulift.seminormed_comm_group ULift.seminormedCommGroup
-#align ulift.seminormed_add_comm_group ULift.seminormedAddCommGroup
-
-@[to_additive]
-instance normedGroup [NormedGroup E] : NormedGroup (ULift E) :=
-  NormedGroup.induced _ _
-  { toFun := ULift.down,
-    map_one' := rfl,
-    map_mul' := fun _ _ => rfl : ULift E →* E }
-  down_injective
-#align ulift.normed_group ULift.normedGroup
-#align ulift.normed_add_group ULift.normedAddGroup
-
-@[to_additive]
-instance normedCommGroup [NormedCommGroup E] : NormedCommGroup (ULift E) :=
-  NormedCommGroup.induced _ _
-  { toFun := ULift.down,
-    map_one' := rfl,
-    map_mul' := fun _ _ => rfl : ULift E →* E }
-  down_injective
-#align ulift.normed_comm_group ULift.normedCommGroup
-#align ulift.normed_add_comm_group ULift.normedAddCommGroup
-
-end ULift
-
-/-! ### `Additive`, `Multiplicative` -/
-
-
-section AdditiveMultiplicative
-
-open Additive Multiplicative
-
-section Norm
-
-variable [Norm E]
-
-instance Additive.toNorm : Norm (Additive E) :=
-  ‹Norm E›
-
-instance Multiplicative.toNorm : Norm (Multiplicative E) :=
-  ‹Norm E›
-
-@[simp]
-theorem norm_toMul (x) : ‖(toMul x : E)‖ = ‖x‖ :=
-  rfl
-#align norm_to_mul norm_toMul
-
-@[simp]
-theorem norm_ofMul (x : E) : ‖ofMul x‖ = ‖x‖ :=
-  rfl
-#align norm_of_mul norm_ofMul
-
-@[simp]
-theorem norm_toAdd (x) : ‖(toAdd x : E)‖ = ‖x‖ :=
-  rfl
-#align norm_to_add norm_toAdd
-
-@[simp]
-theorem norm_ofAdd (x : E) : ‖ofAdd x‖ = ‖x‖ :=
-  rfl
-#align norm_of_add norm_ofAdd
-
-end Norm
-
-section NNNorm
-
-variable [NNNorm E]
-
-instance Additive.toNNNorm : NNNorm (Additive E) :=
-  ‹NNNorm E›
-
-instance Multiplicative.toNNNorm : NNNorm (Multiplicative E) :=
-  ‹NNNorm E›
-
-@[simp]
-theorem nnnorm_toMul (x) : ‖(toMul x : E)‖₊ = ‖x‖₊ :=
-  rfl
-#align nnnorm_to_mul nnnorm_toMul
-
-@[simp]
-theorem nnnorm_ofMul (x : E) : ‖ofMul x‖₊ = ‖x‖₊ :=
-  rfl
-#align nnnorm_of_mul nnnorm_ofMul
-
-@[simp]
-theorem nnnorm_toAdd (x) : ‖(toAdd x : E)‖₊ = ‖x‖₊ :=
-  rfl
-#align nnnorm_to_add nnnorm_toAdd
-
-@[simp]
-theorem nnnorm_ofAdd (x : E) : ‖ofAdd x‖₊ = ‖x‖₊ :=
-  rfl
-#align nnnorm_of_add nnnorm_ofAdd
-
-end NNNorm
-
-instance Additive.seminormedAddGroup [SeminormedGroup E] : SeminormedAddGroup (Additive E) where
-  dist_eq := fun x y => dist_eq_norm_div (toMul x) (toMul y)
-
-
-instance Multiplicative.seminormedGroup [SeminormedAddGroup E] :
-    SeminormedGroup (Multiplicative E) where
-  dist_eq := fun x y => dist_eq_norm_sub (toMul x) (toMul y)
-
-instance Additive.seminormedCommGroup [SeminormedCommGroup E] :
-    SeminormedAddCommGroup (Additive E) :=
-  { Additive.seminormedAddGroup with
-    add_comm := add_comm }
-
-instance Multiplicative.seminormedAddCommGroup [SeminormedAddCommGroup E] :
-    SeminormedCommGroup (Multiplicative E) :=
-  { Multiplicative.seminormedGroup with
-    mul_comm := mul_comm }
-
-instance Additive.normedAddGroup [NormedGroup E] : NormedAddGroup (Additive E) :=
-  { Additive.seminormedAddGroup with
-    eq_of_dist_eq_zero := eq_of_dist_eq_zero }
-
-instance Multiplicative.normedGroup [NormedAddGroup E] : NormedGroup (Multiplicative E) :=
-  { Multiplicative.seminormedGroup with
-    eq_of_dist_eq_zero := eq_of_dist_eq_zero }
-
-instance Additive.normedAddCommGroup [NormedCommGroup E] : NormedAddCommGroup (Additive E) :=
-  { Additive.seminormedAddGroup with
-    add_comm := add_comm
-    eq_of_dist_eq_zero := eq_of_dist_eq_zero }
-
-instance Multiplicative.normedCommGroup [NormedAddCommGroup E] :
-    NormedCommGroup (Multiplicative E) :=
-  { Multiplicative.seminormedGroup with
-    mul_comm := mul_comm
-    eq_of_dist_eq_zero := eq_of_dist_eq_zero }
-
-end AdditiveMultiplicative
-
-/-! ### Order dual -/
-
-
-section OrderDual
-
-open OrderDual
-
-section Norm
-
-variable [Norm E]
-
-instance OrderDual.toNorm : Norm Eᵒᵈ :=
-  ‹Norm E›
-
-@[simp]
-theorem norm_toDual (x : E) : ‖toDual x‖ = ‖x‖ :=
-  rfl
-#align norm_to_dual norm_toDual
-
-@[simp]
-theorem norm_ofDual (x : Eᵒᵈ) : ‖ofDual x‖ = ‖x‖ :=
-  rfl
-#align norm_of_dual norm_ofDual
-
-end Norm
-
-section NNNorm
-
-variable [NNNorm E]
-
-instance OrderDual.toNNNorm : NNNorm Eᵒᵈ :=
-  ‹NNNorm E›
-
-@[simp]
-theorem nnnorm_toDual (x : E) : ‖toDual x‖₊ = ‖x‖₊ :=
-  rfl
-#align nnnorm_to_dual nnnorm_toDual
-
-@[simp]
-theorem nnnorm_ofDual (x : Eᵒᵈ) : ‖ofDual x‖₊ = ‖x‖₊ :=
-  rfl
-#align nnnorm_of_dual nnnorm_ofDual
-
-end NNNorm
-
-namespace OrderDual
-
--- See note [lower instance priority]
-@[to_additive]
-instance (priority := 100) seminormedGroup [SeminormedGroup E] : SeminormedGroup Eᵒᵈ :=
-  ‹SeminormedGroup E›
-
--- See note [lower instance priority]
-@[to_additive]
-instance (priority := 100) seminormedCommGroup [SeminormedCommGroup E] :
-    SeminormedCommGroup Eᵒᵈ :=
-  ‹SeminormedCommGroup E›
-
--- See note [lower instance priority]
-@[to_additive]
-instance (priority := 100) normedGroup [NormedGroup E] : NormedGroup Eᵒᵈ :=
-  ‹NormedGroup E›
-
--- See note [lower instance priority]
-@[to_additive]
-instance (priority := 100) normedCommGroup [NormedCommGroup E] : NormedCommGroup Eᵒᵈ :=
-  ‹NormedCommGroup E›
-
-end OrderDual
-
-end OrderDual
-
-/-! ### Binary product of normed groups -/
-
-
-section Norm
-
-variable [Norm E] [Norm F] {x : E × F} {r : ℝ}
-
-instance Prod.toNorm : Norm (E × F) :=
-  ⟨fun x => ‖x.1‖ ⊔ ‖x.2‖⟩
-
-theorem Prod.norm_def (x : E × F) : ‖x‖ = max ‖x.1‖ ‖x.2‖ :=
-  rfl
-#align prod.norm_def Prod.norm_def
-
-theorem norm_fst_le (x : E × F) : ‖x.1‖ ≤ ‖x‖ :=
-  le_max_left _ _
-#align norm_fst_le norm_fst_le
-
-theorem norm_snd_le (x : E × F) : ‖x.2‖ ≤ ‖x‖ :=
-  le_max_right _ _
-#align norm_snd_le norm_snd_le
-
-theorem norm_prod_le_iff : ‖x‖ ≤ r ↔ ‖x.1‖ ≤ r ∧ ‖x.2‖ ≤ r :=
-  max_le_iff
-#align norm_prod_le_iff norm_prod_le_iff
-
-end Norm
-
-section SeminormedGroup
-
-variable [SeminormedGroup E] [SeminormedGroup F]
-
-/-- Product of seminormed groups, using the sup norm. -/
-@[to_additive "Product of seminormed groups, using the sup norm."]
-instance Prod.seminormedGroup : SeminormedGroup (E × F) :=
-  ⟨fun x y => by
-    simp only [Prod.norm_def, Prod.dist_eq, dist_eq_norm_div, Prod.fst_div, Prod.snd_div]⟩
-
-@[to_additive Prod.nnnorm_def']
-theorem Prod.nnorm_def (x : E × F) : ‖x‖₊ = max ‖x.1‖₊ ‖x.2‖₊ :=
-  rfl
-#align prod.nnorm_def Prod.nnorm_def
-#align prod.nnnorm_def' Prod.nnnorm_def'
-
-end SeminormedGroup
-
-namespace Prod
-
-/-- Product of seminormed groups, using the sup norm. -/
-@[to_additive "Product of seminormed groups, using the sup norm."]
-instance seminormedCommGroup [SeminormedCommGroup E] [SeminormedCommGroup F] :
-    SeminormedCommGroup (E × F) :=
-  { Prod.seminormedGroup with
-    mul_comm := mul_comm }
-
-/-- Product of normed groups, using the sup norm. -/
-@[to_additive "Product of normed groups, using the sup norm."]
-instance normedGroup [NormedGroup E] [NormedGroup F] : NormedGroup (E × F) :=
-  { Prod.seminormedGroup with
-    eq_of_dist_eq_zero := eq_of_dist_eq_zero }
-
-/-- Product of normed groups, using the sup norm. -/
-@[to_additive "Product of normed groups, using the sup norm."]
-instance normedCommGroup [NormedCommGroup E] [NormedCommGroup F] : NormedCommGroup (E × F) :=
-  { Prod.seminormedGroup with
-    mul_comm := mul_comm
-    eq_of_dist_eq_zero := eq_of_dist_eq_zero }
-
-/-! ### Finite product of normed groups -/
-
-end Prod
-
-section Pi
-
-variable {π : ι → Type*} [Fintype ι]
-
-section SeminormedGroup
-
-variable [∀ i, SeminormedGroup (π i)] [SeminormedGroup E] (f : ∀ i, π i) {x : ∀ i, π i} {r : ℝ}
-
-/-- Finite product of seminormed groups, using the sup norm. -/
-@[to_additive "Finite product of seminormed groups, using the sup norm."]
-instance Pi.seminormedGroup : SeminormedGroup (∀ i, π i) where
-  norm f := ↑(Finset.univ.sup fun b => ‖f b‖₊)
-  dist_eq x y :=
-    congr_arg (toReal : ℝ≥0 → ℝ) <|
-      congr_arg (Finset.sup Finset.univ) <|
-        funext fun a => show nndist (x a) (y a) = ‖x a / y a‖₊ from nndist_eq_nnnorm_div (x a) (y a)
-
-@[to_additive Pi.norm_def]
-theorem Pi.norm_def' : ‖f‖ = ↑(Finset.univ.sup fun b => ‖f b‖₊) :=
-  rfl
-#align pi.norm_def' Pi.norm_def'
-#align pi.norm_def Pi.norm_def
-
-@[to_additive Pi.nnnorm_def]
-theorem Pi.nnnorm_def' : ‖f‖₊ = Finset.univ.sup fun b => ‖f b‖₊ :=
-  Subtype.eta _ _
-#align pi.nnnorm_def' Pi.nnnorm_def'
-#align pi.nnnorm_def Pi.nnnorm_def
-
-/-- The seminorm of an element in a product space is `≤ r` if and only if the norm of each
-component is. -/
-@[to_additive pi_norm_le_iff_of_nonneg "The seminorm of an element in a product space is `≤ r` if
-and only if the norm of each component is."]
-theorem pi_norm_le_iff_of_nonneg' (hr : 0 ≤ r) : ‖x‖ ≤ r ↔ ∀ i, ‖x i‖ ≤ r := by
-  simp only [← dist_one_right, dist_pi_le_iff hr, Pi.one_apply]
-#align pi_norm_le_iff_of_nonneg' pi_norm_le_iff_of_nonneg'
-#align pi_norm_le_iff_of_nonneg pi_norm_le_iff_of_nonneg
-
-@[to_additive pi_nnnorm_le_iff]
-theorem pi_nnnorm_le_iff' {r : ℝ≥0} : ‖x‖₊ ≤ r ↔ ∀ i, ‖x i‖₊ ≤ r :=
-  pi_norm_le_iff_of_nonneg' r.coe_nonneg
-#align pi_nnnorm_le_iff' pi_nnnorm_le_iff'
-#align pi_nnnorm_le_iff pi_nnnorm_le_iff
-
-@[to_additive pi_norm_le_iff_of_nonempty]
-theorem pi_norm_le_iff_of_nonempty' [Nonempty ι] : ‖f‖ ≤ r ↔ ∀ b, ‖f b‖ ≤ r := by
-  by_cases hr : 0 ≤ r
-  · exact pi_norm_le_iff_of_nonneg' hr
-  · exact
-      iff_of_false (fun h => hr <| (norm_nonneg' _).trans h) fun h =>
-        hr <| (norm_nonneg' _).trans <| h <| Classical.arbitrary _
-#align pi_norm_le_iff_of_nonempty' pi_norm_le_iff_of_nonempty'
-#align pi_norm_le_iff_of_nonempty pi_norm_le_iff_of_nonempty
-
-/-- The seminorm of an element in a product space is `< r` if and only if the norm of each
-component is. -/
-@[to_additive pi_norm_lt_iff "The seminorm of an element in a product space is `< r` if and only
-if the norm of each component is."]
-theorem pi_norm_lt_iff' (hr : 0 < r) : ‖x‖ < r ↔ ∀ i, ‖x i‖ < r := by
-  simp only [← dist_one_right, dist_pi_lt_iff hr, Pi.one_apply]
-#align pi_norm_lt_iff' pi_norm_lt_iff'
-#align pi_norm_lt_iff pi_norm_lt_iff
-
-@[to_additive pi_nnnorm_lt_iff]
-theorem pi_nnnorm_lt_iff' {r : ℝ≥0} (hr : 0 < r) : ‖x‖₊ < r ↔ ∀ i, ‖x i‖₊ < r :=
-  pi_norm_lt_iff' hr
-#align pi_nnnorm_lt_iff' pi_nnnorm_lt_iff'
-#align pi_nnnorm_lt_iff pi_nnnorm_lt_iff
-
-@[to_additive norm_le_pi_norm]
-theorem norm_le_pi_norm' (i : ι) : ‖f i‖ ≤ ‖f‖ :=
-  (pi_norm_le_iff_of_nonneg' <| norm_nonneg' _).1 le_rfl i
-#align norm_le_pi_norm' norm_le_pi_norm'
-#align norm_le_pi_norm norm_le_pi_norm
-
-@[to_additive nnnorm_le_pi_nnnorm]
-theorem nnnorm_le_pi_nnnorm' (i : ι) : ‖f i‖₊ ≤ ‖f‖₊ :=
-  norm_le_pi_norm' _ i
-#align nnnorm_le_pi_nnnorm' nnnorm_le_pi_nnnorm'
-#align nnnorm_le_pi_nnnorm nnnorm_le_pi_nnnorm
-
-@[to_additive pi_norm_const_le]
-theorem pi_norm_const_le' (a : E) : ‖fun _ : ι => a‖ ≤ ‖a‖ :=
-  (pi_norm_le_iff_of_nonneg' <| norm_nonneg' _).2 fun _ => le_rfl
-#align pi_norm_const_le' pi_norm_const_le'
-#align pi_norm_const_le pi_norm_const_le
-
-@[to_additive pi_nnnorm_const_le]
-theorem pi_nnnorm_const_le' (a : E) : ‖fun _ : ι => a‖₊ ≤ ‖a‖₊ :=
-  pi_norm_const_le' _
-#align pi_nnnorm_const_le' pi_nnnorm_const_le'
-#align pi_nnnorm_const_le pi_nnnorm_const_le
-
-@[to_additive (attr := simp) pi_norm_const]
-theorem pi_norm_const' [Nonempty ι] (a : E) : ‖fun _i : ι => a‖ = ‖a‖ := by
-  simpa only [← dist_one_right] using dist_pi_const a 1
-#align pi_norm_const' pi_norm_const'
-#align pi_norm_const pi_norm_const
-
-@[to_additive (attr := simp) pi_nnnorm_const]
-theorem pi_nnnorm_const' [Nonempty ι] (a : E) : ‖fun _i : ι => a‖₊ = ‖a‖₊ :=
-  NNReal.eq <| pi_norm_const' a
-#align pi_nnnorm_const' pi_nnnorm_const'
-#align pi_nnnorm_const pi_nnnorm_const
-
-/-- The $L^1$ norm is less than the $L^\infty$ norm scaled by the cardinality. -/
-@[to_additive Pi.sum_norm_apply_le_norm "The $L^1$ norm is less than the $L^\\infty$ norm scaled by
-the cardinality."]
-theorem Pi.sum_norm_apply_le_norm' : ∑ i, ‖f i‖ ≤ Fintype.card ι • ‖f‖ :=
-  Finset.sum_le_card_nsmul _ _ _ fun i _hi => norm_le_pi_norm' _ i
-#align pi.sum_norm_apply_le_norm' Pi.sum_norm_apply_le_norm'
-#align pi.sum_norm_apply_le_norm Pi.sum_norm_apply_le_norm
-
-/-- The $L^1$ norm is less than the $L^\infty$ norm scaled by the cardinality. -/
-@[to_additive Pi.sum_nnnorm_apply_le_nnnorm "The $L^1$ norm is less than the $L^\\infty$ norm
-scaled by the cardinality."]
-theorem Pi.sum_nnnorm_apply_le_nnnorm' : ∑ i, ‖f i‖₊ ≤ Fintype.card ι • ‖f‖₊ :=
-  NNReal.coe_sum.trans_le <| Pi.sum_norm_apply_le_norm' _
-#align pi.sum_nnnorm_apply_le_nnnorm' Pi.sum_nnnorm_apply_le_nnnorm'
-#align pi.sum_nnnorm_apply_le_nnnorm Pi.sum_nnnorm_apply_le_nnnorm
-
-end SeminormedGroup
-
-/-- Finite product of seminormed groups, using the sup norm. -/
-@[to_additive "Finite product of seminormed groups, using the sup norm."]
-instance Pi.seminormedCommGroup [∀ i, SeminormedCommGroup (π i)] : SeminormedCommGroup (∀ i, π i) :=
-  { Pi.seminormedGroup with
-    mul_comm := mul_comm }
-#align pi.seminormed_comm_group Pi.seminormedCommGroup
-#align pi.seminormed_add_comm_group Pi.seminormedAddCommGroup
-
-/-- Finite product of normed groups, using the sup norm. -/
-@[to_additive "Finite product of seminormed groups, using the sup norm."]
-instance Pi.normedGroup [∀ i, NormedGroup (π i)] : NormedGroup (∀ i, π i) :=
-  { Pi.seminormedGroup with
-    eq_of_dist_eq_zero := eq_of_dist_eq_zero }
-#align pi.normed_group Pi.normedGroup
-#align pi.normed_add_group Pi.normedAddGroup
-
-/-- Finite product of normed groups, using the sup norm. -/
-@[to_additive "Finite product of seminormed groups, using the sup norm."]
-instance Pi.normedCommGroup [∀ i, NormedCommGroup (π i)] : NormedCommGroup (∀ i, π i) :=
-  { Pi.seminormedGroup with
-    mul_comm := mul_comm
-    eq_of_dist_eq_zero := eq_of_dist_eq_zero }
-#align pi.normed_comm_group Pi.normedCommGroup
-#align pi.normed_add_comm_group Pi.normedAddCommGroup
-
-end Pi
-
-/-! ### Multiplicative opposite -/
-
-
-namespace MulOpposite
-
-/-- The (additive) norm on the multiplicative opposite is the same as the norm on the original type.
-
-Note that we do not provide this more generally as `Norm Eᵐᵒᵖ`, as this is not always a good
-choice of norm in the multiplicative `SeminormedGroup E` case.
-
-We could repeat this instance to provide a `[SeminormedGroup E] : SeminormedGroup Eᵃᵒᵖ` instance,
-but that case would likely never be used.
--/
-instance instSeminormedAddGroup [SeminormedAddGroup E] : SeminormedAddGroup Eᵐᵒᵖ where
-  __ := instPseudoMetricSpace
-  norm x := ‖x.unop‖
-  dist_eq _ _ := dist_eq_norm _ _
-
-theorem norm_op [SeminormedAddGroup E] (a : E) : ‖MulOpposite.op a‖ = ‖a‖ :=
-  rfl
-#align mul_opposite.norm_op MulOpposite.norm_op
-
-theorem norm_unop [SeminormedAddGroup E] (a : Eᵐᵒᵖ) : ‖MulOpposite.unop a‖ = ‖a‖ :=
-  rfl
-#align mul_opposite.norm_unop MulOpposite.norm_unop
-
-theorem nnnorm_op [SeminormedAddGroup E] (a : E) : ‖MulOpposite.op a‖₊ = ‖a‖₊ :=
-  rfl
-#align mul_opposite.nnnorm_op MulOpposite.nnnorm_op
-
-theorem nnnorm_unop [SeminormedAddGroup E] (a : Eᵐᵒᵖ) : ‖MulOpposite.unop a‖₊ = ‖a‖₊ :=
-  rfl
-#align mul_opposite.nnnorm_unop MulOpposite.nnnorm_unop
-
-instance instNormedAddGroup [NormedAddGroup E] : NormedAddGroup Eᵐᵒᵖ where
-  __ := instMetricSpace
-  __ := instSeminormedAddGroup
-
-instance instSeminormedAddCommGroup [SeminormedAddCommGroup E] : SeminormedAddCommGroup Eᵐᵒᵖ where
-  dist_eq _ _ := dist_eq_norm _ _
-
-instance instNormedAddCommGroup [NormedAddCommGroup E] : NormedAddCommGroup Eᵐᵒᵖ where
-  __ := instSeminormedAddCommGroup
-  __ := instNormedAddGroup
-
-end MulOpposite
-
-=======
->>>>>>> 59de845a
 /-! ### Subgroups of normed groups -/
 
 
