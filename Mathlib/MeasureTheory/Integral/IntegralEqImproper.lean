--- conflicted
+++ resolved
@@ -10,11 +10,6 @@
 import Mathlib.MeasureTheory.Function.Jacobian
 import Mathlib.MeasureTheory.Measure.Haar.NormedSpace
 import Mathlib.MeasureTheory.Measure.Haar.Unique
-<<<<<<< HEAD
-
-#align_import measure_theory.integral.integral_eq_improper from "leanprover-community/mathlib"@"b84aee748341da06a6d78491367e2c0e9f15e8a5"
-=======
->>>>>>> 59de845a
 
 /-!
 # Links between an integral and its "improper" version
@@ -567,34 +562,16 @@
   refine le_trans (setIntegral_mono_set (hfi i).norm ?_ ?_) hi <;> apply ae_of_all
   · simp only [Pi.zero_apply, norm_nonneg, forall_const]
   · intro c hc; exact hc.1
-<<<<<<< HEAD
-#align measure_theory.integrable_on_Ioc_of_interval_integral_norm_bounded MeasureTheory.integrableOn_Ioc_of_intervalIntegral_norm_bounded
-=======
->>>>>>> 59de845a
 
 theorem integrableOn_Ioc_of_intervalIntegral_norm_bounded_left {I a₀ b : ℝ}
     (hfi : ∀ i, IntegrableOn f <| Ioc (a i) b) (ha : Tendsto a l <| 𝓝 a₀)
     (h : ∀ᶠ i in l, (∫ x in Ioc (a i) b, ‖f x‖) ≤ I) : IntegrableOn f (Ioc a₀ b) :=
   integrableOn_Ioc_of_intervalIntegral_norm_bounded hfi ha tendsto_const_nhds h
-<<<<<<< HEAD
-#align measure_theory.integrable_on_Ioc_of_interval_integral_norm_bounded_left MeasureTheory.integrableOn_Ioc_of_intervalIntegral_norm_bounded_left
-=======
->>>>>>> 59de845a
 
 theorem integrableOn_Ioc_of_intervalIntegral_norm_bounded_right {I a b₀ : ℝ}
     (hfi : ∀ i, IntegrableOn f <| Ioc a (b i)) (hb : Tendsto b l <| 𝓝 b₀)
     (h : ∀ᶠ i in l, (∫ x in Ioc a (b i), ‖f x‖) ≤ I) : IntegrableOn f (Ioc a b₀) :=
   integrableOn_Ioc_of_intervalIntegral_norm_bounded hfi tendsto_const_nhds hb h
-<<<<<<< HEAD
-#align measure_theory.integrable_on_Ioc_of_interval_integral_norm_bounded_right MeasureTheory.integrableOn_Ioc_of_intervalIntegral_norm_bounded_right
-
-@[deprecated] alias integrableOn_Ioc_of_interval_integral_norm_bounded :=
-  integrableOn_Ioc_of_intervalIntegral_norm_bounded -- 2024-04-06
-@[deprecated] alias integrableOn_Ioc_of_interval_integral_norm_bounded_left :=
-  integrableOn_Ioc_of_intervalIntegral_norm_bounded_left -- 2024-04-06
-@[deprecated] alias integrableOn_Ioc_of_interval_integral_norm_bounded_right :=
-  integrableOn_Ioc_of_intervalIntegral_norm_bounded_right -- 2024-04-06
-=======
 
 @[deprecated (since := "2024-04-06")]
 alias integrableOn_Ioc_of_interval_integral_norm_bounded :=
@@ -605,7 +582,6 @@
 @[deprecated (since := "2024-04-06")]
 alias integrableOn_Ioc_of_interval_integral_norm_bounded_right :=
   integrableOn_Ioc_of_intervalIntegral_norm_bounded_right
->>>>>>> 59de845a
 
 end IntegrableOfIntervalIntegral
 
@@ -666,11 +642,7 @@
   have A : ∀ᶠ (n : ℕ) in atTop, ∫ (x : ℝ) in Ici ↑n, ‖f' x‖ < ε := by
     have L : Tendsto (fun (n : ℕ) ↦ ∫ x in Ici (n : ℝ), ‖f' x‖) atTop
         (𝓝 (∫ x in ⋂ (n : ℕ), Ici (n : ℝ), ‖f' x‖)) := by
-<<<<<<< HEAD
-      apply tendsto_set_integral_of_antitone (fun n ↦ measurableSet_Ici)
-=======
       apply tendsto_setIntegral_of_antitone (fun n ↦ measurableSet_Ici)
->>>>>>> 59de845a
       · intro m n hmn
         exact Ici_subset_Ici.2 (Nat.cast_le.mpr hmn)
       · rcases exists_nat_gt a with ⟨n, hn⟩
@@ -697,11 +669,7 @@
         exact f'int.mono_set (Ioc_subset_Ioi_self.trans (Ioi_subset_Ioi h'N.le))
   _ ≤ ∫ t in Ioc ↑N x, ‖f' t‖ := norm_integral_le_integral_norm fun a ↦ f' a
   _ ≤ ∫ t in Ici ↑N, ‖f' t‖ := by
-<<<<<<< HEAD
-      apply set_integral_mono_set
-=======
       apply setIntegral_mono_set
->>>>>>> 59de845a
       · apply IntegrableOn.mono_set f'int.norm (Ici_subset_Ioi.2 h'N)
       · filter_upwards with x using norm_nonneg _
       · have : Ioc (↑N) x ⊆ Ici ↑N := Ioc_subset_Ioi_self.trans Ioi_subset_Ici_self
@@ -727,12 +695,7 @@
     apply IntegrableAtFilter.eq_zero_of_tendsto this ?_ A
     intro s hs
     rcases mem_atTop_sets.1 hs with ⟨b, hb⟩
-<<<<<<< HEAD
-    apply le_antisymm (le_top)
-    rw [← volume_Ici (a := b)]
-=======
     rw [← top_le_iff, ← volume_Ici (a := b)]
->>>>>>> 59de845a
     exact measure_mono hb
   rwa [B, ← Embedding.tendsto_nhds_iff] at A
   exact (Completion.uniformEmbedding_coe E).embedding
@@ -898,13 +861,8 @@
   suffices ∃ a, Tendsto f atBot (𝓝 a) from tendsto_nhds_limUnder this
   let g := f ∘ (fun x ↦ -x)
   have hdg : ∀ x ∈ Ioi (-a), HasDerivAt g (-f' (-x)) x := by
-<<<<<<< HEAD
-    intro x (hx : -a < x)
-    have : -x ∈ Iic a := by simp; linarith
-=======
     intro x hx
     have : -x ∈ Iic a := by simp only [mem_Iic, mem_Ioi, neg_le] at *; exact hx.le
->>>>>>> 59de845a
     simpa using HasDerivAt.scomp x (hderiv (-x) this) (hasDerivAt_neg' x)
   have L : Tendsto g atTop (𝓝 (limUnder atTop g)) := by
     apply tendsto_limUnder_of_hasDerivAt_of_integrableOn_Ioi hdg
@@ -1200,21 +1158,12 @@
 -/
 
 section IntegrationByPartsBilinear
-<<<<<<< HEAD
 
 variable {E F G : Type*} [NormedAddCommGroup E] [NormedSpace ℝ E]
   [NormedAddCommGroup F] [NormedSpace ℝ F] [NormedAddCommGroup G] [NormedSpace ℝ G]
   {L : E →L[ℝ] F →L[ℝ] G} {u : ℝ → E} {v : ℝ → F} {u' : ℝ → E} {v' : ℝ → F}
   {m n : G}
 
-=======
-
-variable {E F G : Type*} [NormedAddCommGroup E] [NormedSpace ℝ E]
-  [NormedAddCommGroup F] [NormedSpace ℝ F] [NormedAddCommGroup G] [NormedSpace ℝ G]
-  {L : E →L[ℝ] F →L[ℝ] G} {u : ℝ → E} {v : ℝ → F} {u' : ℝ → E} {v' : ℝ → F}
-  {m n : G}
-
->>>>>>> 59de845a
 theorem integral_bilinear_hasDerivAt_eq_sub [CompleteSpace G]
     (hu : ∀ x, HasDerivAt u (u' x) x) (hv : ∀ x, HasDerivAt v (v' x) x)
     (huv : Integrable (fun x ↦ L (u x) (v' x) + L (u' x) (v x)))
