/-
Copyright (c) 2015 Microsoft Corporation. All rights reserved.
Released under Apache 2.0 license as described in the file LICENSE.
Authors: Leonardo de Moura, Jeremy Avigad, Mario Carneiro
-/
import Mathlib.Data.List.Count
import Mathlib.Data.List.Dedup
import Mathlib.Data.List.InsertNth
import Mathlib.Data.List.Lattice
import Mathlib.Data.List.Permutation
import Mathlib.Data.Nat.Factorial.Basic

#align_import data.list.perm from "leanprover-community/mathlib"@"65a1391a0106c9204fe45bc73a039f056558cb83"

/-!
# List Permutations

This file introduces the `List.Perm` relation, which is true if two lists are permutations of one
another.

## Notation

The notation `~` is used for permutation equivalence.
-/

-- Make sure we don't import algebra
assert_not_exists Monoid

open Nat

namespace List
variable {α β : Type*} {l l₁ l₂ : List α} {a : α}

#align list.perm List.Perm

instance {α : Type*} : Trans (@List.Perm α) (@List.Perm α) List.Perm where
  trans := @List.Perm.trans α

open Perm (swap)

attribute [refl] Perm.refl
#align list.perm.refl List.Perm.refl

lemma perm_rfl : l ~ l := Perm.refl _

-- Porting note: used rec_on in mathlib3; lean4 eqn compiler still doesn't like it
attribute [symm] Perm.symm
#align list.perm.symm List.Perm.symm

#align list.perm_comm List.perm_comm

#align list.perm.swap' List.Perm.swap'

attribute [trans] Perm.trans

#align list.perm.eqv List.Perm.eqv

#align list.is_setoid List.isSetoid

#align list.perm.mem_iff List.Perm.mem_iff

#align list.perm.subset List.Perm.subset

theorem Perm.subset_congr_left {l₁ l₂ l₃ : List α} (h : l₁ ~ l₂) : l₁ ⊆ l₃ ↔ l₂ ⊆ l₃ :=
  ⟨h.symm.subset.trans, h.subset.trans⟩
#align list.perm.subset_congr_left List.Perm.subset_congr_left

theorem Perm.subset_congr_right {l₁ l₂ l₃ : List α} (h : l₁ ~ l₂) : l₃ ⊆ l₁ ↔ l₃ ⊆ l₂ :=
  ⟨fun h' => h'.trans h.subset, fun h' => h'.trans h.symm.subset⟩
#align list.perm.subset_congr_right List.Perm.subset_congr_right

#align list.perm.append_right List.Perm.append_right

#align list.perm.append_left List.Perm.append_left

#align list.perm.append List.Perm.append

#align list.perm.append_cons List.Perm.append_cons

#align list.perm_middle List.perm_middle

#align list.perm_append_singleton List.perm_append_singleton

#align list.perm_append_comm List.perm_append_comm

#align list.concat_perm List.concat_perm

#align list.perm.length_eq List.Perm.length_eq

#align list.perm.eq_nil List.Perm.eq_nil

#align list.perm.nil_eq List.Perm.nil_eq

#align list.perm_nil List.perm_nil

#align list.nil_perm List.nil_perm

#align list.not_perm_nil_cons List.not_perm_nil_cons

#align list.reverse_perm List.reverse_perm

#align list.perm_cons_append_cons List.perm_cons_append_cons

#align list.perm_replicate List.perm_replicate

#align list.replicate_perm List.replicate_perm

#align list.perm_singleton List.perm_singleton

#align list.singleton_perm List.singleton_perm

#align list.singleton_perm_singleton List.singleton_perm_singleton

#align list.perm_cons_erase List.perm_cons_erase

#align list.perm_induction_on List.Perm.recOnSwap'

-- Porting note: used to be @[congr]
#align list.perm.filter_map List.Perm.filterMap

-- Porting note: used to be @[congr]
#align list.perm.map List.Perm.map

#align list.perm.pmap List.Perm.pmap

#align list.perm.filter List.Perm.filter

#align list.filter_append_perm List.filter_append_perm

#align list.exists_perm_sublist List.exists_perm_sublist

#align list.perm.sizeof_eq_sizeof List.Perm.sizeOf_eq_sizeOf

section Rel

open Relator

variable {γ : Type*} {δ : Type*} {r : α → β → Prop} {p : γ → δ → Prop}

local infixr:80 " ∘r " => Relation.Comp

theorem perm_comp_perm : (Perm ∘r Perm : List α → List α → Prop) = Perm := by
  funext a c; apply propext
  constructor
  · exact fun ⟨b, hab, hba⟩ => Perm.trans hab hba
  · exact fun h => ⟨a, Perm.refl a, h⟩
#align list.perm_comp_perm List.perm_comp_perm

theorem perm_comp_forall₂ {l u v} (hlu : Perm l u) (huv : Forall₂ r u v) :
    (Forall₂ r ∘r Perm) l v := by
  induction hlu generalizing v with
  | nil => cases huv; exact ⟨[], Forall₂.nil, Perm.nil⟩
  | cons u _hlu ih =>
    cases' huv with _ b _ v hab huv'
    rcases ih huv' with ⟨l₂, h₁₂, h₂₃⟩
    exact ⟨b :: l₂, Forall₂.cons hab h₁₂, h₂₃.cons _⟩
  | swap a₁ a₂ h₂₃ =>
    cases' huv with _ b₁ _ l₂ h₁ hr₂₃
    cases' hr₂₃ with _ b₂ _ l₂ h₂ h₁₂
    exact ⟨b₂ :: b₁ :: l₂, Forall₂.cons h₂ (Forall₂.cons h₁ h₁₂), Perm.swap _ _ _⟩
  | trans _ _ ih₁ ih₂ =>
    rcases ih₂ huv with ⟨lb₂, hab₂, h₂₃⟩
    rcases ih₁ hab₂ with ⟨lb₁, hab₁, h₁₂⟩
    exact ⟨lb₁, hab₁, Perm.trans h₁₂ h₂₃⟩
#align list.perm_comp_forall₂ List.perm_comp_forall₂

theorem forall₂_comp_perm_eq_perm_comp_forall₂ : Forall₂ r ∘r Perm = Perm ∘r Forall₂ r := by
  funext l₁ l₃; apply propext
  constructor
  · intro h
    rcases h with ⟨l₂, h₁₂, h₂₃⟩
    have : Forall₂ (flip r) l₂ l₁ := h₁₂.flip
    rcases perm_comp_forall₂ h₂₃.symm this with ⟨l', h₁, h₂⟩
    exact ⟨l', h₂.symm, h₁.flip⟩
  · exact fun ⟨l₂, h₁₂, h₂₃⟩ => perm_comp_forall₂ h₁₂ h₂₃
#align list.forall₂_comp_perm_eq_perm_comp_forall₂ List.forall₂_comp_perm_eq_perm_comp_forall₂

theorem rel_perm_imp (hr : RightUnique r) : (Forall₂ r ⇒ Forall₂ r ⇒ (· → ·)) Perm Perm :=
  fun a b h₁ c d h₂ h =>
  have : (flip (Forall₂ r) ∘r Perm ∘r Forall₂ r) b d := ⟨a, h₁, c, h, h₂⟩
  have : ((flip (Forall₂ r) ∘r Forall₂ r) ∘r Perm) b d := by
    rwa [← forall₂_comp_perm_eq_perm_comp_forall₂, ← Relation.comp_assoc] at this
  let ⟨b', ⟨c', hbc, hcb⟩, hbd⟩ := this
  have : b' = b := right_unique_forall₂' hr hcb hbc
  this ▸ hbd
#align list.rel_perm_imp List.rel_perm_imp

theorem rel_perm (hr : BiUnique r) : (Forall₂ r ⇒ Forall₂ r ⇒ (· ↔ ·)) Perm Perm :=
  fun _a _b hab _c _d hcd =>
  Iff.intro (rel_perm_imp hr.2 hab hcd) (rel_perm_imp hr.left.flip hab.flip hcd.flip)
#align list.rel_perm List.rel_perm

end Rel

section Subperm


#align list.nil_subperm List.nil_subperm

#align list.perm.subperm_left List.Perm.subperm_left

#align list.perm.subperm_right List.Perm.subperm_right

#align list.sublist.subperm List.Sublist.subperm

#align list.perm.subperm List.Perm.subperm

attribute [refl] Subperm.refl
#align list.subperm.refl List.Subperm.refl

attribute [trans] Subperm.trans
#align list.subperm.trans List.Subperm.trans

#align list.subperm.length_le List.Subperm.length_le

#align list.subperm.perm_of_length_le List.Subperm.perm_of_length_le

#align list.subperm.antisymm List.Subperm.antisymm

#align list.subperm.subset List.Subperm.subset

#align list.subperm.filter List.Subperm.filter

end Subperm

#align list.sublist.exists_perm_append List.Sublist.exists_perm_append

lemma subperm_iff : l₁ <+~ l₂ ↔ ∃ l, l ~ l₂ ∧ l₁ <+ l := by
  refine ⟨?_, fun ⟨l, h₁, h₂⟩ ↦ h₂.subperm.trans h₁.subperm⟩
  rintro ⟨l, h₁, h₂⟩
  obtain ⟨l', h₂⟩ := h₂.exists_perm_append
  exact ⟨l₁ ++ l', (h₂.trans (h₁.append_right _)).symm, (prefix_append _ _).sublist⟩

#align list.subperm_singleton_iff List.singleton_subperm_iff

@[simp] lemma subperm_singleton_iff : l <+~ [a] ↔ l = [] ∨ l = [a] := by
  constructor
  · rw [subperm_iff]
    rintro ⟨s, hla, h⟩
    rwa [perm_singleton.mp hla, sublist_singleton] at h
  · rintro (rfl | rfl)
    exacts [nil_subperm, Subperm.refl _]

#align list.perm.countp_eq List.Perm.countP_eq

#align list.subperm.countp_le List.Subperm.countP_le

#align list.perm.countp_congr List.Perm.countP_congr

#align list.countp_eq_countp_filter_add List.countP_eq_countP_filter_add

lemma count_eq_count_filter_add [DecidableEq α] (P : α → Prop) [DecidablePred P]
    (l : List α) (a : α) :
    count a l = count a (l.filter P) + count a (l.filter (¬ P ·)) := by
  convert countP_eq_countP_filter_add l _ P
  simp only [decide_not]

#align list.perm.count_eq List.Perm.count_eq

#align list.subperm.count_le List.Subperm.count_le

#align list.perm.foldl_eq' List.Perm.foldl_eq'

theorem Perm.foldl_eq {f : β → α → β} {l₁ l₂ : List α} (rcomm : RightCommutative f) (p : l₁ ~ l₂) :
    ∀ b, foldl f b l₁ = foldl f b l₂ :=
  p.foldl_eq' fun x _hx y _hy z => rcomm z x y
#align list.perm.foldl_eq List.Perm.foldl_eq

theorem Perm.foldr_eq {f : α → β → β} {l₁ l₂ : List α} (lcomm : LeftCommutative f) (p : l₁ ~ l₂) :
    ∀ b, foldr f b l₁ = foldr f b l₂ := by
  intro b
  induction p using Perm.recOnSwap' generalizing b with
  | nil => rfl
  | cons _ _ r  => simp; rw [r b]
  | swap' _ _ _ r => simp; rw [lcomm, r b]
  | trans _ _ r₁ r₂ => exact Eq.trans (r₁ b) (r₂ b)
#align list.perm.foldr_eq List.Perm.foldr_eq

#align list.perm.rec_heq List.Perm.rec_heq

section

variable {op : α → α → α} [IA : Std.Associative op] [IC : Std.Commutative op]

local notation a " * " b => op a b

local notation l " <*> " a => foldl op a l

theorem Perm.fold_op_eq {l₁ l₂ : List α} {a : α} (h : l₁ ~ l₂) : (l₁ <*> a) = l₂ <*> a :=
  h.foldl_eq (right_comm _ IC.comm IA.assoc) _
#align list.perm.fold_op_eq List.Perm.fold_op_eq

end

#align list.perm_inv_core List.perm_inv_core

#align list.perm.cons_inv List.Perm.cons_inv

#align list.perm_cons List.perm_cons

#align list.perm_append_left_iff List.perm_append_left_iff

#align list.perm_append_right_iff List.perm_append_right_iff

theorem perm_option_to_list {o₁ o₂ : Option α} : o₁.toList ~ o₂.toList ↔ o₁ = o₂ := by
  refine' ⟨fun p => _, fun e => e ▸ Perm.refl _⟩
  cases' o₁ with a <;> cases' o₂ with b; · rfl
  · cases p.length_eq
  · cases p.length_eq
  · exact Option.mem_toList.1 (p.symm.subset <| by simp)
#align list.perm_option_to_list List.perm_option_to_list

#align list.subperm_cons List.subperm_cons

alias ⟨subperm.of_cons, subperm.cons⟩ := subperm_cons
#align list.subperm.of_cons List.subperm.of_cons
#align list.subperm.cons List.subperm.cons

-- Porting note: commented out
--attribute [protected] subperm.cons

theorem cons_subperm_of_mem {a : α} {l₁ l₂ : List α} (d₁ : Nodup l₁) (h₁ : a ∉ l₁) (h₂ : a ∈ l₂)
    (s : l₁ <+~ l₂) : a :: l₁ <+~ l₂ := by
  rcases s with ⟨l, p, s⟩
  induction s generalizing l₁ with
  | slnil => cases h₂
  | @cons r₁ r₂ b s' ih =>
    simp? at h₂ says simp only [mem_cons] at h₂
    cases' h₂ with e m
    · subst b
      exact ⟨a :: r₁, p.cons a, s'.cons₂ _⟩
    · rcases ih d₁ h₁ m p with ⟨t, p', s'⟩
      exact ⟨t, p', s'.cons _⟩
  | @cons₂ r₁ r₂ b _ ih =>
    have bm : b ∈ l₁ := p.subset <| mem_cons_self _ _
    have am : a ∈ r₂ := by
      simp only [find?, mem_cons] at h₂
      exact h₂.resolve_left fun e => h₁ <| e.symm ▸ bm
    rcases append_of_mem bm with ⟨t₁, t₂, rfl⟩
    have st : t₁ ++ t₂ <+ t₁ ++ b :: t₂ := by simp
    rcases ih (d₁.sublist st) (mt (fun x => st.subset x) h₁) am
        (Perm.cons_inv <| p.trans perm_middle) with
      ⟨t, p', s'⟩
    exact
      ⟨b :: t, (p'.cons b).trans <| (swap _ _ _).trans (perm_middle.symm.cons a), s'.cons₂ _⟩
#align list.cons_subperm_of_mem List.cons_subperm_of_mem

#align list.subperm_append_left List.subperm_append_left

#align list.subperm_append_right List.subperm_append_right

#align list.subperm.exists_of_length_lt List.Subperm.exists_of_length_lt

protected theorem Nodup.subperm (d : Nodup l₁) (H : l₁ ⊆ l₂) : l₁ <+~ l₂ :=
  subperm_of_subset d H
#align list.nodup.subperm List.Nodup.subperm

#align list.perm_ext List.perm_ext_iff_of_nodup

#align list.nodup.sublist_ext List.Nodup.perm_iff_eq_of_sublist

section

variable [DecidableEq α]

-- attribute [congr]
#align list.perm.erase List.Perm.erase

#align list.subperm_cons_erase List.subperm_cons_erase

#align list.erase_subperm List.erase_subperm

#align list.subperm.erase List.Subperm.erase

#align list.perm.diff_right List.Perm.diff_right

#align list.perm.diff_left List.Perm.diff_left

#align list.perm.diff List.Perm.diff

#align list.subperm.diff_right List.Subperm.diff_right

#align list.erase_cons_subperm_cons_erase List.erase_cons_subperm_cons_erase

#align list.subperm_cons_diff List.subperm_cons_diff

#align list.subset_cons_diff List.subset_cons_diff

theorem Perm.bagInter_right {l₁ l₂ : List α} (t : List α) (h : l₁ ~ l₂) :
    l₁.bagInter t ~ l₂.bagInter t := by
  induction' h with x _ _ _ _ x y _ _ _ _ _ _ ih_1 ih_2 generalizing t; · simp
  · by_cases x ∈ t <;> simp [*, Perm.cons]
  · by_cases h : x = y
    · simp [h]
    by_cases xt : x ∈ t <;> by_cases yt : y ∈ t
    · simp [xt, yt, mem_erase_of_ne h, mem_erase_of_ne (Ne.symm h), erase_comm, swap]
    · simp [xt, yt, mt mem_of_mem_erase, Perm.cons]
    · simp [xt, yt, mt mem_of_mem_erase, Perm.cons]
    · simp [xt, yt]
  · exact (ih_1 _).trans (ih_2 _)
#align list.perm.bag_inter_right List.Perm.bagInter_right

theorem Perm.bagInter_left (l : List α) {t₁ t₂ : List α} (p : t₁ ~ t₂) :
    l.bagInter t₁ = l.bagInter t₂ := by
  induction' l with a l IH generalizing t₁ t₂ p; · simp
  by_cases h : a ∈ t₁
  · simp [h, p.subset h, IH (p.erase _)]
  · simp [h, mt p.mem_iff.2 h, IH p]
#align list.perm.bag_inter_left List.Perm.bagInter_left

theorem Perm.bagInter {l₁ l₂ t₁ t₂ : List α} (hl : l₁ ~ l₂) (ht : t₁ ~ t₂) :
    l₁.bagInter t₁ ~ l₂.bagInter t₂ :=
  ht.bagInter_left l₂ ▸ hl.bagInter_right _
#align list.perm.bag_inter List.Perm.bagInter

#align list.cons_perm_iff_perm_erase List.cons_perm_iff_perm_erase

#align list.perm_iff_count List.perm_iff_count

theorem perm_replicate_append_replicate {l : List α} {a b : α} {m n : ℕ} (h : a ≠ b) :
    l ~ replicate m a ++ replicate n b ↔ count a l = m ∧ count b l = n ∧ l ⊆ [a, b] := by
  rw [perm_iff_count, ← Decidable.and_forall_ne a, ← Decidable.and_forall_ne b]
  suffices l ⊆ [a, b] ↔ ∀ c, c ≠ b → c ≠ a → c ∉ l by
    simp (config := { contextual := true }) [count_replicate, h, h.symm, this, count_eq_zero]
  trans ∀ c, c ∈ l → c = b ∨ c = a
  · simp [subset_def, or_comm]
  · exact forall_congr' fun _ => by rw [← and_imp, ← not_or, not_imp_not]
#align list.perm_replicate_append_replicate List.perm_replicate_append_replicate

#align list.subperm.cons_right List.Subperm.cons_right

#align list.subperm_append_diff_self_of_count_le List.subperm_append_diff_self_of_count_le

#align list.subperm_ext_iff List.subperm_ext_iff

#align list.decidable_subperm List.decidableSubperm

#align list.subperm.cons_left List.Subperm.cons_left

#align list.decidable_perm List.decidablePerm

-- @[congr]
theorem Perm.dedup {l₁ l₂ : List α} (p : l₁ ~ l₂) : dedup l₁ ~ dedup l₂ :=
  perm_iff_count.2 fun a =>
    if h : a ∈ l₁ then by simp [nodup_dedup, h, p.subset h] else by simp [h, mt p.mem_iff.2 h]
#align list.perm.dedup List.Perm.dedup

-- attribute [congr]
#align list.perm.insert List.Perm.insert

#align list.perm_insert_swap List.perm_insert_swap

#align list.perm_insert_nth List.perm_insertNth

#align list.perm.union_right List.Perm.union_right

#align list.perm.union_left List.Perm.union_left

-- @[congr]
#align list.perm.union List.Perm.union

#align list.perm.inter_right List.Perm.inter_right

#align list.perm.inter_left List.Perm.inter_left

-- @[congr]
#align list.perm.inter List.Perm.inter

theorem Perm.inter_append {l t₁ t₂ : List α} (h : Disjoint t₁ t₂) :
    l ∩ (t₁ ++ t₂) ~ l ∩ t₁ ++ l ∩ t₂ := by
  induction l with
  | nil => simp
  | cons x xs l_ih =>
    by_cases h₁ : x ∈ t₁
    · have h₂ : x ∉ t₂ := h h₁
      simp [*]
    by_cases h₂ : x ∈ t₂
    · simp only [*, inter_cons_of_not_mem, false_or_iff, mem_append, inter_cons_of_mem,
        not_false_iff]
      refine' Perm.trans (Perm.cons _ l_ih) _
      change [x] ++ xs ∩ t₁ ++ xs ∩ t₂ ~ xs ∩ t₁ ++ ([x] ++ xs ∩ t₂)
      rw [← List.append_assoc]
      solve_by_elim [Perm.append_right, perm_append_comm]
    · simp [*]
#align list.perm.inter_append List.Perm.inter_append

end

#align list.perm.pairwise_iff List.Perm.pairwise_iff


#align list.pairwise.perm List.Pairwise.perm

#align list.perm.pairwise List.Perm.pairwise

#align list.perm.nodup_iff List.Perm.nodup_iff

#align list.perm.join List.Perm.join

#align list.perm.bind_right List.Perm.bind_right

#align list.perm.join_congr List.Perm.join_congr

theorem Perm.bind_left (l : List α) {f g : α → List β} (h : ∀ a ∈ l, f a ~ g a) :
    l.bind f ~ l.bind g :=
  Perm.join_congr <| by
    rwa [List.forall₂_map_right_iff, List.forall₂_map_left_iff, List.forall₂_same]
#align list.perm.bind_left List.Perm.bind_left

theorem bind_append_perm (l : List α) (f g : α → List β) :
    l.bind f ++ l.bind g ~ l.bind fun x => f x ++ g x := by
  induction' l with a l IH <;> simp
  refine' (Perm.trans _ (IH.append_left _)).append_left _
  rw [← append_assoc, ← append_assoc]
  exact perm_append_comm.append_right _
#align list.bind_append_perm List.bind_append_perm

theorem map_append_bind_perm (l : List α) (f : α → β) (g : α → List β) :
    l.map f ++ l.bind g ~ l.bind fun x => f x :: g x := by
  simpa [← map_eq_bind] using bind_append_perm l (fun x => [f x]) g
#align list.map_append_bind_perm List.map_append_bind_perm

theorem Perm.product_right {l₁ l₂ : List α} (t₁ : List β) (p : l₁ ~ l₂) :
    product l₁ t₁ ~ product l₂ t₁ :=
  p.bind_right _
#align list.perm.product_right List.Perm.product_right

theorem Perm.product_left (l : List α) {t₁ t₂ : List β} (p : t₁ ~ t₂) :
    product l t₁ ~ product l t₂ :=
  (Perm.bind_left _) fun _ _ => p.map _
#align list.perm.product_left List.Perm.product_left

-- @[congr]
theorem Perm.product {l₁ l₂ : List α} {t₁ t₂ : List β} (p₁ : l₁ ~ l₂) (p₂ : t₁ ~ t₂) :
    product l₁ t₁ ~ product l₂ t₂ :=
  (p₁.product_right t₁).trans (p₂.product_left l₂)
#align list.perm.product List.Perm.product

theorem perm_lookmap (f : α → Option α) {l₁ l₂ : List α}
    (H : Pairwise (fun a b => ∀ c ∈ f a, ∀ d ∈ f b, a = b ∧ c = d) l₁) (p : l₁ ~ l₂) :
    lookmap f l₁ ~ lookmap f l₂ := by
  induction' p with a l₁ l₂ p IH a b l l₁ l₂ l₃ p₁ _ IH₁ IH₂; · simp
  · cases h : f a
    · simp [h]
      exact IH (pairwise_cons.1 H).2
    · simp [lookmap_cons_some _ _ h, p]
  · cases' h₁ : f a with c <;> cases' h₂ : f b with d
    · simp [h₁, h₂]
      apply swap
    · simp [h₁, lookmap_cons_some _ _ h₂]
      apply swap
    · simp [lookmap_cons_some _ _ h₁, h₂]
      apply swap
    · simp [lookmap_cons_some _ _ h₁, lookmap_cons_some _ _ h₂]
      rcases (pairwise_cons.1 H).1 _ (mem_cons.2 (Or.inl rfl)) _ h₂ _ h₁ with ⟨rfl, rfl⟩
      exact Perm.refl _
  · refine' (IH₁ H).trans (IH₂ ((p₁.pairwise_iff _).1 H))
    intro x y h c hc d hd
    rw [@eq_comm _ y, @eq_comm _ c]
    apply h d hd c hc
#align list.perm_lookmap List.perm_lookmap

@[deprecated Perm.eraseP]
theorem Perm.erasep (f : α → Prop) [DecidablePred f] {l₁ l₂ : List α}
    (H : Pairwise (fun a b => f a → f b → False) l₁) (p : l₁ ~ l₂) :
    List.eraseP f l₁ ~ List.eraseP f l₂ :=
  p.eraseP f (by simp [H])
#align list.perm.erasep List.Perm.eraseP

theorem Perm.take_inter {α : Type*} [DecidableEq α] {xs ys : List α} (n : ℕ) (h : xs ~ ys)
    (h' : ys.Nodup) : xs.take n ~ ys.inter (xs.take n) := by
  simp only [List.inter]
  exact Perm.trans (show xs.take n ~ xs.filter (xs.take n).elem by
      conv_lhs => rw [Nodup.take_eq_filter_mem ((Perm.nodup_iff h).2 h')])
    (Perm.filter _ h)
#align list.perm.take_inter List.Perm.take_inter

theorem Perm.drop_inter {α} [DecidableEq α] {xs ys : List α} (n : ℕ) (h : xs ~ ys) (h' : ys.Nodup) :
    xs.drop n ~ ys.inter (xs.drop n) := by
  by_cases h'' : n ≤ xs.length
  · let n' := xs.length - n
    have h₀ : n = xs.length - n' := by rwa [Nat.sub_sub_self]
    have h₁ : n' ≤ xs.length := Nat.sub_le ..
    have h₂ : xs.drop n = (xs.reverse.take n').reverse := by
      rw [reverse_take _ h₁, h₀, reverse_reverse]
    rw [h₂]
    apply (reverse_perm _).trans
    rw [inter_reverse]
    apply Perm.take_inter _ _ h'
    apply (reverse_perm _).trans; assumption
  · have : drop n xs = [] := by
      apply eq_nil_of_length_eq_zero
      rw [length_drop, Nat.sub_eq_zero_iff_le]
      apply le_of_not_ge h''
    simp [this, List.inter]
#align list.perm.drop_inter List.Perm.drop_inter

theorem Perm.dropSlice_inter {α} [DecidableEq α] {xs ys : List α} (n m : ℕ) (h : xs ~ ys)
    (h' : ys.Nodup) : List.dropSlice n m xs ~ ys ∩ List.dropSlice n m xs := by
  simp only [dropSlice_eq]
  have : n ≤ n + m := Nat.le_add_right _ _
  have h₂ := h.nodup_iff.2 h'
  apply Perm.trans _ (Perm.inter_append _).symm
  · exact Perm.append (Perm.take_inter _ h h') (Perm.drop_inter _ h h')
  · exact disjoint_take_drop h₂ this
#align list.perm.slice_inter List.Perm.dropSlice_inter

-- enumerating permutations
section Permutations

theorem perm_of_mem_permutationsAux :
    ∀ {ts is l : List α}, l ∈ permutationsAux ts is → l ~ ts ++ is := by
  show ∀ (ts is l : List α), l ∈ permutationsAux ts is → l ~ ts ++ is
  refine' permutationsAux.rec (by simp) _
  introv IH1 IH2 m
  rw [permutationsAux_cons, permutations, mem_foldr_permutationsAux2] at m
  rcases m with (m | ⟨l₁, l₂, m, _, rfl⟩)
  · exact (IH1 _ m).trans perm_middle
  · have p : l₁ ++ l₂ ~ is := by
      simp only [mem_cons] at m
      cases' m with e m
      · simp [e]
      exact is.append_nil ▸ IH2 _ m
    exact ((perm_middle.trans (p.cons _)).append_right _).trans (perm_append_comm.cons _)
#align list.perm_of_mem_permutations_aux List.perm_of_mem_permutationsAux

theorem perm_of_mem_permutations {l₁ l₂ : List α} (h : l₁ ∈ permutations l₂) : l₁ ~ l₂ :=
  (eq_or_mem_of_mem_cons h).elim (fun e => e ▸ Perm.refl _) fun m =>
    append_nil l₂ ▸ perm_of_mem_permutationsAux m
#align list.perm_of_mem_permutations List.perm_of_mem_permutations

theorem length_permutationsAux :
    ∀ ts is : List α, length (permutationsAux ts is) + is.length ! = (length ts + length is)! := by
  refine' permutationsAux.rec (by simp) _
  intro t ts is IH1 IH2
  have IH2 : length (permutationsAux is nil) + 1 = is.length ! := by simpa using IH2
<<<<<<< HEAD
  simp only [factorial, Nat.mul_comm, add_eq] at IH1
=======
  simp only [factorial, mul_comm, add_eq] at IH1
>>>>>>> 2b5886cc
  rw [permutationsAux_cons,
    length_foldr_permutationsAux2' _ _ _ _ _ fun l m => (perm_of_mem_permutations m).length_eq,
    permutations, length, length, IH2, Nat.succ_add, Nat.factorial_succ, Nat.mul_comm (_ + 1),
    ← Nat.succ_eq_add_one, ← IH1, Nat.add_comm (_ * _), Nat.add_assoc, Nat.mul_succ, Nat.mul_comm]
#align list.length_permutations_aux List.length_permutationsAux

theorem length_permutations (l : List α) : length (permutations l) = (length l)! :=
  length_permutationsAux l []
#align list.length_permutations List.length_permutations

theorem mem_permutations_of_perm_lemma {is l : List α}
    (H : l ~ [] ++ is → (∃ (ts' : _) (_ : ts' ~ []), l = ts' ++ is) ∨ l ∈ permutationsAux is []) :
    l ~ is → l ∈ permutations is := by simpa [permutations, perm_nil] using H
#align list.mem_permutations_of_perm_lemma List.mem_permutations_of_perm_lemma

theorem mem_permutationsAux_of_perm :
    ∀ {ts is l : List α},
      l ~ is ++ ts → (∃ (is' : _) (_ : is' ~ is), l = is' ++ ts) ∨ l ∈ permutationsAux ts is := by
  show ∀ (ts is l : List α),
      l ~ is ++ ts → (∃ (is' : _) (_ : is' ~ is), l = is' ++ ts) ∨ l ∈ permutationsAux ts is
  refine' permutationsAux.rec (by simp) _
  intro t ts is IH1 IH2 l p
  rw [permutationsAux_cons, mem_foldr_permutationsAux2]
  rcases IH1 _ (p.trans perm_middle) with (⟨is', p', e⟩ | m)
  · clear p
    subst e
    rcases append_of_mem (p'.symm.subset (mem_cons_self _ _)) with ⟨l₁, l₂, e⟩
    subst is'
    have p := (perm_middle.symm.trans p').cons_inv
    cases' l₂ with a l₂'
    · exact Or.inl ⟨l₁, by simpa using p⟩
    · exact Or.inr (Or.inr ⟨l₁, a :: l₂', mem_permutations_of_perm_lemma (IH2 _) p, by simp⟩)
  · exact Or.inr (Or.inl m)
#align list.mem_permutations_aux_of_perm List.mem_permutationsAux_of_perm

@[simp]
theorem mem_permutations {s t : List α} : s ∈ permutations t ↔ s ~ t :=
  ⟨perm_of_mem_permutations, mem_permutations_of_perm_lemma mem_permutationsAux_of_perm⟩
#align list.mem_permutations List.mem_permutations

-- Porting note: temporary theorem to solve diamond issue
private theorem DecEq_eq {α : Type*} [DecidableEq α] :
     instBEqList = @instBEq (List α) instDecidableEqList :=
  congr_arg BEq.mk <| by
    funext l₁ l₂
    show (l₁ == l₂) = _
    rw [Bool.eq_iff_eq_true_iff, @beq_iff_eq _ (_), decide_eq_true_iff]

theorem perm_permutations'Aux_comm (a b : α) (l : List α) :
    (permutations'Aux a l).bind (permutations'Aux b) ~
      (permutations'Aux b l).bind (permutations'Aux a) := by
  induction' l with c l ih
  · simp [swap]
  simp only [permutations'Aux, cons_bind, map_cons, map_map, cons_append]
  apply Perm.swap'
  have :
    ∀ a b,
      (map (cons c) (permutations'Aux a l)).bind (permutations'Aux b) ~
        map (cons b ∘ cons c) (permutations'Aux a l) ++
          map (cons c) ((permutations'Aux a l).bind (permutations'Aux b)) := by
    intros a' b'
    simp only [map_bind, permutations'Aux]
    show List.bind (permutations'Aux _ l) (fun a => ([b' :: c :: a] ++
      map (cons c) (permutations'Aux _ a))) ~ _
    refine' (bind_append_perm _ (fun x => [b' :: c :: x]) _).symm.trans _
    rw [← map_eq_bind, ← bind_map]
    exact Perm.refl _
  refine' (((this _ _).append_left _).trans _).trans ((this _ _).append_left _).symm
  rw [← append_assoc, ← append_assoc]
  exact perm_append_comm.append (ih.map _)
#align list.perm_permutations'_aux_comm List.perm_permutations'Aux_comm

theorem Perm.permutations' {s t : List α} (p : s ~ t) : permutations' s ~ permutations' t := by
  induction' p with a s t _ IH a b l s t u _ _ IH₁ IH₂; · simp
  · exact IH.bind_right _
  · dsimp
    rw [bind_assoc, bind_assoc]
    apply Perm.bind_left
    intro l' _
    apply perm_permutations'Aux_comm
  · exact IH₁.trans IH₂
#align list.perm.permutations' List.Perm.permutations'

theorem permutations_perm_permutations' (ts : List α) : ts.permutations ~ ts.permutations' := by
  obtain ⟨n, h⟩ : ∃ n, length ts < n := ⟨_, Nat.lt_succ_self _⟩
  induction' n with n IH generalizing ts; · cases h
  refine' List.reverseRecOn ts (fun _ => _) (fun ts t _ h => _) h; · simp [permutations]
  rw [← concat_eq_append, length_concat, Nat.succ_lt_succ_iff] at h
  have IH₂ := (IH ts.reverse (by rwa [length_reverse])).trans (reverse_perm _).permutations'
  simp only [permutations_append, foldr_permutationsAux2, permutationsAux_nil,
    permutationsAux_cons, append_nil]
  refine'
    (perm_append_comm.trans ((IH₂.bind_right _).append ((IH _ h).map _))).trans
      (Perm.trans _ perm_append_comm.permutations')
  rw [map_eq_bind, singleton_append, permutations']
  refine' (bind_append_perm _ _ _).trans _
  refine' Perm.of_eq _
  congr
  funext _
  rw [permutations'Aux_eq_permutationsAux2, permutationsAux2_append]
#align list.permutations_perm_permutations' List.permutations_perm_permutations'

@[simp]
theorem mem_permutations' {s t : List α} : s ∈ permutations' t ↔ s ~ t :=
  (permutations_perm_permutations' _).symm.mem_iff.trans mem_permutations
#align list.mem_permutations' List.mem_permutations'

theorem Perm.permutations {s t : List α} (h : s ~ t) : permutations s ~ permutations t :=
  (permutations_perm_permutations' _).trans <|
    h.permutations'.trans (permutations_perm_permutations' _).symm
#align list.perm.permutations List.Perm.permutations

@[simp]
theorem perm_permutations_iff {s t : List α} : permutations s ~ permutations t ↔ s ~ t :=
  ⟨fun h => mem_permutations.1 <| h.mem_iff.1 <| mem_permutations.2 (Perm.refl _),
    Perm.permutations⟩
#align list.perm_permutations_iff List.perm_permutations_iff

@[simp]
theorem perm_permutations'_iff {s t : List α} : permutations' s ~ permutations' t ↔ s ~ t :=
  ⟨fun h => mem_permutations'.1 <| h.mem_iff.1 <| mem_permutations'.2 (Perm.refl _),
    Perm.permutations'⟩
#align list.perm_permutations'_iff List.perm_permutations'_iff

set_option linter.deprecated false in
theorem nthLe_permutations'Aux (s : List α) (x : α) (n : ℕ)
    (hn : n < length (permutations'Aux x s)) :
    (permutations'Aux x s).nthLe n hn = s.insertNth n x := by
  induction' s with y s IH generalizing n
  · simp only [length, Nat.zero_add, Nat.lt_one_iff] at hn
    simp [hn]
  · cases n
    · simp [nthLe]
    · simpa [nthLe] using IH _ _
#align list.nth_le_permutations'_aux List.nthLe_permutations'Aux

theorem count_permutations'Aux_self [DecidableEq α] (l : List α) (x : α) :
    count (x :: l) (permutations'Aux x l) = length (takeWhile (x = ·) l) + 1 := by
  induction' l with y l IH generalizing x
  · simp [takeWhile, count]
  · rw [permutations'Aux, DecEq_eq, count_cons_self]
    by_cases hx : x = y
    · subst hx
      simpa [takeWhile, Nat.succ_inj', DecEq_eq] using IH _
    · rw [takeWhile]
      simp only [mem_map, cons.injEq, Ne.symm hx, false_and, and_false, exists_false,
        not_false_iff, count_eq_zero_of_not_mem, Nat.zero_add, hx, decide_False, length_nil]
#align list.count_permutations'_aux_self List.count_permutations'Aux_self

@[simp]
theorem length_permutations'Aux (s : List α) (x : α) :
    length (permutations'Aux x s) = length s + 1 := by
  induction' s with y s IH
  · simp
  · simpa using IH
#align list.length_permutations'_aux List.length_permutations'Aux

@[simp]
theorem permutations'Aux_nthLe_zero (s : List α) (x : α)
    (hn : 0 < length (permutations'Aux x s) := (by simp)) :
    (permutations'Aux x s).nthLe 0 hn = x :: s :=
  nthLe_permutations'Aux _ _ _ _
#align list.permutations'_aux_nth_le_zero List.permutations'Aux_nthLe_zero

theorem injective_permutations'Aux (x : α) : Function.Injective (permutations'Aux x) := by
  intro s t h
  apply insertNth_injective s.length x
  have hl : s.length = t.length := by simpa using congr_arg length h
  rw [← nthLe_permutations'Aux s x s.length (by simp), ←
    nthLe_permutations'Aux t x s.length (by simp [hl])]
  simp [h, hl]
#align list.injective_permutations'_aux List.injective_permutations'Aux

theorem nodup_permutations'Aux_of_not_mem (s : List α) (x : α) (hx : x ∉ s) :
    Nodup (permutations'Aux x s) := by
  induction' s with y s IH
  · simp
  · simp only [not_or, mem_cons] at hx
    simp only [permutations'Aux, nodup_cons, mem_map, cons.injEq, exists_eq_right_right, not_and]
    refine' ⟨fun _ => Ne.symm hx.left, _⟩
    rw [nodup_map_iff]
    · exact IH hx.right
    · simp
#align list.nodup_permutations'_aux_of_not_mem List.nodup_permutations'Aux_of_not_mem

set_option linter.deprecated false in
theorem nodup_permutations'Aux_iff {s : List α} {x : α} : Nodup (permutations'Aux x s) ↔ x ∉ s := by
  refine' ⟨fun h => _, nodup_permutations'Aux_of_not_mem _ _⟩
  intro H
  obtain ⟨k, hk, hk'⟩ := nthLe_of_mem H
  rw [nodup_iff_nthLe_inj] at h
  refine k.succ_ne_self.symm $ h k (k + 1) ?_ ?_ ?_
  · simpa [Nat.lt_succ_iff] using hk.le
  · simpa using hk
  rw [nthLe_permutations'Aux, nthLe_permutations'Aux]
  have hl : length (insertNth k x s) = length (insertNth (k + 1) x s) := by
    rw [length_insertNth _ _ hk.le, length_insertNth _ _ (Nat.succ_le_of_lt hk)]
  refine' ext_nthLe hl fun n hn hn' => _
  rcases lt_trichotomy n k with (H | rfl | H)
  · rw [nthLe_insertNth_of_lt _ _ _ _ H (H.trans hk),
      nthLe_insertNth_of_lt _ _ _ _ (H.trans (Nat.lt_succ_self _))]
  · rw [nthLe_insertNth_self _ _ _ hk.le, nthLe_insertNth_of_lt _ _ _ _ (Nat.lt_succ_self _) hk,
      hk']
  · rcases (Nat.succ_le_of_lt H).eq_or_lt with (rfl | H')
    · rw [nthLe_insertNth_self _ _ _ (Nat.succ_le_of_lt hk)]
      convert hk' using 1
      exact nthLe_insertNth_add_succ _ _ _ 0 _
    · obtain ⟨m, rfl⟩ := Nat.exists_eq_add_of_lt H'
      erw [length_insertNth _ _ hk.le, Nat.succ_lt_succ_iff, Nat.succ_add] at hn
      rw [nthLe_insertNth_add_succ]
      convert nthLe_insertNth_add_succ s x k m.succ (by simpa using hn) using 2
      · simp [Nat.add_assoc, Nat.add_left_comm]
<<<<<<< HEAD
      · simp [Nat.add_left_comm, Nat.add_comm]
=======
      · simp [add_left_comm, add_comm]
>>>>>>> 2b5886cc
      · simpa [Nat.succ_add] using hn
  rw [(permutations_perm_permutations' s).nodup_iff]
  induction' hs with x l h h' IH
  · simp
  · rw [permutations']
    rw [nodup_bind]
    constructor
    · intro ys hy
      rw [mem_permutations'] at hy
      rw [nodup_permutations'Aux_iff, hy.mem_iff]
      exact fun H => h x H rfl
    · refine' IH.pairwise_of_forall_ne fun as ha bs hb H => _
      rw [disjoint_iff_ne]
      rintro a ha' b hb' rfl
      obtain ⟨⟨n, hn⟩, hn'⟩ := get_of_mem ha'
      obtain ⟨⟨m, hm⟩, hm'⟩ := get_of_mem hb'
      rw [mem_permutations'] at ha hb
      have hl : as.length = bs.length := (ha.trans hb.symm).length_eq
      simp only [Nat.lt_succ_iff, length_permutations'Aux] at hn hm
      rw [← nthLe, nthLe_permutations'Aux] at hn' hm'
      have hx :
        nthLe (insertNth n x as) m (by rwa [length_insertNth _ _ hn, Nat.lt_succ_iff, hl]) = x :=
        by simp [hn', ← hm', hm]
      have hx' :
        nthLe (insertNth m x bs) n (by rwa [length_insertNth _ _ hm, Nat.lt_succ_iff, ← hl]) =
          x :=
        by simp [hm', ← hn', hn]
      rcases lt_trichotomy n m with (ht | ht | ht)
      · suffices x ∈ bs by exact h x (hb.subset this) rfl
        rw [← hx', nthLe_insertNth_of_lt _ _ _ _ ht (ht.trans_le hm)]
        exact nthLe_mem _ _ _
      · simp only [ht] at hm' hn'
        rw [← hm'] at hn'
        exact H (insertNth_injective _ _ hn')
      · suffices x ∈ as by exact h x (ha.subset this) rfl
        rw [← hx, nthLe_insertNth_of_lt _ _ _ _ ht (ht.trans_le hn)]
        exact nthLe_mem _ _ _
#align list.nodup_permutations List.nodup_permutations

-- TODO: `nodup s.permutations ↔ nodup s`
-- TODO: `count s s.permutations = (zip_with count s s.tails).prod`
end Permutations

end List<|MERGE_RESOLUTION|>--- conflicted
+++ resolved
@@ -634,11 +634,7 @@
   refine' permutationsAux.rec (by simp) _
   intro t ts is IH1 IH2
   have IH2 : length (permutationsAux is nil) + 1 = is.length ! := by simpa using IH2
-<<<<<<< HEAD
   simp only [factorial, Nat.mul_comm, add_eq] at IH1
-=======
-  simp only [factorial, mul_comm, add_eq] at IH1
->>>>>>> 2b5886cc
   rw [permutationsAux_cons,
     length_foldr_permutationsAux2' _ _ _ _ _ fun l m => (perm_of_mem_permutations m).length_eq,
     permutations, length, length, IH2, Nat.succ_add, Nat.factorial_succ, Nat.mul_comm (_ + 1),
@@ -851,11 +847,7 @@
       rw [nthLe_insertNth_add_succ]
       convert nthLe_insertNth_add_succ s x k m.succ (by simpa using hn) using 2
       · simp [Nat.add_assoc, Nat.add_left_comm]
-<<<<<<< HEAD
       · simp [Nat.add_left_comm, Nat.add_comm]
-=======
-      · simp [add_left_comm, add_comm]
->>>>>>> 2b5886cc
       · simpa [Nat.succ_add] using hn
   rw [(permutations_perm_permutations' s).nodup_iff]
   induction' hs with x l h h' IH
