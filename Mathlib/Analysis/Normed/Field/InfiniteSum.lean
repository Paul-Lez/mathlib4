/-
Copyright (c) 2021 Anatole Dedecker. All rights reserved.
Released under Apache 2.0 license as described in the file LICENSE.
Authors: Anatole Dedecker
-/
import Mathlib.Analysis.Normed.Field.Lemmas
import Mathlib.Analysis.Normed.Group.InfiniteSum
import Mathlib.Topology.Algebra.InfiniteSum.Real

/-! # Multiplying two infinite sums in a normed ring

In this file, we prove various results about `(∑' x : ι, f x) * (∑' y : ι', g y)` in a normed
ring. There are similar results proven in `Mathlib.Topology.Algebra.InfiniteSum` (e.g
`tsum_mul_tsum`), but in a normed ring we get summability results which aren't true in general.

We first establish results about arbitrary index types, `ι` and `ι'`, and then we specialize to
`ι = ι' = ℕ` to prove the Cauchy product formula
(see `tsum_mul_tsum_eq_tsum_sum_antidiagonal_of_summable_norm`).
-/


variable {R : Type*} {ι : Type*} {ι' : Type*} [NormedRing R]

open scoped Topology

open Finset Filter

/-! ### Arbitrary index types -/

theorem Summable.mul_of_nonneg {f : ι → ℝ} {g : ι' → ℝ} (hf : Summable f) (hg : Summable g)
    (hf' : 0 ≤ f) (hg' : 0 ≤ g) : Summable fun x : ι × ι' => f x.1 * g x.2 :=
  (summable_prod_of_nonneg fun _ ↦ mul_nonneg (hf' _) (hg' _)).2 ⟨fun x ↦ hg.mul_left (f x),
    by simpa only [hg.tsum_mul_left _] using hf.mul_right (∑' x, g x)⟩

theorem Summable.mul_norm {f : ι → R} {g : ι' → R} (hf : Summable fun x => ‖f x‖)
    (hg : Summable fun x => ‖g x‖) : Summable fun x : ι × ι' => ‖f x.1 * g x.2‖ :=
  .of_nonneg_of_le (fun _ ↦ norm_nonneg _)
    (fun x => norm_mul_le (f x.1) (g x.2))
    (hf.mul_of_nonneg hg (fun x => norm_nonneg <| f x) fun x => norm_nonneg <| g x : _)

theorem summable_mul_of_summable_norm [CompleteSpace R] {f : ι → R} {g : ι' → R}
    (hf : Summable fun x => ‖f x‖) (hg : Summable fun x => ‖g x‖) :
    Summable fun x : ι × ι' => f x.1 * g x.2 :=
  (hf.mul_norm hg).of_norm

theorem summable_mul_of_summable_norm' {f : ι → R} {g : ι' → R}
    (hf : Summable fun x => ‖f x‖) (h'f : Summable f)
    (hg : Summable fun x => ‖g x‖) (h'g : Summable g) :
    Summable fun x : ι × ι' => f x.1 * g x.2 := by
  classical
  suffices HasSum (fun x : ι × ι' => f x.1 * g x.2) ((∑' i, f i) * (∑' j, g j)) from this.summable
  let s : Finset ι × Finset ι' → Finset (ι × ι') := fun p ↦ p.1 ×ˢ p.2
  apply hasSum_of_subseq_of_summable (hf.mul_norm hg) tendsto_finset_prod_atTop
  rw [← prod_atTop_atTop_eq]
  have := Tendsto.prod_map h'f.hasSum h'g.hasSum
  rw [← nhds_prod_eq] at this
  convert ((continuous_mul (M := R)).continuousAt
      (x := (∑' (i : ι), f i, ∑' (j : ι'), g j))).tendsto.comp this with p
  simp [s, sum_product, ← mul_sum, ← sum_mul]

/-- Product of two infinite sums indexed by arbitrary types.
    See also `tsum_mul_tsum` if `f` and `g` are *not* absolutely summable, and
    `tsum_mul_tsum_of_summable_norm'` when the space is not complete. -/
theorem tsum_mul_tsum_of_summable_norm [CompleteSpace R] {f : ι → R} {g : ι' → R}
    (hf : Summable fun x => ‖f x‖) (hg : Summable fun x => ‖g x‖) :
    ((∑' x, f x) * ∑' y, g y) = ∑' z : ι × ι', f z.1 * g z.2 :=
  tsum_mul_tsum hf.of_norm hg.of_norm (summable_mul_of_summable_norm hf hg)

theorem tsum_mul_tsum_of_summable_norm' {f : ι → R} {g : ι' → R}
    (hf : Summable fun x => ‖f x‖) (h'f : Summable f)
    (hg : Summable fun x => ‖g x‖) (h'g : Summable g) :
    ((∑' x, f x) * ∑' y, g y) = ∑' z : ι × ι', f z.1 * g z.2 :=
  tsum_mul_tsum h'f h'g (summable_mul_of_summable_norm' hf h'f hg h'g)

/-! ### `ℕ`-indexed families (Cauchy product)

We prove two versions of the Cauchy product formula. The first one is
`tsum_mul_tsum_eq_tsum_sum_range_of_summable_norm`, where the `n`-th term is a sum over
`Finset.range (n+1)` involving `Nat` subtraction.
In order to avoid `Nat` subtraction, we also provide
`tsum_mul_tsum_eq_tsum_sum_antidiagonal_of_summable_norm`,
where the `n`-th term is a sum over all pairs `(k, l)` such that `k+l=n`, which corresponds to the
`Finset` `Finset.antidiagonal n`. -/

section Nat

open Finset.Nat

theorem summable_norm_sum_mul_antidiagonal_of_summable_norm {f g : ℕ → R}
    (hf : Summable fun x => ‖f x‖) (hg : Summable fun x => ‖g x‖) :
    Summable fun n => ‖∑ kl ∈ antidiagonal n, f kl.1 * g kl.2‖ := by
  have :=
    summable_sum_mul_antidiagonal_of_summable_mul
      (Summable.mul_of_nonneg hf hg (fun _ => norm_nonneg _) fun _ => norm_nonneg _)
  refine this.of_nonneg_of_le (fun _ => norm_nonneg _) (fun n ↦ ?_)
  calc
    ‖∑ kl ∈ antidiagonal n, f kl.1 * g kl.2‖ ≤ ∑ kl ∈ antidiagonal n, ‖f kl.1 * g kl.2‖ :=
      norm_sum_le _ _
    _ ≤ ∑ kl ∈ antidiagonal n, ‖f kl.1‖ * ‖g kl.2‖ := by gcongr; apply norm_mul_le

theorem summable_sum_mul_antidiagonal_of_summable_norm' {f g : ℕ → R}
    (hf : Summable fun x => ‖f x‖) (h'f : Summable f)
    (hg : Summable fun x => ‖g x‖) (h'g : Summable g) :
    Summable fun n => ∑ kl ∈ antidiagonal n, f kl.1 * g kl.2 :=
  summable_sum_mul_antidiagonal_of_summable_mul (summable_mul_of_summable_norm' hf h'f hg h'g)

/-- The Cauchy product formula for the product of two infinite sums indexed by `ℕ`,
    expressed by summing on `Finset.antidiagonal`.
    See also `tsum_mul_tsum_eq_tsum_sum_antidiagonal` if `f` and `g` are
    *not* absolutely summable, and `tsum_mul_tsum_eq_tsum_sum_antidiagonal_of_summable_norm'`
    when the space is not complete. -/
theorem tsum_mul_tsum_eq_tsum_sum_antidiagonal_of_summable_norm [CompleteSpace R] {f g : ℕ → R}
    (hf : Summable fun x => ‖f x‖) (hg : Summable fun x => ‖g x‖) :
    ((∑' n, f n) * ∑' n, g n) = ∑' n, ∑ kl ∈ antidiagonal n, f kl.1 * g kl.2 :=
  tsum_mul_tsum_eq_tsum_sum_antidiagonal hf.of_norm hg.of_norm (summable_mul_of_summable_norm hf hg)

theorem tsum_mul_tsum_eq_tsum_sum_antidiagonal_of_summable_norm' {f g : ℕ → R}
    (hf : Summable fun x => ‖f x‖) (h'f : Summable f)
    (hg : Summable fun x => ‖g x‖) (h'g : Summable g) :
    ((∑' n, f n) * ∑' n, g n) = ∑' n, ∑ kl ∈ antidiagonal n, f kl.1 * g kl.2 :=
  tsum_mul_tsum_eq_tsum_sum_antidiagonal h'f h'g (summable_mul_of_summable_norm' hf h'f hg h'g)

theorem summable_norm_sum_mul_range_of_summable_norm {f g : ℕ → R} (hf : Summable fun x => ‖f x‖)
    (hg : Summable fun x => ‖g x‖) : Summable fun n => ‖∑ k ∈ range (n + 1), f k * g (n - k)‖ := by
  simp_rw [← sum_antidiagonal_eq_sum_range_succ fun k l => f k * g l]
  exact summable_norm_sum_mul_antidiagonal_of_summable_norm hf hg

theorem summable_sum_mul_range_of_summable_norm' {f g : ℕ → R}
    (hf : Summable fun x => ‖f x‖) (h'f : Summable f)
    (hg : Summable fun x => ‖g x‖) (h'g : Summable g) :
    Summable fun n => ∑ k ∈ range (n + 1), f k * g (n - k) := by
  simp_rw [← sum_antidiagonal_eq_sum_range_succ fun k l => f k * g l]
  exact summable_sum_mul_antidiagonal_of_summable_norm' hf h'f hg h'g

/-- The Cauchy product formula for the product of two infinite sums indexed by `ℕ`,
    expressed by summing on `Finset.range`.
    See also `tsum_mul_tsum_eq_tsum_sum_range` if `f` and `g` are
    *not* absolutely summable, and `tsum_mul_tsum_eq_tsum_sum_range_of_summable_norm'` when the
    space is not complete. -/
theorem tsum_mul_tsum_eq_tsum_sum_range_of_summable_norm [CompleteSpace R] {f g : ℕ → R}
    (hf : Summable fun x => ‖f x‖) (hg : Summable fun x => ‖g x‖) :
    ((∑' n, f n) * ∑' n, g n) = ∑' n, ∑ k ∈ range (n + 1), f k * g (n - k) := by
  simp_rw [← sum_antidiagonal_eq_sum_range_succ fun k l => f k * g l]
  exact tsum_mul_tsum_eq_tsum_sum_antidiagonal_of_summable_norm hf hg

theorem hasSum_sum_range_mul_of_summable_norm [CompleteSpace R] {f g : ℕ → R}
    (hf : Summable fun x => ‖f x‖) (hg : Summable fun x => ‖g x‖) :
    HasSum (fun n ↦ ∑ k ∈ range (n + 1), f k * g (n - k)) ((∑' n, f n) * ∑' n, g n) := by
  convert (summable_norm_sum_mul_range_of_summable_norm hf hg).of_norm.hasSum
  exact tsum_mul_tsum_eq_tsum_sum_range_of_summable_norm hf hg

theorem tsum_mul_tsum_eq_tsum_sum_range_of_summable_norm' {f g : ℕ → R}
    (hf : Summable fun x => ‖f x‖) (h'f : Summable f)
    (hg : Summable fun x => ‖g x‖) (h'g : Summable g) :
    ((∑' n, f n) * ∑' n, g n) = ∑' n, ∑ k ∈ range (n + 1), f k * g (n - k) := by
  simp_rw [← sum_antidiagonal_eq_sum_range_succ fun k l => f k * g l]
  exact tsum_mul_tsum_eq_tsum_sum_antidiagonal_of_summable_norm' hf h'f hg h'g

theorem hasSum_sum_range_mul_of_summable_norm' {f g : ℕ → R}
    (hf : Summable fun x => ‖f x‖) (h'f : Summable f)
    (hg : Summable fun x => ‖g x‖) (h'g : Summable g) :
    HasSum (fun n ↦ ∑ k ∈ range (n + 1), f k * g (n - k)) ((∑' n, f n) * ∑' n, g n) := by
  convert (summable_sum_mul_range_of_summable_norm' hf h'f hg h'g).hasSum
  exact tsum_mul_tsum_eq_tsum_sum_range_of_summable_norm' hf h'f hg h'g

<<<<<<< HEAD
end Nat
=======
end Nat

lemma summable_of_absolute_convergence_real {f : ℕ → ℝ} :
    (∃ r, Tendsto (fun n ↦ ∑ i ∈ range n, |f i|) atTop (𝓝 r)) → Summable f
  | ⟨r, hr⟩ => by
    refine .of_norm ⟨r, (hasSum_iff_tendsto_nat_of_nonneg ?_ _).2 ?_⟩
    · exact fun i ↦ norm_nonneg _
    · simpa only using hr
>>>>>>> d0df76bd
<|MERGE_RESOLUTION|>--- conflicted
+++ resolved
@@ -163,9 +163,6 @@
   convert (summable_sum_mul_range_of_summable_norm' hf h'f hg h'g).hasSum
   exact tsum_mul_tsum_eq_tsum_sum_range_of_summable_norm' hf h'f hg h'g
 
-<<<<<<< HEAD
-end Nat
-=======
 end Nat
 
 lemma summable_of_absolute_convergence_real {f : ℕ → ℝ} :
@@ -173,5 +170,4 @@
   | ⟨r, hr⟩ => by
     refine .of_norm ⟨r, (hasSum_iff_tendsto_nat_of_nonneg ?_ _).2 ?_⟩
     · exact fun i ↦ norm_nonneg _
-    · simpa only using hr
->>>>>>> d0df76bd
+    · simpa only using hr