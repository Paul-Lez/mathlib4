/-
Copyright (c) 2020 Simon Hudon. All rights reserved.
Released under Apache 2.0 license as described in the file LICENSE.
Authors: Simon Hudon
-/
import Mathlib.Algebra.Order.Ring.Nat

/-!
# `Nat.Upto`

`Nat.Upto p`, with `p` a predicate on `ℕ`, is a subtype of elements `n : ℕ` such that no value
(strictly) below `n` satisfies `p`.

This type has the property that `>` is well-founded when `∃ i, p i`, which allows us to implement
searches on `ℕ`, starting at `0` and with an unknown upper-bound.

It is similar to the well founded relation constructed to define `Nat.find` with
the difference that, in `Nat.Upto p`, `p` does not need to be decidable. In fact,
`Nat.find` could be slightly altered to factor decidability out of its
well founded relation and would then fulfill the same purpose as this file.
-/


namespace Nat

/-- The subtype of natural numbers `i` which have the property that
no `j` less than `i` satisfies `p`. This is an initial segment of the
natural numbers, up to and including the first value satisfying `p`.

We will be particularly interested in the case where there exists a value
<<<<<<< HEAD
satisfying `p`, because in this case the `>` relation is well-founded.  -/
=======
satisfying `p`, because in this case the `>` relation is well-founded. -/
>>>>>>> 99508fb5
abbrev Upto (p : ℕ → Prop) : Type :=
  { i : ℕ // ∀ j < i, ¬p j }

namespace Upto

variable {p : ℕ → Prop}

/-- Lift the "greater than" relation on natural numbers to `Nat.Upto`. -/
protected def GT (p) (x y : Upto p) : Prop :=
  x.1 > y.1

instance : LT (Upto p) :=
  ⟨fun x y => x.1 < y.1⟩

/-- The "greater than" relation on `Upto p` is well founded if (and only if) there exists a value
satisfying `p`. -/
protected theorem wf : (∃ x, p x) → WellFounded (Upto.GT p)
  | ⟨x, h⟩ => by
    suffices Upto.GT p = InvImage (· < ·) fun y : Nat.Upto p => x - y.val by
      rw [this]
      exact (measure _).wf
    ext ⟨a, ha⟩ ⟨b, _⟩
    dsimp [InvImage, Upto.GT]
    rw [tsub_lt_tsub_iff_left_of_le (le_of_not_lt fun h' => ha _ h' h)]

/-- Zero is always a member of `Nat.Upto p` because it has no predecessors. -/
def zero : Nat.Upto p :=
  ⟨0, fun _ h => False.elim (Nat.not_lt_zero _ h)⟩

/-- The successor of `n` is in `Nat.Upto p` provided that `n` doesn't satisfy `p`. -/
def succ (x : Nat.Upto p) (h : ¬p x.val) : Nat.Upto p :=
  ⟨x.val.succ, fun j h' => by
    rcases Nat.lt_succ_iff_lt_or_eq.1 h' with (h' | rfl) <;> [exact x.2 _ h'; exact h]⟩

end Upto

end Nat<|MERGE_RESOLUTION|>--- conflicted
+++ resolved
@@ -28,11 +28,7 @@
 natural numbers, up to and including the first value satisfying `p`.
 
 We will be particularly interested in the case where there exists a value
-<<<<<<< HEAD
-satisfying `p`, because in this case the `>` relation is well-founded.  -/
-=======
 satisfying `p`, because in this case the `>` relation is well-founded. -/
->>>>>>> 99508fb5
 abbrev Upto (p : ℕ → Prop) : Type :=
   { i : ℕ // ∀ j < i, ¬p j }
 
