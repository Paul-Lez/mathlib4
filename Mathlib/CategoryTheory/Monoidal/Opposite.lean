--- conflicted
+++ resolved
@@ -194,8 +194,6 @@
   rfl
 #align category_theory.op_tensor_unit CategoryTheory.op_tensorUnit
 
-<<<<<<< HEAD
-=======
 theorem op_tensorHom {W X Y Z : Cᵒᵖ} (f : W ⟶ X) (g : Y ⟶ Z) : f ⊗ g = (f.unop ⊗ g.unop).op :=
   rfl
 
@@ -203,7 +201,6 @@
 
 theorem op_rightUnitor {X : Cᵒᵖ} : ρ_ X = (ρ_ (unop X)).symm.op := rfl
 
->>>>>>> a88afd79
 theorem op_associator {X Y Z : Cᵒᵖ} : α_ X Y Z = (α_ (unop X) (unop Y) (unop Z)).symm.op := rfl
 
 theorem op_tensor_op {W X Y Z : C} (f : W ⟶ X) (g : Y ⟶ Z) : f.op ⊗ g.op = (f ⊗ g).op := rfl
