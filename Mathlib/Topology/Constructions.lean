/-
Copyright (c) 2017 Johannes Hölzl. All rights reserved.
Released under Apache 2.0 license as described in the file LICENSE.
Authors: Johannes Hölzl, Mario Carneiro, Patrick Massot
-/
import Mathlib.Data.Finset.Piecewise
import Mathlib.Order.Filter.Curry
import Mathlib.Topology.Maps.Basic
import Mathlib.Topology.NhdsSet

/-!
# Constructions of new topological spaces from old ones

This file constructs products, sums, subtypes and quotients of topological spaces
and sets up their basic theory, such as criteria for maps into or out of these
constructions to be continuous; descriptions of the open sets, neighborhood filters,
and generators of these constructions; and their behavior with respect to embeddings
and other specific classes of maps.

## Implementation note

The constructed topologies are defined using induced and coinduced topologies
along with the complete lattice structure on topologies. Their universal properties
(for example, a map `X → Y × Z` is continuous if and only if both projections
`X → Y`, `X → Z` are) follow easily using order-theoretic descriptions of
continuity. With more work we can also extract descriptions of the open sets,
neighborhood filters and so on.

## Tags

product, sum, disjoint union, subspace, quotient space

-/

noncomputable section

open Topology TopologicalSpace Set Filter Function

universe u v

variable {X : Type u} {Y : Type v} {Z W ε ζ : Type*}

section Constructions

instance {r : X → X → Prop} [t : TopologicalSpace X] : TopologicalSpace (Quot r) :=
  coinduced (Quot.mk r) t

instance instTopologicalSpaceQuotient {s : Setoid X} [t : TopologicalSpace X] :
    TopologicalSpace (Quotient s) :=
  coinduced Quotient.mk' t

instance instTopologicalSpaceProd [t₁ : TopologicalSpace X] [t₂ : TopologicalSpace Y] :
    TopologicalSpace (X × Y) :=
  induced Prod.fst t₁ ⊓ induced Prod.snd t₂

instance instTopologicalSpaceSum [t₁ : TopologicalSpace X] [t₂ : TopologicalSpace Y] :
    TopologicalSpace (X ⊕ Y) :=
  coinduced Sum.inl t₁ ⊔ coinduced Sum.inr t₂

instance instTopologicalSpaceSigma {ι : Type*} {X : ι → Type v} [t₂ : ∀ i, TopologicalSpace (X i)] :
    TopologicalSpace (Sigma X) :=
  ⨆ i, coinduced (Sigma.mk i) (t₂ i)

instance Pi.topologicalSpace {ι : Type*} {Y : ι → Type v} [t₂ : (i : ι) → TopologicalSpace (Y i)] :
    TopologicalSpace ((i : ι) → Y i) :=
  ⨅ i, induced (fun f => f i) (t₂ i)

instance ULift.topologicalSpace [t : TopologicalSpace X] : TopologicalSpace (ULift.{v, u} X) :=
  t.induced ULift.down

/-!
### `Additive`, `Multiplicative`

The topology on those type synonyms is inherited without change.
-/

section

variable [TopologicalSpace X]

open Additive Multiplicative

instance : TopologicalSpace (Additive X) := ‹TopologicalSpace X›
instance : TopologicalSpace (Multiplicative X) := ‹TopologicalSpace X›

instance [DiscreteTopology X] : DiscreteTopology (Additive X) := ‹DiscreteTopology X›
instance [DiscreteTopology X] : DiscreteTopology (Multiplicative X) := ‹DiscreteTopology X›

theorem continuous_ofMul : Continuous (ofMul : X → Additive X) := continuous_id

theorem continuous_toMul : Continuous (toMul : Additive X → X) := continuous_id

theorem continuous_ofAdd : Continuous (ofAdd : X → Multiplicative X) := continuous_id

theorem continuous_toAdd : Continuous (toAdd : Multiplicative X → X) := continuous_id

theorem isOpenMap_ofMul : IsOpenMap (ofMul : X → Additive X) := IsOpenMap.id

theorem isOpenMap_toMul : IsOpenMap (toMul : Additive X → X) := IsOpenMap.id

theorem isOpenMap_ofAdd : IsOpenMap (ofAdd : X → Multiplicative X) := IsOpenMap.id

theorem isOpenMap_toAdd : IsOpenMap (toAdd : Multiplicative X → X) := IsOpenMap.id

theorem isClosedMap_ofMul : IsClosedMap (ofMul : X → Additive X) := IsClosedMap.id

theorem isClosedMap_toMul : IsClosedMap (toMul : Additive X → X) := IsClosedMap.id

theorem isClosedMap_ofAdd : IsClosedMap (ofAdd : X → Multiplicative X) := IsClosedMap.id

theorem isClosedMap_toAdd : IsClosedMap (toAdd : Multiplicative X → X) := IsClosedMap.id

theorem nhds_ofMul (x : X) : 𝓝 (ofMul x) = map ofMul (𝓝 x) := rfl

theorem nhds_ofAdd (x : X) : 𝓝 (ofAdd x) = map ofAdd (𝓝 x) := rfl

theorem nhds_toMul (x : Additive X) : 𝓝 (toMul x) = map toMul (𝓝 x) := rfl

theorem nhds_toAdd (x : Multiplicative X) : 𝓝 (toAdd x) = map toAdd (𝓝 x) := rfl

end

/-!
### Order dual

The topology on this type synonym is inherited without change.
-/


section

variable [TopologicalSpace X]

open OrderDual

instance OrderDual.instTopologicalSpace : TopologicalSpace Xᵒᵈ := ‹_›
instance OrderDual.instDiscreteTopology [DiscreteTopology X] : DiscreteTopology Xᵒᵈ := ‹_›

theorem continuous_toDual : Continuous (toDual : X → Xᵒᵈ) := continuous_id

theorem continuous_ofDual : Continuous (ofDual : Xᵒᵈ → X) := continuous_id

theorem isOpenMap_toDual : IsOpenMap (toDual : X → Xᵒᵈ) := IsOpenMap.id

theorem isOpenMap_ofDual : IsOpenMap (ofDual : Xᵒᵈ → X) := IsOpenMap.id

theorem isClosedMap_toDual : IsClosedMap (toDual : X → Xᵒᵈ) := IsClosedMap.id

theorem isClosedMap_ofDual : IsClosedMap (ofDual : Xᵒᵈ → X) := IsClosedMap.id

theorem nhds_toDual (x : X) : 𝓝 (toDual x) = map toDual (𝓝 x) := rfl

theorem nhds_ofDual (x : X) : 𝓝 (ofDual x) = map ofDual (𝓝 x) := rfl

variable [Preorder X] {x : X}

instance OrderDual.instNeBotNhdsWithinIoi [(𝓝[<] x).NeBot] : (𝓝[>] toDual x).NeBot := ‹_›
instance OrderDual.instNeBotNhdsWithinIio [(𝓝[>] x).NeBot] : (𝓝[<] toDual x).NeBot := ‹_›

end

theorem Quotient.preimage_mem_nhds [TopologicalSpace X] [s : Setoid X] {V : Set <| Quotient s}
    {x : X} (hs : V ∈ 𝓝 (Quotient.mk' x)) : Quotient.mk' ⁻¹' V ∈ 𝓝 x :=
  preimage_nhds_coinduced hs

/-- The image of a dense set under `Quotient.mk'` is a dense set. -/
theorem Dense.quotient [Setoid X] [TopologicalSpace X] {s : Set X} (H : Dense s) :
    Dense (Quotient.mk' '' s) :=
  Quotient.surjective_Quotient_mk''.denseRange.dense_image continuous_coinduced_rng H

/-- The composition of `Quotient.mk'` and a function with dense range has dense range. -/
theorem DenseRange.quotient [Setoid X] [TopologicalSpace X] {f : Y → X} (hf : DenseRange f) :
    DenseRange (Quotient.mk' ∘ f) :=
  Quotient.surjective_Quotient_mk''.denseRange.comp hf continuous_coinduced_rng

theorem continuous_map_of_le {α : Type*} [TopologicalSpace α]
    {s t : Setoid α} (h : s ≤ t) : Continuous (Setoid.map_of_le h) :=
  continuous_coinduced_rng

theorem continuous_map_sInf {α : Type*} [TopologicalSpace α]
    {S : Set (Setoid α)} {s : Setoid α} (h : s ∈ S) : Continuous (Setoid.map_sInf h) :=
  continuous_coinduced_rng

instance {p : X → Prop} [TopologicalSpace X] [DiscreteTopology X] : DiscreteTopology (Subtype p) :=
  ⟨bot_unique fun s _ => ⟨(↑) '' s, isOpen_discrete _, preimage_image_eq _ Subtype.val_injective⟩⟩

instance Sum.discreteTopology [TopologicalSpace X] [TopologicalSpace Y] [h : DiscreteTopology X]
    [hY : DiscreteTopology Y] : DiscreteTopology (X ⊕ Y) :=
  ⟨sup_eq_bot_iff.2 <| by simp [h.eq_bot, hY.eq_bot]⟩

instance Sigma.discreteTopology {ι : Type*} {Y : ι → Type v} [∀ i, TopologicalSpace (Y i)]
    [h : ∀ i, DiscreteTopology (Y i)] : DiscreteTopology (Sigma Y) :=
  ⟨iSup_eq_bot.2 fun _ => by simp only [(h _).eq_bot, coinduced_bot]⟩

@[simp] lemma comap_nhdsWithin_range {α β} [TopologicalSpace β] (f : α → β) (y : β) :
    comap f (𝓝[range f] y) = comap f (𝓝 y) := comap_inf_principal_range

section Top

variable [TopologicalSpace X]

/-
The 𝓝 filter and the subspace topology.
-/
theorem mem_nhds_subtype (s : Set X) (x : { x // x ∈ s }) (t : Set { x // x ∈ s }) :
    t ∈ 𝓝 x ↔ ∃ u ∈ 𝓝 (x : X), Subtype.val ⁻¹' u ⊆ t :=
  mem_nhds_induced _ x t

theorem nhds_subtype (s : Set X) (x : { x // x ∈ s }) : 𝓝 x = comap (↑) (𝓝 (x : X)) :=
  nhds_induced _ x

lemma nhds_subtype_eq_comap_nhdsWithin (s : Set X) (x : { x // x ∈ s }) :
    𝓝 x = comap (↑) (𝓝[s] (x : X)) := by
  rw [nhds_subtype, ← comap_nhdsWithin_range, Subtype.range_val]

theorem nhdsWithin_subtype_eq_bot_iff {s t : Set X} {x : s} :
    𝓝[((↑) : s → X) ⁻¹' t] x = ⊥ ↔ 𝓝[t] (x : X) ⊓ 𝓟 s = ⊥ := by
  rw [inf_principal_eq_bot_iff_comap, nhdsWithin, nhdsWithin, comap_inf, comap_principal,
    nhds_induced]

theorem nhds_ne_subtype_eq_bot_iff {S : Set X} {x : S} :
    𝓝[≠] x = ⊥ ↔ 𝓝[≠] (x : X) ⊓ 𝓟 S = ⊥ := by
  rw [← nhdsWithin_subtype_eq_bot_iff, preimage_compl, ← image_singleton,
    Subtype.coe_injective.preimage_image]

theorem nhds_ne_subtype_neBot_iff {S : Set X} {x : S} :
    (𝓝[≠] x).NeBot ↔ (𝓝[≠] (x : X) ⊓ 𝓟 S).NeBot := by
  rw [neBot_iff, neBot_iff, not_iff_not, nhds_ne_subtype_eq_bot_iff]

theorem discreteTopology_subtype_iff {S : Set X} :
    DiscreteTopology S ↔ ∀ x ∈ S, 𝓝[≠] x ⊓ 𝓟 S = ⊥ := by
  simp_rw [discreteTopology_iff_nhds_ne, SetCoe.forall', nhds_ne_subtype_eq_bot_iff]

end Top

/-- A type synonym equipped with the topology whose open sets are the empty set and the sets with
finite complements. -/
def CofiniteTopology (X : Type*) := X

namespace CofiniteTopology

/-- The identity equivalence between `` and `CofiniteTopology `. -/
def of : X ≃ CofiniteTopology X :=
  Equiv.refl X

instance [Inhabited X] : Inhabited (CofiniteTopology X) where default := of default

instance : TopologicalSpace (CofiniteTopology X) where
  IsOpen s := s.Nonempty → Set.Finite sᶜ
  isOpen_univ := by simp
  isOpen_inter s t := by
    rintro hs ht ⟨x, hxs, hxt⟩
    rw [compl_inter]
    exact (hs ⟨x, hxs⟩).union (ht ⟨x, hxt⟩)
  isOpen_sUnion := by
    rintro s h ⟨x, t, hts, hzt⟩
    rw [compl_sUnion]
    exact Finite.sInter (mem_image_of_mem _ hts) (h t hts ⟨x, hzt⟩)

theorem isOpen_iff {s : Set (CofiniteTopology X)} : IsOpen s ↔ s.Nonempty → sᶜ.Finite :=
  Iff.rfl

theorem isOpen_iff' {s : Set (CofiniteTopology X)} : IsOpen s ↔ s = ∅ ∨ sᶜ.Finite := by
  simp only [isOpen_iff, nonempty_iff_ne_empty, or_iff_not_imp_left]

theorem isClosed_iff {s : Set (CofiniteTopology X)} : IsClosed s ↔ s = univ ∨ s.Finite := by
  simp only [← isOpen_compl_iff, isOpen_iff', compl_compl, compl_empty_iff]

theorem nhds_eq (x : CofiniteTopology X) : 𝓝 x = pure x ⊔ cofinite := by
  ext U
  rw [mem_nhds_iff]
  constructor
  · rintro ⟨V, hVU, V_op, haV⟩
    exact mem_sup.mpr ⟨hVU haV, mem_of_superset (V_op ⟨_, haV⟩) hVU⟩
  · rintro ⟨hU : x ∈ U, hU' : Uᶜ.Finite⟩
    exact ⟨U, Subset.rfl, fun _ => hU', hU⟩

theorem mem_nhds_iff {x : CofiniteTopology X} {s : Set (CofiniteTopology X)} :
    s ∈ 𝓝 x ↔ x ∈ s ∧ sᶜ.Finite := by simp [nhds_eq]

end CofiniteTopology

end Constructions

section Prod

variable [TopologicalSpace X] [TopologicalSpace Y] [TopologicalSpace Z] [TopologicalSpace W]
  [TopologicalSpace ε] [TopologicalSpace ζ]

-- Porting note (#11215): TODO: Lean 4 fails to deduce implicit args
@[simp] theorem continuous_prod_mk {f : X → Y} {g : X → Z} :
    (Continuous fun x => (f x, g x)) ↔ Continuous f ∧ Continuous g :=
  (@continuous_inf_rng X (Y × Z) _ _ (TopologicalSpace.induced Prod.fst _)
    (TopologicalSpace.induced Prod.snd _)).trans <|
    continuous_induced_rng.and continuous_induced_rng

@[continuity]
theorem continuous_fst : Continuous (@Prod.fst X Y) :=
  (continuous_prod_mk.1 continuous_id).1

/-- Postcomposing `f` with `Prod.fst` is continuous -/
@[fun_prop]
theorem Continuous.fst {f : X → Y × Z} (hf : Continuous f) : Continuous fun x : X => (f x).1 :=
  continuous_fst.comp hf

/-- Precomposing `f` with `Prod.fst` is continuous -/
theorem Continuous.fst' {f : X → Z} (hf : Continuous f) : Continuous fun x : X × Y => f x.fst :=
  hf.comp continuous_fst

theorem continuousAt_fst {p : X × Y} : ContinuousAt Prod.fst p :=
  continuous_fst.continuousAt

/-- Postcomposing `f` with `Prod.fst` is continuous at `x` -/
@[fun_prop]
theorem ContinuousAt.fst {f : X → Y × Z} {x : X} (hf : ContinuousAt f x) :
    ContinuousAt (fun x : X => (f x).1) x :=
  continuousAt_fst.comp hf

/-- Precomposing `f` with `Prod.fst` is continuous at `(x, y)` -/
theorem ContinuousAt.fst' {f : X → Z} {x : X} {y : Y} (hf : ContinuousAt f x) :
    ContinuousAt (fun x : X × Y => f x.fst) (x, y) :=
  ContinuousAt.comp hf continuousAt_fst

/-- Precomposing `f` with `Prod.fst` is continuous at `x : X × Y` -/
theorem ContinuousAt.fst'' {f : X → Z} {x : X × Y} (hf : ContinuousAt f x.fst) :
    ContinuousAt (fun x : X × Y => f x.fst) x :=
  hf.comp continuousAt_fst

theorem Filter.Tendsto.fst_nhds {X} {l : Filter X} {f : X → Y × Z} {p : Y × Z}
    (h : Tendsto f l (𝓝 p)) : Tendsto (fun a ↦ (f a).1) l (𝓝 <| p.1) :=
  continuousAt_fst.tendsto.comp h

@[continuity]
theorem continuous_snd : Continuous (@Prod.snd X Y) :=
  (continuous_prod_mk.1 continuous_id).2

/-- Postcomposing `f` with `Prod.snd` is continuous -/
@[fun_prop]
theorem Continuous.snd {f : X → Y × Z} (hf : Continuous f) : Continuous fun x : X => (f x).2 :=
  continuous_snd.comp hf

/-- Precomposing `f` with `Prod.snd` is continuous -/
theorem Continuous.snd' {f : Y → Z} (hf : Continuous f) : Continuous fun x : X × Y => f x.snd :=
  hf.comp continuous_snd

theorem continuousAt_snd {p : X × Y} : ContinuousAt Prod.snd p :=
  continuous_snd.continuousAt

/-- Postcomposing `f` with `Prod.snd` is continuous at `x` -/
@[fun_prop]
theorem ContinuousAt.snd {f : X → Y × Z} {x : X} (hf : ContinuousAt f x) :
    ContinuousAt (fun x : X => (f x).2) x :=
  continuousAt_snd.comp hf

/-- Precomposing `f` with `Prod.snd` is continuous at `(x, y)` -/
theorem ContinuousAt.snd' {f : Y → Z} {x : X} {y : Y} (hf : ContinuousAt f y) :
    ContinuousAt (fun x : X × Y => f x.snd) (x, y) :=
  ContinuousAt.comp hf continuousAt_snd

/-- Precomposing `f` with `Prod.snd` is continuous at `x : X × Y` -/
theorem ContinuousAt.snd'' {f : Y → Z} {x : X × Y} (hf : ContinuousAt f x.snd) :
    ContinuousAt (fun x : X × Y => f x.snd) x :=
  hf.comp continuousAt_snd

theorem Filter.Tendsto.snd_nhds {X} {l : Filter X} {f : X → Y × Z} {p : Y × Z}
    (h : Tendsto f l (𝓝 p)) : Tendsto (fun a ↦ (f a).2) l (𝓝 <| p.2) :=
  continuousAt_snd.tendsto.comp h

@[continuity, fun_prop]
theorem Continuous.prod_mk {f : Z → X} {g : Z → Y} (hf : Continuous f) (hg : Continuous g) :
    Continuous fun x => (f x, g x) :=
  continuous_prod_mk.2 ⟨hf, hg⟩

@[continuity]
theorem Continuous.Prod.mk (x : X) : Continuous fun y : Y => (x, y) :=
  continuous_const.prod_mk continuous_id

@[continuity]
theorem Continuous.Prod.mk_left (y : Y) : Continuous fun x : X => (x, y) :=
  continuous_id.prod_mk continuous_const

/-- If `f x y` is continuous in `x` for all `y ∈ s`,
then the set of `x` such that `f x` maps `s` to `t` is closed. -/
lemma IsClosed.setOf_mapsTo {α : Type*} {f : X → α → Z} {s : Set α} {t : Set Z} (ht : IsClosed t)
    (hf : ∀ a ∈ s, Continuous (f · a)) : IsClosed {x | MapsTo (f x) s t} := by
  simpa only [MapsTo, setOf_forall] using isClosed_biInter fun y hy ↦ ht.preimage (hf y hy)

theorem Continuous.comp₂ {g : X × Y → Z} (hg : Continuous g) {e : W → X} (he : Continuous e)
    {f : W → Y} (hf : Continuous f) : Continuous fun w => g (e w, f w) :=
  hg.comp <| he.prod_mk hf

theorem Continuous.comp₃ {g : X × Y × Z → ε} (hg : Continuous g) {e : W → X} (he : Continuous e)
    {f : W → Y} (hf : Continuous f) {k : W → Z} (hk : Continuous k) :
    Continuous fun w => g (e w, f w, k w) :=
  hg.comp₂ he <| hf.prod_mk hk

theorem Continuous.comp₄ {g : X × Y × Z × ζ → ε} (hg : Continuous g) {e : W → X} (he : Continuous e)
    {f : W → Y} (hf : Continuous f) {k : W → Z} (hk : Continuous k) {l : W → ζ}
    (hl : Continuous l) : Continuous fun w => g (e w, f w, k w, l w) :=
  hg.comp₃ he hf <| hk.prod_mk hl

@[continuity]
theorem Continuous.prodMap {f : Z → X} {g : W → Y} (hf : Continuous f) (hg : Continuous g) :
    Continuous (Prod.map f g) :=
  hf.fst'.prod_mk hg.snd'

@[deprecated (since := "2024-10-05")] alias Continuous.prod_map := Continuous.prodMap

/-- A version of `continuous_inf_dom_left` for binary functions -/
theorem continuous_inf_dom_left₂ {X Y Z} {f : X → Y → Z} {ta1 ta2 : TopologicalSpace X}
    {tb1 tb2 : TopologicalSpace Y} {tc1 : TopologicalSpace Z}
    (h : by haveI := ta1; haveI := tb1; exact Continuous fun p : X × Y => f p.1 p.2) : by
    haveI := ta1 ⊓ ta2; haveI := tb1 ⊓ tb2; exact Continuous fun p : X × Y => f p.1 p.2 := by
  have ha := @continuous_inf_dom_left _ _ id ta1 ta2 ta1 (@continuous_id _ (id _))
  have hb := @continuous_inf_dom_left _ _ id tb1 tb2 tb1 (@continuous_id _ (id _))
  have h_continuous_id := @Continuous.prodMap _ _ _ _ ta1 tb1 (ta1 ⊓ ta2) (tb1 ⊓ tb2) _ _ ha hb
  exact @Continuous.comp _ _ _ (id _) (id _) _ _ _ h h_continuous_id

/-- A version of `continuous_inf_dom_right` for binary functions -/
theorem continuous_inf_dom_right₂ {X Y Z} {f : X → Y → Z} {ta1 ta2 : TopologicalSpace X}
    {tb1 tb2 : TopologicalSpace Y} {tc1 : TopologicalSpace Z}
    (h : by haveI := ta2; haveI := tb2; exact Continuous fun p : X × Y => f p.1 p.2) : by
    haveI := ta1 ⊓ ta2; haveI := tb1 ⊓ tb2; exact Continuous fun p : X × Y => f p.1 p.2 := by
  have ha := @continuous_inf_dom_right _ _ id ta1 ta2 ta2 (@continuous_id _ (id _))
  have hb := @continuous_inf_dom_right _ _ id tb1 tb2 tb2 (@continuous_id _ (id _))
  have h_continuous_id := @Continuous.prodMap _ _ _ _ ta2 tb2 (ta1 ⊓ ta2) (tb1 ⊓ tb2) _ _ ha hb
  exact @Continuous.comp _ _ _ (id _) (id _) _ _ _ h h_continuous_id

/-- A version of `continuous_sInf_dom` for binary functions -/
theorem continuous_sInf_dom₂ {X Y Z} {f : X → Y → Z} {tas : Set (TopologicalSpace X)}
    {tbs : Set (TopologicalSpace Y)} {tX : TopologicalSpace X} {tY : TopologicalSpace Y}
    {tc : TopologicalSpace Z} (hX : tX ∈ tas) (hY : tY ∈ tbs)
    (hf : Continuous fun p : X × Y => f p.1 p.2) : by
    haveI := sInf tas; haveI := sInf tbs
    exact @Continuous _ _ _ tc fun p : X × Y => f p.1 p.2 := by
  have hX := continuous_sInf_dom hX continuous_id
  have hY := continuous_sInf_dom hY continuous_id
  have h_continuous_id := @Continuous.prodMap _ _ _ _ tX tY (sInf tas) (sInf tbs) _ _ hX hY
  exact @Continuous.comp _ _ _ (id _) (id _) _ _ _ hf h_continuous_id

theorem Filter.Eventually.prod_inl_nhds {p : X → Prop} {x : X} (h : ∀ᶠ x in 𝓝 x, p x) (y : Y) :
    ∀ᶠ x in 𝓝 (x, y), p (x : X × Y).1 :=
  continuousAt_fst h

theorem Filter.Eventually.prod_inr_nhds {p : Y → Prop} {y : Y} (h : ∀ᶠ x in 𝓝 y, p x) (x : X) :
    ∀ᶠ x in 𝓝 (x, y), p (x : X × Y).2 :=
  continuousAt_snd h

theorem Filter.Eventually.prod_mk_nhds {px : X → Prop} {x} (hx : ∀ᶠ x in 𝓝 x, px x) {py : Y → Prop}
    {y} (hy : ∀ᶠ y in 𝓝 y, py y) : ∀ᶠ p in 𝓝 (x, y), px (p : X × Y).1 ∧ py p.2 :=
  (hx.prod_inl_nhds y).and (hy.prod_inr_nhds x)

theorem continuous_swap : Continuous (Prod.swap : X × Y → Y × X) :=
  continuous_snd.prod_mk continuous_fst

lemma isClosedMap_swap : IsClosedMap (Prod.swap : X × Y → Y × X) := fun s hs ↦ by
  rw [image_swap_eq_preimage_swap]
  exact hs.preimage continuous_swap

theorem Continuous.uncurry_left {f : X → Y → Z} (x : X) (h : Continuous (uncurry f)) :
    Continuous (f x) :=
  h.comp (Continuous.Prod.mk _)

theorem Continuous.uncurry_right {f : X → Y → Z} (y : Y) (h : Continuous (uncurry f)) :
    Continuous fun a => f a y :=
  h.comp (Continuous.Prod.mk_left _)

@[deprecated (since := "2024-03-09")] alias continuous_uncurry_left := Continuous.uncurry_left
@[deprecated (since := "2024-03-09")] alias continuous_uncurry_right := Continuous.uncurry_right

theorem continuous_curry {g : X × Y → Z} (x : X) (h : Continuous g) : Continuous (curry g x) :=
  Continuous.uncurry_left x h

theorem IsOpen.prod {s : Set X} {t : Set Y} (hs : IsOpen s) (ht : IsOpen t) : IsOpen (s ×ˢ t) :=
  (hs.preimage continuous_fst).inter (ht.preimage continuous_snd)

-- Porting note (#11215): TODO: Lean fails to find `t₁` and `t₂` by unification
theorem nhds_prod_eq {x : X} {y : Y} : 𝓝 (x, y) = 𝓝 x ×ˢ 𝓝 y := by
  dsimp only [SProd.sprod]
  rw [Filter.prod, instTopologicalSpaceProd, nhds_inf (t₁ := TopologicalSpace.induced Prod.fst _)
    (t₂ := TopologicalSpace.induced Prod.snd _), nhds_induced, nhds_induced]

-- Porting note: moved from `Topology.ContinuousOn`
theorem nhdsWithin_prod_eq (x : X) (y : Y) (s : Set X) (t : Set Y) :
    𝓝[s ×ˢ t] (x, y) = 𝓝[s] x ×ˢ 𝓝[t] y := by
  simp only [nhdsWithin, nhds_prod_eq, ← prod_inf_prod, prod_principal_principal]

instance Prod.instNeBotNhdsWithinIio [Preorder X] [Preorder Y] {x : X × Y}
    [hx₁ : (𝓝[<] x.1).NeBot] [hx₂ : (𝓝[<] x.2).NeBot] : (𝓝[<] x).NeBot := by
  refine (hx₁.prod hx₂).mono ?_
  rw [← nhdsWithin_prod_eq]
  exact nhdsWithin_mono _ fun _ ⟨h₁, h₂⟩ ↦ Prod.lt_iff.2 <| .inl ⟨h₁, h₂.le⟩

instance Prod.instNeBotNhdsWithinIoi [Preorder X] [Preorder Y] {x : X × Y}
    [(𝓝[>] x.1).NeBot] [(𝓝[>] x.2).NeBot] : (𝓝[>] x).NeBot :=
  Prod.instNeBotNhdsWithinIio (X := Xᵒᵈ) (Y := Yᵒᵈ)
    (x := (OrderDual.toDual x.1, OrderDual.toDual x.2))

theorem mem_nhds_prod_iff {x : X} {y : Y} {s : Set (X × Y)} :
    s ∈ 𝓝 (x, y) ↔ ∃ u ∈ 𝓝 x, ∃ v ∈ 𝓝 y, u ×ˢ v ⊆ s := by rw [nhds_prod_eq, mem_prod_iff]

theorem mem_nhdsWithin_prod_iff {x : X} {y : Y} {s : Set (X × Y)} {tx : Set X} {ty : Set Y} :
    s ∈ 𝓝[tx ×ˢ ty] (x, y) ↔ ∃ u ∈ 𝓝[tx] x, ∃ v ∈ 𝓝[ty] y, u ×ˢ v ⊆ s := by
  rw [nhdsWithin_prod_eq, mem_prod_iff]

-- Porting note: moved up
theorem Filter.HasBasis.prod_nhds {ιX ιY : Type*} {px : ιX → Prop} {py : ιY → Prop}
    {sx : ιX → Set X} {sy : ιY → Set Y} {x : X} {y : Y} (hx : (𝓝 x).HasBasis px sx)
    (hy : (𝓝 y).HasBasis py sy) :
    (𝓝 (x, y)).HasBasis (fun i : ιX × ιY => px i.1 ∧ py i.2) fun i => sx i.1 ×ˢ sy i.2 := by
  rw [nhds_prod_eq]
  exact hx.prod hy

-- Porting note: moved up
theorem Filter.HasBasis.prod_nhds' {ιX ιY : Type*} {pX : ιX → Prop} {pY : ιY → Prop}
    {sx : ιX → Set X} {sy : ιY → Set Y} {p : X × Y} (hx : (𝓝 p.1).HasBasis pX sx)
    (hy : (𝓝 p.2).HasBasis pY sy) :
    (𝓝 p).HasBasis (fun i : ιX × ιY => pX i.1 ∧ pY i.2) fun i => sx i.1 ×ˢ sy i.2 :=
  hx.prod_nhds hy

theorem MapClusterPt.curry_prodMap {α β : Type*}
    {f : α → X} {g : β → Y} {la : Filter α} {lb : Filter β} {x : X} {y : Y}
    (hf : MapClusterPt x la f) (hg : MapClusterPt y lb g) :
    MapClusterPt (x, y) (la.curry lb) (.map f g) := by
  rw [mapClusterPt_iff] at hf hg
  rw [((𝓝 x).basis_sets.prod_nhds (𝓝 y).basis_sets).mapClusterPt_iff_frequently]
  rintro ⟨s, t⟩ ⟨hs, ht⟩
  rw [frequently_curry_iff]
  exact (hf s hs).mono fun x hx ↦ (hg t ht).mono fun y hy ↦ ⟨hx, hy⟩

theorem MapClusterPt.prodMap {α β : Type*}
    {f : α → X} {g : β → Y} {la : Filter α} {lb : Filter β} {x : X} {y : Y}
    (hf : MapClusterPt x la f) (hg : MapClusterPt y lb g) :
    MapClusterPt (x, y) (la ×ˢ lb) (.map f g) :=
  (hf.curry_prodMap hg).mono <| map_mono curry_le_prod

theorem mem_nhds_prod_iff' {x : X} {y : Y} {s : Set (X × Y)} :
    s ∈ 𝓝 (x, y) ↔ ∃ u v, IsOpen u ∧ x ∈ u ∧ IsOpen v ∧ y ∈ v ∧ u ×ˢ v ⊆ s :=
  ((nhds_basis_opens x).prod_nhds (nhds_basis_opens y)).mem_iff.trans <| by
    simp only [Prod.exists, and_comm, and_assoc, and_left_comm]

theorem Prod.tendsto_iff {X} (seq : X → Y × Z) {f : Filter X} (p : Y × Z) :
    Tendsto seq f (𝓝 p) ↔
      Tendsto (fun n => (seq n).fst) f (𝓝 p.fst) ∧ Tendsto (fun n => (seq n).snd) f (𝓝 p.snd) := by
  rw [nhds_prod_eq, Filter.tendsto_prod_iff']

instance [DiscreteTopology X] [DiscreteTopology Y] : DiscreteTopology (X × Y) :=
  discreteTopology_iff_nhds.2 fun (a, b) => by
    rw [nhds_prod_eq, nhds_discrete X, nhds_discrete Y, prod_pure_pure]

theorem prod_mem_nhds_iff {s : Set X} {t : Set Y} {x : X} {y : Y} :
    s ×ˢ t ∈ 𝓝 (x, y) ↔ s ∈ 𝓝 x ∧ t ∈ 𝓝 y := by rw [nhds_prod_eq, prod_mem_prod_iff]

theorem prod_mem_nhds {s : Set X} {t : Set Y} {x : X} {y : Y} (hx : s ∈ 𝓝 x) (hy : t ∈ 𝓝 y) :
    s ×ˢ t ∈ 𝓝 (x, y) :=
  prod_mem_nhds_iff.2 ⟨hx, hy⟩

theorem isOpen_setOf_disjoint_nhds_nhds : IsOpen { p : X × X | Disjoint (𝓝 p.1) (𝓝 p.2) } := by
  simp only [isOpen_iff_mem_nhds, Prod.forall, mem_setOf_eq]
  intro x y h
  obtain ⟨U, hU, V, hV, hd⟩ := ((nhds_basis_opens x).disjoint_iff (nhds_basis_opens y)).mp h
  exact mem_nhds_prod_iff'.mpr ⟨U, V, hU.2, hU.1, hV.2, hV.1, fun ⟨x', y'⟩ ⟨hx', hy'⟩ =>
    disjoint_of_disjoint_of_mem hd (hU.2.mem_nhds hx') (hV.2.mem_nhds hy')⟩

theorem Filter.Eventually.prod_nhds {p : X → Prop} {q : Y → Prop} {x : X} {y : Y}
    (hx : ∀ᶠ x in 𝓝 x, p x) (hy : ∀ᶠ y in 𝓝 y, q y) : ∀ᶠ z : X × Y in 𝓝 (x, y), p z.1 ∧ q z.2 :=
  prod_mem_nhds hx hy

theorem nhds_swap (x : X) (y : Y) : 𝓝 (x, y) = (𝓝 (y, x)).map Prod.swap := by
  rw [nhds_prod_eq, Filter.prod_comm, nhds_prod_eq]; rfl

theorem Filter.Tendsto.prod_mk_nhds {γ} {x : X} {y : Y} {f : Filter γ} {mx : γ → X} {my : γ → Y}
    (hx : Tendsto mx f (𝓝 x)) (hy : Tendsto my f (𝓝 y)) :
    Tendsto (fun c => (mx c, my c)) f (𝓝 (x, y)) := by
  rw [nhds_prod_eq]; exact Filter.Tendsto.prod_mk hx hy

theorem Filter.Eventually.curry_nhds {p : X × Y → Prop} {x : X} {y : Y}
    (h : ∀ᶠ x in 𝓝 (x, y), p x) : ∀ᶠ x' in 𝓝 x, ∀ᶠ y' in 𝓝 y, p (x', y') := by
  rw [nhds_prod_eq] at h
  exact h.curry

@[fun_prop]
theorem ContinuousAt.prod {f : X → Y} {g : X → Z} {x : X} (hf : ContinuousAt f x)
    (hg : ContinuousAt g x) : ContinuousAt (fun x => (f x, g x)) x :=
  hf.prod_mk_nhds hg

theorem ContinuousAt.prodMap {f : X → Z} {g : Y → W} {p : X × Y} (hf : ContinuousAt f p.fst)
    (hg : ContinuousAt g p.snd) : ContinuousAt (Prod.map f g) p :=
  hf.fst''.prod hg.snd''

@[deprecated (since := "2024-10-05")] alias ContinuousAt.prod_map := ContinuousAt.prodMap

/-- A version of `ContinuousAt.prodMap` that avoids `Prod.fst`/`Prod.snd`
by assuming that the point is `(x, y)`. -/
theorem ContinuousAt.prodMap' {f : X → Z} {g : Y → W} {x : X} {y : Y} (hf : ContinuousAt f x)
    (hg : ContinuousAt g y) : ContinuousAt (Prod.map f g) (x, y) :=
  hf.prodMap hg

@[deprecated (since := "2024-10-05")] alias ContinuousAt.prod_map' := ContinuousAt.prodMap'

theorem ContinuousAt.comp₂ {f : Y × Z → W} {g : X → Y} {h : X → Z} {x : X}
    (hf : ContinuousAt f (g x, h x)) (hg : ContinuousAt g x) (hh : ContinuousAt h x) :
    ContinuousAt (fun x ↦ f (g x, h x)) x :=
  ContinuousAt.comp hf (hg.prod hh)

theorem ContinuousAt.comp₂_of_eq {f : Y × Z → W} {g : X → Y} {h : X → Z} {x : X} {y : Y × Z}
    (hf : ContinuousAt f y) (hg : ContinuousAt g x) (hh : ContinuousAt h x) (e : (g x, h x) = y) :
    ContinuousAt (fun x ↦ f (g x, h x)) x := by
  rw [← e] at hf
  exact hf.comp₂ hg hh

/-- Continuous functions on products are continuous in their first argument -/
theorem Continuous.curry_left {f : X × Y → Z} (hf : Continuous f) {y : Y} :
    Continuous fun x ↦ f (x, y) :=
  hf.comp (continuous_id.prod_mk continuous_const)
alias Continuous.along_fst := Continuous.curry_left

/-- Continuous functions on products are continuous in their second argument -/
theorem Continuous.curry_right {f : X × Y → Z} (hf : Continuous f) {x : X} :
    Continuous fun y ↦ f (x, y) :=
  hf.comp (continuous_const.prod_mk continuous_id)
alias Continuous.along_snd := Continuous.curry_right

-- todo: prove a version of `generateFrom_union` with `image2 (∩) s t` in the LHS and use it here
theorem prod_generateFrom_generateFrom_eq {X Y : Type*} {s : Set (Set X)} {t : Set (Set Y)}
    (hs : ⋃₀ s = univ) (ht : ⋃₀ t = univ) :
    @instTopologicalSpaceProd X Y (generateFrom s) (generateFrom t) =
      generateFrom (image2 (·  ×ˢ ·) s t) :=
  let G := generateFrom (image2  (·  ×ˢ ·) s t)
  le_antisymm
    (le_generateFrom fun _ ⟨_, hu, _, hv, g_eq⟩ =>
      g_eq.symm ▸
        @IsOpen.prod _ _ (generateFrom s) (generateFrom t) _ _ (GenerateOpen.basic _ hu)
          (GenerateOpen.basic _ hv))
    (le_inf
      (coinduced_le_iff_le_induced.mp <|
        le_generateFrom fun u hu =>
          have : ⋃ v ∈ t, u ×ˢ v = Prod.fst ⁻¹' u := by
            simp_rw [← prod_iUnion, ← sUnion_eq_biUnion, ht, prod_univ]
          show G.IsOpen (Prod.fst ⁻¹' u) by
            rw [← this]
            exact
              isOpen_iUnion fun v =>
                isOpen_iUnion fun hv => GenerateOpen.basic _ ⟨_, hu, _, hv, rfl⟩)
      (coinduced_le_iff_le_induced.mp <|
        le_generateFrom fun v hv =>
          have : ⋃ u ∈ s, u ×ˢ v = Prod.snd ⁻¹' v := by
            simp_rw [← iUnion_prod_const, ← sUnion_eq_biUnion, hs, univ_prod]
          show G.IsOpen (Prod.snd ⁻¹' v) by
            rw [← this]
            exact
              isOpen_iUnion fun u =>
                isOpen_iUnion fun hu => GenerateOpen.basic _ ⟨_, hu, _, hv, rfl⟩))

-- todo: use the previous lemma?
theorem prod_eq_generateFrom :
    instTopologicalSpaceProd =
      generateFrom { g | ∃ (s : Set X) (t : Set Y), IsOpen s ∧ IsOpen t ∧ g = s ×ˢ t } :=
  le_antisymm (le_generateFrom fun _ ⟨_, _, hs, ht, g_eq⟩ => g_eq.symm ▸ hs.prod ht)
    (le_inf
      (forall_mem_image.2 fun t ht =>
        GenerateOpen.basic _ ⟨t, univ, by simpa [Set.prod_eq] using ht⟩)
      (forall_mem_image.2 fun t ht =>
        GenerateOpen.basic _ ⟨univ, t, by simpa [Set.prod_eq] using ht⟩))

-- Porting note (#11215): TODO: align with `mem_nhds_prod_iff'`
theorem isOpen_prod_iff {s : Set (X × Y)} :
    IsOpen s ↔ ∀ a b, (a, b) ∈ s →
      ∃ u v, IsOpen u ∧ IsOpen v ∧ a ∈ u ∧ b ∈ v ∧ u ×ˢ v ⊆ s :=
  isOpen_iff_mem_nhds.trans <| by simp_rw [Prod.forall, mem_nhds_prod_iff', and_left_comm]

/-- A product of induced topologies is induced by the product map -/
theorem prod_induced_induced {X Z} (f : X → Y) (g : Z → W) :
    @instTopologicalSpaceProd X Z (induced f ‹_›) (induced g ‹_›) =
      induced (fun p => (f p.1, g p.2)) instTopologicalSpaceProd := by
  delta instTopologicalSpaceProd
  simp_rw [induced_inf, induced_compose]
  rfl

/-- Given a neighborhood `s` of `(x, x)`, then `(x, x)` has a square open neighborhood
  that is a subset of `s`. -/
theorem exists_nhds_square {s : Set (X × X)} {x : X} (hx : s ∈ 𝓝 (x, x)) :
    ∃ U : Set X, IsOpen U ∧ x ∈ U ∧ U ×ˢ U ⊆ s := by
  simpa [nhds_prod_eq, (nhds_basis_opens x).prod_self.mem_iff, and_assoc, and_left_comm] using hx

/-- `Prod.fst` maps neighborhood of `x : X × Y` within the section `Prod.snd ⁻¹' {x.2}`
to `𝓝 x.1`. -/
theorem map_fst_nhdsWithin (x : X × Y) : map Prod.fst (𝓝[Prod.snd ⁻¹' {x.2}] x) = 𝓝 x.1 := by
  refine le_antisymm (continuousAt_fst.mono_left inf_le_left) fun s hs => ?_
  rcases x with ⟨x, y⟩
  rw [mem_map, nhdsWithin, mem_inf_principal, mem_nhds_prod_iff] at hs
  rcases hs with ⟨u, hu, v, hv, H⟩
  simp only [prod_subset_iff, mem_singleton_iff, mem_setOf_eq, mem_preimage] at H
  exact mem_of_superset hu fun z hz => H _ hz _ (mem_of_mem_nhds hv) rfl

@[simp]
theorem map_fst_nhds (x : X × Y) : map Prod.fst (𝓝 x) = 𝓝 x.1 :=
  le_antisymm continuousAt_fst <| (map_fst_nhdsWithin x).symm.trans_le (map_mono inf_le_left)

/-- The first projection in a product of topological spaces sends open sets to open sets. -/
theorem isOpenMap_fst : IsOpenMap (@Prod.fst X Y) :=
  isOpenMap_iff_nhds_le.2 fun x => (map_fst_nhds x).ge

/-- `Prod.snd` maps neighborhood of `x : X × Y` within the section `Prod.fst ⁻¹' {x.1}`
to `𝓝 x.2`. -/
theorem map_snd_nhdsWithin (x : X × Y) : map Prod.snd (𝓝[Prod.fst ⁻¹' {x.1}] x) = 𝓝 x.2 := by
  refine le_antisymm (continuousAt_snd.mono_left inf_le_left) fun s hs => ?_
  rcases x with ⟨x, y⟩
  rw [mem_map, nhdsWithin, mem_inf_principal, mem_nhds_prod_iff] at hs
  rcases hs with ⟨u, hu, v, hv, H⟩
  simp only [prod_subset_iff, mem_singleton_iff, mem_setOf_eq, mem_preimage] at H
  exact mem_of_superset hv fun z hz => H _ (mem_of_mem_nhds hu) _ hz rfl

@[simp]
theorem map_snd_nhds (x : X × Y) : map Prod.snd (𝓝 x) = 𝓝 x.2 :=
  le_antisymm continuousAt_snd <| (map_snd_nhdsWithin x).symm.trans_le (map_mono inf_le_left)

/-- The second projection in a product of topological spaces sends open sets to open sets. -/
theorem isOpenMap_snd : IsOpenMap (@Prod.snd X Y) :=
  isOpenMap_iff_nhds_le.2 fun x => (map_snd_nhds x).ge

/-- A product set is open in a product space if and only if each factor is open, or one of them is
empty -/
theorem isOpen_prod_iff' {s : Set X} {t : Set Y} :
    IsOpen (s ×ˢ t) ↔ IsOpen s ∧ IsOpen t ∨ s = ∅ ∨ t = ∅ := by
  rcases (s ×ˢ t).eq_empty_or_nonempty with h | h
  · simp [h, prod_eq_empty_iff.1 h]
  · have st : s.Nonempty ∧ t.Nonempty := prod_nonempty_iff.1 h
    constructor
    · intro (H : IsOpen (s ×ˢ t))
      refine Or.inl ⟨?_, ?_⟩
      · show IsOpen s
        rw [← fst_image_prod s st.2]
        exact isOpenMap_fst _ H
      · show IsOpen t
        rw [← snd_image_prod st.1 t]
        exact isOpenMap_snd _ H
    · intro H
      simp only [st.1.ne_empty, st.2.ne_empty, not_false_iff, or_false] at H
      exact H.1.prod H.2

theorem isQuotientMap_fst [Nonempty Y] : IsQuotientMap (Prod.fst : X × Y → X) :=
  isOpenMap_fst.isQuotientMap continuous_fst Prod.fst_surjective

@[deprecated (since := "2024-10-22")]
alias quotientMap_fst := isQuotientMap_fst

theorem isQuotientMap_snd [Nonempty X] : IsQuotientMap (Prod.snd : X × Y → Y) :=
  isOpenMap_snd.isQuotientMap continuous_snd Prod.snd_surjective

@[deprecated (since := "2024-10-22")]
alias quotientMap_snd := isQuotientMap_snd

theorem closure_prod_eq {s : Set X} {t : Set Y} : closure (s ×ˢ t) = closure s ×ˢ closure t :=
  ext fun ⟨a, b⟩ => by
    simp_rw [mem_prod, mem_closure_iff_nhdsWithin_neBot, nhdsWithin_prod_eq, prod_neBot]

theorem interior_prod_eq (s : Set X) (t : Set Y) : interior (s ×ˢ t) = interior s ×ˢ interior t :=
  ext fun ⟨a, b⟩ => by simp only [mem_interior_iff_mem_nhds, mem_prod, prod_mem_nhds_iff]

theorem frontier_prod_eq (s : Set X) (t : Set Y) :
    frontier (s ×ˢ t) = closure s ×ˢ frontier t ∪ frontier s ×ˢ closure t := by
  simp only [frontier, closure_prod_eq, interior_prod_eq, prod_diff_prod]

@[simp]
theorem frontier_prod_univ_eq (s : Set X) :
    frontier (s ×ˢ (univ : Set Y)) = frontier s ×ˢ univ := by
  simp [frontier_prod_eq]

@[simp]
theorem frontier_univ_prod_eq (s : Set Y) :
    frontier ((univ : Set X) ×ˢ s) = univ ×ˢ frontier s := by
  simp [frontier_prod_eq]

theorem map_mem_closure₂ {f : X → Y → Z} {x : X} {y : Y} {s : Set X} {t : Set Y} {u : Set Z}
    (hf : Continuous (uncurry f)) (hx : x ∈ closure s) (hy : y ∈ closure t)
    (h : ∀ a ∈ s, ∀ b ∈ t, f a b ∈ u) : f x y ∈ closure u :=
  have H₁ : (x, y) ∈ closure (s ×ˢ t) := by simpa only [closure_prod_eq] using mk_mem_prod hx hy
  have H₂ : MapsTo (uncurry f) (s ×ˢ t) u := forall_prod_set.2 h
  H₂.closure hf H₁

theorem IsClosed.prod {s₁ : Set X} {s₂ : Set Y} (h₁ : IsClosed s₁) (h₂ : IsClosed s₂) :
    IsClosed (s₁ ×ˢ s₂) :=
  closure_eq_iff_isClosed.mp <| by simp only [h₁.closure_eq, h₂.closure_eq, closure_prod_eq]

/-- The product of two dense sets is a dense set. -/
theorem Dense.prod {s : Set X} {t : Set Y} (hs : Dense s) (ht : Dense t) : Dense (s ×ˢ t) :=
  fun x => by
  rw [closure_prod_eq]
  exact ⟨hs x.1, ht x.2⟩

/-- If `f` and `g` are maps with dense range, then `Prod.map f g` has dense range. -/
theorem DenseRange.prodMap {ι : Type*} {κ : Type*} {f : ι → Y} {g : κ → Z} (hf : DenseRange f)
    (hg : DenseRange g) : DenseRange (Prod.map f g) := by
  simpa only [DenseRange, prod_range_range_eq] using hf.prod hg

@[deprecated (since := "2024-10-05")] alias DenseRange.prod_map := DenseRange.prodMap

lemma IsInducing.prodMap {f : X → Y} {g : Z → W} (hf : IsInducing f) (hg : IsInducing g) :
    IsInducing (Prod.map f g) :=
  isInducing_iff_nhds.2 fun (x, z) => by simp_rw [Prod.map_def, nhds_prod_eq, hf.nhds_eq_comap,
    hg.nhds_eq_comap, prod_comap_comap_eq]

@[deprecated (since := "2024-10-28")] alias Inducing.prodMap := IsInducing.prodMap

@[deprecated (since := "2024-10-05")] alias Inducing.prod_map := IsInducing.prodMap

@[simp]
lemma isInducing_const_prod {x : X} {f : Y → Z} :
    IsInducing (fun x' => (x, f x')) ↔ IsInducing f := by
  simp_rw [isInducing_iff, instTopologicalSpaceProd, induced_inf, induced_compose,
    Function.comp_def, induced_const, top_inf_eq]

@[deprecated (since := "2024-10-28")] alias inducing_const_prod := isInducing_const_prod

@[simp]
lemma isInducing_prod_const {y : Y} {f : X → Z} :
    IsInducing (fun x => (f x, y)) ↔ IsInducing f := by
  simp_rw [isInducing_iff, instTopologicalSpaceProd, induced_inf, induced_compose,
    Function.comp_def, induced_const, inf_top_eq]

@[deprecated (since := "2024-10-28")] alias inducing_prod_const := isInducing_prod_const

lemma IsEmbedding.prodMap {f : X → Y} {g : Z → W} (hf : IsEmbedding f)
    (hg : IsEmbedding g) : IsEmbedding (Prod.map f g) where
  toIsInducing := hf.isInducing.prodMap hg.isInducing
  inj := hf.inj.prodMap hg.inj

<<<<<<< HEAD
theorem IsEmbedding.prodMap {f : X → Y} {g : Z → W} (hf : IsEmbedding f) (hg : IsEmbedding g) :
    IsEmbedding (Prod.map f g) :=
  { hf.toInducing.prodMap hg.toInducing with
    inj := fun ⟨x₁, z₁⟩ ⟨x₂, z₂⟩ => by simp [hf.inj.eq_iff, hg.inj.eq_iff] }
=======
@[deprecated (since := "2024-10-26")]
alias Embedding.prodMap := IsEmbedding.prodMap
>>>>>>> 4efbd2b0

@[deprecated (since := "2024-10-26")]
alias Embedding.prodMap := IsEmbedding.prodMap

@[deprecated (since := "2024-10-05")] alias Embedding.prod_map := Embedding.prodMap

protected theorem IsOpenMap.prodMap {f : X → Y} {g : Z → W} (hf : IsOpenMap f) (hg : IsOpenMap g) :
    IsOpenMap (Prod.map f g) := by
  rw [isOpenMap_iff_nhds_le]
  rintro ⟨a, b⟩
  rw [nhds_prod_eq, nhds_prod_eq, ← Filter.prod_map_map_eq']
  exact Filter.prod_mono (hf.nhds_le a) (hg.nhds_le b)

@[deprecated (since := "2024-10-05")] alias IsOpenMap.prod := IsOpenMap.prodMap

protected theorem IsOpenEmbedding.prodMap {f : X → Y} {g : Z → W} (hf : IsOpenEmbedding f)
    (hg : IsOpenEmbedding g) : IsOpenEmbedding (Prod.map f g) :=
  .of_isEmbedding_isOpenMap (hf.1.prodMap hg.1) (hf.isOpenMap.prodMap hg.isOpenMap)

@[deprecated (since := "2024-10-18")]
alias OpenEmbedding.prodMap := IsOpenEmbedding.prodMap

@[deprecated (since := "2024-10-05")] alias IsOpenEmbedding.prod := IsOpenEmbedding.prodMap

lemma isEmbedding_graph {f : X → Y} (hf : Continuous f) : IsEmbedding fun x => (x, f x) :=
  .of_comp (continuous_id.prod_mk hf) continuous_fst .id
<<<<<<< HEAD

@[deprecated (since := "2024-10-26")]
alias embedding_graph := isEmbedding_graph

lemma isEmbedding_prodMk (x : X) : IsEmbedding (Prod.mk x : Y → X × Y) :=
  .of_comp (Continuous.Prod.mk x) continuous_snd .id

@[deprecated (since := "2024-10-26")]
=======

@[deprecated (since := "2024-10-26")]
alias embedding_graph := isEmbedding_graph

lemma isEmbedding_prodMk (x : X) : IsEmbedding (Prod.mk x : Y → X × Y) :=
  .of_comp (Continuous.Prod.mk x) continuous_snd .id

@[deprecated (since := "2024-10-26")]
>>>>>>> 4efbd2b0
alias embedding_prod_mk := isEmbedding_prodMk

theorem IsOpenQuotientMap.prodMap {f : X → Y} {g : Z → W} (hf : IsOpenQuotientMap f)
    (hg : IsOpenQuotientMap g) : IsOpenQuotientMap (Prod.map f g) :=
  ⟨.prodMap hf.1 hg.1, .prodMap hf.2 hg.2, .prodMap hf.3 hg.3⟩

end Prod

section Bool

lemma continuous_bool_rng [TopologicalSpace X] {f : X → Bool} (b : Bool) :
    Continuous f ↔ IsClopen (f ⁻¹' {b}) := by
  rw [continuous_discrete_rng, Bool.forall_bool' b, IsClopen, ← isOpen_compl_iff, ← preimage_compl,
    Bool.compl_singleton, and_comm]

end Bool

section Sum

open Sum

variable [TopologicalSpace X] [TopologicalSpace Y] [TopologicalSpace Z] [TopologicalSpace W]

theorem continuous_sum_dom {f : X ⊕ Y → Z} :
    Continuous f ↔ Continuous (f ∘ Sum.inl) ∧ Continuous (f ∘ Sum.inr) :=
  (continuous_sup_dom (t₁ := TopologicalSpace.coinduced Sum.inl _)
    (t₂ := TopologicalSpace.coinduced Sum.inr _)).trans <|
    continuous_coinduced_dom.and continuous_coinduced_dom

theorem continuous_sum_elim {f : X → Z} {g : Y → Z} :
    Continuous (Sum.elim f g) ↔ Continuous f ∧ Continuous g :=
  continuous_sum_dom

@[continuity, fun_prop]
theorem Continuous.sum_elim {f : X → Z} {g : Y → Z} (hf : Continuous f) (hg : Continuous g) :
    Continuous (Sum.elim f g) :=
  continuous_sum_elim.2 ⟨hf, hg⟩

@[continuity, fun_prop]
theorem continuous_isLeft : Continuous (isLeft : X ⊕ Y → Bool) :=
  continuous_sum_dom.2 ⟨continuous_const, continuous_const⟩

@[continuity, fun_prop]
theorem continuous_isRight : Continuous (isRight : X ⊕ Y → Bool) :=
  continuous_sum_dom.2 ⟨continuous_const, continuous_const⟩

@[continuity, fun_prop]
theorem continuous_inl : Continuous (@inl X Y) := ⟨fun _ => And.left⟩

@[continuity, fun_prop]
theorem continuous_inr : Continuous (@inr X Y) := ⟨fun _ => And.right⟩

@[fun_prop, continuity]
lemma continuous_sum_swap : Continuous (@Sum.swap X Y) :=
  Continuous.sum_elim continuous_inr continuous_inl

theorem isOpen_sum_iff {s : Set (X ⊕ Y)} : IsOpen s ↔ IsOpen (inl ⁻¹' s) ∧ IsOpen (inr ⁻¹' s) :=
  Iff.rfl

theorem isClosed_sum_iff {s : Set (X ⊕ Y)} :
    IsClosed s ↔ IsClosed (inl ⁻¹' s) ∧ IsClosed (inr ⁻¹' s) := by
  simp only [← isOpen_compl_iff, isOpen_sum_iff, preimage_compl]

theorem isOpenMap_inl : IsOpenMap (@inl X Y) := fun u hu => by
  simpa [isOpen_sum_iff, preimage_image_eq u Sum.inl_injective]

theorem isOpenMap_inr : IsOpenMap (@inr X Y) := fun u hu => by
  simpa [isOpen_sum_iff, preimage_image_eq u Sum.inr_injective]

theorem isOpenEmbedding_inl : IsOpenEmbedding (@inl X Y) :=
  isOpenEmbedding_of_continuous_injective_open continuous_inl inl_injective isOpenMap_inl

@[deprecated (since := "2024-10-18")]
alias openEmbedding_inl := isOpenEmbedding_inl

theorem isOpenEmbedding_inr : IsOpenEmbedding (@inr X Y) :=
  isOpenEmbedding_of_continuous_injective_open continuous_inr inr_injective isOpenMap_inr

@[deprecated (since := "2024-10-18")]
alias openEmbedding_inr := isOpenEmbedding_inr

protected lemma IsEmbedding.inl : IsEmbedding (@inl X Y) := isOpenEmbedding_inl.1
protected lemma IsEmbedding.inr : IsEmbedding (@inr X Y) := isOpenEmbedding_inr.1

@[deprecated (since := "2024-10-26")]
alias embedding_inr := IsEmbedding.inr

theorem isOpen_range_inl : IsOpen (range (inl : X → X ⊕ Y)) :=
  isOpenEmbedding_inl.2

theorem isOpen_range_inr : IsOpen (range (inr : Y → X ⊕ Y)) :=
  isOpenEmbedding_inr.2

theorem isClosed_range_inl : IsClosed (range (inl : X → X ⊕ Y)) := by
  rw [← isOpen_compl_iff, compl_range_inl]
  exact isOpen_range_inr

theorem isClosed_range_inr : IsClosed (range (inr : Y → X ⊕ Y)) := by
  rw [← isOpen_compl_iff, compl_range_inr]
  exact isOpen_range_inl

theorem isClosedEmbedding_inl : IsClosedEmbedding (inl : X → X ⊕ Y) :=
  ⟨.inl, isClosed_range_inl⟩

@[deprecated (since := "2024-10-20")]
alias closedEmbedding_inl := isClosedEmbedding_inl

theorem isClosedEmbedding_inr : IsClosedEmbedding (inr : Y → X ⊕ Y) :=
  ⟨.inr, isClosed_range_inr⟩

@[deprecated (since := "2024-10-20")]
alias closedEmbedding_inr := isClosedEmbedding_inr

theorem nhds_inl (x : X) : 𝓝 (inl x : X ⊕ Y) = map inl (𝓝 x) :=
  (isOpenEmbedding_inl.map_nhds_eq _).symm

theorem nhds_inr (y : Y) : 𝓝 (inr y : X ⊕ Y) = map inr (𝓝 y) :=
  (isOpenEmbedding_inr.map_nhds_eq _).symm

@[simp]
theorem continuous_sum_map {f : X → Y} {g : Z → W} :
    Continuous (Sum.map f g) ↔ Continuous f ∧ Continuous g :=
  continuous_sum_elim.trans <|
    IsEmbedding.inl.continuous_iff.symm.and IsEmbedding.inr.continuous_iff.symm

@[continuity, fun_prop]
theorem Continuous.sum_map {f : X → Y} {g : Z → W} (hf : Continuous f) (hg : Continuous g) :
    Continuous (Sum.map f g) :=
  continuous_sum_map.2 ⟨hf, hg⟩

theorem isOpenMap_sum {f : X ⊕ Y → Z} :
    IsOpenMap f ↔ (IsOpenMap fun a => f (inl a)) ∧ IsOpenMap fun b => f (inr b) := by
  simp only [isOpenMap_iff_nhds_le, Sum.forall, nhds_inl, nhds_inr, Filter.map_map, comp_def]

theorem IsOpenMap.sumMap {f : X → Y} {g : Z → W} (hf : IsOpenMap f) (hg : IsOpenMap g) :
    IsOpenMap (Sum.map f g) := by
  exact isOpenMap_sum.2 ⟨isOpenMap_inl.comp hf,isOpenMap_inr.comp hg⟩

@[simp]
theorem isOpenMap_sum_elim {f : X → Z} {g : Y → Z} :
    IsOpenMap (Sum.elim f g) ↔ IsOpenMap f ∧ IsOpenMap g := by
  simp only [isOpenMap_sum, elim_inl, elim_inr]

theorem IsOpenMap.sum_elim {f : X → Z} {g : Y → Z} (hf : IsOpenMap f) (hg : IsOpenMap g) :
    IsOpenMap (Sum.elim f g) :=
  isOpenMap_sum_elim.2 ⟨hf, hg⟩

theorem isClosedMap_sum {f : X ⊕ Y → Z} :
    IsClosedMap f ↔ (IsClosedMap fun a => f (.inl a)) ∧ IsClosedMap fun b => f (.inr b) := by
  constructor
  · intro h
    exact ⟨h.comp isClosedEmbedding_inl.isClosedMap, h.comp isClosedEmbedding_inr.isClosedMap⟩
  · rintro h Z hZ
    rw [isClosed_sum_iff] at hZ
    convert (h.1 _ hZ.1).union (h.2 _ hZ.2)
    ext
    simp only [mem_image, Sum.exists, mem_union, mem_preimage]

end Sum

section Subtype

variable [TopologicalSpace X] [TopologicalSpace Y] {p : X → Prop}

lemma IsInducing.subtypeVal {t : Set Y} : IsInducing ((↑) : t → Y) := ⟨rfl⟩

@[deprecated (since := "2024-10-28")] alias inducing_subtype_val := IsInducing.subtypeVal

lemma IsInducing.of_codRestrict {f : X → Y} {t : Set Y} (ht : ∀ x, f x ∈ t)
    (h : IsInducing (t.codRestrict f ht)) : IsInducing f := subtypeVal.comp h

@[deprecated (since := "2024-10-28")] alias Inducing.of_codRestrict := IsInducing.of_codRestrict

lemma IsEmbedding.subtypeVal : IsEmbedding ((↑) : Subtype p → X) :=
<<<<<<< HEAD
  ⟨inducing_subtype_val, Subtype.coe_injective⟩
=======
  ⟨.subtypeVal, Subtype.coe_injective⟩

@[deprecated (since := "2024-10-26")]
alias embedding_subtype_val := IsEmbedding.subtypeVal
>>>>>>> 4efbd2b0

@[deprecated (since := "2024-10-26")]
alias embedding_subtype_val := IsEmbedding.subtypeVal

theorem IsClosedEmbedding.subtypeVal (h : IsClosed {a | p a}) :
    IsClosedEmbedding ((↑) : Subtype p → X) :=
  ⟨.subtypeVal, by rwa [Subtype.range_coe_subtype]⟩

@[deprecated (since := "2024-10-20")]
alias closedEmbedding_subtype_val := IsClosedEmbedding.subtypeVal

@[continuity, fun_prop]
theorem continuous_subtype_val : Continuous (@Subtype.val X p) :=
  continuous_induced_dom

theorem Continuous.subtype_val {f : Y → Subtype p} (hf : Continuous f) :
    Continuous fun x => (f x : X) :=
  continuous_subtype_val.comp hf

theorem IsOpen.isOpenEmbedding_subtypeVal {s : Set X} (hs : IsOpen s) :
    IsOpenEmbedding ((↑) : s → X) :=
  ⟨.subtypeVal, (@Subtype.range_coe _ s).symm ▸ hs⟩

@[deprecated (since := "2024-10-18")]
alias IsOpen.openEmbedding_subtype_val := IsOpen.isOpenEmbedding_subtypeVal

theorem IsOpen.isOpenMap_subtype_val {s : Set X} (hs : IsOpen s) : IsOpenMap ((↑) : s → X) :=
  hs.isOpenEmbedding_subtypeVal.isOpenMap

theorem IsOpenMap.restrict {f : X → Y} (hf : IsOpenMap f) {s : Set X} (hs : IsOpen s) :
    IsOpenMap (s.restrict f) :=
  hf.comp hs.isOpenMap_subtype_val

lemma IsClosed.isClosedEmbedding_subtypeVal {s : Set X} (hs : IsClosed s) :
    IsClosedEmbedding ((↑) : s → X) := .subtypeVal hs

@[deprecated (since := "2024-10-20")]
alias IsClosed.closedEmbedding_subtype_val := IsClosed.isClosedEmbedding_subtypeVal

theorem IsClosed.isClosedMap_subtype_val {s : Set X} (hs : IsClosed s) :
    IsClosedMap ((↑) : s → X) :=
  hs.isClosedEmbedding_subtypeVal.isClosedMap

@[continuity, fun_prop]
theorem Continuous.subtype_mk {f : Y → X} (h : Continuous f) (hp : ∀ x, p (f x)) :
    Continuous fun x => (⟨f x, hp x⟩ : Subtype p) :=
  continuous_induced_rng.2 h

theorem Continuous.subtype_map {f : X → Y} (h : Continuous f) {q : Y → Prop}
    (hpq : ∀ x, p x → q (f x)) : Continuous (Subtype.map f hpq) :=
  (h.comp continuous_subtype_val).subtype_mk _

theorem continuous_inclusion {s t : Set X} (h : s ⊆ t) : Continuous (inclusion h) :=
  continuous_id.subtype_map h

theorem continuousAt_subtype_val {p : X → Prop} {x : Subtype p} :
    ContinuousAt ((↑) : Subtype p → X) x :=
  continuous_subtype_val.continuousAt

theorem Subtype.dense_iff {s : Set X} {t : Set s} : Dense t ↔ s ⊆ closure ((↑) '' t) := by
  rw [IsInducing.subtypeVal.dense_iff, SetCoe.forall]
  rfl

theorem map_nhds_subtype_val {s : Set X} (x : s) : map ((↑) : s → X) (𝓝 x) = 𝓝[s] ↑x := by
  rw [IsInducing.subtypeVal.map_nhds_eq, Subtype.range_val]

theorem map_nhds_subtype_coe_eq_nhds {x : X} (hx : p x) (h : ∀ᶠ x in 𝓝 x, p x) :
    map ((↑) : Subtype p → X) (𝓝 ⟨x, hx⟩) = 𝓝 x :=
  map_nhds_induced_of_mem <| by rw [Subtype.range_val]; exact h

theorem nhds_subtype_eq_comap {x : X} {h : p x} : 𝓝 (⟨x, h⟩ : Subtype p) = comap (↑) (𝓝 x) :=
  nhds_induced _ _

theorem tendsto_subtype_rng {Y : Type*} {p : X → Prop} {l : Filter Y} {f : Y → Subtype p} :
    ∀ {x : Subtype p}, Tendsto f l (𝓝 x) ↔ Tendsto (fun x => (f x : X)) l (𝓝 (x : X))
  | ⟨a, ha⟩ => by rw [nhds_subtype_eq_comap, tendsto_comap_iff]; rfl

theorem closure_subtype {x : { a // p a }} {s : Set { a // p a }} :
    x ∈ closure s ↔ (x : X) ∈ closure (((↑) : _ → X) '' s) :=
  closure_induced

@[simp]
theorem continuousAt_codRestrict_iff {f : X → Y} {t : Set Y} (h1 : ∀ x, f x ∈ t) {x : X} :
    ContinuousAt (codRestrict f t h1) x ↔ ContinuousAt f x :=
  IsInducing.subtypeVal.continuousAt_iff

alias ⟨_, ContinuousAt.codRestrict⟩ := continuousAt_codRestrict_iff

theorem ContinuousAt.restrict {f : X → Y} {s : Set X} {t : Set Y} (h1 : MapsTo f s t) {x : s}
    (h2 : ContinuousAt f x) : ContinuousAt (h1.restrict f s t) x :=
  (h2.comp continuousAt_subtype_val).codRestrict _

theorem ContinuousAt.restrictPreimage {f : X → Y} {s : Set Y} {x : f ⁻¹' s} (h : ContinuousAt f x) :
    ContinuousAt (s.restrictPreimage f) x :=
  h.restrict _

@[continuity, fun_prop]
theorem Continuous.codRestrict {f : X → Y} {s : Set Y} (hf : Continuous f) (hs : ∀ a, f a ∈ s) :
    Continuous (s.codRestrict f hs) :=
  hf.subtype_mk hs

@[continuity, fun_prop]
theorem Continuous.restrict {f : X → Y} {s : Set X} {t : Set Y} (h1 : MapsTo f s t)
    (h2 : Continuous f) : Continuous (h1.restrict f s t) :=
  (h2.comp continuous_subtype_val).codRestrict _

@[continuity, fun_prop]
theorem Continuous.restrictPreimage {f : X → Y} {s : Set Y} (h : Continuous f) :
    Continuous (s.restrictPreimage f) :=
  h.restrict _

theorem IsInducing.codRestrict {e : X → Y} (he : IsInducing e) {s : Set Y}
    (hs : ∀ x, e x ∈ s) : IsInducing (codRestrict e s hs) :=
  he.of_comp (he.continuous.codRestrict hs) continuous_subtype_val

@[deprecated (since := "2024-10-28")] alias Inducing.codRestrict := IsInducing.codRestrict

protected lemma IsEmbedding.codRestrict {e : X → Y} (he : IsEmbedding e) (s : Set Y)
    (hs : ∀ x, e x ∈ s) : IsEmbedding (codRestrict e s hs) :=
  he.of_comp (he.continuous.codRestrict hs) continuous_subtype_val

@[deprecated (since := "2024-10-26")]
alias Embedding.codRestrict := IsEmbedding.codRestrict

<<<<<<< HEAD
protected lemma IsEmbedding.codRestrict {e : X → Y} (he : IsEmbedding e) (s : Set Y)
    (hs : ∀ x, e x ∈ s) : IsEmbedding (codRestrict e s hs) :=
  he.of_comp (he.continuous.codRestrict hs) continuous_subtype_val

@[deprecated (since := "2024-10-26")]
alias Embedding.codRestrict := IsEmbedding.codRestrict

protected lemma IsEmbedding.inclusion {s t : Set X} (h : s ⊆ t) :
    IsEmbedding (inclusion h) := IsEmbedding.subtypeVal.codRestrict _ _

=======
protected lemma IsEmbedding.inclusion {s t : Set X} (h : s ⊆ t) :
    IsEmbedding (inclusion h) := IsEmbedding.subtypeVal.codRestrict _ _

>>>>>>> 4efbd2b0
@[deprecated (since := "2024-10-26")]
alias embedding_inclusion := IsEmbedding.inclusion

/-- Let `s, t ⊆ X` be two subsets of a topological space `X`.  If `t ⊆ s` and the topology induced
by `X`on `s` is discrete, then also the topology induces on `t` is discrete. -/
theorem DiscreteTopology.of_subset {X : Type*} [TopologicalSpace X] {s t : Set X}
    (_ : DiscreteTopology s) (ts : t ⊆ s) : DiscreteTopology t :=
  (IsEmbedding.inclusion ts).discreteTopology

/-- Let `s` be a discrete subset of a topological space. Then the preimage of `s` by
a continuous injective map is also discrete. -/
theorem DiscreteTopology.preimage_of_continuous_injective {X Y : Type*} [TopologicalSpace X]
    [TopologicalSpace Y] (s : Set Y) [DiscreteTopology s] {f : X → Y} (hc : Continuous f)
    (hinj : Function.Injective f) : DiscreteTopology (f ⁻¹' s) :=
  DiscreteTopology.of_continuous_injective (β := s) (Continuous.restrict
    (by exact fun _ x ↦ x) hc) ((MapsTo.restrict_inj _).mpr hinj.injOn)

/-- If `f : X → Y` is a quotient map,
then its restriction to the preimage of an open set is a quotient map too. -/
theorem IsQuotientMap.restrictPreimage_isOpen {f : X → Y} (hf : IsQuotientMap f)
    {s : Set Y} (hs : IsOpen s) : IsQuotientMap (s.restrictPreimage f) := by
  refine isQuotientMap_iff.2 ⟨hf.surjective.restrictPreimage _, fun U ↦ ?_⟩
  rw [hs.isOpenEmbedding_subtypeVal.open_iff_image_open, ← hf.isOpen_preimage,
    (hs.preimage hf.continuous).isOpenEmbedding_subtypeVal.open_iff_image_open,
    image_val_preimage_restrictPreimage]

@[deprecated (since := "2024-10-22")]
alias QuotientMap.restrictPreimage_isOpen := IsQuotientMap.restrictPreimage_isOpen

open scoped Set.Notation in
lemma isClosed_preimage_val {s t : Set X} : IsClosed (s ↓∩ t) ↔ s ∩ closure (s ∩ t) ⊆ t := by
  rw [← closure_eq_iff_isClosed, IsEmbedding.subtypeVal.closure_eq_preimage_closure_image,
    ← Subtype.val_injective.image_injective.eq_iff, Subtype.image_preimage_coe,
    Subtype.image_preimage_coe, subset_antisymm_iff, and_iff_left, Set.subset_inter_iff,
    and_iff_right]
  exacts [Set.inter_subset_left, Set.subset_inter Set.inter_subset_left subset_closure]

theorem frontier_inter_open_inter {s t : Set X} (ht : IsOpen t) :
    frontier (s ∩ t) ∩ t = frontier s ∩ t := by
  simp only [Set.inter_comm _ t, ← Subtype.preimage_coe_eq_preimage_coe_iff,
    ht.isOpenMap_subtype_val.preimage_frontier_eq_frontier_preimage continuous_subtype_val,
    Subtype.preimage_coe_self_inter]

end Subtype

section Quotient

variable [TopologicalSpace X] [TopologicalSpace Y]
variable {r : X → X → Prop} {s : Setoid X}

theorem isQuotientMap_quot_mk : IsQuotientMap (@Quot.mk X r) :=
  ⟨Quot.exists_rep, rfl⟩

@[deprecated (since := "2024-10-22")]
alias quotientMap_quot_mk := isQuotientMap_quot_mk

@[continuity, fun_prop]
theorem continuous_quot_mk : Continuous (@Quot.mk X r) :=
  continuous_coinduced_rng

@[continuity, fun_prop]
theorem continuous_quot_lift {f : X → Y} (hr : ∀ a b, r a b → f a = f b) (h : Continuous f) :
    Continuous (Quot.lift f hr : Quot r → Y) :=
  continuous_coinduced_dom.2 h

theorem isQuotientMap_quotient_mk' : IsQuotientMap (@Quotient.mk' X s) :=
  isQuotientMap_quot_mk

@[deprecated (since := "2024-10-22")]
alias quotientMap_quotient_mk' := isQuotientMap_quotient_mk'

theorem continuous_quotient_mk' : Continuous (@Quotient.mk' X s) :=
  continuous_coinduced_rng

theorem Continuous.quotient_lift {f : X → Y} (h : Continuous f) (hs : ∀ a b, a ≈ b → f a = f b) :
    Continuous (Quotient.lift f hs : Quotient s → Y) :=
  continuous_coinduced_dom.2 h

theorem Continuous.quotient_liftOn' {f : X → Y} (h : Continuous f)
    (hs : ∀ a b, s a b → f a = f b) :
    Continuous (fun x => Quotient.liftOn' x f hs : Quotient s → Y) :=
  h.quotient_lift hs

@[continuity, fun_prop]
theorem Continuous.quotient_map' {t : Setoid Y} {f : X → Y} (hf : Continuous f)
    (H : (s.r ⇒ t.r) f f) : Continuous (Quotient.map' f H) :=
  (continuous_quotient_mk'.comp hf).quotient_lift _

end Quotient

section Pi

variable {ι : Type*} {π : ι → Type*} {κ : Type*} [TopologicalSpace X]
  [T : ∀ i, TopologicalSpace (π i)] {f : X → ∀ i : ι, π i}

theorem continuous_pi_iff : Continuous f ↔ ∀ i, Continuous fun a => f a i := by
  simp only [continuous_iInf_rng, continuous_induced_rng, comp_def]

@[continuity, fun_prop]
theorem continuous_pi (h : ∀ i, Continuous fun a => f a i) : Continuous f :=
  continuous_pi_iff.2 h

@[continuity, fun_prop]
theorem continuous_apply (i : ι) : Continuous fun p : ∀ i, π i => p i :=
  continuous_iInf_dom continuous_induced_dom

@[continuity]
theorem continuous_apply_apply {ρ : κ → ι → Type*} [∀ j i, TopologicalSpace (ρ j i)] (j : κ)
    (i : ι) : Continuous fun p : ∀ j, ∀ i, ρ j i => p j i :=
  (continuous_apply i).comp (continuous_apply j)

theorem continuousAt_apply (i : ι) (x : ∀ i, π i) : ContinuousAt (fun p : ∀ i, π i => p i) x :=
  (continuous_apply i).continuousAt

theorem Filter.Tendsto.apply_nhds {l : Filter Y} {f : Y → ∀ i, π i} {x : ∀ i, π i}
    (h : Tendsto f l (𝓝 x)) (i : ι) : Tendsto (fun a => f a i) l (𝓝 <| x i) :=
  (continuousAt_apply i _).tendsto.comp h

theorem nhds_pi {a : ∀ i, π i} : 𝓝 a = pi fun i => 𝓝 (a i) := by
  simp only [nhds_iInf, nhds_induced, Filter.pi]

theorem tendsto_pi_nhds {f : Y → ∀ i, π i} {g : ∀ i, π i} {u : Filter Y} :
    Tendsto f u (𝓝 g) ↔ ∀ x, Tendsto (fun i => f i x) u (𝓝 (g x)) := by
  rw [nhds_pi, Filter.tendsto_pi]

theorem continuousAt_pi {f : X → ∀ i, π i} {x : X} :
    ContinuousAt f x ↔ ∀ i, ContinuousAt (fun y => f y i) x :=
  tendsto_pi_nhds

@[fun_prop]
theorem continuousAt_pi' {f : X → ∀ i, π i} {x : X} (hf : ∀ i, ContinuousAt (fun y => f y i) x) :
    ContinuousAt f x :=
  continuousAt_pi.2 hf

theorem Pi.continuous_precomp' {ι' : Type*} (φ : ι' → ι) :
    Continuous (fun (f : (∀ i, π i)) (j : ι') ↦ f (φ j)) :=
  continuous_pi fun j ↦ continuous_apply (φ j)

theorem Pi.continuous_precomp {ι' : Type*} (φ : ι' → ι) :
    Continuous (· ∘ φ : (ι → X) → (ι' → X)) :=
  Pi.continuous_precomp' φ

theorem Pi.continuous_postcomp' {X : ι → Type*} [∀ i, TopologicalSpace (X i)]
    {g : ∀ i, π i → X i} (hg : ∀ i, Continuous (g i)) :
    Continuous (fun (f : (∀ i, π i)) (i : ι) ↦ g i (f i)) :=
  continuous_pi fun i ↦ (hg i).comp <| continuous_apply i

theorem Pi.continuous_postcomp [TopologicalSpace Y] {g : X → Y} (hg : Continuous g) :
    Continuous (g ∘ · : (ι → X) → (ι → Y)) :=
  Pi.continuous_postcomp' fun _ ↦ hg

lemma Pi.induced_precomp' {ι' : Type*} (φ : ι' → ι) :
    induced (fun (f : (∀ i, π i)) (j : ι') ↦ f (φ j)) Pi.topologicalSpace =
    ⨅ i', induced (eval (φ i')) (T (φ i')) := by
  simp [Pi.topologicalSpace, induced_iInf, induced_compose, comp_def]

lemma Pi.induced_precomp [TopologicalSpace Y] {ι' : Type*} (φ : ι' → ι) :
    induced (· ∘ φ) Pi.topologicalSpace =
    ⨅ i', induced (eval (φ i')) ‹TopologicalSpace Y› :=
  induced_precomp' φ

@[continuity, fun_prop]
lemma Pi.continuous_restrict (S : Set ι) :
    Continuous (S.restrict : (∀ i : ι, π i) → (∀ i : S, π i)) :=
  Pi.continuous_precomp' ((↑) : S → ι)

@[continuity, fun_prop]
lemma Pi.continuous_restrict₂ {s t : Set ι} (hst : s ⊆ t) : Continuous (restrict₂ (π := π) hst) :=
  continuous_pi fun _ ↦ continuous_apply _

@[continuity, fun_prop]
theorem Finset.continuous_restrict (s : Finset ι) : Continuous (s.restrict (π := π)) :=
  continuous_pi fun _ ↦ continuous_apply _

@[continuity, fun_prop]
theorem Finset.continuous_restrict₂ {s t : Finset ι} (hst : s ⊆ t) :
    Continuous (Finset.restrict₂ (π := π) hst) :=
  continuous_pi fun _ ↦ continuous_apply _

variable [TopologicalSpace Z]

@[continuity, fun_prop]
theorem Pi.continuous_restrict_apply (s : Set X) {f : X → Z} (hf : Continuous f) :
    Continuous (s.restrict f) := hf.comp continuous_subtype_val

@[continuity, fun_prop]
theorem Pi.continuous_restrict₂_apply {s t : Set X} (hst : s ⊆ t)
    {f : t → Z} (hf : Continuous f) :
    Continuous (restrict₂ (π := fun _ ↦ Z) hst f) := hf.comp (continuous_inclusion hst)

@[continuity, fun_prop]
theorem Finset.continuous_restrict_apply (s : Finset X) {f : X → Z} (hf : Continuous f) :
    Continuous (s.restrict f) := hf.comp continuous_subtype_val

@[continuity, fun_prop]
theorem Finset.continuous_restrict₂_apply {s t : Finset X} (hst : s ⊆ t)
    {f : t → Z} (hf : Continuous f) :
    Continuous (restrict₂ (π := fun _ ↦ Z) hst f) := hf.comp (continuous_inclusion hst)

lemma Pi.induced_restrict (S : Set ι) :
    induced (S.restrict) Pi.topologicalSpace =
    ⨅ i ∈ S, induced (eval i) (T i) := by
  simp (config := { unfoldPartialApp := true }) [← iInf_subtype'', ← induced_precomp' ((↑) : S → ι),
    restrict]

lemma Pi.induced_restrict_sUnion (𝔖 : Set (Set ι)) :
    induced (⋃₀ 𝔖).restrict (Pi.topologicalSpace (Y := fun i : (⋃₀ 𝔖) ↦ π i)) =
    ⨅ S ∈ 𝔖, induced S.restrict Pi.topologicalSpace := by
  simp_rw [Pi.induced_restrict, iInf_sUnion]

theorem Filter.Tendsto.update [DecidableEq ι] {l : Filter Y} {f : Y → ∀ i, π i} {x : ∀ i, π i}
    (hf : Tendsto f l (𝓝 x)) (i : ι) {g : Y → π i} {xi : π i} (hg : Tendsto g l (𝓝 xi)) :
    Tendsto (fun a => update (f a) i (g a)) l (𝓝 <| update x i xi) :=
  tendsto_pi_nhds.2 fun j => by rcases eq_or_ne j i with (rfl | hj) <;> simp [*, hf.apply_nhds]

theorem ContinuousAt.update [DecidableEq ι] {x : X} (hf : ContinuousAt f x) (i : ι) {g : X → π i}
    (hg : ContinuousAt g x) : ContinuousAt (fun a => update (f a) i (g a)) x :=
  hf.tendsto.update i hg

theorem Continuous.update [DecidableEq ι] (hf : Continuous f) (i : ι) {g : X → π i}
    (hg : Continuous g) : Continuous fun a => update (f a) i (g a) :=
  continuous_iff_continuousAt.2 fun _ => hf.continuousAt.update i hg.continuousAt

/-- `Function.update f i x` is continuous in `(f, x)`. -/
@[continuity, fun_prop]
theorem continuous_update [DecidableEq ι] (i : ι) :
    Continuous fun f : (∀ j, π j) × π i => update f.1 i f.2 :=
  continuous_fst.update i continuous_snd

/-- `Pi.mulSingle i x` is continuous in `x`. -/
-- Porting note (#11215): TODO: restore @[continuity]
@[to_additive "`Pi.single i x` is continuous in `x`."]
theorem continuous_mulSingle [∀ i, One (π i)] [DecidableEq ι] (i : ι) :
    Continuous fun x => (Pi.mulSingle i x : ∀ i, π i) :=
  continuous_const.update _ continuous_id

theorem Filter.Tendsto.fin_insertNth {n} {π : Fin (n + 1) → Type*} [∀ i, TopologicalSpace (π i)]
    (i : Fin (n + 1)) {f : Y → π i} {l : Filter Y} {x : π i} (hf : Tendsto f l (𝓝 x))
    {g : Y → ∀ j : Fin n, π (i.succAbove j)} {y : ∀ j, π (i.succAbove j)} (hg : Tendsto g l (𝓝 y)) :
    Tendsto (fun a => i.insertNth (f a) (g a)) l (𝓝 <| i.insertNth x y) :=
  tendsto_pi_nhds.2 fun j => Fin.succAboveCases i (by simpa) (by simpa using tendsto_pi_nhds.1 hg) j

theorem ContinuousAt.fin_insertNth {n} {π : Fin (n + 1) → Type*} [∀ i, TopologicalSpace (π i)]
    (i : Fin (n + 1)) {f : X → π i} {x : X} (hf : ContinuousAt f x)
    {g : X → ∀ j : Fin n, π (i.succAbove j)} (hg : ContinuousAt g x) :
    ContinuousAt (fun a => i.insertNth (f a) (g a)) x :=
  hf.tendsto.fin_insertNth i hg

theorem Continuous.fin_insertNth {n} {π : Fin (n + 1) → Type*} [∀ i, TopologicalSpace (π i)]
    (i : Fin (n + 1)) {f : X → π i} (hf : Continuous f) {g : X → ∀ j : Fin n, π (i.succAbove j)}
    (hg : Continuous g) : Continuous fun a => i.insertNth (f a) (g a) :=
  continuous_iff_continuousAt.2 fun _ => hf.continuousAt.fin_insertNth i hg.continuousAt

theorem isOpen_set_pi {i : Set ι} {s : ∀ a, Set (π a)} (hi : i.Finite)
    (hs : ∀ a ∈ i, IsOpen (s a)) : IsOpen (pi i s) := by
  rw [pi_def]; exact hi.isOpen_biInter fun a ha => (hs _ ha).preimage (continuous_apply _)

theorem isOpen_pi_iff {s : Set (∀ a, π a)} :
    IsOpen s ↔
      ∀ f, f ∈ s → ∃ (I : Finset ι) (u : ∀ a, Set (π a)),
        (∀ a, a ∈ I → IsOpen (u a) ∧ f a ∈ u a) ∧ (I : Set ι).pi u ⊆ s := by
  rw [isOpen_iff_nhds]
  simp_rw [le_principal_iff, nhds_pi, Filter.mem_pi', mem_nhds_iff]
  refine forall₂_congr fun a _ => ⟨?_, ?_⟩
  · rintro ⟨I, t, ⟨h1, h2⟩⟩
    refine ⟨I, fun a => eval a '' (I : Set ι).pi fun a => (h1 a).choose, fun i hi => ?_, ?_⟩
    · simp_rw [eval_image_pi (Finset.mem_coe.mpr hi)
          (pi_nonempty_iff.mpr fun i => ⟨_, fun _ => (h1 i).choose_spec.2.2⟩)]
      exact (h1 i).choose_spec.2
    · exact Subset.trans
        (pi_mono fun i hi => (eval_image_pi_subset hi).trans (h1 i).choose_spec.1) h2
  · rintro ⟨I, t, ⟨h1, h2⟩⟩
    classical
    refine ⟨I, fun a => ite (a ∈ I) (t a) univ, fun i => ?_, ?_⟩
    · by_cases hi : i ∈ I
      · use t i
        simp_rw [if_pos hi]
        exact ⟨Subset.rfl, (h1 i) hi⟩
      · use univ
        simp_rw [if_neg hi]
        exact ⟨Subset.rfl, isOpen_univ, mem_univ _⟩
    · rw [← univ_pi_ite]
      simp only [← ite_and, ← Finset.mem_coe, and_self_iff, univ_pi_ite, h2]

theorem isOpen_pi_iff' [Finite ι] {s : Set (∀ a, π a)} :
    IsOpen s ↔
      ∀ f, f ∈ s → ∃ u : ∀ a, Set (π a), (∀ a, IsOpen (u a) ∧ f a ∈ u a) ∧ univ.pi u ⊆ s := by
  cases nonempty_fintype ι
  rw [isOpen_iff_nhds]
  simp_rw [le_principal_iff, nhds_pi, Filter.mem_pi', mem_nhds_iff]
  refine forall₂_congr fun a _ => ⟨?_, ?_⟩
  · rintro ⟨I, t, ⟨h1, h2⟩⟩
    refine
      ⟨fun i => (h1 i).choose,
        ⟨fun i => (h1 i).choose_spec.2,
          (pi_mono fun i _ => (h1 i).choose_spec.1).trans (Subset.trans ?_ h2)⟩⟩
    rw [← pi_inter_compl (I : Set ι)]
    exact inter_subset_left
  · exact fun ⟨u, ⟨h1, _⟩⟩ =>
      ⟨Finset.univ, u, ⟨fun i => ⟨u i, ⟨rfl.subset, h1 i⟩⟩, by rwa [Finset.coe_univ]⟩⟩

theorem isClosed_set_pi {i : Set ι} {s : ∀ a, Set (π a)} (hs : ∀ a ∈ i, IsClosed (s a)) :
    IsClosed (pi i s) := by
  rw [pi_def]; exact isClosed_biInter fun a ha => (hs _ ha).preimage (continuous_apply _)

theorem mem_nhds_of_pi_mem_nhds {I : Set ι} {s : ∀ i, Set (π i)} (a : ∀ i, π i) (hs : I.pi s ∈ 𝓝 a)
    {i : ι} (hi : i ∈ I) : s i ∈ 𝓝 (a i) := by
  rw [nhds_pi] at hs; exact mem_of_pi_mem_pi hs hi

theorem set_pi_mem_nhds {i : Set ι} {s : ∀ a, Set (π a)} {x : ∀ a, π a} (hi : i.Finite)
    (hs : ∀ a ∈ i, s a ∈ 𝓝 (x a)) : pi i s ∈ 𝓝 x := by
  rw [pi_def, biInter_mem hi]
  exact fun a ha => (continuous_apply a).continuousAt (hs a ha)

theorem set_pi_mem_nhds_iff {I : Set ι} (hI : I.Finite) {s : ∀ i, Set (π i)} (a : ∀ i, π i) :
    I.pi s ∈ 𝓝 a ↔ ∀ i : ι, i ∈ I → s i ∈ 𝓝 (a i) := by
  rw [nhds_pi, pi_mem_pi_iff hI]

theorem interior_pi_set {I : Set ι} (hI : I.Finite) {s : ∀ i, Set (π i)} :
    interior (pi I s) = I.pi fun i => interior (s i) := by
  ext a
  simp only [Set.mem_pi, mem_interior_iff_mem_nhds, set_pi_mem_nhds_iff hI]

theorem exists_finset_piecewise_mem_of_mem_nhds [DecidableEq ι] {s : Set (∀ a, π a)} {x : ∀ a, π a}
    (hs : s ∈ 𝓝 x) (y : ∀ a, π a) : ∃ I : Finset ι, I.piecewise x y ∈ s := by
  simp only [nhds_pi, Filter.mem_pi'] at hs
  rcases hs with ⟨I, t, htx, hts⟩
  refine ⟨I, hts fun i hi => ?_⟩
  simpa [Finset.mem_coe.1 hi] using mem_of_mem_nhds (htx i)

theorem pi_generateFrom_eq {π : ι → Type*} {g : ∀ a, Set (Set (π a))} :
    (@Pi.topologicalSpace ι π fun a => generateFrom (g a)) =
      generateFrom
        { t | ∃ (s : ∀ a, Set (π a)) (i : Finset ι), (∀ a ∈ i, s a ∈ g a) ∧ t = pi (↑i) s } := by
  refine le_antisymm ?_ ?_
  · apply le_generateFrom
    rintro _ ⟨s, i, hi, rfl⟩
    letI := fun a => generateFrom (g a)
    exact isOpen_set_pi i.finite_toSet (fun a ha => GenerateOpen.basic _ (hi a ha))
  · classical
    refine le_iInf fun i => coinduced_le_iff_le_induced.1 <| le_generateFrom fun s hs => ?_
    refine GenerateOpen.basic _ ⟨update (fun i => univ) i s, {i}, ?_⟩
    simp [hs]

theorem pi_eq_generateFrom :
    Pi.topologicalSpace =
      generateFrom
        { g | ∃ (s : ∀ a, Set (π a)) (i : Finset ι), (∀ a ∈ i, IsOpen (s a)) ∧ g = pi (↑i) s } :=
  calc Pi.topologicalSpace
  _ = @Pi.topologicalSpace ι π fun _ => generateFrom { s | IsOpen s } := by
    simp only [generateFrom_setOf_isOpen]
  _ = _ := pi_generateFrom_eq

theorem pi_generateFrom_eq_finite {π : ι → Type*} {g : ∀ a, Set (Set (π a))} [Finite ι]
    (hg : ∀ a, ⋃₀ g a = univ) :
    (@Pi.topologicalSpace ι π fun a => generateFrom (g a)) =
      generateFrom { t | ∃ s : ∀ a, Set (π a), (∀ a, s a ∈ g a) ∧ t = pi univ s } := by
  cases nonempty_fintype ι
  rw [pi_generateFrom_eq]
  refine le_antisymm (generateFrom_anti ?_) (le_generateFrom ?_)
  · exact fun s ⟨t, ht, Eq⟩ => ⟨t, Finset.univ, by simp [ht, Eq]⟩
  · rintro s ⟨t, i, ht, rfl⟩
    letI := generateFrom { t | ∃ s : ∀ a, Set (π a), (∀ a, s a ∈ g a) ∧ t = pi univ s }
    refine isOpen_iff_forall_mem_open.2 fun f hf => ?_
    choose c hcg hfc using fun a => sUnion_eq_univ_iff.1 (hg a) (f a)
    refine ⟨pi i t ∩ pi ((↑i)ᶜ : Set ι) c, inter_subset_left, ?_, ⟨hf, fun a _ => hfc a⟩⟩
    classical
    rw [← univ_pi_piecewise]
    refine GenerateOpen.basic _ ⟨_, fun a => ?_, rfl⟩
    by_cases a ∈ i <;> simp [*]

theorem induced_to_pi {X : Type*} (f : X → ∀ i, π i) :
    induced f Pi.topologicalSpace = ⨅ i, induced (f · i) inferInstance := by
  simp_rw [Pi.topologicalSpace, induced_iInf, induced_compose, Function.comp_def]

/-- Suppose `π i` is a family of topological spaces indexed by `i : ι`, and `X` is a type
endowed with a family of maps `f i : X → π i` for every `i : ι`, hence inducing a
map `g : X → Π i, π i`. This lemma shows that infimum of the topologies on `X` induced by
the `f i` as `i : ι` varies is simply the topology on `X` induced by `g : X → Π i, π i`
where `Π i, π i` is endowed with the usual product topology. -/
theorem inducing_iInf_to_pi {X : Type*} (f : ∀ i, X → π i) :
    @IsInducing X (∀ i, π i) (⨅ i, induced (f i) inferInstance) _ fun x i => f i x :=
  letI := ⨅ i, induced (f i) inferInstance; ⟨(induced_to_pi _).symm⟩

variable [Finite ι] [∀ i, DiscreteTopology (π i)]

/-- A finite product of discrete spaces is discrete. -/
instance Pi.discreteTopology : DiscreteTopology (∀ i, π i) :=
  singletons_open_iff_discrete.mp fun x => by
    rw [← univ_pi_singleton]
    exact isOpen_set_pi finite_univ fun i _ => (isOpen_discrete {x i})

end Pi

section Sigma

variable {ι κ : Type*} {σ : ι → Type*} {τ : κ → Type*} [∀ i, TopologicalSpace (σ i)]
  [∀ k, TopologicalSpace (τ k)] [TopologicalSpace X]

@[continuity, fun_prop]
theorem continuous_sigmaMk {i : ι} : Continuous (@Sigma.mk ι σ i) :=
  continuous_iSup_rng continuous_coinduced_rng

-- Porting note: the proof was `by simp only [isOpen_iSup_iff, isOpen_coinduced]`
theorem isOpen_sigma_iff {s : Set (Sigma σ)} : IsOpen s ↔ ∀ i, IsOpen (Sigma.mk i ⁻¹' s) := by
  delta instTopologicalSpaceSigma
  rw [isOpen_iSup_iff]
  rfl

theorem isClosed_sigma_iff {s : Set (Sigma σ)} : IsClosed s ↔ ∀ i, IsClosed (Sigma.mk i ⁻¹' s) := by
  simp only [← isOpen_compl_iff, isOpen_sigma_iff, preimage_compl]

theorem isOpenMap_sigmaMk {i : ι} : IsOpenMap (@Sigma.mk ι σ i) := by
  intro s hs
  rw [isOpen_sigma_iff]
  intro j
  rcases eq_or_ne j i with (rfl | hne)
  · rwa [preimage_image_eq _ sigma_mk_injective]
  · rw [preimage_image_sigmaMk_of_ne hne]
    exact isOpen_empty

theorem isOpen_range_sigmaMk {i : ι} : IsOpen (range (@Sigma.mk ι σ i)) :=
  isOpenMap_sigmaMk.isOpen_range

theorem isClosedMap_sigmaMk {i : ι} : IsClosedMap (@Sigma.mk ι σ i) := by
  intro s hs
  rw [isClosed_sigma_iff]
  intro j
  rcases eq_or_ne j i with (rfl | hne)
  · rwa [preimage_image_eq _ sigma_mk_injective]
  · rw [preimage_image_sigmaMk_of_ne hne]
    exact isClosed_empty

theorem isClosed_range_sigmaMk {i : ι} : IsClosed (range (@Sigma.mk ι σ i)) :=
  isClosedMap_sigmaMk.isClosed_range

theorem isOpenEmbedding_sigmaMk {i : ι} : IsOpenEmbedding (@Sigma.mk ι σ i) :=
  isOpenEmbedding_of_continuous_injective_open continuous_sigmaMk sigma_mk_injective
    isOpenMap_sigmaMk

@[deprecated (since := "2024-10-18")]
alias openEmbedding_sigmaMk := isOpenEmbedding_sigmaMk

theorem isClosedEmbedding_sigmaMk {i : ι} : IsClosedEmbedding (@Sigma.mk ι σ i) :=
  .of_continuous_injective_isClosedMap continuous_sigmaMk sigma_mk_injective
    isClosedMap_sigmaMk

@[deprecated (since := "2024-10-20")]
alias closedEmbedding_sigmaMk := isClosedEmbedding_sigmaMk

lemma IsEmbedding.sigmaMk {i : ι} : IsEmbedding (@Sigma.mk ι σ i) :=
  isClosedEmbedding_sigmaMk.1

@[deprecated (since := "2024-10-26")]
alias embedding_sigmaMk := IsEmbedding.sigmaMk

theorem Sigma.nhds_mk (i : ι) (x : σ i) : 𝓝 (⟨i, x⟩ : Sigma σ) = Filter.map (Sigma.mk i) (𝓝 x) :=
  (isOpenEmbedding_sigmaMk.map_nhds_eq x).symm

theorem Sigma.nhds_eq (x : Sigma σ) : 𝓝 x = Filter.map (Sigma.mk x.1) (𝓝 x.2) := by
  cases x
  apply Sigma.nhds_mk

theorem comap_sigmaMk_nhds (i : ι) (x : σ i) : comap (Sigma.mk i) (𝓝 ⟨i, x⟩) = 𝓝 x :=
  (IsEmbedding.sigmaMk.nhds_eq_comap _).symm

theorem isOpen_sigma_fst_preimage (s : Set ι) : IsOpen (Sigma.fst ⁻¹' s : Set (Σ a, σ a)) := by
  rw [← biUnion_of_singleton s, preimage_iUnion₂]
  simp only [← range_sigmaMk]
  exact isOpen_biUnion fun _ _ => isOpen_range_sigmaMk

/-- A map out of a sum type is continuous iff its restriction to each summand is. -/
@[simp]
theorem continuous_sigma_iff {f : Sigma σ → X} :
    Continuous f ↔ ∀ i, Continuous fun a => f ⟨i, a⟩ := by
  delta instTopologicalSpaceSigma
  rw [continuous_iSup_dom]
  exact forall_congr' fun _ => continuous_coinduced_dom

/-- A map out of a sum type is continuous if its restriction to each summand is. -/
@[continuity, fun_prop]
theorem continuous_sigma {f : Sigma σ → X} (hf : ∀ i, Continuous fun a => f ⟨i, a⟩) :
    Continuous f :=
  continuous_sigma_iff.2 hf

/-- A map defined on a sigma type (a.k.a. the disjoint union of an indexed family of topological
spaces) is inducing iff its restriction to each component is inducing and each the image of each
component under `f` can be separated from the images of all other components by an open set. -/
theorem inducing_sigma {f : Sigma σ → X} :
    IsInducing f ↔ (∀ i, IsInducing (f ∘ Sigma.mk i)) ∧
      (∀ i, ∃ U, IsOpen U ∧ ∀ x, f x ∈ U ↔ x.1 = i) := by
  refine ⟨fun h ↦ ⟨fun i ↦ h.comp IsEmbedding.sigmaMk.1, fun i ↦ ?_⟩, ?_⟩
  · rcases h.isOpen_iff.1 (isOpen_range_sigmaMk (i := i)) with ⟨U, hUo, hU⟩
    refine ⟨U, hUo, ?_⟩
    simpa [Set.ext_iff] using hU
  · refine fun ⟨h₁, h₂⟩ ↦ isInducing_iff_nhds.2 fun ⟨i, x⟩ ↦ ?_
    rw [Sigma.nhds_mk, (h₁ i).nhds_eq_comap, comp_apply, ← comap_comap, map_comap_of_mem]
    rcases h₂ i with ⟨U, hUo, hU⟩
    filter_upwards [preimage_mem_comap <| hUo.mem_nhds <| (hU _).2 rfl] with y hy
    simpa [hU] using hy

@[simp 1100]
theorem continuous_sigma_map {f₁ : ι → κ} {f₂ : ∀ i, σ i → τ (f₁ i)} :
    Continuous (Sigma.map f₁ f₂) ↔ ∀ i, Continuous (f₂ i) :=
  continuous_sigma_iff.trans <| by
    simp only [Sigma.map, IsEmbedding.sigmaMk.continuous_iff, comp_def]

@[continuity, fun_prop]
theorem Continuous.sigma_map {f₁ : ι → κ} {f₂ : ∀ i, σ i → τ (f₁ i)} (hf : ∀ i, Continuous (f₂ i)) :
    Continuous (Sigma.map f₁ f₂) :=
  continuous_sigma_map.2 hf

theorem isOpenMap_sigma {f : Sigma σ → X} : IsOpenMap f ↔ ∀ i, IsOpenMap fun a => f ⟨i, a⟩ := by
  simp only [isOpenMap_iff_nhds_le, Sigma.forall, Sigma.nhds_eq, map_map, comp_def]

theorem isOpenMap_sigma_map {f₁ : ι → κ} {f₂ : ∀ i, σ i → τ (f₁ i)} :
    IsOpenMap (Sigma.map f₁ f₂) ↔ ∀ i, IsOpenMap (f₂ i) :=
  isOpenMap_sigma.trans <|
    forall_congr' fun i => (@isOpenEmbedding_sigmaMk _ _ _ (f₁ i)).isOpenMap_iff.symm

lemma isInducing_sigmaMap {f₁ : ι → κ} {f₂ : ∀ i, σ i → τ (f₁ i)}
    (h₁ : Injective f₁) : IsInducing (Sigma.map f₁ f₂) ↔ ∀ i, IsInducing (f₂ i) := by
  simp only [isInducing_iff_nhds, Sigma.forall, Sigma.nhds_mk, Sigma.map_mk,
    ← map_sigma_mk_comap h₁, map_inj sigma_mk_injective]

@[deprecated (since := "2024-10-28")] alias inducing_sigma_map := isInducing_sigmaMap

lemma isEmbedding_sigmaMap {f₁ : ι → κ} {f₂ : ∀ i, σ i → τ (f₁ i)}
    (h : Injective f₁) : IsEmbedding (Sigma.map f₁ f₂) ↔ ∀ i, IsEmbedding (f₂ i) := by
<<<<<<< HEAD
  simp only [isEmbedding_iff, Injective.sigma_map, inducing_sigma_map h, forall_and,
=======
  simp only [isEmbedding_iff, Injective.sigma_map, isInducing_sigmaMap h, forall_and,
>>>>>>> 4efbd2b0
    h.sigma_map_iff]

@[deprecated (since := "2024-10-26")]
alias embedding_sigma_map := isEmbedding_sigmaMap

theorem isOpenEmbedding_sigma_map {f₁ : ι → κ} {f₂ : ∀ i, σ i → τ (f₁ i)} (h : Injective f₁) :
    IsOpenEmbedding (Sigma.map f₁ f₂) ↔ ∀ i, IsOpenEmbedding (f₂ i) := by
  simp only [isOpenEmbedding_iff_isEmbedding_isOpenMap, isOpenMap_sigma_map, isEmbedding_sigmaMap h,
    forall_and]

@[deprecated (since := "2024-10-18")]
alias openEmbedding_sigma_map := isOpenEmbedding_sigma_map

end Sigma

section ULift

theorem ULift.isOpen_iff [TopologicalSpace X] {s : Set (ULift.{v} X)} :
    IsOpen s ↔ IsOpen (ULift.up ⁻¹' s) := by
  rw [ULift.topologicalSpace, ← Equiv.ulift_apply, ← Equiv.ulift.coinduced_symm, ← isOpen_coinduced]

theorem ULift.isClosed_iff [TopologicalSpace X] {s : Set (ULift.{v} X)} :
    IsClosed s ↔ IsClosed (ULift.up ⁻¹' s) := by
  rw [← isOpen_compl_iff, ← isOpen_compl_iff, isOpen_iff, preimage_compl]

@[continuity]
theorem continuous_uLift_down [TopologicalSpace X] : Continuous (ULift.down : ULift.{v, u} X → X) :=
  continuous_induced_dom

@[continuity]
theorem continuous_uLift_up [TopologicalSpace X] : Continuous (ULift.up : X → ULift.{v, u} X) :=
  continuous_induced_rng.2 continuous_id

lemma IsEmbedding.uliftDown [TopologicalSpace X] :
    IsEmbedding (ULift.down : ULift.{v, u} X → X) := ⟨⟨rfl⟩, ULift.down_injective⟩

@[deprecated (since := "2024-10-26")]
alias embedding_uLift_down := IsEmbedding.uliftDown

theorem ULift.isClosedEmbedding_down [TopologicalSpace X] :
    IsClosedEmbedding (ULift.down : ULift.{v, u} X → X) :=
  ⟨.uliftDown, by simp only [ULift.down_surjective.range_eq, isClosed_univ]⟩

@[deprecated (since := "2024-10-20")]
alias ULift.closedEmbedding_down := ULift.isClosedEmbedding_down

instance [TopologicalSpace X] [DiscreteTopology X] : DiscreteTopology (ULift X) :=
  IsEmbedding.uliftDown.discreteTopology

end ULift

section Monad

variable [TopologicalSpace X] {s : Set X} {t : Set s}

theorem IsOpen.trans (ht : IsOpen t) (hs : IsOpen s) : IsOpen (t : Set X) := by
  rcases isOpen_induced_iff.mp ht with ⟨s', hs', rfl⟩
  rw [Subtype.image_preimage_coe]
  exact hs.inter hs'

theorem IsClosed.trans (ht : IsClosed t) (hs : IsClosed s) : IsClosed (t : Set X) := by
  rcases isClosed_induced_iff.mp ht with ⟨s', hs', rfl⟩
  rw [Subtype.image_preimage_coe]
  exact hs.inter hs'

end Monad

section NhdsSet
variable [TopologicalSpace X] [TopologicalSpace Y]
  {s : Set X} {t : Set Y}

/-- The product of a neighborhood of `s` and a neighborhood of `t` is a neighborhood of `s ×ˢ t`,
formulated in terms of a filter inequality. -/
theorem nhdsSet_prod_le (s : Set X) (t : Set Y) : 𝓝ˢ (s ×ˢ t) ≤ 𝓝ˢ s ×ˢ 𝓝ˢ t :=
  ((hasBasis_nhdsSet _).prod (hasBasis_nhdsSet _)).ge_iff.2 fun (_u, _v) ⟨⟨huo, hsu⟩, hvo, htv⟩ ↦
    (huo.prod hvo).mem_nhdsSet.2 <| prod_mono hsu htv

theorem Filter.eventually_nhdsSet_prod_iff {p : X × Y → Prop} :
    (∀ᶠ q in 𝓝ˢ (s ×ˢ t), p q) ↔
      ∀ x ∈ s, ∀ y ∈ t,
          ∃ px : X → Prop, (∀ᶠ x' in 𝓝 x, px x') ∧ ∃ py : Y → Prop, (∀ᶠ y' in 𝓝 y, py y') ∧
            ∀ {x : X}, px x → ∀ {y : Y}, py y → p (x, y) := by
  simp_rw [eventually_nhdsSet_iff_forall, forall_prod_set, nhds_prod_eq, eventually_prod_iff]

theorem Filter.Eventually.prod_nhdsSet {p : X × Y → Prop} {px : X → Prop} {py : Y → Prop}
    (hp : ∀ {x : X}, px x → ∀ {y : Y}, py y → p (x, y)) (hs : ∀ᶠ x in 𝓝ˢ s, px x)
    (ht : ∀ᶠ y in 𝓝ˢ t, py y) : ∀ᶠ q in 𝓝ˢ (s ×ˢ t), p q :=
  nhdsSet_prod_le _ _ (mem_of_superset (prod_mem_prod hs ht) fun _ ⟨hx, hy⟩ ↦ hp hx hy)

end NhdsSet

set_option linter.style.longFile 1900<|MERGE_RESOLUTION|>--- conflicted
+++ resolved
@@ -826,16 +826,6 @@
   toIsInducing := hf.isInducing.prodMap hg.isInducing
   inj := hf.inj.prodMap hg.inj
 
-<<<<<<< HEAD
-theorem IsEmbedding.prodMap {f : X → Y} {g : Z → W} (hf : IsEmbedding f) (hg : IsEmbedding g) :
-    IsEmbedding (Prod.map f g) :=
-  { hf.toInducing.prodMap hg.toInducing with
-    inj := fun ⟨x₁, z₁⟩ ⟨x₂, z₂⟩ => by simp [hf.inj.eq_iff, hg.inj.eq_iff] }
-=======
-@[deprecated (since := "2024-10-26")]
-alias Embedding.prodMap := IsEmbedding.prodMap
->>>>>>> 4efbd2b0
-
 @[deprecated (since := "2024-10-26")]
 alias Embedding.prodMap := IsEmbedding.prodMap
 
@@ -861,7 +851,6 @@
 
 lemma isEmbedding_graph {f : X → Y} (hf : Continuous f) : IsEmbedding fun x => (x, f x) :=
   .of_comp (continuous_id.prod_mk hf) continuous_fst .id
-<<<<<<< HEAD
 
 @[deprecated (since := "2024-10-26")]
 alias embedding_graph := isEmbedding_graph
@@ -870,16 +859,6 @@
   .of_comp (Continuous.Prod.mk x) continuous_snd .id
 
 @[deprecated (since := "2024-10-26")]
-=======
-
-@[deprecated (since := "2024-10-26")]
-alias embedding_graph := isEmbedding_graph
-
-lemma isEmbedding_prodMk (x : X) : IsEmbedding (Prod.mk x : Y → X × Y) :=
-  .of_comp (Continuous.Prod.mk x) continuous_snd .id
-
-@[deprecated (since := "2024-10-26")]
->>>>>>> 4efbd2b0
 alias embedding_prod_mk := isEmbedding_prodMk
 
 theorem IsOpenQuotientMap.prodMap {f : X → Y} {g : Z → W} (hf : IsOpenQuotientMap f)
@@ -1054,14 +1033,7 @@
 @[deprecated (since := "2024-10-28")] alias Inducing.of_codRestrict := IsInducing.of_codRestrict
 
 lemma IsEmbedding.subtypeVal : IsEmbedding ((↑) : Subtype p → X) :=
-<<<<<<< HEAD
-  ⟨inducing_subtype_val, Subtype.coe_injective⟩
-=======
   ⟨.subtypeVal, Subtype.coe_injective⟩
-
-@[deprecated (since := "2024-10-26")]
-alias embedding_subtype_val := IsEmbedding.subtypeVal
->>>>>>> 4efbd2b0
 
 @[deprecated (since := "2024-10-26")]
 alias embedding_subtype_val := IsEmbedding.subtypeVal
@@ -1186,22 +1158,9 @@
 @[deprecated (since := "2024-10-26")]
 alias Embedding.codRestrict := IsEmbedding.codRestrict
 
-<<<<<<< HEAD
-protected lemma IsEmbedding.codRestrict {e : X → Y} (he : IsEmbedding e) (s : Set Y)
-    (hs : ∀ x, e x ∈ s) : IsEmbedding (codRestrict e s hs) :=
-  he.of_comp (he.continuous.codRestrict hs) continuous_subtype_val
-
-@[deprecated (since := "2024-10-26")]
-alias Embedding.codRestrict := IsEmbedding.codRestrict
-
 protected lemma IsEmbedding.inclusion {s t : Set X} (h : s ⊆ t) :
     IsEmbedding (inclusion h) := IsEmbedding.subtypeVal.codRestrict _ _
 
-=======
-protected lemma IsEmbedding.inclusion {s t : Set X} (h : s ⊆ t) :
-    IsEmbedding (inclusion h) := IsEmbedding.subtypeVal.codRestrict _ _
-
->>>>>>> 4efbd2b0
 @[deprecated (since := "2024-10-26")]
 alias embedding_inclusion := IsEmbedding.inclusion
 
@@ -1731,11 +1690,7 @@
 
 lemma isEmbedding_sigmaMap {f₁ : ι → κ} {f₂ : ∀ i, σ i → τ (f₁ i)}
     (h : Injective f₁) : IsEmbedding (Sigma.map f₁ f₂) ↔ ∀ i, IsEmbedding (f₂ i) := by
-<<<<<<< HEAD
-  simp only [isEmbedding_iff, Injective.sigma_map, inducing_sigma_map h, forall_and,
-=======
   simp only [isEmbedding_iff, Injective.sigma_map, isInducing_sigmaMap h, forall_and,
->>>>>>> 4efbd2b0
     h.sigma_map_iff]
 
 @[deprecated (since := "2024-10-26")]
