--- conflicted
+++ resolved
@@ -107,11 +107,7 @@
 /-- A function between topological spaces is an embedding if it is injective,
   and for all `s : Set X`, `s` is open iff it is the preimage of an open set. -/
 @[mk_iff]
-<<<<<<< HEAD
-structure IsEmbedding (f : X → Y) extends Inducing f : Prop where
-=======
 structure IsEmbedding (f : X → Y) extends IsInducing f : Prop where
->>>>>>> 4efbd2b0
   /-- A topological embedding is injective. -/
   inj : Function.Injective f
 
