--- conflicted
+++ resolved
@@ -511,11 +511,7 @@
     rw [← (monotone_const.inter (monotone_spanningSets μ)).measure_iUnion, hBU]
   rw [this] at hr
   rcases lt_iSup_iff.1 hr with ⟨n, hn⟩
-<<<<<<< HEAD
-  refine ⟨s ∩ B n, inter_subset_left, ⟨hs.inter (measurable_spanningSets μ n), ?_⟩, hn⟩
-=======
   refine ⟨s ∩ B n, inter_subset_left, ⟨hs.inter (measurableSet_spanningSets μ n), ?_⟩, hn⟩
->>>>>>> d0df76bd
   exact ((measure_mono inter_subset_right).trans_lt (measure_spanningSets_lt_top μ n)).ne
 
 variable [TopologicalSpace α]
