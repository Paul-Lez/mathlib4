/-
Copyright (c) 2020 Sébastien Gouëzel. All rights reserved.
Released under Apache 2.0 license as described in the file LICENSE.
Authors: Sébastien Gouëzel, Floris van Doorn
-/
import Mathlib.Geometry.Manifold.ContMDiff.Basic

/-!
## Smoothness of charts and local structomorphisms

We show that the model with corners, charts, extended charts and their inverses are smooth,
and that local structomorphisms are smooth with smooth inverses.
-/

open Set ChartedSpace SmoothManifoldWithCorners
open scoped Manifold ContDiff

variable {𝕜 : Type*} [NontriviallyNormedField 𝕜]
  -- declare a smooth manifold `M` over the pair `(E, H)`.
  {E : Type*}
  [NormedAddCommGroup E] [NormedSpace 𝕜 E] {H : Type*} [TopologicalSpace H]
  {I : ModelWithCorners 𝕜 E H} {M : Type*} [TopologicalSpace M] [ChartedSpace H M]
  [SmoothManifoldWithCorners I M]
  -- declare a topological space `M'`.
  {M' : Type*} [TopologicalSpace M']
  -- declare functions, sets, points and smoothness indices
  {e : PartialHomeomorph M H} {x : M} {n : ℕ∞}

/-! ### Atlas members are smooth -/

section Atlas

theorem contMDiff_model : ContMDiff I 𝓘(𝕜, E) n I := by
  intro x
  refine contMDiffAt_iff.mpr ⟨I.continuousAt, ?_⟩
  simp only [mfld_simps]
  refine contDiffWithinAt_id.congr_of_eventuallyEq ?_ ?_
  · exact Filter.eventuallyEq_of_mem self_mem_nhdsWithin fun x₂ => I.right_inv
  simp_rw [Function.comp_apply, I.left_inv, Function.id_def]

theorem contMDiffOn_model_symm : ContMDiffOn 𝓘(𝕜, E) I n I.symm (range I) := by
  rw [contMDiffOn_iff]
  refine ⟨I.continuousOn_symm, fun x y => ?_⟩
  simp only [mfld_simps]
  exact contDiffOn_id.congr fun x' => I.right_inv

/-- An atlas member is `C^n` for any `n`. -/
theorem contMDiffOn_of_mem_maximalAtlas (h : e ∈ maximalAtlas I M) : ContMDiffOn I I n e e.source :=
  ContMDiffOn.of_le ((contDiffWithinAt_localInvariantProp ⊤).liftPropOn_of_mem_maximalAtlas
      contDiffWithinAtProp_id h) le_top

/-- The inverse of an atlas member is `C^n` for any `n`. -/
theorem contMDiffOn_symm_of_mem_maximalAtlas (h : e ∈ maximalAtlas I M) :
    ContMDiffOn I I n e.symm e.target :=
  ContMDiffOn.of_le ((contDiffWithinAt_localInvariantProp ⊤).liftPropOn_symm_of_mem_maximalAtlas
      contDiffWithinAtProp_id h) le_top

theorem contMDiffAt_of_mem_maximalAtlas (h : e ∈ maximalAtlas I M) (hx : x ∈ e.source) :
    ContMDiffAt I I n e x :=
  (contMDiffOn_of_mem_maximalAtlas h).contMDiffAt <| e.open_source.mem_nhds hx

theorem contMDiffAt_symm_of_mem_maximalAtlas {x : H} (h : e ∈ maximalAtlas I M)
    (hx : x ∈ e.target) : ContMDiffAt I I n e.symm x :=
  (contMDiffOn_symm_of_mem_maximalAtlas h).contMDiffAt <| e.open_target.mem_nhds hx

theorem contMDiffOn_chart : ContMDiffOn I I n (chartAt H x) (chartAt H x).source :=
  contMDiffOn_of_mem_maximalAtlas <| chart_mem_maximalAtlas x

theorem contMDiffOn_chart_symm : ContMDiffOn I I n (chartAt H x).symm (chartAt H x).target :=
  contMDiffOn_symm_of_mem_maximalAtlas <| chart_mem_maximalAtlas x

theorem contMDiffAt_extend {x : M} (he : e ∈ maximalAtlas I M) (hx : x ∈ e.source) :
    ContMDiffAt I 𝓘(𝕜, E) n (e.extend I) x :=
  (contMDiff_model _).comp x <| contMDiffAt_of_mem_maximalAtlas he hx

theorem contMDiffAt_extChartAt' {x' : M} (h : x' ∈ (chartAt H x).source) :
    ContMDiffAt I 𝓘(𝕜, E) n (extChartAt I x) x' :=
  contMDiffAt_extend (chart_mem_maximalAtlas x) h

theorem contMDiffAt_extChartAt : ContMDiffAt I 𝓘(𝕜, E) n (extChartAt I x) x :=
  contMDiffAt_extChartAt' <| mem_chart_source H x

theorem contMDiffOn_extChartAt : ContMDiffOn I 𝓘(𝕜, E) n (extChartAt I x) (chartAt H x).source :=
  fun _x' hx' => (contMDiffAt_extChartAt' hx').contMDiffWithinAt

theorem contMDiffOn_extend_symm (he : e ∈ maximalAtlas I M) :
    ContMDiffOn 𝓘(𝕜, E) I n (e.extend I).symm (I '' e.target) := by
  refine (contMDiffOn_symm_of_mem_maximalAtlas he).comp
    (contMDiffOn_model_symm.mono <| image_subset_range _ _) ?_
  simp_rw [image_subset_iff, PartialEquiv.restr_coe_symm, I.toPartialEquiv_coe_symm,
    preimage_preimage, I.left_inv, preimage_id']; rfl

theorem contMDiffOn_extChartAt_symm (x : M) :
    ContMDiffOn 𝓘(𝕜, E) I n (extChartAt I x).symm (extChartAt I x).target := by
  convert contMDiffOn_extend_symm (chart_mem_maximalAtlas (I := I) x)
  rw [extChartAt_target, I.image_eq]

theorem contMDiffWithinAt_extChartAt_symm_target
    (x : M) {y : E} (hy : y ∈ (extChartAt I x).target) :
    ContMDiffWithinAt 𝓘(𝕜, E) I n (extChartAt I x).symm (extChartAt I x).target y :=
  contMDiffOn_extChartAt_symm x y hy

theorem contMDiffWithinAt_extChartAt_symm_range
    (x : M) {y : E} (hy : y ∈ (extChartAt I x).target) :
    ContMDiffWithinAt 𝓘(𝕜, E) I n (extChartAt I x).symm (range I) y :=
  (contMDiffWithinAt_extChartAt_symm_target x hy).mono_of_mem_nhdsWithin
    (extChartAt_target_mem_nhdsWithin_of_mem hy)

/-- An element of `contDiffGroupoid ⊤ I` is `C^n` for any `n`. -/
theorem contMDiffOn_of_mem_contDiffGroupoid {e' : PartialHomeomorph H H}
    (h : e' ∈ contDiffGroupoid ∞ I) : ContMDiffOn I I n e' e'.source :=
  (contDiffWithinAt_localInvariantProp n).liftPropOn_of_mem_groupoid contDiffWithinAtProp_id h

end Atlas

/-! ### Smoothness of (local) structomorphisms -/

section IsLocalStructomorph

variable [ChartedSpace H M'] [IsM' : SmoothManifoldWithCorners I M']

theorem isLocalStructomorphOn_contDiffGroupoid_iff_aux {f : PartialHomeomorph M M'}
    (hf : LiftPropOn (contDiffGroupoid ∞ I).IsLocalStructomorphWithinAt f f.source) :
<<<<<<< HEAD
    SmoothOn I I f f.source := by
=======
    ContMDiffOn I I ⊤ f f.source := by
>>>>>>> 85ded514
  -- It suffices to show smoothness near each `x`
  apply contMDiffOn_of_locally_contMDiffOn
  intro x hx
  let c := chartAt H x
  let c' := chartAt H (f x)
  obtain ⟨-, hxf⟩ := hf x hx
  -- Since `f` is a local structomorph, it is locally equal to some transferred element `e` of
  -- the `contDiffGroupoid`.
  obtain
    ⟨e, he, he' : EqOn (c' ∘ f ∘ c.symm) e (c.symm ⁻¹' f.source ∩ e.source), hex :
      c x ∈ e.source⟩ :=
    hxf (by simp only [hx, mfld_simps])
  -- We choose a convenient set `s` in `M`.
  let s : Set M := (f.trans c').source ∩ ((c.trans e).trans c'.symm).source
  refine ⟨s, (f.trans c').open_source.inter ((c.trans e).trans c'.symm).open_source, ?_, ?_⟩
  · simp only [s, mfld_simps]
    rw [← he'] <;> simp only [c, c', hx, hex, mfld_simps]
  -- We need to show `f` is `ContMDiffOn` the domain `s ∩ f.source`.  We show this in two
  -- steps: `f` is equal to `c'.symm ∘ e ∘ c` on that domain and that function is
  -- `ContMDiffOn` it.
  have H₁ : ContMDiffOn I I ⊤ (c'.symm ∘ e ∘ c) s := by
    have hc' : ContMDiffOn I I ⊤ c'.symm _ := contMDiffOn_chart_symm
    have he'' : ContMDiffOn I I ⊤ e _ := contMDiffOn_of_mem_contDiffGroupoid he
    have hc : ContMDiffOn I I ⊤ c _ := contMDiffOn_chart
    refine (hc'.comp' (he''.comp' hc)).mono ?_
    dsimp [s]
    mfld_set_tac
  have H₂ : EqOn f (c'.symm ∘ e ∘ c) s := by
    intro y hy
    simp only [s, mfld_simps] at hy
    have hy₁ : f y ∈ c'.source := by simp only [hy, mfld_simps]
    have hy₂ : y ∈ c.source := by simp only [hy, mfld_simps]
    have hy₃ : c y ∈ c.symm ⁻¹' f.source ∩ e.source := by simp only [hy, mfld_simps]
    calc
      f y = c'.symm (c' (f y)) := by rw [c'.left_inv hy₁]
      _ = c'.symm (c' (f (c.symm (c y)))) := by rw [c.left_inv hy₂]
      _ = c'.symm (e (c y)) := by rw [← he' hy₃]; rfl
  refine (H₁.congr H₂).mono ?_
  mfld_set_tac

/-- Let `M` and `M'` be smooth manifolds with the same model-with-corners, `I`.  Then `f : M → M'`
is a local structomorphism for `I`, if and only if it is manifold-smooth on the domain of definition
in both directions. -/
theorem isLocalStructomorphOn_contDiffGroupoid_iff (f : PartialHomeomorph M M') :
    LiftPropOn (contDiffGroupoid ∞ I).IsLocalStructomorphWithinAt f f.source ↔
<<<<<<< HEAD
      SmoothOn I I f f.source ∧ SmoothOn I I f.symm f.target := by
=======
      ContMDiffOn I I ⊤ f f.source ∧ ContMDiffOn I I ⊤ f.symm f.target := by
>>>>>>> 85ded514
  constructor
  · intro h
    refine ⟨isLocalStructomorphOn_contDiffGroupoid_iff_aux h,
      isLocalStructomorphOn_contDiffGroupoid_iff_aux ?_⟩
    -- todo: we can generalize this part of the proof to a lemma
    intro X hX
    let x := f.symm X
    have hx : x ∈ f.source := f.symm.mapsTo hX
    let c := chartAt H x
    let c' := chartAt H X
    obtain ⟨-, hxf⟩ := h x hx
    refine ⟨(f.symm.continuousAt hX).continuousWithinAt, fun h2x => ?_⟩
    obtain ⟨e, he, h2e, hef, hex⟩ :
      ∃ e : PartialHomeomorph H H,
        e ∈ contDiffGroupoid ∞ I ∧
          e.source ⊆ (c.symm ≫ₕ f ≫ₕ c').source ∧
            EqOn (c' ∘ f ∘ c.symm) e e.source ∧ c x ∈ e.source := by
      have h1 : c' = chartAt H (f x) := by simp only [f.right_inv hX]
      have h2 : c' ∘ f ∘ c.symm = ⇑(c.symm ≫ₕ f ≫ₕ c') := rfl
      have hcx : c x ∈ c.symm ⁻¹' f.source := by simp only [c, hx, mfld_simps]
      rw [h2]
      rw [← h1, h2, PartialHomeomorph.isLocalStructomorphWithinAt_iff'] at hxf
      · exact hxf hcx
      · mfld_set_tac
      · apply Or.inl
        simp only [c, hx, h1, mfld_simps]
    have h2X : c' X = e (c (f.symm X)) := by
      rw [← hef hex]
      dsimp only [Function.comp_def]
      have hfX : f.symm X ∈ c.source := by simp only [c, hX, mfld_simps]
      rw [c.left_inv hfX, f.right_inv hX]
    have h3e : EqOn (c ∘ f.symm ∘ c'.symm) e.symm (c'.symm ⁻¹' f.target ∩ e.target) := by
      have h1 : EqOn (c.symm ≫ₕ f ≫ₕ c').symm e.symm (e.target ∩ e.target) := by
        apply EqOn.symm
        refine e.isImage_source_target.symm_eqOn_of_inter_eq_of_eqOn ?_ ?_
        · rw [inter_self, inter_eq_right.mpr h2e]
        · rw [inter_self]; exact hef.symm
      have h2 : e.target ⊆ (c.symm ≫ₕ f ≫ₕ c').target := by
        intro x hx; rw [← e.right_inv hx, ← hef (e.symm.mapsTo hx)]
        exact PartialHomeomorph.mapsTo _ (h2e <| e.symm.mapsTo hx)
      rw [inter_self] at h1
      rwa [inter_eq_right.mpr]
      refine h2.trans ?_
      mfld_set_tac
    refine ⟨e.symm, StructureGroupoid.symm _ he, h3e, ?_⟩
    rw [h2X]; exact e.mapsTo hex
  · -- We now show the converse: a partial homeomorphism `f : M → M'` which is smooth in both
    -- directions is a local structomorphism.  We do this by proposing
    -- `((chart_at H x).symm.trans f).trans (chart_at H (f x))` as a candidate for a structomorphism
    -- of `H`.
    rintro ⟨h₁, h₂⟩ x hx
    refine ⟨(h₁ x hx).continuousWithinAt, ?_⟩
    let c := chartAt H x
    let c' := chartAt H (f x)
    rintro (hx' : c x ∈ c.symm ⁻¹' f.source)
    -- propose `(c.symm.trans f).trans c'` as a candidate for a local structomorphism of `H`
    refine ⟨(c.symm.trans f).trans c', ⟨?_, ?_⟩, (?_ : EqOn (c' ∘ f ∘ c.symm) _ _), ?_⟩
    · -- smoothness of the candidate local structomorphism in the forward direction
      intro y hy
      simp only [mfld_simps] at hy
      have H : ContMDiffWithinAt I I ⊤ f (f ≫ₕ c').source ((extChartAt I x).symm y) := by
        refine (h₁ ((extChartAt I x).symm y) ?_).mono ?_
        · simp only [hy, mfld_simps]
        · mfld_set_tac
      have hy' : (extChartAt I x).symm y ∈ c.source := by simp only [hy, mfld_simps]
      have hy'' : f ((extChartAt I x).symm y) ∈ c'.source := by simp only [hy, mfld_simps]
      rw [contMDiffWithinAt_iff_of_mem_source hy' hy''] at H
      convert H.2.mono _
      · simp only [hy, mfld_simps]
      · mfld_set_tac
    · -- smoothness of the candidate local structomorphism in the reverse direction
      intro y hy
      simp only [mfld_simps] at hy
      have H : ContMDiffWithinAt I I ⊤ f.symm (f.symm ≫ₕ c).source
          ((extChartAt I (f x)).symm y) := by
        refine (h₂ ((extChartAt I (f x)).symm y) ?_).mono ?_
        · simp only [hy, mfld_simps]
        · mfld_set_tac
      have hy' : (extChartAt I (f x)).symm y ∈ c'.source := by simp only [hy, mfld_simps]
      have hy'' : f.symm ((extChartAt I (f x)).symm y) ∈ c.source := by simp only [hy, mfld_simps]
      rw [contMDiffWithinAt_iff_of_mem_source hy' hy''] at H
      convert H.2.mono _
      · simp only [hy, mfld_simps]
      · mfld_set_tac
    -- now check the candidate local structomorphism agrees with `f` where it is supposed to
    · simp only [mfld_simps]; apply eqOn_refl
    · simp only [c, c', hx', mfld_simps]

end IsLocalStructomorph<|MERGE_RESOLUTION|>--- conflicted
+++ resolved
@@ -121,11 +121,7 @@
 
 theorem isLocalStructomorphOn_contDiffGroupoid_iff_aux {f : PartialHomeomorph M M'}
     (hf : LiftPropOn (contDiffGroupoid ∞ I).IsLocalStructomorphWithinAt f f.source) :
-<<<<<<< HEAD
-    SmoothOn I I f f.source := by
-=======
     ContMDiffOn I I ⊤ f f.source := by
->>>>>>> 85ded514
   -- It suffices to show smoothness near each `x`
   apply contMDiffOn_of_locally_contMDiffOn
   intro x hx
@@ -171,11 +167,7 @@
 in both directions. -/
 theorem isLocalStructomorphOn_contDiffGroupoid_iff (f : PartialHomeomorph M M') :
     LiftPropOn (contDiffGroupoid ∞ I).IsLocalStructomorphWithinAt f f.source ↔
-<<<<<<< HEAD
-      SmoothOn I I f f.source ∧ SmoothOn I I f.symm f.target := by
-=======
       ContMDiffOn I I ⊤ f f.source ∧ ContMDiffOn I I ⊤ f.symm f.target := by
->>>>>>> 85ded514
   constructor
   · intro h
     refine ⟨isLocalStructomorphOn_contDiffGroupoid_iff_aux h,
