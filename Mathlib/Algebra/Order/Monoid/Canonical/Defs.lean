--- conflicted
+++ resolved
@@ -112,11 +112,7 @@
   le_antisymm bot_le (one_le ⊥)
 
 @[to_additive] instance CanonicallyOrderedCommMonoid.toUniqueUnits : Unique αˣ where
-<<<<<<< HEAD
-  uniq a := Units.ext ((mul_eq_one_iff_of_one_le (α := α) (one_le _) $ one_le _).1 a.mul_inv).1
-=======
   uniq a := Units.ext ((mul_eq_one_iff_of_one_le (α := α) (one_le _) <| one_le _).1 a.mul_inv).1
->>>>>>> 7f113fae
 
 @[deprecated (since := "2024-07-24")] alias mul_eq_one_iff := mul_eq_one
 @[deprecated (since := "2024-07-24")] alias add_eq_zero_iff := add_eq_zero
