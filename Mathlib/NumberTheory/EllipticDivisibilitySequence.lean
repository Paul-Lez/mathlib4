/-
Copyright (c) 2024 David Kurniadi Angdinata. All rights reserved.
Released under Apache 2.0 license as described in the file LICENSE.
Authors: David Kurniadi Angdinata
-/

import Init.Data.Int.DivModLemmas
import Mathlib.Algebra.GroupWithZero.NonZeroDivisors
import Mathlib.Algebra.MvPolynomial.CommRing
import Mathlib.Algebra.Order.Ring.Abs
<<<<<<< HEAD
import Mathlib.Algebra.Ring.NegOnePow
import Mathlib.Data.Fin.Tuple.Sort
import Mathlib.Data.Nat.EvenOddRec
import Mathlib.Data.Int.Parity
import Mathlib.GroupTheory.Perm.Sign
import Mathlib.RingTheory.Nilpotent.Defs
import Mathlib.RingTheory.Polynomial.Basic
=======
import Mathlib.Data.Nat.EvenOddRec
>>>>>>> 2922eeaa
import Mathlib.Tactic.Linarith
import Mathlib.Tactic.LinearCombination

/-!
# Elliptic divisibility sequences

This file defines the type of an elliptic divisibility sequence (EDS) and a few examples.

## Mathematical background

Let $R$ be a commutative ring. An elliptic sequence is a sequence $W : \mathbb{Z} \to R$ satisfying
$$ W(m + n)W(m - n)W(r)^2 = W(m + r)W(m - r)W(n)^2 - W(n + r)W(n - r)W(m)^2, $$
for any $m, n, r \in \mathbb{Z}$. A divisibility sequence is a sequence $W : \mathbb{Z} \to R$
satisfying $W(m) \mid W(n)$ for any $m, n \in \mathbb{Z}$ such that $m \mid n$.

Some examples of EDSs include
 * the identity sequence,
 * certain terms of Lucas sequences, and
 * division polynomials of elliptic curves.

## Main definitions

 * `IsEllSequence`: a sequence indexed by integers is an elliptic sequence.
 * `IsDivSequence`: a sequence indexed by integers is a divisibility sequence.
 * `IsEllDivSequence`: a sequence indexed by integers is an EDS.
 * `preNormEDS'`: the auxiliary sequence for a normalised EDS indexed by `ℕ`.
 * `preNormEDS`: the auxiliary sequence for a normalised EDS indexed by `ℤ`.
 * `normEDS`: the canonical example of a normalised EDS indexed by `ℤ`.

## Main statements

 * `isEllDivSequence_normEDS`: `normEDS` satisfies `IsEllDivSequence`.

## Implementation notes

The normalised EDS `normEDS b c d n` is defined in terms of the auxiliary sequence
`preNormEDS (b ^ 4) c d n`, which are equal when `n` is odd, and which differ by a factor of `b`
when `n` is even. This coincides with the definition in the references since both agree for
`normEDS b c d 2` and for `normEDS b c d 4`, and the correct factors of `b` are removed in
`normEDS b c d (2 * (m + 2) + 1)` and in `normEDS b c d (2 * (m + 3))`.

One reason is to avoid the necessity for ring division by `b` in the inductive definition of
`normEDS b c d (2 * (m + 3))`. The idea is that, it can be shown that `normEDS b c d (2 * (m + 3))`
always contains a factor of `b`, so it is possible to remove a factor of `b` *a posteriori*, but
stating this lemma requires first defining `normEDS b c d (2 * (m + 3))`, which requires having this
factor of `b` *a priori*. Another reason is to allow the definition of univariate $n$-division
polynomials of elliptic curves, omitting a factor of the bivariate $2$-division polynomial.

## References

M Ward, *Memoir on Elliptic Divisibility Sequences*

## Tags

elliptic, divisibility, sequence
-/

universe u v w

<<<<<<< HEAD
variable {R : Type u} {S : Type v} [CommRing R] [CommRing S] (W : ℤ → R)
variable {F} [FunLike F R S] [RingHomClass F R S] (f : F)

open scoped nonZeroDivisors

namespace EllSequence

/-- The expression `W((m+n)/2) * W((m-n)/2)`, intended to apply to
integers `m` and `n` of the same parity. -/
def addMulSub (m n : ℤ) : R := W ((m + n).div 2) * W ((m - n).div 2)
-- Implementation note: we use `Int.div _ 2` instead of `_ / 2` so that `(-m).div 2 = -(m.div 2)`
-- and lemmas like `addMulSub_neg₀` hold unconditionally, even though in the case we care about
-- (`m` and `n` both even or both odd) both are equal.

/-- The four-index elliptic relation, defined in terms of `addMulSub`,
featuring the three partitions of four indices into two pairs.
Intended to apply to four integers of the same parity. -/
def rel₄ (a b c d : ℤ) : R :=
  addMulSub W a b * addMulSub W c d
    - addMulSub W a c * addMulSub W b d + addMulSub W a d * addMulSub W b c

/-- The property used by Stange to defined elliptic nets,
equivalent to a suitable valid (same-parity indices) `rel₄` relation,
but only the first three indices enjoy symmetry under permutation of the indices,
while for `rel₄` all four indices can be freely permuted.

The order of the last two terms are changed and two signs are swapped compared to Stange's
paper to make the equivalence unconditional (indepedent of the W being an odd function). -/
def net (p q r s : ℤ) : R :=
  W (p + q + s) * W (p - q) * W (r + s) * W r
    - W (p + r + s) * W (p - r) * W (q + s) * W q
    + W (q + r + s) * W (q - r) * W (p + s) * W p

variable {W} in
lemma net_eq_rel₄ {p q r s : ℤ} :
    net W p q r s = rel₄ W (2 * p + s) (2 * q + s) (2 * r + s) s := by
  simp_rw [net, rel₄, addMulSub, add_add_add_comm _ s, add_sub_add_comm, sub_self, add_zero,
    add_assoc, ← two_mul, add_sub_cancel_right, ← left_distrib, ← mul_sub_left_distrib,
    Int.mul_div_cancel_left _ two_ne_zero]
  ring

/-- The three-index elliptic relation, obtained by
specializing to `d = 0` in the four-index relation. -/
def Rel₃ (m n r : ℤ) : Prop :=
  W (m + n) * W (m - n) * W r ^ 2 =
=======
variable {R : Type u} [CommRing R] (W : ℤ → R)

/-- The proposition that a sequence indexed by integers is an elliptic sequence. -/
def IsEllSequence : Prop :=
  ∀ m n r : ℤ, W (m + n) * W (m - n) * W r ^ 2 =
>>>>>>> 2922eeaa
    W (m + r) * W (m - r) * W n ^ 2 - W (n + r) * W (n - r) * W m ^ 2

/-- The proposition that a sequence indexed by integers is an elliptic sequence. -/
def _root_.IsEllSequence : Prop :=
  ∀ m n r : ℤ, Rel₃ W m n r

/-- The numerator of an invariant of an elliptic sequence,
such that `invarNum n / invarDenom n` is a constant independent of `n`. -/
def invarNum (s n : ℤ) : R :=
  (W (n + 2 * s) * W (n - s) ^ 2 + W (n + s) ^ 2 * W (n - 2 * s)) * W s ^ 2
    + W n ^ 3 * W (2 * s) ^ 2

/-- The denominator of an invariant of an elliptic sequence. -/
def invarDenom (s n : ℤ) : R := W (n + s) * W n * W (n - s)

theorem invar_of_net (net_eq_zero : ∀ p q r s, EllSequence.net W p q r s = 0)
    (s m n : ℤ) : invarNum W s m * invarDenom W s n = invarNum W s n * invarDenom W s m := by
  simp_rw [invarNum, invarDenom]
  linear_combination (norm := (simp_rw [EllSequence.net]; ring_nf))
    net_eq_zero m n s 0 * W m * W n * W (2 * s) ^ 2
      - (net_eq_zero m n s s * W (m - s) * W (n - s)
        + net_eq_zero (m - s) (n - s) s s * W (m + s) * W (n + s)
        - net_eq_zero (n + s) n (n - s) (m - n) * W (m - n) * W (2 * s)) * W s ^ 2

lemma addMulSub_two_zero : addMulSub W 2 0 = W 1 ^ 2 := (sq _).symm
lemma addMulSub_three_one : addMulSub W 3 1 = W 2 * W 1 := rfl

lemma addMulSub_even (m n : ℤ) : addMulSub W (2 * m) (2 * n) = W (m + n) * W (m - n) := by
  simp_rw [addMulSub, ← left_distrib, ← mul_sub_left_distrib, Int.mul_div_cancel_left _ two_ne_zero]

lemma addMulSub_odd (m n : ℤ) :
    addMulSub W (2 * m + 1) (2 * n + 1) = W (m + n + 1) * W (m - n) := by
  have h k := Int.mul_div_cancel_left k two_ne_zero
  rw [addMulSub, ← h (m + n + 1), ← h (m - n)]; congr <;> ring

lemma addMulSub_same (zero : W 0 = 0) (m : ℤ) : addMulSub W m m = 0 := by
  rw [addMulSub, sub_self, Int.zero_div, zero, mul_zero]

lemma addMulSub_neg₀ (neg : ∀ k, W (-k) = -W k) (m n : ℤ) :
    addMulSub W (-m) n = addMulSub W m n := by
  simp_rw [addMulSub, ← neg_add', neg_add_eq_sub, ← neg_sub m, Int.neg_div, neg]; ring

lemma addMulSub_neg₁ (m n : ℤ) : addMulSub W m (-n) = addMulSub W m n := by
  rw [addMulSub, addMulSub, mul_comm]; abel_nf

lemma addMulSub_abs₀ (neg : ∀ k, W (-k) = -W k) (m n : ℤ) :
    addMulSub W |m| n = addMulSub W m n := by
  obtain h | h := abs_choice m <;> simp only [h, addMulSub_neg₀ W neg]

lemma addMulSub_abs₁ (m n : ℤ) : addMulSub W m |n| = addMulSub W m n := by
  obtain h | h := abs_choice n <;> simp only [h, addMulSub_neg₁]

lemma addMulSub_swap (neg : ∀ k, W (-k) = -W k) (m n : ℤ) :
    addMulSub W m n = - addMulSub W n m := by
  rw [addMulSub, addMulSub, ← neg_sub, Int.neg_div, neg]; ring_nf

section transf

variable (a b c d : ℤ)

/-- The proposition that the four indices are all nonnegative and strictly decreasing. -/
def StrictAnti₄ : Prop := 0 ≤ d ∧ d < c ∧ c < b ∧ b < a

/-- The proposition that the four indices are of the same parity. -/
def HaveSameParity₄ : Prop :=
  a.negOnePow = b.negOnePow ∧ b.negOnePow = c.negOnePow ∧ c.negOnePow = d.negOnePow

/-- The average of four indices. -/
def avg₄ : ℤ := (a + b + c + d) / 2

namespace HaveSameParity₄
open Int Equiv

variable {a b c d} (same : HaveSameParity₄ a b c d)

variable {W} in
lemma rel₄_eq_net : rel₄ W a b c d = net W ((a - d) / 2) ((b - d) / 2) ((c - d) / 2) d := by
  have h := @Int.two_mul_ediv_two_of_even
  rw [net_eq_rel₄, h, h, h]; · simp_rw [sub_add_cancel]
  all_goals simp only [← negOnePow_eq_iff, same.1, same.2.1, same.2.2]

lemma even_sum : Even (a + b + c + d) := by
  simp_rw [← negOnePow_eq_one_iff, negOnePow_add,
    same.1, same.2.1, same.2.2, units_mul_self, one_mul, units_mul_self]

lemma avg₄_add_avg₄ : avg₄ a b c d + avg₄ a b c d = a + b + c + d := by
  rw [← two_mul]; exact Int.mul_ediv_cancel' same.even_sum.two_dvd

lemma same₀₃ : a.negOnePow = d.negOnePow := by rw [same.1, same.2.1, same.2.2]

protected lemma abs : HaveSameParity₄ |a| |b| |c| |d| := by
  simpa only [HaveSameParity₄, negOnePow_abs] using same

lemma perm (σ : Perm (Fin 4)) :
    ∀ t : Fin 4 → ℤ, HaveSameParity₄ (t 0) (t 1) (t 2) (t 3) →
      HaveSameParity₄ (t (σ 0)) (t (σ 1)) (t (σ 2)) (t (σ 3)) := by
  have := (Perm.mclosure_isSwap_castSucc_succ 3).symm ▸ Submonoid.mem_top σ
  refine Submonoid.closure_induction this ?_ (fun _ ↦ id) fun σ τ hσ hτ t same ↦ ?_
  on_goal 2 => simp_rw [Perm.mul_apply]; exact hτ (t ∘ σ) (hσ _ same)
  rintro _ ⟨i, rfl⟩ t ⟨h₀₁, h₁₂, h₂₃⟩; fin_cases i
  exacts [⟨h₀₁.symm, h₀₁ ▸ h₁₂, h₂₃⟩, ⟨h₀₁ ▸ h₁₂, h₁₂.symm, h₁₂ ▸ h₂₃⟩, ⟨h₀₁, h₁₂ ▸ h₂₃, h₂₃.symm⟩]

lemma six_le_of_strictAnti₄ (anti : StrictAnti₄ a b c d) : 6 ≤ a := by
  simp_rw [HaveSameParity₄, negOnePow_eq_iff] at same
  obtain ⟨hd, hdc, hcb, hba⟩ := anti
  rw [lt_iff_add_two_le_of_even_sub] at hdc hcb hba
  · linarith
  exacts [same.1, same.2.1, same.2.2]

/-- A hybrid product formed by one factor of a `addMulSub` and one from another `addMulSub`. -/
def addMulSub₄ (a b c d : ℤ) : R := W ((a + b).div 2) * W ((c - d).div 2)

lemma addMulSub₄_mul_addMulSub₄ :
    addMulSub₄ W a b c d * addMulSub₄ W c d a b = addMulSub W a b * addMulSub W c d := by
  simp_rw [addMulSub₄, addMulSub]; ring

lemma addMulSub_transf :
    addMulSub W (avg₄ a b c d - d) (avg₄ a b c d - c) = addMulSub₄ W a b c d ∧
      addMulSub W (avg₄ a b c d - d) (avg₄ a b c d - b) = addMulSub₄ W a c b d ∧
      addMulSub W (avg₄ a b c d - d) |avg₄ a b c d - a| = addMulSub₄ W b c a d ∧
      addMulSub W (avg₄ a b c d - c) (avg₄ a b c d - b) = addMulSub₄ W a d b c ∧
      addMulSub W (avg₄ a b c d - c) |avg₄ a b c d - a| = addMulSub₄ W b d a c ∧
      addMulSub W (avg₄ a b c d - b) |avg₄ a b c d - a| = addMulSub₄ W c d a b := by
  simp_rw [addMulSub_abs₁, addMulSub, addMulSub₄, sub_add_sub_comm, same.avg₄_add_avg₄]
  refine ⟨?_, ?_, ?_, ?_, ?_, ?_⟩ <;> ring_nf

theorem rel₄_transf :
    rel₄ W (avg₄ a b c d - d) (avg₄ a b c d - c) (avg₄ a b c d - b) |avg₄ a b c d - a| =
      rel₄ W a b c d := by
  obtain ⟨h₁, h₂, h₃, h₄, h₅, h₆⟩ := same.addMulSub_transf W
  simp_rw [rel₄, h₁, h₂, h₃, h₄, h₅, h₆, addMulSub₄_mul_addMulSub₄, mul_comm]

theorem transf : HaveSameParity₄
    (avg₄ a b c d - d) (avg₄ a b c d - c) (avg₄ a b c d - b) |avg₄ a b c d - a| := by
  simp_rw [HaveSameParity₄, negOnePow_abs, negOnePow_sub, same.1, same.2.1, same.2.2, true_and]

theorem strictAnti₄_transf (anti : StrictAnti₄ a b c d) :
    StrictAnti₄ (avg₄ a b c d - d) (avg₄ a b c d - c) (avg₄ a b c d - b) |avg₄ a b c d - a| := by
  obtain ⟨hd, hdc, hcb, hba⟩ := anti
  refine ⟨abs_nonneg _, abs_lt.mpr ⟨?_, ?_⟩, ?_, ?_⟩ <;> rw [← sub_pos]
  · rw [sub_neg_eq_add, sub_add_sub_comm, same.avg₄_add_avg₄]; linarith only [hd, hdc]
  all_goals linarith only [hdc, hcb, hba]

end HaveSameParity₄

end transf

/-- The four-index elliptic relation multiplied by a two-index "coefficient". -/
def rel₆ (k l a b c d : ℤ) : R := addMulSub W k l * rel₄ W a b c d

lemma rel₃_iff₄ (m n r : ℤ) :
    Rel₃ W m n r ↔ rel₄ W (2 * m) (2 * n) (2 * r) 0 = 0 := by
  rw [rel₄, ← mul_zero 2, Rel₃]
  simp_rw [addMulSub_even, add_zero, sub_zero]
  convert sub_eq_zero.symm using 2; ring

/-- Express a `rel₄` with the last index fixed (call it `c`) in terms of
three `rel₄`s with the last two indices fixed, with the second to last index equal to `c`. -/
lemma rel₆_eq₃ (c d m n r : ℤ) :
    rel₆ W c d m n r c = rel₆ W r c m n c d - rel₆ W n c m r c d + rel₆ W m c n r c d := by
  simp_rw [rel₆, rel₄]; ring

/-- Express a `rel₄` with the last index fixed (call it `d`) in terms of
three `rel₄`s with the last two indices fixed, with the last index equal to `d`. -/
lemma rel₆_eq₃' (c d m n r : ℤ) :
    rel₆ W c d m n r d = rel₆ W r d m n c d - rel₆ W n d m r c d + rel₆ W m d n r c d := by
  simp_rw [rel₆, rel₄]; ring

/-- Express an arbitrary `rel₄` in terms of ten `rel₄`s either with the last index fixed,
or with the last two indices fixed. -/
theorem rel₆_eq₁₀ (c d m n r s : ℤ) :
    rel₆ W c d m n r s =
      rel₆ W n d m r s c - rel₆ W r d m n s c + rel₆ W s d m n r c
      + rel₆ W n c m r s d - rel₆ W r c m n s d + rel₆ W s c m n r d
      + rel₆ W n r m s c d - rel₆ W n s m r c d + rel₆ W r s m n c d
      - 2 * rel₆ W m d n r s c := by
  simp_rw [rel₆, rel₄]; ring

/-- The recurrence defining odd terms of an elliptic sequence,
a particular case of the elliptic relation according to `rel₃_iff_oddRec`. -/
def OddRec (m : ℤ) : Prop :=
  W (2 * m + 1) * W 1 ^ 3 = W (m + 2) * W m ^ 3 - W (m - 1) * W (m + 1) ^ 3

/-- The recurrence defining even terms of an elliptic sequence, a particular case
of the elliptic relation according to `rel₃_iff_evenRec` and `rel₄_iff_evenRec`. -/
def EvenRec (m : ℤ) : Prop :=
  W (2 * m) * W 2 * W 1 ^ 2 = W m * (W (m - 1) ^ 2 * W (m + 2) - W (m - 2) * W (m + 1) ^ 2)

lemma rel₃_iff_oddRec (m : ℤ) : Rel₃ W (m + 1) m 1 ↔ OddRec W m := by
  rw [Rel₃, OddRec]; ring_nf

lemma rel₃_iff_evenRec (m : ℤ) : Rel₃ W (m + 1) (m - 1) 1 ↔ EvenRec W m := by
  rw [Rel₃, EvenRec]; ring_nf

lemma rel₄_iff_evenRec (m : ℤ) : rel₄ W (2 * m + 1) (2 * m - 1) 3 1 = 0 ↔ EvenRec W m := by
  rw [iff_comm, EvenRec, ← sub_eq_zero, show 2 * m - 1 = 2 * (m - 1) + 1 by ring]
  convert_to _ ↔ rel₄ W _ _ (2 * 1 + 1) (2 * 0 + 1) = 0
  simp_rw [rel₄, addMulSub_odd]; ring_nf

/-- The minimal possible fourth index in the four-index elliptic relation given the first index. -/
def dMin (a : ℤ) : ℤ := if Even a then 0 else 1
/-- The minimal possible third index in the four-index elliptic relation given the first index. -/
def cMin (a : ℤ) : ℤ := dMin a + 2

lemma dMin_nonneg (a : ℤ) : 0 ≤ dMin a := by rw [dMin]; split_ifs <;> decide

lemma dMin_lt_cMin (a : ℤ) : dMin a < cMin a := lt_add_of_pos_right _ zero_lt_two

lemma negOnePow_cMin_eq_dMin (a : ℤ) : (cMin a).negOnePow = (dMin a).negOnePow := by
  rw [cMin, Int.negOnePow_add]; exact mul_one _

lemma negOnePow_dMin (a : ℤ) : (dMin a).negOnePow = a.negOnePow := by
  rw [dMin]; split_ifs with h <;> simp [h, Int.negOnePow_even, Int.negOnePow_odd]

lemma negOnePow_cMin (a : ℤ) : (cMin a).negOnePow = a.negOnePow := by
  rw [negOnePow_cMin_eq_dMin, negOnePow_dMin]

variable {W}
lemma addMulSub_mem_nonZeroDivisors (one : W 1 ∈ R⁰) (two : W 2 ∈ R⁰) (a : ℤ) :
    addMulSub W (cMin a) (dMin a) ∈ R⁰ := by
  rw [cMin, dMin]; split_ifs; exacts [mul_mem one one, mul_mem two one]

variable {a b : ℤ} (same : a.negOnePow = b.negOnePow)

lemma dMin_le (h : 0 ≤ b) : dMin a ≤ b := by
  rw [dMin]; split_ifs with odd
  exacts [h, h.lt_of_ne (by rintro rfl; exact odd (a.negOnePow_eq_one_iff.mp same))]

open Int

section Rel₄OfValid

variable (W) in
/-- The four-index elliptic relation restricted to the case where the four indices are
nonnegative, have the same parity and are strictly decreasing. -/
def Rel₄OfValid (a b c d : ℤ) : Prop :=
  HaveSameParity₄ a b c d → StrictAnti₄ a b c d → rel₄ W a b c d = 0

variable {a c₀ d₀ : ℤ} (par : c₀.negOnePow = d₀.negOnePow) (le : 0 ≤ d₀) (lt : d₀ < c₀)
  (rel : ∀ {a' b}, a' ≤ a → Rel₄OfValid W a' b c₀ d₀) (mem : addMulSub W c₀ d₀ ∈ R⁰)

lemma rel₄_fix₁_of_fix₂ (b c : ℤ) :
    Rel₄OfValid W a b c c₀ ∧ (c₀ < c → Rel₄OfValid W a b c d₀) := by
  refine ⟨fun same anti ↦ mem _ ?_, fun _hc same anti ↦ mem _ ?_⟩ <;> rw [mul_comm, ← rel₆]
  on_goal 1 => rw [rel₆_eq₃]; have _hc := trivial
  on_goal 2 => rw [rel₆_eq₃']
  all_goals simp_rw [rel₆]; rw [rel le_rfl, rel le_rfl, rel anti.2.2.2.le]
  iterate 2
    simp_rw [mul_zero, add_zero, sub_zero]
    iterate 3
      simp only [HaveSameParity₄, par, same.1, same.2.1, same.2.2, true_and]
      refine ⟨le, lt, ?_, ?_⟩ <;> linarith only [_hc, anti.2.1, anti.2.2.1, anti.2.2.2]

lemma rel₄_of_fix₂ (b c d : ℤ) (hc : c₀ < d) (par' : d.negOnePow = d₀.negOnePow) :
    Rel₄OfValid W a b c d := fun same ⟨_, hdc, hcb, hba⟩ ↦ mem _ <| by
  rw [mul_comm, ← rel₆, rel₆_eq₁₀]; simp_rw [rel₆]
  have fix₁ b c := (rel₄_fix₁_of_fix₂ par le lt rel mem b c).1
  have fix₂ {b c} := (rel₄_fix₁_of_fix₂ par le lt rel mem b c).2
  rw [fix₁, fix₁, fix₁, fix₂ hc, fix₂ hc, fix₂ (hc.trans hdc), rel le_rfl, rel le_rfl,
    rel le_rfl, (rel₄_fix₁_of_fix₂ par le lt (fun h ↦ rel <| h.trans hba.le) mem _ _).1]
  · simp_rw [mul_zero, add_zero, sub_zero]
  iterate 10
    simp only [HaveSameParity₄, par, par', same.1, same.2.1, same.2.2, true_and]
    refine ⟨?_, ?_, ?_, ?_⟩ <;> linarith only [hc, le, lt, hdc, hcb, hba]

theorem rel₄_of_min₂ (one : W 1 ∈ R⁰) (two : W 2 ∈ R⁰)
    (rel : ∀ {a' b}, a' ≤ a → Rel₄OfValid W a' b (cMin a) (dMin a))
    (b c d : ℤ) : Rel₄OfValid W a b c d := fun same anti ↦ by
  obtain hc|hc := lt_or_le (cMin a) d
  · refine rel₄_of_fix₂ (negOnePow_cMin_eq_dMin a) (dMin_nonneg a) (dMin_lt_cMin a) rel
      (addMulSub_mem_nonZeroDivisors one two a) _ _ _ hc ?_ same anti
    rw [negOnePow_dMin, same.1, same.2.1, same.2.2]
  have fix := rel₄_fix₁_of_fix₂ (negOnePow_cMin_eq_dMin a) (dMin_nonneg a) (dMin_lt_cMin a) rel
    (addMulSub_mem_nonZeroDivisors one two a) b c
  obtain rfl|hc := hc.eq_or_lt
  · exact fix.1 same anti
  obtain rfl : dMin a = d := (dMin_le same.same₀₃ anti.1).antisymm <| by
    rwa [lt_iff_add_two_le_of_even_sub, cMin, add_le_add_iff_right] at hc
    rw [← negOnePow_eq_iff, negOnePow_cMin, same.same₀₃]
  obtain rfl|hc : cMin a = c ∨ _ := ((lt_iff_add_two_le_of_even_sub <| by
    rw [← negOnePow_eq_iff, negOnePow_dMin, same.1, same.2.1]).mp anti.2.1).eq_or_lt
  exacts [rel le_rfl same anti, fix.2 hc same anti]

-- The main inductive argument.
theorem rel₄_of_anti_oddRec_evenRec (one : W 1 ∈ R⁰) (two : W 2 ∈ R⁰)
    (oddRec : ∀ m ≥ 2, OddRec W m) (evenRec : ∀ m ≥ 3, EvenRec W m) :
    ∀ ⦃a b c d : ℤ⦄, Rel₄OfValid W a b c d :=
  -- apply induction on `a`
  strong_induction 6 -- if `a < 6` the conclusion holds vacuously
    (fun a ha b c d same anti ↦ ((same.six_le_of_strictAnti₄ anti).not_lt ha).elim)
    -- otherwise, it suffices to deal with the "minimal" case `c = cMin a` and `d = dMin a`
    fun a h6 ih ↦ rel₄_of_min₂ one two fun {a' b} haa same anti ↦ by
  obtain ha'|ha' := haa.lt_or_eq
  · -- if `a' < a`, apply the inductive hypothesis
    exact ih _ ha' same anti
  obtain hba|rfl := lt_or_eq_of_le <| show b + 2 ≤ a' from
    (lt_iff_add_two_le_of_even_sub <| (negOnePow_eq_iff _ _).1 same.1).1 anti.2.2.2
  · -- if `b + 2 < a'`, apply `transf` and then the inductive hypothesis is applicable
    rw [← same.rel₄_transf]
    refine ih _ ?_ same.transf (same.strictAnti₄_transf anti)
    rw [avg₄, sub_lt_iff_lt_add, Int.ediv_lt_iff_lt_mul zero_lt_two, ← ha', cMin]
    linarith only [hba]
  obtain ⟨m, rfl|rfl⟩ := b.even_or_odd'
  -- the `b + 2 = a'` case is handled by oddRec or evenRec depending on the parity of `b`
  · have ea : Even a := by rw [← ha']; exact (even_two_mul _).add even_two
    simp_rw [cMin, dMin, if_pos ea]
    convert (rel₃_iff₄ W (m + 1) m 1).mp ((rel₃_iff_oddRec W m).mpr <| oddRec _ ?_) using 2
    · ring
    · linarith only [h6, ha']
  · have nea : ¬ Even a := by
      rw [← ha', ← Int.odd_iff_not_even]; convert odd_two_mul_add_one (m + 1) using 1; ring
    simp_rw [cMin, dMin, if_neg nea]
    convert (rel₄_iff_evenRec W (m + 1)).mpr (evenRec _ ?_) using 2
    on_goal 3 => linarith only [h6, ha']
    all_goals ring

end Rel₄OfValid

section Perm

variable (neg : ∀ k, W (-k) = -W k)

lemma rel₄_abs {m n r s : ℤ} : rel₄ W |m| |n| |r| |s| = rel₄ W m n r s := by
  simp_rw [rel₄, addMulSub_abs₀ W neg, addMulSub_abs₁]

lemma rel₄_swap₀₁ {m n r s : ℤ} : rel₄ W m n r s = - rel₄ W n m r s := by
  simp_rw [rel₄, addMulSub_swap W neg n m]; ring

lemma rel₄_swap₁₂ {m n r s : ℤ} : rel₄ W m n r s = - rel₄ W m r n s := by
  simp_rw [rel₄, addMulSub_swap W neg r n]; ring

lemma rel₄_swap₂₃ {m n r s : ℤ} : rel₄ W m n r s = - rel₄ W m n s r := by
  simp_rw [rel₄, addMulSub_swap W neg s r]; ring

open Equiv

variable (W) in
/-- The four-index elliptic relation with a tuple as input. -/
def relFin4 (t : Fin 4 → ℤ) : R := rel₄ W (t 0) (t 1) (t 2) (t 3)

theorem relFin4_perm (σ : Perm (Fin 4)) : ∀ t, relFin4 W (t ∘ σ) = Perm.sign σ • relFin4 W t := by
  have := (Perm.mclosure_isSwap_castSucc_succ 3).symm ▸ Submonoid.mem_top σ
  refine Submonoid.closure_induction this ?_ (by simp) fun σ τ hσ hτ t ↦ ?_
  · rintro _ ⟨i, rfl⟩ t; fin_cases i <;>
      rw [Perm.sign_swap (Fin.castSucc_lt_succ _).ne, Units.neg_smul, one_smul]
    exacts [rel₄_swap₀₁ neg, rel₄_swap₁₂ neg, rel₄_swap₂₃ neg]
  rw [Perm.coe_mul, ← Function.comp.assoc, hτ, hσ, map_mul, mul_comm, mul_smul]

lemma relFin4_perm' (σ : Perm (Fin 4)) (t) : Perm.sign σ • relFin4 W (t ∘ σ) = relFin4 W t := by
  rw [relFin4_perm neg, ← mul_smul, Int.units_mul_self, one_smul]

variable (zero : W 0 = 0)

lemma rel₄_same₀₁ (m r s : ℤ) : rel₄ W m m r s = 0 := by
  simp_rw [rel₄, addMulSub_same W zero]; ring

lemma rel₄_same₁₂ (m n s : ℤ) : rel₄ W m n n s = 0 := by
  simp_rw [rel₄, addMulSub_same W zero]; ring

lemma rel₄_same₂₃ (m n r : ℤ) : rel₄ W m n r r = 0 := by
  simp_rw [rel₄, addMulSub_same W zero]; ring

variable (one : W 1 ∈ R⁰) (two : W 2 ∈ R⁰)
  (oddRec : ∀ m ≥ 2, OddRec W m) (evenRec : ∀ m ≥ 3, EvenRec W m)

theorem rel₄_of_oddRec_evenRec {a b c d : ℤ} (same : HaveSameParity₄ a b c d) :
    rel₄ W a b c d = 0 := by
  let t := ![|a|, |b|, |c|, |d|]
  have nonneg i : 0 ≤ t i := by fin_cases i <;> exact abs_nonneg _
  let σ := Fin.revPerm.trans (Tuple.sort t)
  have anti : Antitone (t ∘ σ) := by
    simp_rw [σ, coe_trans, ← Function.comp.assoc]
    exact (Tuple.monotone_sort t).comp_antitone fun _ _ ↦ Fin.rev_le_rev.mpr
  clear_value σ -- otherwise, unifying `t (σ i)` with `(t ∘ σ) i` is extremely slow
  rw [← rel₄_abs neg]; change relFin4 W t = 0
  rw [← relFin4_perm' neg σ, relFin4]; simp_rw [Function.comp]
  by_cases h₃₂ : t (σ 3) = t (σ 2); · rw [h₃₂, rel₄_same₂₃ zero, smul_zero]
  by_cases h₂₁ : t (σ 2) = t (σ 1); · rw [h₂₁, rel₄_same₁₂ zero, smul_zero]
  by_cases h₁₀ : t (σ 1) = t (σ 0); · rw [h₁₀, rel₄_same₀₁ zero, smul_zero]
  rw [rel₄_of_anti_oddRec_evenRec one two oddRec evenRec (same.abs.perm _ _), smul_zero]
  exact ⟨nonneg _, (anti <| by decide).lt_of_ne h₃₂,
    (anti <| by decide).lt_of_ne h₂₁, (anti <| by decide).lt_of_ne h₁₀⟩

/-- An ℕ-indexed sequence satisfying the even-odd recurrence, after extension to all integers
by symmetry (to make an odd function), is an elliptic sequence, provided its first two terms
are not zero divisors. -/
theorem _root_.IsEllSequence.of_oddRec_evenRec : IsEllSequence W := fun m n r ↦ by
  rw [rel₃_iff₄, rel₄_of_oddRec_evenRec neg zero one two oddRec evenRec]
  refine ⟨?_, ?_, ?_⟩ <;> simp only [negOnePow_two_mul, negOnePow_zero]

end Perm

end EllSequence

open EllSequence

/-- The proposition that a sequence indexed by integers is a divisibility sequence. -/
def IsDivSequence : Prop :=
<<<<<<< HEAD
  ∀ m n : ℤ, m ∣ n → W m ∣ W n
=======
  ∀ m n : ℕ, m ∣ n → W m ∣ W n
>>>>>>> 2922eeaa

/-- The proposition that a sequence indexed by integers is an EDS. -/
def IsEllDivSequence : Prop :=
  IsEllSequence W ∧ IsDivSequence W

lemma isEllSequence_id : IsEllSequence id :=
<<<<<<< HEAD
  fun _ _ _ ↦ by simp only [Rel₃, id_eq]; ring1

lemma isDivSequence_id : IsDivSequence id :=
  fun _ _ ↦ id
=======
  fun _ _ _ => by simp only [id_eq]; ring1

lemma isDivSequence_id : IsDivSequence id :=
  fun _ _ => Int.ofNat_dvd.mpr
>>>>>>> 2922eeaa

/-- The identity sequence is an EDS. -/
theorem isEllDivSequence_id : IsEllDivSequence id :=
  ⟨isEllSequence_id, isDivSequence_id⟩
<<<<<<< HEAD

variable {W}

lemma IsEllSequence.smul (h : IsEllSequence W) (x : R) : IsEllSequence (x • W) :=
  fun m n r ↦ show _ = _ by linear_combination
    (norm := (simp only [Pi.smul_apply, smul_eq_mul]; ring1)) x ^ 4 * (show _ = _ from h m n r)

lemma IsDivSequence.smul (h : IsDivSequence W) (x : R) : IsDivSequence (x • W) :=
  (mul_dvd_mul_left x <| h · · ·)

lemma IsEllDivSequence.smul (h : IsEllDivSequence W) (x : R) : IsEllDivSequence (x • W) :=
  ⟨h.left.smul x, h.right.smul x⟩

lemma IsEllSequence.map (h : IsEllSequence W) : IsEllSequence (f ∘ W) := by
  simpa using (congr_arg f <| h · · ·)

lemma IsDivSequence.map (h : IsDivSequence W) : IsDivSequence (f ∘ W) :=
  (map_dvd f <| h · · ·)

lemma IsEllDivSequence.map (h : IsEllDivSequence W) : IsEllDivSequence (f ∘ W) :=
  ⟨h.1.map f, h.2.map f⟩

namespace IsEllSequence

open EllSequence

variable (ell : IsEllSequence W)

lemma oddRec (m : ℤ) : OddRec W m := (rel₃_iff_oddRec W m).mp (ell _ _ _)
lemma evenRec (m : ℤ) : EvenRec W m := (rel₃_iff_evenRec W m).mp (ell _ _ _)

lemma zero' [IsReduced R] : W 0 = 0 := by
  have := ell 0 0 0
  simp_rw [Rel₃, add_zero, sub_self, mul_assoc, ← pow_succ'] at this
  exact IsReduced.eq_zero _ ⟨_, this⟩

/-- The zeroth term of an elliptic sequence is zero,
provided some even term is not a zero divisor. -/
lemma zero (m : ℤ) (mem : W (2 * m) ∈ R⁰) : W 0 = 0 := by
  have := ell m m (2 * m)
  rw [Rel₃, add_comm, sub_self, sub_self, ← two_mul, mul_comm (W _)] at this
  exact mem _ (pow_mem mem 2 _ this)

lemma sub_add_neg_sub_mul_eq_zero (m n r : ℤ) :
    (W (m - n) + W (-(m - n))) * W (m + n) * W r ^ 2 = 0 := by
  have := congr($(ell m n r) + $(ell n m r))
  rw [add_comm n, ← right_distrib, ← left_distrib, mul_comm (W _)] at this
  convert this using 4 <;> ring_nf

variable (one : W 1 ∈ R⁰) (two : W 2 ∈ R⁰)

/-- An elliptic sequence is an odd function, provided its first two terms are not zero divisors. -/
lemma neg (m : ℤ) : W (-m) = - W m := by
  rw [eq_neg_iff_add_eq_zero]
  obtain ⟨m, rfl|rfl⟩ := m.even_or_odd'
  on_goal 1 => apply two
  on_goal 2 => apply one
  all_goals apply pow_mem one 2
  · convert sub_add_neg_sub_mul_eq_zero ell (1 - m) (m + 1) 1 using 2; ring_nf
  · convert sub_add_neg_sub_mul_eq_zero ell (-m) (m + 1) 1 using 2; ring_nf

protected lemma rel₄ {a b c d : ℤ} (same : HaveSameParity₄ a b c d) : rel₄ W a b c d = 0 :=
  rel₄_of_oddRec_evenRec (ell.neg one two) (ell.zero 1 two) one two
    (fun _ _ ↦ ell.oddRec _) (fun _ _ ↦ ell.evenRec _) same

protected lemma net (p q r s : ℤ) : net W p q r s = 0 := by
  rw [net_eq_rel₄]
  refine ell.rel₄ one two ?_
  simp_rw [HaveSameParity₄, Int.negOnePow_add, Int.negOnePow_two_mul, one_mul, true_and]

lemma invar (s m n : ℤ) : invarNum W s m * invarDenom W s n = invarNum W s n * invarDenom W s m :=
  invar_of_net _ (ell.net one two) _ _ _

end IsEllSequence

section normEDS
=======

variable {W}

lemma IsEllSequence.smul (h : IsEllSequence W) (x : R) : IsEllSequence (x • W) :=
  fun m n r => by
    linear_combination (norm := (simp only [Pi.smul_apply, smul_eq_mul]; ring1)) x ^ 4 * h m n r

lemma IsDivSequence.smul (h : IsDivSequence W) (x : R) : IsDivSequence (x • W) :=
  fun m n r => mul_dvd_mul_left x <| h m n r

lemma IsEllDivSequence.smul (h : IsEllDivSequence W) (x : R) : IsEllDivSequence (x • W) :=
  ⟨h.left.smul x, h.right.smul x⟩
>>>>>>> 2922eeaa

/-- The auxiliary sequence for a normalised EDS `W : ℕ → R`,
with initial values `W(0) = 0`, `W(1) = 1`, `W(2) = 1`, `W(3) = c`, and `W(4) = d`. -/
def preNormEDS' (b c d : R) : ℕ → R
  | 0 => 0
  | 1 => 1
  | 2 => 1
  | 3 => c
  | 4 => d
  | (n + 5) => let m := n / 2
    have h4 : m + 4 < n + 5 := Nat.lt_succ.mpr <| add_le_add_right (n.div_le_self 2) 4
    have h3 : m + 3 < n + 5 := (lt_add_one _).trans h4
    have h2 : m + 2 < n + 5 := (lt_add_one _).trans h3
    have h1 : m + 1 < n + 5 := (lt_add_one _).trans h2
    if hn : Even n then
      preNormEDS' b c d (m + 4) * preNormEDS' b c d (m + 2) ^ 3 * (if Even m then b else 1) -
        preNormEDS' b c d (m + 1) * preNormEDS' b c d (m + 3) ^ 3 * (if Even m then 1 else b)
    else
      have h5 : m + 5 < n + 5 := add_lt_add_right
        (Nat.div_lt_self (Nat.odd_iff_not_even.mpr hn).pos <| Nat.lt_succ_self 1) 5
      preNormEDS' b c d (m + 2) ^ 2 * preNormEDS' b c d (m + 3) * preNormEDS' b c d (m + 5) -
        preNormEDS' b c d (m + 1) * preNormEDS' b c d (m + 3) * preNormEDS' b c d (m + 4) ^ 2

variable (b c d : R)

@[simp]
lemma preNormEDS'_zero : preNormEDS' b c d 0 = 0 := by
  rw [preNormEDS']

@[simp]
lemma preNormEDS'_one : preNormEDS' b c d 1 = 1 := by
  rw [preNormEDS']

@[simp]
lemma preNormEDS'_two : preNormEDS' b c d 2 = 1 := by
  rw [preNormEDS']

@[simp]
lemma preNormEDS'_three : preNormEDS' b c d 3 = c := by
  rw [preNormEDS']

@[simp]
lemma preNormEDS'_four : preNormEDS' b c d 4 = d := by
  rw [preNormEDS']

lemma preNormEDS'_odd (m : ℕ) : preNormEDS' b c d (2 * (m + 2) + 1) =
    preNormEDS' b c d (m + 4) * preNormEDS' b c d (m + 2) ^ 3 * (if Even m then b else 1) -
      preNormEDS' b c d (m + 1) * preNormEDS' b c d (m + 3) ^ 3 * (if Even m then 1 else b) := by
  rw [show 2 * (m + 2) + 1 = 2 * m + 5 by rfl, preNormEDS', dif_pos <| even_two_mul _]
  simp only [m.mul_div_cancel_left two_pos]

lemma preNormEDS'_even (m : ℕ) : preNormEDS' b c d (2 * (m + 3)) =
    preNormEDS' b c d (m + 2) ^ 2 * preNormEDS' b c d (m + 3) * preNormEDS' b c d (m + 5) -
      preNormEDS' b c d (m + 1) * preNormEDS' b c d (m + 3) * preNormEDS' b c d (m + 4) ^ 2 := by
  rw [show 2 * (m + 3) = 2 * m + 1 + 5 by rfl, preNormEDS', dif_neg m.not_even_two_mul_add_one]
  simp only [Nat.mul_add_div two_pos]
  rfl

/-- The auxiliary sequence for a normalised EDS `W : ℤ → R`,
with initial values `W(0) = 0`, `W(1) = 1`, `W(2) = 1`, `W(3) = c`, and `W(4) = d`.

This extends `preNormEDS'` by defining its values at negative integers. -/
def preNormEDS (n : ℤ) : R :=
  n.sign * preNormEDS' b c d n.natAbs

@[simp]
lemma preNormEDS_ofNat (n : ℕ) : preNormEDS b c d n = preNormEDS' b c d n := by
  by_cases hn : n = 0
  · rw [hn, preNormEDS, Nat.cast_zero, Int.sign_zero, Int.cast_zero, zero_mul, preNormEDS'_zero]
  · rw [preNormEDS, Int.sign_natCast_of_ne_zero hn, Int.cast_one, one_mul, Int.natAbs_cast]

@[simp]
lemma preNormEDS_zero : preNormEDS b c d 0 = 0 := by
  erw [preNormEDS_ofNat, preNormEDS'_zero]

@[simp]
lemma preNormEDS_one : preNormEDS b c d 1 = 1 := by
  erw [preNormEDS_ofNat, preNormEDS'_one]

@[simp]
lemma preNormEDS_two : preNormEDS b c d 2 = 1 := by
  erw [preNormEDS_ofNat, preNormEDS'_two]

@[simp]
lemma preNormEDS_three : preNormEDS b c d 3 = c := by
  erw [preNormEDS_ofNat, preNormEDS'_three]

@[simp]
lemma preNormEDS_four : preNormEDS b c d 4 = d := by
  erw [preNormEDS_ofNat, preNormEDS'_four]

lemma preNormEDS_odd (m : ℕ) : preNormEDS b c d (2 * (m + 2) + 1) =
    preNormEDS b c d (m + 4) * preNormEDS b c d (m + 2) ^ 3 * (if Even m then b else 1) -
      preNormEDS b c d (m + 1) * preNormEDS b c d (m + 3) ^ 3 * (if Even m then 1 else b) := by
  repeat erw [preNormEDS_ofNat]
  exact preNormEDS'_odd ..

lemma preNormEDS_even (m : ℕ) : preNormEDS b c d (2 * (m + 3)) =
    preNormEDS b c d (m + 2) ^ 2 * preNormEDS b c d (m + 3) * preNormEDS b c d (m + 5) -
      preNormEDS b c d (m + 1) * preNormEDS b c d (m + 3) * preNormEDS b c d (m + 4) ^ 2 := by
  repeat erw [preNormEDS_ofNat]
  exact preNormEDS'_even ..

@[simp]
lemma preNormEDS_neg (n : ℤ) : preNormEDS b c d (-n) = -preNormEDS b c d n := by
  rw [preNormEDS, Int.sign_neg, Int.cast_neg, neg_mul, Int.natAbs_neg, preNormEDS]

/-- The canonical example of a normalised EDS `W : ℤ → R`,
with initial values `W(0) = 0`, `W(1) = 1`, `W(2) = b`, `W(3) = c`, and `W(4) = d * b`.

This is defined in terms of `preNormEDS` whose even terms differ by a factor of `b`. -/
def normEDS (n : ℤ) : R :=
  preNormEDS (b ^ 4) c d n * if Even n then b else 1

@[simp]
lemma normEDS_ofNat (n : ℕ) :
    normEDS b c d n = preNormEDS' (b ^ 4) c d n * if Even n then b else 1 := by
  simp_rw [normEDS, preNormEDS_ofNat, Int.even_coe_nat]

@[simp]
lemma normEDS_zero : normEDS b c d 0 = 0 := by
  erw [normEDS_ofNat, preNormEDS'_zero, zero_mul]

@[simp]
lemma normEDS_one : normEDS b c d 1 = 1 := by
  erw [normEDS_ofNat, preNormEDS'_one, one_mul, if_neg Nat.not_even_one]

@[simp]
lemma normEDS_two : normEDS b c d 2 = b := by
  erw [normEDS_ofNat, preNormEDS'_two, one_mul, if_pos even_two]

@[simp]
lemma normEDS_three : normEDS b c d 3 = c := by
  erw [normEDS_ofNat, preNormEDS'_three, if_neg <| by decide, mul_one]

@[simp]
lemma normEDS_four : normEDS b c d 4 = d * b := by
  erw [normEDS_ofNat, preNormEDS'_four, if_pos <| by decide]

lemma normEDS_odd (m : ℕ) : normEDS b c d (2 * (m + 2) + 1) =
    normEDS b c d (m + 4) * normEDS b c d (m + 2) ^ 3 -
      normEDS b c d (m + 1) * normEDS b c d (m + 3) ^ 3 := by
  repeat erw [normEDS_ofNat]
  simp_rw [preNormEDS'_odd, if_neg (m + 2).not_even_two_mul_add_one, Nat.even_add, Nat.not_even_one,
    even_two, show ¬ Even 3 by decide, show Even 4 by decide, iff_false, iff_true]
  split_ifs <;> ring1

lemma normEDS_even (m : ℕ) : normEDS b c d (2 * (m + 3)) * b =
    normEDS b c d (m + 2) ^ 2 * normEDS b c d (m + 3) * normEDS b c d (m + 5) -
      normEDS b c d (m + 1) * normEDS b c d (m + 3) * normEDS b c d (m + 4) ^ 2 := by
  repeat erw [normEDS_ofNat]
  simp_rw [preNormEDS'_even, if_pos <| even_two_mul _, Nat.even_add, Nat.not_even_one, even_two,
    show ¬ Even 3 by decide, show Even 4 by decide, show ¬ Even 5 by decide, iff_false, iff_true]
  split_ifs <;> ring1

@[simp]
<<<<<<< HEAD
lemma normEDS_neg (n : ℤ) : normEDS b c d (-n) = -normEDS b c d n := by
  simp_rw [normEDS, preNormEDS_neg, even_neg, neg_mul]

/- superseded by `IsEllSequence.normEDS` which doesn't require `hb`. -/
private theorem IsEllSequence.normEDS_of_mem_nonZeroDivisors (hb : b ∈ R⁰) :
    IsEllSequence (normEDS b c d) := by
  refine IsEllSequence.of_oddRec_evenRec (normEDS_neg _ _ _) (normEDS_zero _ _ _)
    (by rw [normEDS_one]; exact one_mem _) (by rwa [normEDS_two]) ?_ ?_ <;>
    intro m hm <;> rw [GE.ge, ← sub_nonneg] at hm
  · lift m - 2 to ℕ using hm with k hk
    rw [← eq_sub_iff_add_eq.mp hk, OddRec, normEDS_one, one_pow, mul_one, ← add_sub]
    exact normEDS_odd _ _ _ k
  · lift m - 3 to ℕ using hm with k hk
    rw [← eq_sub_iff_add_eq.mp hk, EvenRec, normEDS_one, normEDS_two, one_pow, mul_one]
    convert normEDS_even _ _ _ k using 1; ring_nf

lemma invarNum_normEDS (n : ℤ) : letI W := normEDS b c d
    invarNum W 1 n = W (n + 2) * W (n - 1) ^ 2 + W (n + 1) ^ 2 * W (n - 2) + W n ^ 3 * b ^ 2 := by
  simp [invarNum]

lemma invarNum_normEDS_two : invarNum (normEDS b c d) 1 2 = (d + b ^ 4) * b := by
  simp [invarNum, right_distrib, ← pow_succ, ← pow_add]

lemma invarDenom_normEDS_two : invarDenom (normEDS b c d) 1 2 = c * b := by simp [invarDenom]

/-- Strong recursion principle for a normalised EDS indexed by `ℕ`: if we have
=======
lemma normEDS_neg (n : ℕ) : normEDS b c d (-n) = -normEDS b c d n := by
  rw [normEDS, preNormEDS_neg, Int.natAbs_neg, neg_mul, normEDS]

/-- Strong recursion principle for a normalised EDS: if we have
>>>>>>> 2922eeaa
 * `P 0`, `P 1`, `P 2`, `P 3`, and `P 4`,
 * for all `m : ℕ` we can prove `P (2 * (m + 3))` from `P k` for all `k < 2 * (m + 3)`, and
 * for all `m : ℕ` we can prove `P (2 * (m + 2) + 1)` from `P k` for all `k < 2 * (m + 2) + 1`,
then we have `P n` for all `n : ℕ`. -/
@[elab_as_elim]
<<<<<<< HEAD
noncomputable def normEDSRec' {P : ℕ → Sort u} (base0 : P 0) (base1 : P 1) (base2 : P 2)
    (base3 : P 3) (base4 : P 4) (even : ∀ m : ℕ, (∀ k < 2 * (m + 3), P k) → P (2 * (m + 3)))
=======
noncomputable def normEDSRec' {P : ℕ → Sort u}
    (base0 : P 0) (base1 : P 1) (base2 : P 2) (base3 : P 3) (base4 : P 4)
    (even : ∀ m : ℕ, (∀ k < 2 * (m + 3), P k) → P (2 * (m + 3)))
>>>>>>> 2922eeaa
    (odd : ∀ m : ℕ, (∀ k < 2 * (m + 2) + 1, P k) → P (2 * (m + 2) + 1)) (n : ℕ) : P n :=
  n.evenOddStrongRec (by rintro (_ | _ | _ | _) h; exacts [base0, base2, base4, even _ h])
    (by rintro (_ | _ | _) h; exacts [base1, base3, odd _ h])

<<<<<<< HEAD
end normEDS

/-- Strong recursion principle for a normalised EDS indexed by `ℤ`: if we have
 * `P 0`, `P 1`, `P 2`, `P 3`, and `P 4`,
 * for all `m : ℕ` we can prove `P (2 * (m + 3))` from `P k` for all `k < 2 * (m + 3)`,
 * for all `m : ℕ` we can prove `P (2 * (m + 2) + 1)` from `P k` for all `k < 2 * (m + 2) + 1`, and
 * for all `n : ℕ` we can extend from `P n` to `P (-n)`,
then we have `P n` for all `n : ℤ`. -/
@[elab_as_elim]
noncomputable def normEDSRec {P : ℤ → Sort u}
    (base0 : P 0) (base1 : P 1) (base2 : P 2) (base3 : P 3) (base4 : P 4)
    (even : ∀ m : ℕ, 3 ≤ m → P (m - 2) → P (m - 1) → P m → P (m + 1) → P (m + 2) → P (2 * m))
    (odd : ∀ m : ℕ, 2 ≤ m → P (m - 1) → P m → P (m + 1) → P (m + 2) → P (2 * m + 1))
    (neg : ∀ n : ℕ, P n → P (-n)) (n : ℤ) : P n :=
  letI recN (n : ℕ) : P n := by
    refine' normEDSRec' base0 base1 base2 base3 base4
      (fun m ih ↦ even _ (Nat.le_add_left _ _) _ _ _ _ _)
      (fun m ih ↦ odd _ (Nat.le_add_left _ _) _ _ _ _) n <;>
    try simp only [← Nat.cast_two (R := ℤ), ← Nat.cast_one (R := ℤ), ← Nat.cast_add] <;>
    try rw [← Nat.cast_sub (by linarith only)]
    all_goals apply ih; omega
  n.rec recN (neg _ <| recN <| · + 1)

section Complement

variable (b c d : R)

/-- The "complement" of W(m) in W(2m) for a normalised EDS W is the witness of W(m) ∣ W(2m). -/
def complEDS (m : ℤ) : R :=
  letI p := preNormEDS (b ^ 4) c d
  (p (m - 1) ^ 2 * p (m + 2) - p (m - 2) * p (m + 1) ^ 2) * if Even m then 1 else b

@[simp] lemma complEDS_zero : complEDS b c d 0 = 2 := by simp [complEDS, one_add_one_eq_two]
@[simp] lemma complEDS_one : complEDS b c d 1 = b := by simp [complEDS]
@[simp] lemma complEDS_two : complEDS b c d 2 = d := by simp [complEDS]

@[simp] lemma complEDS_neg (m : ℤ) : complEDS b c d (-m) = complEDS b c d m := by
  simp_rw [complEDS, neg_sub_left, neg_add_eq_sub, ← neg_sub m, preNormEDS_neg, even_neg]; ring_nf

lemma normEDS_mul_complEDS (m : ℤ) :
    normEDS b c d m * complEDS b c d m = normEDS b c d (2 * m) := by
  wlog hm : 0 ≤ m generalizing m
  · convert congr(-$(this (-m) <| neg_nonneg.mpr <| le_of_not_le hm)) using 1 <;>
      simp only [mul_neg, normEDS_neg, complEDS_neg] <;> ring
  obtain rfl|hm := hm.eq_or_lt; · simp
  obtain rfl|hm := (Int.add_one_le_of_lt hm).eq_or_lt; · simp
  obtain rfl|hm := (Int.add_one_le_of_lt hm).eq_or_lt; · simp [mul_comm]
  lift m - 3 to ℕ using sub_nonneg.mpr (Int.add_one_le_of_lt hm) with k hk
  simp_rw [← eq_sub_iff_add_eq.mp hk, normEDS, complEDS, if_pos (even_two_mul _), preNormEDS_even]
  rw [mul_mul_mul_comm]; congr
  · ring_nf
  · split_ifs <;> simp only [one_mul, mul_one]

lemma normEDS_dvd_two_mul (m : ℤ) : normEDS b c d m ∣ normEDS b c d (2 * m) :=
  ⟨_, (normEDS_mul_complEDS b c d m).symm⟩

lemma complEDS_mul_b (m : ℤ) : letI W := normEDS b c d
    complEDS b c d m * b = W (m - 1) ^ 2 * W (m + 2) - W (m - 2) * W (m + 1) ^ 2 := by
  wlog hm : 0 ≤ m generalizing m
  · convert this (-m) (neg_nonneg.mpr <| le_of_not_le hm) using 1; · rw [complEDS_neg]
    simp_rw [← neg_add', neg_add_eq_sub, ← neg_sub m, normEDS_neg]; ring
  simp_rw [complEDS, normEDS, Int.even_sub, Int.even_add,
    Int.not_even_one, even_two, iff_false, iff_true]
  split_ifs <;> ring

end Complement

section map

variable {b c d : R}

lemma map_preNormEDS' (n : ℕ) : f (preNormEDS' b c d n) = preNormEDS' (f b) (f c) (f d) n := by
  refine normEDSRec' (map_zero f) (map_one f) (map_one f) rfl rfl ?_ ?_ n <;> intro m ih
  on_goal 1 => simp_rw [preNormEDS'_even]; rw [← ih _ (by linarith only)]
  on_goal 2 => simp_rw [preNormEDS'_odd]
  all_goals rw [← ih, ← ih, ← ih, ← ih]; simp [apply_ite f]
  all_goals linarith only

lemma map_preNormEDS (n : ℤ) : f (preNormEDS b c d n) = preNormEDS (f b) (f c) (f d) n := by
  simp_rw [preNormEDS, map_mul, map_intCast, map_preNormEDS']

lemma map_normEDS (n : ℤ) : f (normEDS b c d n) = normEDS (f b) (f c) (f d) n := by
  simp_rw [normEDS, map_mul, map_preNormEDS, apply_ite f, map_pow, map_one]

lemma map_complEDS (n : ℤ) : f (complEDS b c d n) = complEDS (f b) (f c) (f d) n := by
  simp only [complEDS, map_sub, map_mul, map_pow, map_preNormEDS, apply_ite f, map_one]

lemma map_addMulSub (m n : ℤ) : f (addMulSub W m n) = addMulSub (f ∘ W) m n := by
  simp_rw [addMulSub, map_mul, Function.comp]

lemma map_rel₄ (p q r s : ℤ) : f (rel₄ W p q r s) = rel₄ (f ∘ W) p q r s := by
  simp_rw [rel₄, map_add, map_sub, map_mul, map_addMulSub]

lemma map_net (p q r s : ℤ) : f (net W p q r s) = net (f ∘ W) p q r s := by
  simp_rw [net_eq_rel₄, map_rel₄]

lemma map_invarNum (s m : ℤ) : f (invarNum W s m) = invarNum (f ∘ W) s m := by
  simp only [invarNum, map_add, map_mul, map_pow, Function.comp]

lemma map_invarDenom (s m : ℤ) : f (invarDenom W s m) = invarDenom (f ∘ W) s m := by
  simp_rw [invarDenom, map_mul, Function.comp]

/-- A type of three elements corresponding to the three parameters of a normalised EDS. -/
inductive Param : Type | B : Param | C : Param | D : Param

open Param MvPolynomial
/-- The universal normalised EDS, from which every normalised EDS can be obtained by
composing with a ring homomorphism, which allows us to reduce equalities between
expressions involving terms of a normalised EDS to the universal case.
It takes values in a domain, and all nonzero terms are nonzero and therefore
are not zero divisors, a condition required to apply certain lemmas. -/
noncomputable def universalNormEDS : ℤ → MvPolynomial Param ℤ := normEDS (X B) (X C) (X D)

lemma normEDS_eq_aeval : normEDS b c d = (aeval (Param.rec b c d) <| universalNormEDS ·) := by
  simp_rw [universalNormEDS, map_normEDS, aeval_X]

end map

namespace IsEllSequence

variable {b c d : R} {U : ℤ → R} (ellW : IsEllSequence W) (ellU : IsEllSequence U)
open MvPolynomial

/-- A normalised EDS is in fact an elliptic sequenc. -/
protected lemma normEDS : IsEllSequence (normEDS b c d) := by
  rw [normEDS_eq_aeval]
  exact map _ (normEDS_of_mem_nonZeroDivisors _ _ _ (mem_nonZeroDivisors_of_ne_zero <| X_ne_zero _))

lemma _root_.net_normEDS (p q r s : ℤ) : net (normEDS b c d) p q r s = 0 := by
  rw [normEDS_eq_aeval, ← Function.comp, ← map_net,
    universalNormEDS, IsEllSequence.normEDS.net, map_zero] <;>
  apply mem_nonZeroDivisors_of_ne_zero <;> simp only [normEDS_one, normEDS_two]
  exacts [one_ne_zero, MvPolynomial.X_ne_zero _]

lemma _root_.rel₄_normEDS (p q r s : ℤ) (same : HaveSameParity₄ p q r s) :
    rel₄ (normEDS b c d) p q r s = 0 := by
  rw [same.rel₄_eq_net, net_normEDS]

lemma _root_.invar_normEDS (s m n : ℤ) :
    invarNum (normEDS b c d) s m * invarDenom (normEDS b c d) s n =
      invarNum (normEDS b c d) s n * invarDenom (normEDS b c d) s m :=
  invar_of_net _ net_normEDS _ _ _

private lemma invar_normEDS₂_of_mem_nonZeroDivisors (hb : b ∈ R⁰) (m : ℤ) :
    invarNum (normEDS b c d) 1 m * c = invarDenom (normEDS b c d) 1 m * (d + b ^ 4) := by
  rw [← mul_cancel_right_mem_nonZeroDivisors hb, mul_assoc, mul_assoc, mul_comm (invarDenom _ _ _)]
  convert invar_normEDS 1 m 2 <;> simp only [invarNum_normEDS_two, invarDenom_normEDS_two]

open Param in
lemma invar_normEDS₂ {m : ℤ} :
    invarNum (normEDS b c d) 1 m * c = invarDenom (normEDS b c d) 1 m * (d + b ^ 4) := by
  have := congr(aeval (Param.rec b c d) $(invar_normEDS₂_of_mem_nonZeroDivisors
    (c := X Param.C) (d := X D) (mem_nonZeroDivisors_of_ne_zero <| X_ne_zero (R := ℤ) B) m))
  rw [← universalNormEDS] at this
  simpa only [map_mul, map_invarNum, map_invarDenom,
    Function.comp, ← normEDS_eq_aeval, map_add, map_pow, aeval_X] using this

-- two other relations useful for the X coord / Y coord respectively

/-- Two elliptic sequences are equal if their first four terms are equal,
provided the first two terms are not zero divisors. -/
protected lemma ext (one : W 1 ∈ R⁰) (two : W 2 ∈ R⁰)
    (h1 : W 1 = U 1) (h2 : W 2 = U 2) (h3 : W 3 = U 3) (h4 : W 4 = U 4) : W = U :=
  funext <| normEDSRec (by rw [ellW.zero 1 two, ellU.zero 1 (h2 ▸ two)]) h1 h2 h3 h4
    (fun m _ h₂' h₁' h₀ h₁ h₂ ↦ by
      rw [← mul_cancel_right_mem_nonZeroDivisors two, ← mul_cancel_right_mem_nonZeroDivisors
      (pow_mem one 2), ellW.evenRec, h1, h2, ellU.evenRec, h₂', h₁', h₀, h₁, h₂])
    (fun m _ h₁' h₀ h₁ h₂ ↦ by rw [← mul_cancel_right_mem_nonZeroDivisors (pow_mem one 3),
      ellW.oddRec, h1, ellU.oddRec, h₁', h₀, h₁, h₂])
    fun m ih ↦ by rw [ellW.neg one two, ellU.neg (h1 ▸ one) (h2 ▸ two), ih]

lemma normEDS_two_three_two : normEDS 2 3 2 = id :=
  IsEllSequence.normEDS.ext isEllSequence_id (mem_nonZeroDivisors_of_ne_zero one_ne_zero)
    (mem_nonZeroDivisors_of_ne_zero two_ne_zero) rfl rfl rfl rfl

lemma _root_.universalNormEDS_ne_zero {n : ℤ} (hn : n ≠ 0) : universalNormEDS n ≠ 0 :=
  fun h ↦ hn <| by
    apply_fun aeval (Param.rec (2 : ℤ) 3 2) at h
    simpa [universalNormEDS, map_normEDS, normEDS_two_three_two] using h

lemma _root_.universalNormEDS_mem_nonZeroDivisors {n : ℤ} (hn : n ≠ 0) :
    universalNormEDS n ∈ (MvPolynomial Param ℤ)⁰ :=
  mem_nonZeroDivisors_of_ne_zero (universalNormEDS_ne_zero hn)

section Divisibility

variable (one : W 1 ∈ R⁰) (two : W 2 ∈ R⁰)
  (dvd₁₂ : W 1 ∣ W 2) (dvd₁₃ : W 1 ∣ W 3) (dvd₂₄ : W 2 ∣ W 4)

theorem eq_normEDS_of_dvd : ∃ b c d, W = (W 1 * normEDS b c d ·) :=
  have ⟨b, h₁₂⟩ := dvd₁₂; have ⟨c, h₁₃⟩ := dvd₁₃; have ⟨d, h₂₄⟩ := dvd₂₄
  ⟨b, c, d, ellW.ext (IsEllSequence.normEDS.smul _)
    one two (by simp) (by simp [h₁₂]) (by simp [h₁₃]) (by rw [h₂₄, h₁₂, normEDS_four]; ring)⟩

/-- An EDS whose first two terms are not zero divisors
is a constant multiple of a normalised EDS. -/
theorem _root_.IsEllDivSequence.eq_normEDS (h : IsEllDivSequence W) :
    ∃ b c d, W = (W 1 * normEDS b c d ·) :=
  h.1.eq_normEDS_of_dvd one two (h.2 _ _ ⟨2, rfl⟩) (h.2 _ _ ⟨3, rfl⟩) (h.2 _ _ ⟨2, rfl⟩)

-- superseded by `IsEllSequence.isDivSequence_of_dvd` which doesn't require the `mem` condition
private lemma normEDS_dvd_of_mem_nonZeroDivisors (n m : ℤ) (mem : W m ∈ R⁰) :
    W m ∣ W (n * m) := by
  wlog hn : 0 ≤ n generalizing n
  · rw [← neg_neg (n * m), ellW.neg one two, ← neg_mul]
    exact dvd_neg.mpr (this _ <| neg_nonneg.mpr <| le_of_not_le hn)
  lift n to ℕ using hn
  have ⟨b, c, d, h⟩ := ellW.eq_normEDS_of_dvd one two dvd₁₂ dvd₁₃ dvd₂₄
  have dvd m : W m ∣ W (2 * m) := h ▸ mul_dvd_mul_left _ (normEDS_dvd_two_mul _ _ _ m)
  have one_dvd {m} : W 1 ∣ W m := by (conv_rhs => rw [h]); exact dvd_mul_right _ _
  have one_sq_dvd {m n} : W 1 ^ 2 ∣ W m * W n := by rw [sq]; exact mul_dvd_mul one_dvd one_dvd
  refine n.strong_induction_on fun n ih ↦ ?_
  obtain ⟨k, rfl|rfl⟩ := n.even_or_odd'
  · cases' k with k
    · rw [mul_zero, Nat.cast_zero, zero_mul, ellW.zero 1 two]; exact dvd_zero _
    cases' k with k
    · rw [zero_add, mul_one]; exact dvd m
    rw [Nat.cast_mul, mul_assoc]; exact (ih _ <| by linarith only).trans (dvd _)
  cases' k with k
  · rw [mul_zero, zero_add, Nat.cast_one, one_mul]
  rw [← dvd_cancel_right_mem_nonZeroDivisors (mul_mem mem <| pow_mem one 2)]
  have := ellW ((k + 1 + 1) * m) ((k + 1) * m) 1
  rw [Rel₃, ← right_distrib, ← mul_sub_right_distrib,
    add_sub_cancel_left, one_mul, add_right_comm] at this
  simp only [← mul_assoc, Nat.cast_add, Nat.cast_mul, Nat.cast_two, Nat.cast_one, two_mul, this]
  conv_rhs => rw [mul_comm _ (W _ ^ 2), mul_comm _ (W _ ^ 2)]
  rw [← sq]; apply dvd_sub <;>
    exact mul_dvd_mul (pow_dvd_pow_of_dvd (ih _ <| by linarith) _) one_sq_dvd

/-- A normalised EDS is in fact a divisibility sequence. -/
protected theorem _root_.IsDivSequence.normEDS : IsDivSequence (normEDS b c d) := by
  rintro m _ ⟨n, rfl⟩
  obtain rfl|hm := eq_or_ne m 0; · rw [zero_mul]
  simp_rw [normEDS_eq_aeval, universalNormEDS]
  have := @universalNormEDS_mem_nonZeroDivisors
  have := IsEllSequence.normEDS.normEDS_dvd_of_mem_nonZeroDivisors
    (this one_ne_zero) (this two_ne_zero) ?_ ?_ ?_ n m (this hm)
  · obtain ⟨x, hx⟩ := this; rw [mul_comm, hx, map_mul]; exact dvd_mul_right _ _
  iterate 2 rw [normEDS_one]; exact one_dvd _
  rw [normEDS_two, normEDS_four]; exact dvd_mul_left _ _

/-- A normalised EDS is in fact an EDS. -/
protected theorem _root_.IsEllDivSequence.normEDS : IsEllDivSequence (normEDS b c d) :=
  ⟨IsEllSequence.normEDS, IsDivSequence.normEDS⟩

/-- An elliptic sequence is a divisibility sequence if it satisfies three base cases
of the divisibility condition, provided its first two terms are not zero divisors. -/
lemma isDivSequence_of_dvd : IsDivSequence W := by
  obtain ⟨b, c, d, h⟩ := ellW.eq_normEDS_of_dvd one two dvd₁₂ dvd₁₃ dvd₂₄
  rw [h]; exact IsDivSequence.normEDS.smul _

lemma isEllDivSequence_of_dvd : IsEllDivSequence W :=
  ⟨ellW, ellW.isDivSequence_of_dvd one two dvd₁₂ dvd₁₃ dvd₂₄⟩

end Divisibility

end IsEllSequence
=======
/-- Recursion principle for a normalised EDS: if we have
 * `P 0`, `P 1`, `P 2`, `P 3`, and `P 4`,
 * for all `m : ℕ` we can prove `P (2 * (m + 3))` from `P (m + 1)`, `P (m + 2)`, `P (m + 3)`,
    `P (m + 4)`, and `P (m + 5)`, and
 * for all `m : ℕ` we can prove `P (2 * (m + 2) + 1)` from `P (m + 1)`, `P (m + 2)`, `P (m + 3)`,
    and `P (m + 4)`,
then we have `P n` for all `n : ℕ`. -/
@[elab_as_elim]
noncomputable def normEDSRec {P : ℕ → Sort u}
    (base0 : P 0) (base1 : P 1) (base2 : P 2) (base3 : P 3) (base4 : P 4)
    (even : ∀ m : ℕ, P (m + 1) → P (m + 2) → P (m + 3) → P (m + 4) → P (m + 5) → P (2 * (m + 3)))
    (odd : ∀ m : ℕ, P (m + 1) → P (m + 2) → P (m + 3) → P (m + 4) → P (2 * (m + 2) + 1)) (n : ℕ) :
    P n :=
  normEDSRec' base0 base1 base2 base3 base4
    (fun _ ih => by apply even <;> exact ih _ <| by linarith only)
    (fun _ ih => by apply odd <;> exact ih _ <| by linarith only) n
>>>>>>> 2922eeaa
<|MERGE_RESOLUTION|>--- conflicted
+++ resolved
@@ -8,7 +8,6 @@
 import Mathlib.Algebra.GroupWithZero.NonZeroDivisors
 import Mathlib.Algebra.MvPolynomial.CommRing
 import Mathlib.Algebra.Order.Ring.Abs
-<<<<<<< HEAD
 import Mathlib.Algebra.Ring.NegOnePow
 import Mathlib.Data.Fin.Tuple.Sort
 import Mathlib.Data.Nat.EvenOddRec
@@ -16,9 +15,7 @@
 import Mathlib.GroupTheory.Perm.Sign
 import Mathlib.RingTheory.Nilpotent.Defs
 import Mathlib.RingTheory.Polynomial.Basic
-=======
 import Mathlib.Data.Nat.EvenOddRec
->>>>>>> 2922eeaa
 import Mathlib.Tactic.Linarith
 import Mathlib.Tactic.LinearCombination
 
@@ -78,7 +75,6 @@
 
 universe u v w
 
-<<<<<<< HEAD
 variable {R : Type u} {S : Type v} [CommRing R] [CommRing S] (W : ℤ → R)
 variable {F} [FunLike F R S] [RingHomClass F R S] (f : F)
 
@@ -86,8 +82,8 @@
 
 namespace EllSequence
 
-/-- The expression `W((m+n)/2) * W((m-n)/2)`, intended to apply to
-integers `m` and `n` of the same parity. -/
+/-- The expression `W((m+n)/2) * W((m-n)/2)` is the basic building block of elliptic relations,
+where integers `m` and `n` should have the same parity. -/
 def addMulSub (m n : ℤ) : R := W ((m + n).div 2) * W ((m - n).div 2)
 -- Implementation note: we use `Int.div _ 2` instead of `_ / 2` so that `(-m).div 2 = -(m.div 2)`
 -- and lemmas like `addMulSub_neg₀` hold unconditionally, even though in the case we care about
@@ -100,13 +96,14 @@
   addMulSub W a b * addMulSub W c d
     - addMulSub W a c * addMulSub W b d + addMulSub W a d * addMulSub W b c
 
-/-- The property used by Stange to defined elliptic nets,
+/-- The defining property of Stange's elliptic nets,
 equivalent to a suitable valid (same-parity indices) `rel₄` relation,
-but only the first three indices enjoy symmetry under permutation of the indices,
-while for `rel₄` all four indices can be freely permuted.
+but here only the first three indices enjoy symmetry under permutation,
+while in `rel₄` all four indices can be freely permuted.
 
 The order of the last two terms are changed and two signs are swapped compared to Stange's
-paper to make the equivalence unconditional (indepedent of the W being an odd function). -/
+paper to make the equivalence with elliptic relations unconditional (indepedent of W
+being an odd function). This should also avoid peculiarities in characterstic 3. -/
 def net (p q r s : ℤ) : R :=
   W (p + q + s) * W (p - q) * W (r + s) * W r
     - W (p + r + s) * W (p - r) * W (q + s) * W q
@@ -124,13 +121,6 @@
 specializing to `d = 0` in the four-index relation. -/
 def Rel₃ (m n r : ℤ) : Prop :=
   W (m + n) * W (m - n) * W r ^ 2 =
-=======
-variable {R : Type u} [CommRing R] (W : ℤ → R)
-
-/-- The proposition that a sequence indexed by integers is an elliptic sequence. -/
-def IsEllSequence : Prop :=
-  ∀ m n r : ℤ, W (m + n) * W (m - n) * W r ^ 2 =
->>>>>>> 2922eeaa
     W (m + r) * W (m - r) * W n ^ 2 - W (n + r) * W (n - r) * W m ^ 2
 
 /-- The proposition that a sequence indexed by integers is an elliptic sequence. -/
@@ -154,6 +144,13 @@
       - (net_eq_zero m n s s * W (m - s) * W (n - s)
         + net_eq_zero (m - s) (n - s) s s * W (m + s) * W (n + s)
         - net_eq_zero (n + s) n (n - s) (m - n) * W (m - n) * W (2 * s)) * W s ^ 2
+
+lemma net_add_sub_iff (m n : ℤ) :
+    net W (m + n) m (m - n) n = 0 ↔
+      W (2 * (m + n)) * W (m - n) * W m * W n =
+        (W (2 * m + n) * W (2 * n) * W m - W (m + 2 * n) * W (2 * m) * W n) * W (m + n) := by
+  rw [net]; conv_rhs => rw [← sub_eq_zero]
+  ring_nf
 
 lemma addMulSub_two_zero : addMulSub W 2 0 = W 1 ^ 2 := (sq _).symm
 lemma addMulSub_three_one : addMulSub W 3 1 = W 2 * W 1 := rfl
@@ -529,33 +526,21 @@
 
 /-- The proposition that a sequence indexed by integers is a divisibility sequence. -/
 def IsDivSequence : Prop :=
-<<<<<<< HEAD
   ∀ m n : ℤ, m ∣ n → W m ∣ W n
-=======
-  ∀ m n : ℕ, m ∣ n → W m ∣ W n
->>>>>>> 2922eeaa
 
 /-- The proposition that a sequence indexed by integers is an EDS. -/
 def IsEllDivSequence : Prop :=
   IsEllSequence W ∧ IsDivSequence W
 
 lemma isEllSequence_id : IsEllSequence id :=
-<<<<<<< HEAD
   fun _ _ _ ↦ by simp only [Rel₃, id_eq]; ring1
 
 lemma isDivSequence_id : IsDivSequence id :=
   fun _ _ ↦ id
-=======
-  fun _ _ _ => by simp only [id_eq]; ring1
-
-lemma isDivSequence_id : IsDivSequence id :=
-  fun _ _ => Int.ofNat_dvd.mpr
->>>>>>> 2922eeaa
 
 /-- The identity sequence is an EDS. -/
 theorem isEllDivSequence_id : IsEllDivSequence id :=
   ⟨isEllSequence_id, isDivSequence_id⟩
-<<<<<<< HEAD
 
 variable {W}
 
@@ -632,20 +617,6 @@
 end IsEllSequence
 
 section normEDS
-=======
-
-variable {W}
-
-lemma IsEllSequence.smul (h : IsEllSequence W) (x : R) : IsEllSequence (x • W) :=
-  fun m n r => by
-    linear_combination (norm := (simp only [Pi.smul_apply, smul_eq_mul]; ring1)) x ^ 4 * h m n r
-
-lemma IsDivSequence.smul (h : IsDivSequence W) (x : R) : IsDivSequence (x • W) :=
-  fun m n r => mul_dvd_mul_left x <| h m n r
-
-lemma IsEllDivSequence.smul (h : IsEllDivSequence W) (x : R) : IsEllDivSequence (x • W) :=
-  ⟨h.left.smul x, h.right.smul x⟩
->>>>>>> 2922eeaa
 
 /-- The auxiliary sequence for a normalised EDS `W : ℕ → R`,
 with initial values `W(0) = 0`, `W(1) = 1`, `W(2) = 1`, `W(3) = c`, and `W(4) = d`. -/
@@ -655,7 +626,7 @@
   | 2 => 1
   | 3 => c
   | 4 => d
-  | (n + 5) => let m := n / 2
+  | (n + 5) => letI m := n / 2
     have h4 : m + 4 < n + 5 := Nat.lt_succ.mpr <| add_le_add_right (n.div_le_self 2) 4
     have h3 : m + 3 < n + 5 := (lt_add_one _).trans h4
     have h2 : m + 2 < n + 5 := (lt_add_one _).trans h3
@@ -760,6 +731,9 @@
 def normEDS (n : ℤ) : R :=
   preNormEDS (b ^ 4) c d n * if Even n then b else 1
 
+lemma normEDS_def (n : ℤ) :
+    normEDS b c d n = preNormEDS (b ^ 4) c d n * if Even n then b else 1 := rfl
+
 @[simp]
 lemma normEDS_ofNat (n : ℕ) :
     normEDS b c d n = preNormEDS' (b ^ 4) c d n * if Even n then b else 1 := by
@@ -802,7 +776,6 @@
   split_ifs <;> ring1
 
 @[simp]
-<<<<<<< HEAD
 lemma normEDS_neg (n : ℤ) : normEDS b c d (-n) = -normEDS b c d n := by
   simp_rw [normEDS, preNormEDS_neg, even_neg, neg_mul]
 
@@ -829,288 +802,20 @@
 lemma invarDenom_normEDS_two : invarDenom (normEDS b c d) 1 2 = c * b := by simp [invarDenom]
 
 /-- Strong recursion principle for a normalised EDS indexed by `ℕ`: if we have
-=======
-lemma normEDS_neg (n : ℕ) : normEDS b c d (-n) = -normEDS b c d n := by
-  rw [normEDS, preNormEDS_neg, Int.natAbs_neg, neg_mul, normEDS]
-
-/-- Strong recursion principle for a normalised EDS: if we have
->>>>>>> 2922eeaa
  * `P 0`, `P 1`, `P 2`, `P 3`, and `P 4`,
  * for all `m : ℕ` we can prove `P (2 * (m + 3))` from `P k` for all `k < 2 * (m + 3)`, and
  * for all `m : ℕ` we can prove `P (2 * (m + 2) + 1)` from `P k` for all `k < 2 * (m + 2) + 1`,
 then we have `P n` for all `n : ℕ`. -/
 @[elab_as_elim]
-<<<<<<< HEAD
-noncomputable def normEDSRec' {P : ℕ → Sort u} (base0 : P 0) (base1 : P 1) (base2 : P 2)
-    (base3 : P 3) (base4 : P 4) (even : ∀ m : ℕ, (∀ k < 2 * (m + 3), P k) → P (2 * (m + 3)))
-=======
 noncomputable def normEDSRec' {P : ℕ → Sort u}
     (base0 : P 0) (base1 : P 1) (base2 : P 2) (base3 : P 3) (base4 : P 4)
     (even : ∀ m : ℕ, (∀ k < 2 * (m + 3), P k) → P (2 * (m + 3)))
->>>>>>> 2922eeaa
     (odd : ∀ m : ℕ, (∀ k < 2 * (m + 2) + 1, P k) → P (2 * (m + 2) + 1)) (n : ℕ) : P n :=
   n.evenOddStrongRec (by rintro (_ | _ | _ | _) h; exacts [base0, base2, base4, even _ h])
     (by rintro (_ | _ | _) h; exacts [base1, base3, odd _ h])
 
-<<<<<<< HEAD
 end normEDS
 
-/-- Strong recursion principle for a normalised EDS indexed by `ℤ`: if we have
- * `P 0`, `P 1`, `P 2`, `P 3`, and `P 4`,
- * for all `m : ℕ` we can prove `P (2 * (m + 3))` from `P k` for all `k < 2 * (m + 3)`,
- * for all `m : ℕ` we can prove `P (2 * (m + 2) + 1)` from `P k` for all `k < 2 * (m + 2) + 1`, and
- * for all `n : ℕ` we can extend from `P n` to `P (-n)`,
-then we have `P n` for all `n : ℤ`. -/
-@[elab_as_elim]
-noncomputable def normEDSRec {P : ℤ → Sort u}
-    (base0 : P 0) (base1 : P 1) (base2 : P 2) (base3 : P 3) (base4 : P 4)
-    (even : ∀ m : ℕ, 3 ≤ m → P (m - 2) → P (m - 1) → P m → P (m + 1) → P (m + 2) → P (2 * m))
-    (odd : ∀ m : ℕ, 2 ≤ m → P (m - 1) → P m → P (m + 1) → P (m + 2) → P (2 * m + 1))
-    (neg : ∀ n : ℕ, P n → P (-n)) (n : ℤ) : P n :=
-  letI recN (n : ℕ) : P n := by
-    refine' normEDSRec' base0 base1 base2 base3 base4
-      (fun m ih ↦ even _ (Nat.le_add_left _ _) _ _ _ _ _)
-      (fun m ih ↦ odd _ (Nat.le_add_left _ _) _ _ _ _) n <;>
-    try simp only [← Nat.cast_two (R := ℤ), ← Nat.cast_one (R := ℤ), ← Nat.cast_add] <;>
-    try rw [← Nat.cast_sub (by linarith only)]
-    all_goals apply ih; omega
-  n.rec recN (neg _ <| recN <| · + 1)
-
-section Complement
-
-variable (b c d : R)
-
-/-- The "complement" of W(m) in W(2m) for a normalised EDS W is the witness of W(m) ∣ W(2m). -/
-def complEDS (m : ℤ) : R :=
-  letI p := preNormEDS (b ^ 4) c d
-  (p (m - 1) ^ 2 * p (m + 2) - p (m - 2) * p (m + 1) ^ 2) * if Even m then 1 else b
-
-@[simp] lemma complEDS_zero : complEDS b c d 0 = 2 := by simp [complEDS, one_add_one_eq_two]
-@[simp] lemma complEDS_one : complEDS b c d 1 = b := by simp [complEDS]
-@[simp] lemma complEDS_two : complEDS b c d 2 = d := by simp [complEDS]
-
-@[simp] lemma complEDS_neg (m : ℤ) : complEDS b c d (-m) = complEDS b c d m := by
-  simp_rw [complEDS, neg_sub_left, neg_add_eq_sub, ← neg_sub m, preNormEDS_neg, even_neg]; ring_nf
-
-lemma normEDS_mul_complEDS (m : ℤ) :
-    normEDS b c d m * complEDS b c d m = normEDS b c d (2 * m) := by
-  wlog hm : 0 ≤ m generalizing m
-  · convert congr(-$(this (-m) <| neg_nonneg.mpr <| le_of_not_le hm)) using 1 <;>
-      simp only [mul_neg, normEDS_neg, complEDS_neg] <;> ring
-  obtain rfl|hm := hm.eq_or_lt; · simp
-  obtain rfl|hm := (Int.add_one_le_of_lt hm).eq_or_lt; · simp
-  obtain rfl|hm := (Int.add_one_le_of_lt hm).eq_or_lt; · simp [mul_comm]
-  lift m - 3 to ℕ using sub_nonneg.mpr (Int.add_one_le_of_lt hm) with k hk
-  simp_rw [← eq_sub_iff_add_eq.mp hk, normEDS, complEDS, if_pos (even_two_mul _), preNormEDS_even]
-  rw [mul_mul_mul_comm]; congr
-  · ring_nf
-  · split_ifs <;> simp only [one_mul, mul_one]
-
-lemma normEDS_dvd_two_mul (m : ℤ) : normEDS b c d m ∣ normEDS b c d (2 * m) :=
-  ⟨_, (normEDS_mul_complEDS b c d m).symm⟩
-
-lemma complEDS_mul_b (m : ℤ) : letI W := normEDS b c d
-    complEDS b c d m * b = W (m - 1) ^ 2 * W (m + 2) - W (m - 2) * W (m + 1) ^ 2 := by
-  wlog hm : 0 ≤ m generalizing m
-  · convert this (-m) (neg_nonneg.mpr <| le_of_not_le hm) using 1; · rw [complEDS_neg]
-    simp_rw [← neg_add', neg_add_eq_sub, ← neg_sub m, normEDS_neg]; ring
-  simp_rw [complEDS, normEDS, Int.even_sub, Int.even_add,
-    Int.not_even_one, even_two, iff_false, iff_true]
-  split_ifs <;> ring
-
-end Complement
-
-section map
-
-variable {b c d : R}
-
-lemma map_preNormEDS' (n : ℕ) : f (preNormEDS' b c d n) = preNormEDS' (f b) (f c) (f d) n := by
-  refine normEDSRec' (map_zero f) (map_one f) (map_one f) rfl rfl ?_ ?_ n <;> intro m ih
-  on_goal 1 => simp_rw [preNormEDS'_even]; rw [← ih _ (by linarith only)]
-  on_goal 2 => simp_rw [preNormEDS'_odd]
-  all_goals rw [← ih, ← ih, ← ih, ← ih]; simp [apply_ite f]
-  all_goals linarith only
-
-lemma map_preNormEDS (n : ℤ) : f (preNormEDS b c d n) = preNormEDS (f b) (f c) (f d) n := by
-  simp_rw [preNormEDS, map_mul, map_intCast, map_preNormEDS']
-
-lemma map_normEDS (n : ℤ) : f (normEDS b c d n) = normEDS (f b) (f c) (f d) n := by
-  simp_rw [normEDS, map_mul, map_preNormEDS, apply_ite f, map_pow, map_one]
-
-lemma map_complEDS (n : ℤ) : f (complEDS b c d n) = complEDS (f b) (f c) (f d) n := by
-  simp only [complEDS, map_sub, map_mul, map_pow, map_preNormEDS, apply_ite f, map_one]
-
-lemma map_addMulSub (m n : ℤ) : f (addMulSub W m n) = addMulSub (f ∘ W) m n := by
-  simp_rw [addMulSub, map_mul, Function.comp]
-
-lemma map_rel₄ (p q r s : ℤ) : f (rel₄ W p q r s) = rel₄ (f ∘ W) p q r s := by
-  simp_rw [rel₄, map_add, map_sub, map_mul, map_addMulSub]
-
-lemma map_net (p q r s : ℤ) : f (net W p q r s) = net (f ∘ W) p q r s := by
-  simp_rw [net_eq_rel₄, map_rel₄]
-
-lemma map_invarNum (s m : ℤ) : f (invarNum W s m) = invarNum (f ∘ W) s m := by
-  simp only [invarNum, map_add, map_mul, map_pow, Function.comp]
-
-lemma map_invarDenom (s m : ℤ) : f (invarDenom W s m) = invarDenom (f ∘ W) s m := by
-  simp_rw [invarDenom, map_mul, Function.comp]
-
-/-- A type of three elements corresponding to the three parameters of a normalised EDS. -/
-inductive Param : Type | B : Param | C : Param | D : Param
-
-open Param MvPolynomial
-/-- The universal normalised EDS, from which every normalised EDS can be obtained by
-composing with a ring homomorphism, which allows us to reduce equalities between
-expressions involving terms of a normalised EDS to the universal case.
-It takes values in a domain, and all nonzero terms are nonzero and therefore
-are not zero divisors, a condition required to apply certain lemmas. -/
-noncomputable def universalNormEDS : ℤ → MvPolynomial Param ℤ := normEDS (X B) (X C) (X D)
-
-lemma normEDS_eq_aeval : normEDS b c d = (aeval (Param.rec b c d) <| universalNormEDS ·) := by
-  simp_rw [universalNormEDS, map_normEDS, aeval_X]
-
-end map
-
-namespace IsEllSequence
-
-variable {b c d : R} {U : ℤ → R} (ellW : IsEllSequence W) (ellU : IsEllSequence U)
-open MvPolynomial
-
-/-- A normalised EDS is in fact an elliptic sequenc. -/
-protected lemma normEDS : IsEllSequence (normEDS b c d) := by
-  rw [normEDS_eq_aeval]
-  exact map _ (normEDS_of_mem_nonZeroDivisors _ _ _ (mem_nonZeroDivisors_of_ne_zero <| X_ne_zero _))
-
-lemma _root_.net_normEDS (p q r s : ℤ) : net (normEDS b c d) p q r s = 0 := by
-  rw [normEDS_eq_aeval, ← Function.comp, ← map_net,
-    universalNormEDS, IsEllSequence.normEDS.net, map_zero] <;>
-  apply mem_nonZeroDivisors_of_ne_zero <;> simp only [normEDS_one, normEDS_two]
-  exacts [one_ne_zero, MvPolynomial.X_ne_zero _]
-
-lemma _root_.rel₄_normEDS (p q r s : ℤ) (same : HaveSameParity₄ p q r s) :
-    rel₄ (normEDS b c d) p q r s = 0 := by
-  rw [same.rel₄_eq_net, net_normEDS]
-
-lemma _root_.invar_normEDS (s m n : ℤ) :
-    invarNum (normEDS b c d) s m * invarDenom (normEDS b c d) s n =
-      invarNum (normEDS b c d) s n * invarDenom (normEDS b c d) s m :=
-  invar_of_net _ net_normEDS _ _ _
-
-private lemma invar_normEDS₂_of_mem_nonZeroDivisors (hb : b ∈ R⁰) (m : ℤ) :
-    invarNum (normEDS b c d) 1 m * c = invarDenom (normEDS b c d) 1 m * (d + b ^ 4) := by
-  rw [← mul_cancel_right_mem_nonZeroDivisors hb, mul_assoc, mul_assoc, mul_comm (invarDenom _ _ _)]
-  convert invar_normEDS 1 m 2 <;> simp only [invarNum_normEDS_two, invarDenom_normEDS_two]
-
-open Param in
-lemma invar_normEDS₂ {m : ℤ} :
-    invarNum (normEDS b c d) 1 m * c = invarDenom (normEDS b c d) 1 m * (d + b ^ 4) := by
-  have := congr(aeval (Param.rec b c d) $(invar_normEDS₂_of_mem_nonZeroDivisors
-    (c := X Param.C) (d := X D) (mem_nonZeroDivisors_of_ne_zero <| X_ne_zero (R := ℤ) B) m))
-  rw [← universalNormEDS] at this
-  simpa only [map_mul, map_invarNum, map_invarDenom,
-    Function.comp, ← normEDS_eq_aeval, map_add, map_pow, aeval_X] using this
-
--- two other relations useful for the X coord / Y coord respectively
-
-/-- Two elliptic sequences are equal if their first four terms are equal,
-provided the first two terms are not zero divisors. -/
-protected lemma ext (one : W 1 ∈ R⁰) (two : W 2 ∈ R⁰)
-    (h1 : W 1 = U 1) (h2 : W 2 = U 2) (h3 : W 3 = U 3) (h4 : W 4 = U 4) : W = U :=
-  funext <| normEDSRec (by rw [ellW.zero 1 two, ellU.zero 1 (h2 ▸ two)]) h1 h2 h3 h4
-    (fun m _ h₂' h₁' h₀ h₁ h₂ ↦ by
-      rw [← mul_cancel_right_mem_nonZeroDivisors two, ← mul_cancel_right_mem_nonZeroDivisors
-      (pow_mem one 2), ellW.evenRec, h1, h2, ellU.evenRec, h₂', h₁', h₀, h₁, h₂])
-    (fun m _ h₁' h₀ h₁ h₂ ↦ by rw [← mul_cancel_right_mem_nonZeroDivisors (pow_mem one 3),
-      ellW.oddRec, h1, ellU.oddRec, h₁', h₀, h₁, h₂])
-    fun m ih ↦ by rw [ellW.neg one two, ellU.neg (h1 ▸ one) (h2 ▸ two), ih]
-
-lemma normEDS_two_three_two : normEDS 2 3 2 = id :=
-  IsEllSequence.normEDS.ext isEllSequence_id (mem_nonZeroDivisors_of_ne_zero one_ne_zero)
-    (mem_nonZeroDivisors_of_ne_zero two_ne_zero) rfl rfl rfl rfl
-
-lemma _root_.universalNormEDS_ne_zero {n : ℤ} (hn : n ≠ 0) : universalNormEDS n ≠ 0 :=
-  fun h ↦ hn <| by
-    apply_fun aeval (Param.rec (2 : ℤ) 3 2) at h
-    simpa [universalNormEDS, map_normEDS, normEDS_two_three_two] using h
-
-lemma _root_.universalNormEDS_mem_nonZeroDivisors {n : ℤ} (hn : n ≠ 0) :
-    universalNormEDS n ∈ (MvPolynomial Param ℤ)⁰ :=
-  mem_nonZeroDivisors_of_ne_zero (universalNormEDS_ne_zero hn)
-
-section Divisibility
-
-variable (one : W 1 ∈ R⁰) (two : W 2 ∈ R⁰)
-  (dvd₁₂ : W 1 ∣ W 2) (dvd₁₃ : W 1 ∣ W 3) (dvd₂₄ : W 2 ∣ W 4)
-
-theorem eq_normEDS_of_dvd : ∃ b c d, W = (W 1 * normEDS b c d ·) :=
-  have ⟨b, h₁₂⟩ := dvd₁₂; have ⟨c, h₁₃⟩ := dvd₁₃; have ⟨d, h₂₄⟩ := dvd₂₄
-  ⟨b, c, d, ellW.ext (IsEllSequence.normEDS.smul _)
-    one two (by simp) (by simp [h₁₂]) (by simp [h₁₃]) (by rw [h₂₄, h₁₂, normEDS_four]; ring)⟩
-
-/-- An EDS whose first two terms are not zero divisors
-is a constant multiple of a normalised EDS. -/
-theorem _root_.IsEllDivSequence.eq_normEDS (h : IsEllDivSequence W) :
-    ∃ b c d, W = (W 1 * normEDS b c d ·) :=
-  h.1.eq_normEDS_of_dvd one two (h.2 _ _ ⟨2, rfl⟩) (h.2 _ _ ⟨3, rfl⟩) (h.2 _ _ ⟨2, rfl⟩)
-
--- superseded by `IsEllSequence.isDivSequence_of_dvd` which doesn't require the `mem` condition
-private lemma normEDS_dvd_of_mem_nonZeroDivisors (n m : ℤ) (mem : W m ∈ R⁰) :
-    W m ∣ W (n * m) := by
-  wlog hn : 0 ≤ n generalizing n
-  · rw [← neg_neg (n * m), ellW.neg one two, ← neg_mul]
-    exact dvd_neg.mpr (this _ <| neg_nonneg.mpr <| le_of_not_le hn)
-  lift n to ℕ using hn
-  have ⟨b, c, d, h⟩ := ellW.eq_normEDS_of_dvd one two dvd₁₂ dvd₁₃ dvd₂₄
-  have dvd m : W m ∣ W (2 * m) := h ▸ mul_dvd_mul_left _ (normEDS_dvd_two_mul _ _ _ m)
-  have one_dvd {m} : W 1 ∣ W m := by (conv_rhs => rw [h]); exact dvd_mul_right _ _
-  have one_sq_dvd {m n} : W 1 ^ 2 ∣ W m * W n := by rw [sq]; exact mul_dvd_mul one_dvd one_dvd
-  refine n.strong_induction_on fun n ih ↦ ?_
-  obtain ⟨k, rfl|rfl⟩ := n.even_or_odd'
-  · cases' k with k
-    · rw [mul_zero, Nat.cast_zero, zero_mul, ellW.zero 1 two]; exact dvd_zero _
-    cases' k with k
-    · rw [zero_add, mul_one]; exact dvd m
-    rw [Nat.cast_mul, mul_assoc]; exact (ih _ <| by linarith only).trans (dvd _)
-  cases' k with k
-  · rw [mul_zero, zero_add, Nat.cast_one, one_mul]
-  rw [← dvd_cancel_right_mem_nonZeroDivisors (mul_mem mem <| pow_mem one 2)]
-  have := ellW ((k + 1 + 1) * m) ((k + 1) * m) 1
-  rw [Rel₃, ← right_distrib, ← mul_sub_right_distrib,
-    add_sub_cancel_left, one_mul, add_right_comm] at this
-  simp only [← mul_assoc, Nat.cast_add, Nat.cast_mul, Nat.cast_two, Nat.cast_one, two_mul, this]
-  conv_rhs => rw [mul_comm _ (W _ ^ 2), mul_comm _ (W _ ^ 2)]
-  rw [← sq]; apply dvd_sub <;>
-    exact mul_dvd_mul (pow_dvd_pow_of_dvd (ih _ <| by linarith) _) one_sq_dvd
-
-/-- A normalised EDS is in fact a divisibility sequence. -/
-protected theorem _root_.IsDivSequence.normEDS : IsDivSequence (normEDS b c d) := by
-  rintro m _ ⟨n, rfl⟩
-  obtain rfl|hm := eq_or_ne m 0; · rw [zero_mul]
-  simp_rw [normEDS_eq_aeval, universalNormEDS]
-  have := @universalNormEDS_mem_nonZeroDivisors
-  have := IsEllSequence.normEDS.normEDS_dvd_of_mem_nonZeroDivisors
-    (this one_ne_zero) (this two_ne_zero) ?_ ?_ ?_ n m (this hm)
-  · obtain ⟨x, hx⟩ := this; rw [mul_comm, hx, map_mul]; exact dvd_mul_right _ _
-  iterate 2 rw [normEDS_one]; exact one_dvd _
-  rw [normEDS_two, normEDS_four]; exact dvd_mul_left _ _
-
-/-- A normalised EDS is in fact an EDS. -/
-protected theorem _root_.IsEllDivSequence.normEDS : IsEllDivSequence (normEDS b c d) :=
-  ⟨IsEllSequence.normEDS, IsDivSequence.normEDS⟩
-
-/-- An elliptic sequence is a divisibility sequence if it satisfies three base cases
-of the divisibility condition, provided its first two terms are not zero divisors. -/
-lemma isDivSequence_of_dvd : IsDivSequence W := by
-  obtain ⟨b, c, d, h⟩ := ellW.eq_normEDS_of_dvd one two dvd₁₂ dvd₁₃ dvd₂₄
-  rw [h]; exact IsDivSequence.normEDS.smul _
-
-lemma isEllDivSequence_of_dvd : IsEllDivSequence W :=
-  ⟨ellW, ellW.isDivSequence_of_dvd one two dvd₁₂ dvd₁₃ dvd₂₄⟩
-
-end Divisibility
-
-end IsEllSequence
-=======
 /-- Recursion principle for a normalised EDS: if we have
  * `P 0`, `P 1`, `P 2`, `P 3`, and `P 4`,
  * for all `m : ℕ` we can prove `P (2 * (m + 3))` from `P (m + 1)`, `P (m + 2)`, `P (m + 3)`,
@@ -1127,4 +832,420 @@
   normEDSRec' base0 base1 base2 base3 base4
     (fun _ ih => by apply even <;> exact ih _ <| by linarith only)
     (fun _ ih => by apply odd <;> exact ih _ <| by linarith only) n
->>>>>>> 2922eeaa
+
+section Complement
+
+variable (b c d : R)
+
+/-- The "complement" of W(m) in W(2m) for a normalised EDS W is the witness of W(m) ∣ W(2m). -/
+def compl₂EDS (m : ℤ) : R :=
+  letI p := preNormEDS (b ^ 4) c d
+  (p (m - 1) ^ 2 * p (m + 2) - p (m - 2) * p (m + 1) ^ 2) * if Even m then 1 else b
+
+@[simp] lemma compl₂EDS_zero : compl₂EDS b c d 0 = 2 := by simp [compl₂EDS, one_add_one_eq_two]
+@[simp] lemma compl₂EDS_one : compl₂EDS b c d 1 = b := by simp [compl₂EDS]
+@[simp] lemma compl₂EDS_two : compl₂EDS b c d 2 = d := by simp [compl₂EDS]
+
+@[simp] lemma compl₂EDS_neg (m : ℤ) : compl₂EDS b c d (-m) = compl₂EDS b c d m := by
+  simp_rw [compl₂EDS, neg_sub_left, neg_add_eq_sub, ← neg_sub m, preNormEDS_neg, even_neg]; ring_nf
+
+lemma normEDS_mul_compl₂EDS (m : ℤ) :
+    normEDS b c d m * compl₂EDS b c d m = normEDS b c d (2 * m) := by
+  induction m using Int.negInduction with
+  | nat m =>
+    obtain _|_|_|m := m
+    iterate 3 simp [mul_comm]
+    simp_rw [show m + 1 + 1 + 1 = m + 3 by rfl, normEDS, compl₂EDS,
+      if_pos (even_two_mul _), Nat.cast_add, Nat.cast_ofNat, preNormEDS_even]
+    rw [mul_mul_mul_comm]; congr
+    · ring_nf
+    · split_ifs <;> simp only [one_mul, mul_one]
+  | neg m hm => simp_rw [mul_neg, normEDS_neg, compl₂EDS_neg, neg_mul, hm]
+
+lemma normEDS_dvd_two_mul (m : ℤ) : normEDS b c d m ∣ normEDS b c d (2 * m) :=
+  ⟨_, (normEDS_mul_compl₂EDS b c d m).symm⟩
+
+lemma compl₂EDS_mul_b (m : ℤ) : letI W := normEDS b c d
+    compl₂EDS b c d m * b = W (m - 1) ^ 2 * W (m + 2) - W (m - 2) * W (m + 1) ^ 2 := by
+  induction m using Int.negInduction with
+  | nat m =>
+    simp_rw [compl₂EDS, normEDS, Int.even_sub, Int.even_add,
+      Int.not_even_one, even_two, iff_false, iff_true]
+    split_ifs <;> ring
+  | neg m hm =>
+    simp_rw [← neg_add', neg_add_eq_sub, ← neg_sub (m : ℤ), normEDS_neg, compl₂EDS_neg]
+    convert hm using 1; ring
+
+lemma normEDS_six_eq_mul : normEDS b c d 6 = (normEDS b c d 5 - d ^ 2) * b * c := by
+  rw [show (6 : ℤ) = 2 * 3 by rfl, ← normEDS_mul_compl₂EDS, compl₂EDS, if_neg (by decide)]
+  simp_rw [Int.reduceAdd, Int.reduceSub, normEDS_three, normEDS]
+  rw [preNormEDS_one, preNormEDS_two, preNormEDS_four, if_neg (by decide)]
+  ring
+
+namespace EllSequence
+
+variable (W₁ compl₂ : ℤ → R) (m : ℤ)
+
+/-- Given two sequences representing `W(m)/W(1)` and `W(2m)/W(m)` respectively,
+we construct the sequence representing `W(n*m)/W(m)` in a division-free way. -/
+def compl' : ℕ → R
+  | 0 => 0
+  | 1 => 1
+  | (n + 2) => letI k := n / 2 + 1
+    have : k < n + 2 := Nat.lt_succ.mpr <| add_le_add_right (n.div_le_self 2) 1
+    if hn : Even n
+      then compl₂ (k * m) * compl' k
+      else
+        have : k + 1 < n + 2 := add_lt_add_right
+          (Nat.div_lt_self (Nat.odd_iff_not_even.mpr hn).pos <| Nat.lt_succ_self 1) 2
+        W₁ ((k + 1) * m + 1) * W₁ ((k + 1) * m - 1) * compl' k ^ 2
+      - W₁ (k * m + 1) * W₁ (k * m - 1) * compl' (k + 1) ^ 2
+
+/-- `W(n*m)/W(m)` with `n : ℤ`. -/
+def compl (n : ℤ) : R := n.sign * compl' W₁ compl₂ m n.natAbs
+
+lemma compl_ofNat (n : ℕ) : compl W₁ compl₂ m n = compl' W₁ compl₂ m n := by
+  obtain _|n := n; · simp [compl, compl']
+  rw [compl, Int.natAbs_cast]; simp
+
+lemma compl_neg (n : ℤ) : compl W₁ compl₂ m (-n) = -compl W₁ compl₂ m n := by simp [compl]
+
+/-- `W(n*m)/W(m)` for `W` a normalised EDS. -/
+def complEDS := compl (normEDS b c d) (compl₂EDS b c d) m
+
+end EllSequence
+
+end Complement
+
+section map
+
+variable {b c d : R}
+
+lemma map_preNormEDS' (n : ℕ) : f (preNormEDS' b c d n) = preNormEDS' (f b) (f c) (f d) n := by
+  refine normEDSRec' (map_zero f) (map_one f) (map_one f) rfl rfl ?_ ?_ n <;> intro m ih
+  on_goal 1 => simp_rw [preNormEDS'_even]; rw [← ih _ (by linarith only)]
+  on_goal 2 => simp_rw [preNormEDS'_odd]
+  all_goals rw [← ih, ← ih, ← ih, ← ih]; simp [apply_ite f]
+  all_goals linarith only
+
+lemma map_preNormEDS (n : ℤ) : f (preNormEDS b c d n) = preNormEDS (f b) (f c) (f d) n := by
+  simp_rw [preNormEDS, map_mul, map_intCast, map_preNormEDS']
+
+lemma map_normEDS (n : ℤ) : f (normEDS b c d n) = normEDS (f b) (f c) (f d) n := by
+  simp_rw [normEDS, map_mul, map_preNormEDS, apply_ite f, map_pow, map_one]
+
+lemma map_compl₂EDS (n : ℤ) : f (compl₂EDS b c d n) = compl₂EDS (f b) (f c) (f d) n := by
+  simp only [compl₂EDS, map_sub, map_mul, map_pow, map_preNormEDS, apply_ite f, map_one]
+
+lemma EllSequence.map_compl' (W₁ compl₂ : ℤ → R) (m : ℤ) (n : ℕ) :
+    f (compl' W₁ compl₂ m n) = compl' (f ∘ W₁) (f ∘ compl₂) m n := by
+  refine n.strong_induction_on fun n ih ↦ ?_
+  obtain _|_|n := n
+  iterate 2 simp [compl']
+  rw [compl']; conv_rhs => rw [compl']
+  split_ifs with hn
+  · rw [map_mul, ih _ (by omega)]; rfl
+  simp_rw [map_sub, map_mul, map_pow]
+  rw [ih _ (by omega), ih]; · rfl
+  exact add_lt_add_right (Nat.div_lt_self (Nat.odd_iff_not_even.mpr hn).pos <| Nat.lt_succ_self 1) 2
+
+lemma EllSequence.map_compl (W₁ compl₂ : ℤ → R) (m n : ℤ) :
+    f (compl W₁ compl₂ m n) = compl (f ∘ W₁) (f ∘ compl₂) m n := by
+  simp [compl, map_compl']
+
+lemma map_complEDS (m n : ℤ) : f (complEDS b c d m n) = complEDS (f b) (f c) (f d) m n := by
+  simp_rw [complEDS, map_compl, Function.comp, map_normEDS, map_compl₂EDS]
+
+lemma map_addMulSub (m n : ℤ) : f (addMulSub W m n) = addMulSub (f ∘ W) m n := by
+  simp_rw [addMulSub, map_mul, Function.comp]
+
+lemma map_rel₄ (p q r s : ℤ) : f (rel₄ W p q r s) = rel₄ (f ∘ W) p q r s := by
+  simp_rw [rel₄, map_add, map_sub, map_mul, map_addMulSub]
+
+lemma map_net (p q r s : ℤ) : f (net W p q r s) = net (f ∘ W) p q r s := by
+  simp_rw [net_eq_rel₄, map_rel₄]
+
+lemma map_invarNum (s m : ℤ) : f (invarNum W s m) = invarNum (f ∘ W) s m := by
+  simp only [invarNum, map_add, map_mul, map_pow, Function.comp]
+
+lemma map_invarDenom (s m : ℤ) : f (invarDenom W s m) = invarDenom (f ∘ W) s m := by
+  simp_rw [invarDenom, map_mul, Function.comp]
+
+/-- A type of three elements corresponding to the three parameters of a normalised EDS. -/
+inductive Param : Type | B : Param | C : Param | D : Param
+
+open Param MvPolynomial
+/-- The universal normalised EDS, from which every normalised EDS can be obtained by
+composing with a ring homomorphism, which allows us to reduce equalities between
+expressions involving terms of a normalised EDS to the universal case.
+It takes values in a domain, and all nonzero terms are nonzero and therefore
+are not zero divisors, a condition required to apply certain lemmas. -/
+noncomputable def universalNormEDS : ℤ → MvPolynomial Param ℤ := normEDS (X B) (X C) (X D)
+
+lemma normEDS_eq_aeval : normEDS b c d = (aeval (Param.rec b c d) <| universalNormEDS ·) := by
+  simp_rw [universalNormEDS, map_normEDS, aeval_X]
+
+lemma compl₂EDS_eq_aeval :
+    compl₂EDS b c d =
+      (aeval (Param.rec b c d) <| compl₂EDS (X (R := ℤ) B) (X C) (X D) ·) := by
+  simp_rw [map_compl₂EDS, aeval_X]
+
+lemma complEDS_eq_aeval :
+    complEDS b c d =
+      (aeval (Param.rec b c d) <| complEDS (X (R := ℤ) B) (X C) (X D) · ·) := by
+  simp_rw [map_complEDS, aeval_X]
+
+end map
+
+section
+
+variable {b c d : R} {U : ℤ → R} (ellW : IsEllSequence W) (ellU : IsEllSequence U)
+open MvPolynomial
+
+/-- A normalised EDS is in fact an elliptic sequenc. -/
+protected lemma IsEllSequence.normEDS : IsEllSequence (normEDS b c d) := by
+  rw [normEDS_eq_aeval]
+  exact map _ (normEDS_of_mem_nonZeroDivisors _ _ _ (mem_nonZeroDivisors_of_ne_zero <| X_ne_zero _))
+
+/-- Two elliptic sequences are equal if their first four terms are equal,
+provided the first two terms are not zero divisors. -/
+protected lemma IsEllSequence.ext (one : W 1 ∈ R⁰) (two : W 2 ∈ R⁰)
+    (h1 : W 1 = U 1) (h2 : W 2 = U 2) (h3 : W 3 = U 3) (h4 : W 4 = U 4) : W = U :=
+  funext fun n ↦ by
+    induction n using Int.negInduction with
+    | nat n =>
+      refine normEDSRec ?_ h1 h2 h3 h4 (fun m h₁ h₂ h₃ h₄ h₅ ↦ ?_) (fun m h₁ h₂ h₃ h₄ ↦ ?_) n
+      · rw [Nat.cast_zero, ellW.zero 1 two, ellU.zero 1 (h2 ▸ two)]
+      · erw [← mul_cancel_right_mem_nonZeroDivisors (mul_mem two <| pow_mem one 2), ← mul_assoc,
+          ← mul_assoc, Nat.cast_mul, Nat.cast_add, ellW.evenRec, h1, h2, ellU.evenRec]
+        convert congr($h₃ * ($h₂ ^ 2 * $h₅ - $h₁ * $h₄ ^ 2)) <;> abel
+      · rw [← mul_cancel_right_mem_nonZeroDivisors (pow_mem one 3)]
+        erw [Nat.cast_add, Nat.cast_mul, Nat.cast_add, ellW.oddRec, h1, ellU.oddRec]
+        convert congr($h₄ * $h₂ ^ 3 - $h₁ * $h₃ ^ 3) <;> abel
+    | neg n hn =>
+      rw [ellW.neg one two, ellU.neg (h1 ▸ one) (h2 ▸ two), hn]
+
+lemma normEDS_two_three_two : normEDS 2 3 2 = id :=
+  IsEllSequence.normEDS.ext isEllSequence_id (mem_nonZeroDivisors_of_ne_zero one_ne_zero)
+    (mem_nonZeroDivisors_of_ne_zero two_ne_zero) rfl rfl rfl rfl
+
+lemma universalNormEDS_ne_zero {n : ℤ} (hn : n ≠ 0) : universalNormEDS n ≠ 0 :=
+  fun h ↦ hn <| by
+    apply_fun aeval (Param.rec (2 : ℤ) 3 2) at h
+    simpa [universalNormEDS, map_normEDS, normEDS_two_three_two] using h
+
+lemma universalNormEDS_mem_nonZeroDivisors {n : ℤ} (hn : n ≠ 0) :
+    universalNormEDS n ∈ (MvPolynomial Param ℤ)⁰ :=
+  mem_nonZeroDivisors_of_ne_zero (universalNormEDS_ne_zero hn)
+
+section Divisibility
+
+variable (one : W 1 ∈ R⁰) (two : W 2 ∈ R⁰)
+  (dvd₁₂ : W 1 ∣ W 2) (dvd₁₃ : W 1 ∣ W 3) (dvd₂₄ : W 2 ∣ W 4)
+
+theorem IsEllSequence.eq_normEDS_of_dvd : ∃ b c d, W = (W 1 * normEDS b c d ·) :=
+  have ⟨b, h₁₂⟩ := dvd₁₂; have ⟨c, h₁₃⟩ := dvd₁₃; have ⟨d, h₂₄⟩ := dvd₂₄
+  ⟨b, c, d, ellW.ext (IsEllSequence.normEDS.smul _)
+    one two (by simp) (by simp [h₁₂]) (by simp [h₁₃]) (by rw [h₂₄, h₁₂, normEDS_four]; ring)⟩
+
+/-- An EDS whose first two terms are not zero divisors
+is a constant multiple of a normalised EDS. -/
+theorem IsEllDivSequence.eq_normEDS (h : IsEllDivSequence W) :
+    ∃ b c d, W = (W 1 * normEDS b c d ·) :=
+  h.1.eq_normEDS_of_dvd one two (h.2 _ _ ⟨2, rfl⟩) (h.2 _ _ ⟨3, rfl⟩) (h.2 _ _ ⟨2, rfl⟩)
+
+section Complement
+
+variable (W₁ compl₂ : ℤ → R)
+  (h₁ : ∀ m, W 1 * W₁ m = W m) (h₂ : ∀ m, W m * compl₂ m = W (2 * m)) (m n : ℤ)
+
+/-- If `W` is an elliptic sequence whose first two terms are not zero divisors,
+the sequence constructed above indeed gives `W(n*m)` when multiplied by `W(m)`.
+The condition `mem` is actually redundant because `W` is a multiple of a normalised EDS
+by the other assumptions, so we can conclude using `normEDS_mul_compl` below. -/
+lemma IsEllSequence.mul_compl_eq_apply_mul_of_mem_nonZeroDivisors (mem : W m ∈ R⁰) :
+    W m * compl W₁ compl₂ m n = W (n * m) := by
+  induction n using Int.negInduction with
+  | nat n =>
+    refine n.strong_induction_on fun n ih ↦ ?_
+    cases' n with n; · simp [EllSequence.compl, ellW.zero 1 two]
+    cases' n with n; · simp [EllSequence.compl, compl']
+    rw [EllSequence.compl, Int.sign_eq_one_of_pos (by omega),
+      Int.natAbs_cast, compl', Int.cast_one, one_mul]
+    obtain ⟨k, rfl|rfl⟩ := n.even_or_odd'
+    · rw [dif_pos (even_two_mul _), k.mul_div_cancel_left zero_lt_two, mul_comm (compl₂ _),
+        ← mul_assoc, ← compl_ofNat, ih _ (by omega), h₂, ← mul_assoc, add_assoc, ← two_mul,
+        ← left_distrib, Nat.cast_mul]; rfl
+    simp_rw [dif_neg (Nat.not_even_two_mul_add_one _), show (2 * k + 1) / 2 = k by omega]
+    rw [← mul_cancel_right_mem_nonZeroDivisors (mul_mem mem <| pow_mem one 2)]
+    have := (ellW ((k + 1 + 1) * m) ((k + 1) * m) 1).symm
+    simp_rw [← right_distrib, ← mul_sub_right_distrib, add_sub_cancel_left,
+      ← h₁ (_ + 1), ← h₁ (_ - 1), ← Nat.cast_one (R := ℤ), ← Nat.cast_add] at this
+    rw [← ih _ (by omega), ← ih _ (by omega)] at this
+    simp_rw [compl_ofNat, Nat.cast_add] at this ⊢
+    convert this using 1
+    · ring_nf
+    rw [Nat.cast_mul]; ring_nf
+  | neg n hn => rw [neg_mul, ellW.neg one two, compl_neg, mul_neg, hn]
+
+lemma normEDS_mul_complEDS (m n : ℤ) :
+    normEDS b c d m * complEDS b c d m n = normEDS b c d (n * m) := by
+  obtain rfl|hm := eq_or_ne m 0; · simp
+  rw [normEDS_eq_aeval, universalNormEDS, complEDS_eq_aeval, ← map_mul]; congr 1
+  have := @universalNormEDS_mem_nonZeroDivisors
+  exact IsEllSequence.normEDS.mul_compl_eq_apply_mul_of_mem_nonZeroDivisors (this one_ne_zero)
+    (this two_ne_zero) _ _ (fun _ ↦ by simp) (fun _ ↦ normEDS_mul_compl₂EDS _ _ _ _) _ _ (this hm)
+
+lemma normEDS_mul_complEDS_div (hm : m ≠ 0) (n : ℤ) (dvd : m ∣ n) :
+    normEDS b c d m * complEDS b c d m (n / m) = normEDS b c d n := by
+  obtain ⟨n, rfl⟩ := dvd
+  rw [Int.mul_ediv_cancel_left _ hm, normEDS_mul_complEDS, mul_comm]
+
+namespace EllSequence
+
+variable (b c d)
+
+/-- An auxiliary expression that appears in the definition of the numerator of
+the reduced invariant and in the definition of the `ω` family of division polynomials. -/
+def invarNumAux : R :=
+  preNormEDS (b ^ 4) c d (m - 2) * preNormEDS (b ^ 4) c d (m + 1) ^ 2 * if Even m then 1 else b
+
+lemma invarNumAux_mul_b (m : ℤ) :
+    invarNumAux b c d m * b = normEDS b c d (m - 2) * normEDS b c d (m + 1) ^ 2 := by
+  simp_rw [invarNumAux, normEDS, Int.even_add, Int.even_sub, Int.not_even_one, even_two,
+    iff_false, iff_true]; split_ifs <;> ring
+
+/-- The numerator of the reduced invariant expression `(W(m-1)²W(m+2)+W(m-2)W(m+1)²+W₂²W(m)³)/W₂`
+for a normalised EDS W, obtained by cancelling `W₃W₂ = b*c` from `invarNum`. -/
+def redInvarNum : R :=
+  compl₂EDS b c d m + normEDS b c d m ^ 3 * b + 2 * invarNumAux b c d m
+
+lemma compl₂EDS_eq_redInvarNum_sub :
+    compl₂EDS b c d m =
+      redInvarNum b c d m - normEDS b c d m ^ 3 * b - 2 * invarNumAux b c d m := by
+  rw [redInvarNum]; ring
+
+lemma invarNum_eq_redInvarNum_mul : invarNum (normEDS b c d) 1 m = redInvarNum b c d m * b := by
+  simp_rw [redInvarNum, right_distrib, compl₂EDS_mul_b, mul_assoc 2 _ b,
+    invarNumAux_mul_b, invarNum_normEDS]; ring
+
+/-- The expression `W(m+1)W(m)W(m-1)/W₃W₂` for a normalised EDS. -/
+def redInvarDenom : R :=
+  letI C := complEDS b c d
+  letI W := normEDS b c d
+  letI r₆ := normEDS b c d 5 - d ^ 2 -- W₆/W₃W₂
+  if m % 6 = 0 then r₆ * C 6 (m / 6) * W (m + 1) * W (m - 1) else
+  if m % 6 = 1 then r₆ * C 6 ((m - 1) / 6) * W (m + 1) * W m else
+  if m % 6 = 5 then r₆ * C 6 ((m + 1) / 6) * W m * W (m - 1) else
+  if m % 6 = 2 then C 3 ((m + 1) / 3) * C 2 (m / 2) * W (m - 1) else
+  if m % 6 = 4 then C 3 ((m - 1) / 3) * C 2 (m / 2) * W (m + 1) else
+  if m % 6 = 3 then C 3 (m / 3) * C 2 ((m - 1) / 2) * W (m + 1) else 0
+
+lemma invarDenom_eq_redInvarDenom_mul :
+    invarDenom (normEDS b c d) 1 m = redInvarDenom b c d m * b * c := by
+  have h6 : (6 : ℤ) ≠ 0 := by decide
+  have h3 : (3 : ℤ) ≠ 0 := by decide
+  have hd k m dvd eq :=
+    (Int.dvd_iff_emod_eq_zero k m).mpr ((@Int.emod_emod_of_dvd m k 6 dvd).symm.trans eq)
+  have hd2 {m} := hd 2 m ⟨3, rfl⟩
+  have hd3 {m} := hd 3 m ⟨2, rfl⟩
+  have mul_eq := @normEDS_mul_complEDS_div _ _ b c d
+  rw [invarDenom, redInvarDenom]; split_ifs with h h h h h h
+  · rw [← mul_eq _ h6 _ (Int.dvd_of_emod_eq_zero h), normEDS_six_eq_mul]; ring
+  · rw [← mul_eq _ h6 _ (Int.dvd_sub_of_emod_eq h), normEDS_six_eq_mul]; ring
+  · rw [show m + 1 = m + 6 - 5 by abel, ← mul_eq _ h6, normEDS_six_eq_mul]; ring
+    exact Int.dvd_sub_of_emod_eq (Int.add_emod_self.trans h)
+  on_goal 1 => rw [← mul_eq _ h3 _ (hd3 <| by simp [h, Int.add_emod]),
+    ← mul_eq _ two_ne_zero m (hd2 <| by simp [h])]
+  on_goal 2 => rw [← mul_eq _ h3 (m - 1) (hd3 <| by simp [h, Int.sub_emod]),
+    ← mul_eq _ two_ne_zero m (hd2 <| by simp [h])]
+  on_goal 3 => rw [← mul_eq _ h3 m (hd3 <| by simp [h]),
+    ← mul_eq _ two_ne_zero (m - 1) (hd2 <| by simp [h, Int.sub_emod])]
+  on_goal 4 =>
+    have h0 := Int.emod_nonneg m h6
+    have lt := Int.emod_lt_of_pos m (show 0 < 6 by decide)
+    interval_cases m % 6 <;> contradiction
+  all_goals rw [normEDS_three, normEDS_two]; ring
+
+lemma map_invarNumAux : f (invarNumAux b c d m) = invarNumAux (f b) (f c) (f d) m := by
+  simp [invarNumAux, apply_ite f, map_preNormEDS]
+
+lemma map_redInvarNum : f (redInvarNum b c d m) = redInvarNum (f b) (f c) (f d) m := by
+  simp [redInvarNum, map_compl₂EDS, map_normEDS, map_invarNumAux]
+
+lemma map_redInvarDenom : f (redInvarDenom b c d m) = redInvarDenom (f b) (f c) (f d) m := by
+  simp [redInvarDenom, apply_ite f, map_normEDS, map_complEDS]
+
+end EllSequence
+
+end Complement
+
+/-- A normalised EDS is in fact a divisibility sequence. -/
+protected theorem IsDivSequence.normEDS : IsDivSequence (normEDS b c d) := by
+  rintro m _ ⟨n, rfl⟩
+  rw [mul_comm, ← normEDS_mul_complEDS]
+  exact dvd_mul_right _ _
+
+/-- A normalised EDS is in fact an EDS. -/
+protected theorem IsEllDivSequence.normEDS : IsEllDivSequence (normEDS b c d) :=
+  ⟨IsEllSequence.normEDS, IsDivSequence.normEDS⟩
+
+/-- An elliptic sequence is a divisibility sequence if it satisfies three base cases
+of the divisibility condition, provided its first two terms are not zero divisors. -/
+lemma IsEllSequence.isDivSequence_of_dvd : IsDivSequence W := by
+  obtain ⟨b, c, d, h⟩ := ellW.eq_normEDS_of_dvd one two dvd₁₂ dvd₁₃ dvd₂₄
+  rw [h]; exact IsDivSequence.normEDS.smul _
+
+lemma IsEllSequence.isEllDivSequence_of_dvd : IsEllDivSequence W :=
+  ⟨ellW, ellW.isDivSequence_of_dvd one two dvd₁₂ dvd₁₃ dvd₂₄⟩
+
+end Divisibility
+
+section
+
+variable {b c d : R}
+
+lemma net_normEDS (p q r s : ℤ) : net (normEDS b c d) p q r s = 0 := by
+  rw [normEDS_eq_aeval, ← Function.comp, ← map_net,
+    universalNormEDS, IsEllSequence.normEDS.net, map_zero] <;>
+  apply mem_nonZeroDivisors_of_ne_zero <;> simp only [normEDS_one, normEDS_two]
+  exacts [one_ne_zero, MvPolynomial.X_ne_zero _]
+
+lemma rel₄_normEDS (p q r s : ℤ) (same : HaveSameParity₄ p q r s) :
+    rel₄ (normEDS b c d) p q r s = 0 := by
+  rw [same.rel₄_eq_net, net_normEDS]
+
+lemma invar_normEDS (s m n : ℤ) :
+    invarNum (normEDS b c d) s m * invarDenom (normEDS b c d) s n =
+      invarNum (normEDS b c d) s n * invarDenom (normEDS b c d) s m :=
+  invar_of_net _ net_normEDS _ _ _
+
+private lemma invar₂_normEDS_of_mem_nonZeroDivisors (hb : b ∈ R⁰) (m : ℤ) :
+    invarNum (normEDS b c d) 1 m * c = invarDenom (normEDS b c d) 1 m * (d + b ^ 4) := by
+  rw [← mul_cancel_right_mem_nonZeroDivisors hb, mul_assoc, mul_assoc, mul_comm (invarDenom _ _ _)]
+  convert invar_normEDS 1 m 2 <;> simp only [invarNum_normEDS_two, invarDenom_normEDS_two]
+
+open MvPolynomial Param in
+lemma invar₂_normEDS {m : ℤ} :
+    invarNum (normEDS b c d) 1 m * c = invarDenom (normEDS b c d) 1 m * (d + b ^ 4) := by
+  have := congr(aeval (Param.rec b c d) $(invar₂_normEDS_of_mem_nonZeroDivisors
+    (c := X Param.C) (d := X D) (mem_nonZeroDivisors_of_ne_zero <| X_ne_zero (R := ℤ) B) m))
+  rw [← universalNormEDS] at this
+  simpa only [map_mul, map_invarNum, map_invarDenom,
+    Function.comp, ← normEDS_eq_aeval, map_add, map_pow, aeval_X] using this
+
+private lemma redInvar_normEDS_of_mem_nonZeroDivisors (hb : b ∈ R⁰) (hc : c ∈ R⁰) (m : ℤ) :
+    redInvarNum b c d m = redInvarDenom b c d m * (d + b ^ 4) := by
+  rw [← mul_cancel_right_mem_nonZeroDivisors hb, ← mul_cancel_right_mem_nonZeroDivisors hc,
+    ← invarNum_eq_redInvarNum_mul, invar₂_normEDS, invarDenom_eq_redInvarDenom_mul]
+  ring
+
+open MvPolynomial Param in
+lemma redInvar_normEDS (m : ℤ) :
+    redInvarNum b c d m = redInvarDenom b c d m * (d + b ^ 4) := by
+  have := congr(aeval (Param.rec b c d) $(redInvar_normEDS_of_mem_nonZeroDivisors
+    (b := X (R := ℤ) B) (c := X Param.C) (d := X D) ?_ ?_ m))
+  · simpa only [map_redInvarNum, map_mul, map_add, map_pow, map_redInvarDenom, aeval_X] using this
+  all_goals exact mem_nonZeroDivisors_of_ne_zero (X_ne_zero _)
+
+end