--- conflicted
+++ resolved
@@ -71,11 +71,6 @@
 different distances. -/
 abbrev PiLp (p : ℝ≥0∞) {ι : Type*} (α : ι → Type*) : Type _ :=
   WithLp p (∀ i : ι, α i)
-
-/-The following should not be a `FunLike` instance because then the coercion `⇑` would get
-unfolded to `FunLike.coe` instead of `WithLp.equiv`. -/
-instance (p : ℝ≥0∞) {ι : Type*} (α : ι → Type*) : CoeFun (PiLp p α) (fun _ ↦ (i : ι) → α i) where
-  coe := WithLp.equiv p _
 
 /-The following should not be a `FunLike` instance because then the coercion `⇑` would get
 unfolded to `FunLike.coe` instead of `WithLp.equiv`. -/
@@ -575,11 +570,7 @@
     [∀ i, SeminormedAddCommGroup (β i)] (n : ℕ) (h : p = n) (f : PiLp p β) :
     ‖f‖ = (∑ i, ‖f i‖ ^ n) ^ (1 / (n : ℝ)) := by
   have := p.toReal_pos_iff_ne_top.mpr (ne_of_eq_of_ne h <| ENNReal.natCast_ne_top n)
-<<<<<<< HEAD
-  simp only [one_div, h, Real.rpow_nat_cast, ENNReal.toReal_nat, eq_self_iff_true, Finset.sum_congr,
-=======
   simp only [one_div, h, Real.rpow_natCast, ENNReal.toReal_nat, eq_self_iff_true, Finset.sum_congr,
->>>>>>> 59de845a
     norm_eq_sum this]
 
 theorem norm_eq_of_L2 {β : ι → Type*} [∀ i, SeminormedAddCommGroup (β i)] (x : PiLp 2 β) :
