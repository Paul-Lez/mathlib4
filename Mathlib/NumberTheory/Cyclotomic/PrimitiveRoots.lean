--- conflicted
+++ resolved
@@ -450,10 +450,6 @@
     exact (Nat.sub_add_cancel hs).symm
   rw [Hex, pow_add] at this
   exact mul_left_cancel₀ (pow_ne_zero _ hpri.out.ne_zero) this
-<<<<<<< HEAD
-#align is_primitive_root.pow_sub_one_norm_prime_pow_ne_two IsPrimitiveRoot.norm_pow_sub_one_of_prime_pow_ne_two
-=======
->>>>>>> 99508fb5
 
 /-- If `Irreducible (cyclotomic (p ^ (k + 1)) K)` (in particular for `K = ℚ`) and `p` is a prime,
 then the norm of `ζ ^ (p ^ s) - 1` is `p ^ (p ^ s)` if `p ≠ 2`. -/
@@ -461,11 +457,7 @@
     [hpri : Fact (p : ℕ).Prime] [IsCyclotomicExtension {p ^ (k + 1)} K L]
     (hirr : Irreducible (cyclotomic (↑(p ^ (k + 1)) : ℕ) K)) {s : ℕ} (hs : s ≤ k) (hodd : p ≠ 2) :
     norm K (ζ ^ (p : ℕ) ^ s - 1) = (p : K) ^ (p : ℕ) ^ s := by
-<<<<<<< HEAD
-  refine' hζ.norm_pow_sub_one_of_prime_pow_ne_two hirr hs fun h => _
-=======
   refine hζ.norm_pow_sub_one_of_prime_pow_ne_two hirr hs fun h => ?_
->>>>>>> 99508fb5
   have coe_two : ((2 : ℕ+) : ℕ) = 2 := by norm_cast
   rw [← PNat.coe_inj, coe_two, PNat.pow_coe, ← pow_one 2] at h
 -- Porting note: the proof is slightly different because of coercions.
@@ -473,21 +465,12 @@
     eq_of_prime_pow_eq (prime_iff.1 hpri.out) (prime_iff.1 Nat.prime_two) (k - s).succ_pos h
   exact hodd (PNat.coe_injective h)
 
-<<<<<<< HEAD
-#align is_primitive_root.pow_sub_one_norm_prime_ne_two IsPrimitiveRoot.norm_pow_sub_one_of_prime_ne_two
-
-=======
->>>>>>> 99508fb5
 /-- If `Irreducible (cyclotomic (p ^ (k + 1)) K)` (in particular for `K = ℚ`) and `p` is an odd
 prime, then the norm of `ζ - 1` is `p`. -/
 theorem norm_sub_one_of_prime_ne_two {k : ℕ} (hζ : IsPrimitiveRoot ζ ↑(p ^ (k + 1)))
     [hpri : Fact (p : ℕ).Prime] [IsCyclotomicExtension {p ^ (k + 1)} K L]
     (hirr : Irreducible (cyclotomic (↑(p ^ (k + 1)) : ℕ) K)) (h : p ≠ 2) : norm K (ζ - 1) = p := by
   simpa using hζ.norm_pow_sub_one_of_prime_ne_two hirr k.zero_le h
-<<<<<<< HEAD
-#align is_primitive_root.sub_one_norm_prime_ne_two IsPrimitiveRoot.norm_sub_one_of_prime_ne_two
-=======
->>>>>>> 99508fb5
 
 /-- If `Irreducible (cyclotomic p K)` (in particular for `K = ℚ`) and `p` is an odd prime,
 then the norm of `ζ - 1` is `p`. -/
@@ -498,10 +481,6 @@
   replace hζ : IsPrimitiveRoot ζ (p ^ (0 + 1) : ℕ) := by simp [hζ]
   haveI : IsCyclotomicExtension {p ^ (0 + 1)} K L := by simp [hcyc]
   simpa using norm_sub_one_of_prime_ne_two hζ hirr h
-<<<<<<< HEAD
-#align is_primitive_root.sub_one_norm_prime IsPrimitiveRoot.norm_sub_one_of_prime_ne_two'
-=======
->>>>>>> 99508fb5
 
 /-- If `Irreducible (cyclotomic (2 ^ (k + 1)) K)` (in particular for `K = ℚ`), then the norm of
 `ζ ^ (2 ^ k) - 1` is `(-2) ^ (2 ^ k)`. -/
@@ -522,10 +501,6 @@
     IsCyclotomicExtension.finrank L hirr, pow_coe, show ((2 : ℕ+) : ℕ) = 2 from rfl,
       totient_prime_pow Nat.prime_two (zero_lt_succ k), succ_sub_succ_eq_sub, tsub_zero]
   simp
-<<<<<<< HEAD
-#align is_primitive_root.pow_sub_one_norm_two IsPrimitiveRoot.norm_pow_sub_one_two
-=======
->>>>>>> 99508fb5
 
 /-- If `Irreducible (cyclotomic (2 ^ k) K)` (in particular for `K = ℚ`) and `k` is at least `2`,
 then the norm of `ζ - 1` is `2`. -/
@@ -543,10 +518,6 @@
   obtain ⟨k₁, hk₁⟩ := exists_eq_succ_of_ne_zero (lt_of_lt_of_le zero_lt_two hk).ne.symm
 -- Porting note: the proof is slightly different because of coercions.
   simpa [hk₁, show ((2 : ℕ+) : ℕ) = 2 from rfl] using sub_one_norm_eq_eval_cyclotomic hζ this hirr
-<<<<<<< HEAD
-#align is_primitive_root.sub_one_norm_two IsPrimitiveRoot.norm_sub_one_two
-=======
->>>>>>> 99508fb5
 
 /-- If `Irreducible (cyclotomic (p ^ (k + 1)) K)` (in particular for `K = ℚ`) and `p` is a prime,
 then the norm of `ζ ^ (p ^ s) - 1` is `p ^ (p ^ s)` if `k ≠ 0` and `s ≤ k`. -/
@@ -574,10 +545,6 @@
       mul_pow, neg_one_sq, one_mul, ← pow_mul, ← _root_.pow_succ']
     simp
   · exact hζ.norm_pow_sub_one_of_prime_pow_ne_two hirr hs htwo
-<<<<<<< HEAD
-#align is_primitive_root.pow_sub_one_norm_prime_pow_of_ne_zero IsPrimitiveRoot.norm_pow_sub_one_eq_prime_pow_of_ne_zero
-=======
->>>>>>> 99508fb5
 
 end Field
 
@@ -601,10 +568,6 @@
     (hirr : Irreducible (cyclotomic (n : ℕ) K)) (h : n ≠ 2) :
     norm K (zeta n K L - 1) = (n : ℕ).minFac :=
   (zeta_spec n K L).sub_one_norm_isPrimePow hn hirr h
-<<<<<<< HEAD
-#align is_cyclotomic_extension.is_prime_pow_norm_zeta_sub_one IsCyclotomicExtension.norm_zeta_sub_one_of_isPrimePow
-=======
->>>>>>> 99508fb5
 
 /-- If `Irreducible (cyclotomic (p ^ (k + 1)) K)` (in particular for `K = ℚ`) and `p` is a prime,
 then the norm of `(zeta (p ^ (k + 1)) K L) ^ (p ^ s) - 1` is `p ^ (p ^ s)`
@@ -615,10 +578,6 @@
     (htwo : p ^ (k - s + 1) ≠ 2) :
     norm K (zeta (p ^ (k + 1)) K L ^ (p : ℕ) ^ s - 1) = (p : K) ^ (p : ℕ) ^ s :=
   (zeta_spec _ K L).norm_pow_sub_one_of_prime_pow_ne_two hirr hs htwo
-<<<<<<< HEAD
-#align is_cyclotomic_extension.prime_ne_two_pow_norm_zeta_pow_sub_one IsCyclotomicExtension.norm_zeta_pow_sub_one_of_prime_pow_ne_two
-=======
->>>>>>> 99508fb5
 
 /-- If `Irreducible (cyclotomic (p ^ (k + 1)) K)` (in particular for `K = ℚ`) and `p` is an odd
 prime, then the norm of `zeta (p ^ (k + 1)) K L - 1` is `p`. -/
@@ -627,10 +586,6 @@
     (hirr : Irreducible (cyclotomic (↑(p ^ (k + 1)) : ℕ) K)) (h : p ≠ 2) :
     norm K (zeta (p ^ (k + 1)) K L - 1) = p :=
   (zeta_spec _ K L).norm_sub_one_of_prime_ne_two hirr h
-<<<<<<< HEAD
-#align is_cyclotomic_extension.prime_ne_two_pow_norm_zeta_sub_one IsCyclotomicExtension.norm_zeta_pow_sub_one_of_prime_ne_two
-=======
->>>>>>> 99508fb5
 
 /-- If `Irreducible (cyclotomic p K)` (in particular for `K = ℚ`) and `p` is an odd prime,
 then the norm of `zeta p K L - 1` is `p`. -/
@@ -638,10 +593,6 @@
     [IsCyclotomicExtension {p} K L] (hirr : Irreducible (cyclotomic p K)) (h : p ≠ 2) :
     norm K (zeta p K L - 1) = p :=
   (zeta_spec _ K L).norm_sub_one_of_prime_ne_two' hirr h
-<<<<<<< HEAD
-#align is_cyclotomic_extension.prime_ne_two_norm_zeta_sub_one IsCyclotomicExtension.norm_zeta_sub_one_of_prime_ne_two
-=======
->>>>>>> 99508fb5
 
 /-- If `Irreducible (cyclotomic (2 ^ k) K)` (in particular for `K = ℚ`) and `k` is at least `2`,
 then the norm of `zeta (2 ^ k) K L - 1` is `2`. -/
@@ -649,10 +600,6 @@
     [IsCyclotomicExtension {(2 : ℕ+) ^ k} K L] (hirr : Irreducible (cyclotomic (2 ^ k) K)) :
     norm K (zeta ((2 : ℕ+) ^ k) K L - 1) = 2 :=
   norm_sub_one_two (zeta_spec ((2 : ℕ+) ^ k) K L) hk hirr
-<<<<<<< HEAD
-#align is_cyclotomic_extension.two_pow_norm_zeta_sub_one IsCyclotomicExtension.norm_zeta_pow_sub_one_two
-=======
->>>>>>> 99508fb5
 
 end IsCyclotomicExtension
 
