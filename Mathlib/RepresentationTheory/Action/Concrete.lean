/-
Copyright (c) 2020 Kim Morrison. All rights reserved.
Released under Apache 2.0 license as described in the file LICENSE.
Authors: Kim Morrison
-/
import Mathlib.Algebra.Group.Action.Pi
import Mathlib.CategoryTheory.FintypeCat
import Mathlib.GroupTheory.GroupAction.Quotient
<<<<<<< HEAD
import Mathlib.GroupTheory.QuotientGroup.Basic
=======
import Mathlib.GroupTheory.QuotientGroup.Defs
>>>>>>> d0df76bd
import Mathlib.RepresentationTheory.Action.Basic

/-!
# Constructors for `Action V G` for some concrete categories

We construct `Action (Type u) G` from a `[MulAction G X]` instance and give some applications.
-/

universe u v

open CategoryTheory Limits

namespace Action

/-- Bundles a type `H` with a multiplicative action of `G` as an `Action`. -/
def ofMulAction (G H : Type u) [Monoid G] [MulAction G H] : Action (Type u) (MonCat.of G) where
  V := H
  ρ := @MulAction.toEndHom _ _ _ (by assumption)

@[simp]
theorem ofMulAction_apply {G H : Type u} [Monoid G] [MulAction G H] (g : G) (x : H) :
    (ofMulAction G H).ρ g x = (g • x : H) :=
  rfl

/-- Given a family `F` of types with `G`-actions, this is the limit cone demonstrating that the
product of `F` as types is a product in the category of `G`-sets. -/
def ofMulActionLimitCone {ι : Type v} (G : Type max v u) [Monoid G] (F : ι → Type max v u)
    [∀ i : ι, MulAction G (F i)] :
    LimitCone (Discrete.functor fun i : ι => Action.ofMulAction G (F i)) where
  cone :=
    { pt := Action.ofMulAction G (∀ i : ι, F i)
      π := Discrete.natTrans (fun i => ⟨fun x => x i.as, fun _ => rfl⟩) }
  isLimit :=
    { lift := fun s =>
        { hom := fun x i => (s.π.app ⟨i⟩).hom x
          comm := fun g => by
            ext x
            funext j
            exact congr_fun ((s.π.app ⟨j⟩).comm g) x }
      fac := fun _ _ => rfl
      uniq := fun s f h => by
        ext x
        funext j
        dsimp at *
        rw [← h ⟨j⟩]
        rfl }

/-- The `G`-set `G`, acting on itself by left multiplication. -/
@[simps!]
def leftRegular (G : Type u) [Monoid G] : Action (Type u) (MonCat.of G) :=
  Action.ofMulAction G G

/-- The `G`-set `Gⁿ`, acting on itself by left multiplication. -/
@[simps!]
def diagonal (G : Type u) [Monoid G] (n : ℕ) : Action (Type u) (MonCat.of G) :=
  Action.ofMulAction G (Fin n → G)

/-- We have `Fin 1 → G ≅ G` as `G`-sets, with `G` acting by left multiplication. -/
def diagonalOneIsoLeftRegular (G : Type u) [Monoid G] : diagonal G 1 ≅ leftRegular G :=
  Action.mkIso (Equiv.funUnique _ _).toIso fun _ => rfl

namespace FintypeCat

/-- If `X` is a type with `[Fintype X]` and `G` acts on `X`, then `G` also acts on
`FintypeCat.of X`. -/
instance (G : Type*) (X : Type*) [Monoid G] [MulAction G X] [Fintype X] :
    MulAction G (FintypeCat.of X) :=
  inferInstanceAs <| MulAction G X

/-- Bundles a finite type `H` with a multiplicative action of `G` as an `Action`. -/
def ofMulAction (G : Type u) (H : FintypeCat.{u}) [Monoid G] [MulAction G H] :
    Action FintypeCat (MonCat.of G) where
  V := H
  ρ := @MulAction.toEndHom _ _ _ (by assumption)

@[simp]
theorem ofMulAction_apply {G : Type u} {H : FintypeCat.{u}} [Monoid G] [MulAction G H]
    (g : G) (x : H) : (FintypeCat.ofMulAction G H).ρ g x = (g • x : H) :=
  rfl

section

/-- Shorthand notation for the quotient of `G` by `H` as a finite `G`-set. -/
notation:10 G:10 " ⧸ₐ " H:10 => Action.FintypeCat.ofMulAction G (FintypeCat.of <| G ⧸ H)

variable {G : Type*} [Group G] (H N : Subgroup G) [Fintype (G ⧸ N)]

/-- If `N` is a normal subgroup of `G`, then this is the group homomorphism
sending an element `g` of `G` to the `G`-endomorphism of `G ⧸ₐ N` given by
multiplication with `g⁻¹` on the right. -/
def toEndHom [N.Normal] : G →* End (G ⧸ₐ N) where
  toFun v := {
    hom := Quotient.lift (fun σ ↦ ⟦σ * v⁻¹⟧) <| fun a b h ↦ Quotient.sound <| by
      apply (QuotientGroup.leftRel_apply).mpr
      simp only [mul_inv_rev, inv_inv]
      convert_to v * (a⁻¹ * b) * v⁻¹ ∈ N
      · group
      · exact Subgroup.Normal.conj_mem ‹_› _ (QuotientGroup.leftRel_apply.mp h) _
    comm := fun (g : G) ↦ by
      ext (x : G ⧸ N)
      induction' x using Quotient.inductionOn with x
      simp only [FintypeCat.comp_apply, Action.FintypeCat.ofMulAction_apply, Quotient.lift_mk]
      show Quotient.lift (fun σ ↦ ⟦σ * v⁻¹⟧) _ (⟦g • x⟧) = _
      simp only [smul_eq_mul, Quotient.lift_mk, mul_assoc]
      rfl
  }
  map_one' := by
    apply Action.hom_ext
    ext (x : G ⧸ N)
    induction' x using Quotient.inductionOn with x
    simp
  map_mul' σ τ := by
    apply Action.hom_ext
    ext (x : G ⧸ N)
    induction' x using Quotient.inductionOn with x
    show ⟦x * (σ * τ)⁻¹⟧ = ⟦x * τ⁻¹ * σ⁻¹⟧
    rw [mul_inv_rev, mul_assoc]

@[simp]
lemma toEndHom_apply [N.Normal] (g h : G) : (toEndHom N g).hom ⟦h⟧ = ⟦h * g⁻¹⟧ := rfl

variable {N} in
lemma toEndHom_trivial_of_mem [N.Normal] {n : G} (hn : n ∈ N) : toEndHom N n = 𝟙 (G ⧸ₐ N) := by
  apply Action.hom_ext
  ext (x : G ⧸ N)
  induction' x using Quotient.inductionOn with μ
  exact Quotient.sound ((QuotientGroup.leftRel_apply).mpr <| by simpa)

/-- If `H` and `N` are subgroups of a group `G` with `N` normal, there is a canonical
group homomorphism `H ⧸ N ⊓ H` to the `G`-endomorphisms of `G ⧸ N`. -/
def quotientToEndHom [N.Normal] : H ⧸ Subgroup.subgroupOf N H →* End (G ⧸ₐ N) :=
  QuotientGroup.lift (Subgroup.subgroupOf N H) ((toEndHom N).comp H.subtype) <| fun _ uinU' ↦
    toEndHom_trivial_of_mem uinU'

@[simp]
lemma quotientToEndHom_mk [N.Normal] (x : H) (g : G) :
    (quotientToEndHom H N ⟦x⟧).hom ⟦g⟧ = ⟦g * x⁻¹⟧ :=
  rfl

/-- If `N` and `H` are subgroups of a group `G` with `N ≤ H`, this is the canonical
`G`-morphism `G ⧸ N ⟶ G ⧸ H`. -/
def quotientToQuotientOfLE [Fintype (G ⧸ H)] (h : N ≤ H) : (G ⧸ₐ N) ⟶ (G ⧸ₐ H) where
<<<<<<< HEAD
  hom := Quotient.lift _ <| fun a b hab ↦ Quotient.sound <|
=======
  hom := Quotient.lift _ <| fun _ _ hab ↦ Quotient.sound <|
>>>>>>> d0df76bd
    (QuotientGroup.leftRel_apply).mpr (h <| (QuotientGroup.leftRel_apply).mp hab)
  comm g := by
    ext (x : G ⧸ N)
    induction' x using Quotient.inductionOn with μ
    rfl

@[simp]
lemma quotientToQuotientOfLE_hom_mk [Fintype (G ⧸ H)] (h : N ≤ H) (x : G) :
    (quotientToQuotientOfLE H N h).hom ⟦x⟧ = ⟦x⟧ :=
  rfl

end

end FintypeCat

section ToMulAction

variable {V : Type (u + 1)} [LargeCategory V] [ConcreteCategory V]

instance instMulAction {G : MonCat.{u}} (X : Action V G) :
    MulAction G ((CategoryTheory.forget _).obj X) where
  smul g x := ((CategoryTheory.forget _).map (X.ρ g)) x
  one_smul x := by
    show ((CategoryTheory.forget _).map (X.ρ 1)) x = x
    simp only [Action.ρ_one, FunctorToTypes.map_id_apply]
  mul_smul g h x := by
    show (CategoryTheory.forget V).map (X.ρ (g * h)) x =
      ((CategoryTheory.forget V).map (X.ρ h) ≫ (CategoryTheory.forget V).map (X.ρ g)) x
    rw [← Functor.map_comp, map_mul]
    rfl

/- Specialize `instMulAction` to assist typeclass inference. -/
instance {G : MonCat.{u}} (X : Action FintypeCat G) : MulAction G X.V := Action.instMulAction X
instance {G : Type u} [Group G] (X : Action FintypeCat (MonCat.of G)) : MulAction G X.V :=
  Action.instMulAction X

end ToMulAction

end Action<|MERGE_RESOLUTION|>--- conflicted
+++ resolved
@@ -6,11 +6,7 @@
 import Mathlib.Algebra.Group.Action.Pi
 import Mathlib.CategoryTheory.FintypeCat
 import Mathlib.GroupTheory.GroupAction.Quotient
-<<<<<<< HEAD
-import Mathlib.GroupTheory.QuotientGroup.Basic
-=======
 import Mathlib.GroupTheory.QuotientGroup.Defs
->>>>>>> d0df76bd
 import Mathlib.RepresentationTheory.Action.Basic
 
 /-!
@@ -153,11 +149,7 @@
 /-- If `N` and `H` are subgroups of a group `G` with `N ≤ H`, this is the canonical
 `G`-morphism `G ⧸ N ⟶ G ⧸ H`. -/
 def quotientToQuotientOfLE [Fintype (G ⧸ H)] (h : N ≤ H) : (G ⧸ₐ N) ⟶ (G ⧸ₐ H) where
-<<<<<<< HEAD
-  hom := Quotient.lift _ <| fun a b hab ↦ Quotient.sound <|
-=======
   hom := Quotient.lift _ <| fun _ _ hab ↦ Quotient.sound <|
->>>>>>> d0df76bd
     (QuotientGroup.leftRel_apply).mpr (h <| (QuotientGroup.leftRel_apply).mp hab)
   comm g := by
     ext (x : G ⧸ N)
