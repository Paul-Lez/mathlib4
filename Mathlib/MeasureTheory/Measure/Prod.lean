--- conflicted
+++ resolved
@@ -882,12 +882,7 @@
 lemma fst_sum {ι : Type*} (μ : ι → Measure (α × β)) : (sum μ).fst = sum (fun n ↦ (μ n).fst) := by
   ext s hs
   rw [fst_apply hs, sum_apply, sum_apply _ hs]
-<<<<<<< HEAD
-  · congr with i
-    rw [fst_apply hs]
-=======
   · simp_rw [fst_apply hs]
->>>>>>> 0fc63c91
   · exact measurable_fst hs
 
 @[gcongr]
@@ -945,12 +940,7 @@
 lemma snd_sum {ι : Type*} (μ : ι → Measure (α × β)) : (sum μ).snd = sum (fun n ↦ (μ n).snd) := by
   ext s hs
   rw [snd_apply hs, sum_apply, sum_apply _ hs]
-<<<<<<< HEAD
-  · congr with i
-    rw [snd_apply hs]
-=======
   · simp_rw [snd_apply hs]
->>>>>>> 0fc63c91
   · exact measurable_snd hs
 
 @[gcongr]
