--- conflicted
+++ resolved
@@ -194,12 +194,8 @@
   apply le_antisymm (map_lowerCentralSeries_le k f)
   induction k with
   | zero =>
-<<<<<<< HEAD
-    rwa [lowerCentralSeries_zero, lowerCentralSeries_zero, top_le_iff, f.map_top, f.range_eq_top]
-=======
     rwa [lowerCentralSeries_zero, lowerCentralSeries_zero, top_le_iff, f.map_top,
       f.range_eq_top]
->>>>>>> d0df76bd
   | succ =>
     simp only [lowerCentralSeries_succ, LieSubmodule.map_bracket_eq]
     apply LieSubmodule.mono_lie_right
@@ -417,13 +413,6 @@
   suffices ¬ Nontrivial (lowerCentralSeriesLast R L M) by
     exact this (nontrivial_lowerCentralSeriesLast R L M)
   rw [h.eq_bot, le_bot_iff] at this
-  #adaptation_note
-  /--
-  After lean4#5020, many instances for Lie algebras and manifolds are no longer found.
-  See https://leanprover.zulipchat.com/#narrow/stream/428973-nightly-testing/topic/.2316244.20adaptations.20for.20nightly-2024-08-28/near/466219124
-  -/
-  letI unique : Unique (⊥ : LieSubmodule R L M) := Submodule.uniqueBot
-  letI subsing : Subsingleton (⊥ : LieSubmodule R L M) := Unique.instSubsingleton
   exact this ▸ not_nontrivial _
 
 theorem nontrivial_max_triv_of_isNilpotent [Nontrivial M] [IsNilpotent R L M] :
@@ -600,18 +589,7 @@
   Equiv.lieModule_isNilpotent_iff LieSubalgebra.topEquiv (1 : M ≃ₗ[R] M) fun _ _ => rfl
 
 @[simp] lemma LieModule.isNilpotent_of_top_iff' :
-    #adaptation_note
-    /--
-    After lean4#5020, many instances for Lie algebras and manifolds are no longer found.
-    See https://leanprover.zulipchat.com/#narrow/stream/428973-nightly-testing/topic/.2316244.20adaptations.20for.20nightly-2024-08-28/near/466219124
-    -/
-    letI : LieRingModule L (⊤ : LieSubmodule R L M) :=
-      LieSubmodule.instLieRingModuleSubtypeMemSubmodule ..
     IsNilpotent R L {x // x ∈ (⊤ : LieSubmodule R L M)} ↔ IsNilpotent R L M :=
-  letI : LieRingModule L (⊤ : LieSubmodule R L M) :=
-    LieSubmodule.instLieRingModuleSubtypeMemSubmodule ..
-  letI : LieModule R L {x // x ∈ (⊤ : LieSubmodule R L M)} :=
-    LieSubmodule.instLieModule ⊤
   Equiv.lieModule_isNilpotent_iff 1 (LinearEquiv.ofTop ⊤ rfl) fun _ _ ↦ rfl
 
 end Morphisms
