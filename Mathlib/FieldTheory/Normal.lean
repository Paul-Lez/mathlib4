/-
Copyright (c) 2020 Kenny Lau. All rights reserved.
Released under Apache 2.0 license as described in the file LICENSE.
Authors: Kenny Lau, Thomas Browning, Patrick Lutz
-/
import Mathlib.FieldTheory.Extension
import Mathlib.FieldTheory.SplittingField.Construction
import Mathlib.GroupTheory.Solvable

/-!
# Normal field extensions

In this file we define normal field extensions and prove that for a finite extension, being normal
is the same as being a splitting field (`Normal.of_isSplittingField` and
`Normal.exists_isSplittingField`).

## Main Definitions

- `Normal F K` where `K` is a field extension of `F`.
-/


noncomputable section

open Polynomial IsScalarTower

variable (F K : Type*) [Field F] [Field K] [Algebra F K]

/-- Typeclass for normal field extension: `K` is a normal extension of `F` iff the minimal
polynomial of every element `x` in `K` splits in `K`, i.e. every conjugate of `x` is in `K`. -/
class Normal extends Algebra.IsAlgebraic F K : Prop where
  splits' (x : K) : Splits (algebraMap F K) (minpoly F x)

variable {F K}

theorem Normal.isIntegral (_ : Normal F K) (x : K) : IsIntegral F x :=
  Algebra.IsIntegral.isIntegral x

theorem Normal.splits (_ : Normal F K) (x : K) : Splits (algebraMap F K) (minpoly F x) :=
  Normal.splits' x

theorem normal_iff : Normal F K ↔ ∀ x : K, IsIntegral F x ∧ Splits (algebraMap F K) (minpoly F x) :=
  ⟨fun h x => ⟨h.isIntegral x, h.splits x⟩, fun h =>
    { isAlgebraic := fun x => (h x).1.isAlgebraic
      splits' := fun x => (h x).2 }⟩

theorem Normal.out : Normal F K → ∀ x : K, IsIntegral F x ∧ Splits (algebraMap F K) (minpoly F x) :=
  normal_iff.1

variable (F K)

instance normal_self : Normal F F where
  isAlgebraic := fun _ => isIntegral_algebraMap.isAlgebraic
  splits' := fun x => (minpoly.eq_X_sub_C' x).symm ▸ splits_X_sub_C _

theorem Normal.exists_isSplittingField [h : Normal F K] [FiniteDimensional F K] :
    ∃ p : F[X], IsSplittingField F K p := by
  classical
  let s := Basis.ofVectorSpace F K
  refine
    ⟨∏ x, minpoly F (s x), splits_prod _ fun x _ => h.splits (s x),
      Subalgebra.toSubmodule.injective ?_⟩
  rw [Algebra.top_toSubmodule, eq_top_iff, ← s.span_eq, Submodule.span_le, Set.range_subset_iff]
  refine fun x =>
    Algebra.subset_adjoin
      (Multiset.mem_toFinset.mpr <|
        (mem_roots <|
              mt (Polynomial.map_eq_zero <| algebraMap F K).1 <|
                Finset.prod_ne_zero_iff.2 fun x _ => ?_).2 ?_)
  · exact minpoly.ne_zero (h.isIntegral (s x))
  rw [IsRoot.def, eval_map, ← aeval_def, map_prod]
  exact Finset.prod_eq_zero (Finset.mem_univ _) (minpoly.aeval _ _)

section NormalTower

variable (E : Type*) [Field E] [Algebra F E] [Algebra K E] [IsScalarTower F K E]

theorem Normal.tower_top_of_normal [h : Normal F E] : Normal K E :=
  normal_iff.2 fun x => by
    cases' h.out x with hx hhx
    rw [algebraMap_eq F K E] at hhx
    exact
      ⟨hx.tower_top,
        Polynomial.splits_of_splits_of_dvd (algebraMap K E)
          (Polynomial.map_ne_zero (minpoly.ne_zero hx))
          ((Polynomial.splits_map_iff (algebraMap F K) (algebraMap K E)).mpr hhx)
          (minpoly.dvd_map_of_isScalarTower F K x)⟩

theorem AlgHom.normal_bijective [h : Normal F E] (ϕ : E →ₐ[F] K) : Function.Bijective ϕ :=
  h.toIsAlgebraic.bijective_of_isScalarTower' ϕ

variable {E F}
variable {E' : Type*} [Field E'] [Algebra F E']

theorem Normal.of_algEquiv [h : Normal F E] (f : E ≃ₐ[F] E') : Normal F E' := by
  rw [normal_iff] at h ⊢
  intro x; specialize h (f.symm x)
  rw [← f.apply_symm_apply x, minpoly.algEquiv_eq, ← f.toAlgHom.comp_algebraMap]
  exact ⟨h.1.map f, splits_comp_of_splits _ _ h.2⟩

theorem AlgEquiv.transfer_normal (f : E ≃ₐ[F] E') : Normal F E ↔ Normal F E' :=
  ⟨fun _ ↦ Normal.of_algEquiv f, fun _ ↦ Normal.of_algEquiv f.symm⟩

open IntermediateField

theorem Normal.of_isSplittingField (p : F[X]) [hFEp : IsSplittingField F E p] : Normal F E := by
  rcases eq_or_ne p 0 with (rfl | hp)
  · have := hFEp.adjoin_rootSet
    rw [rootSet_zero, Algebra.adjoin_empty] at this
    exact Normal.of_algEquiv
      (AlgEquiv.ofBijective (Algebra.ofId F E) (Algebra.bijective_algebraMap_iff.2 this.symm))
  refine normal_iff.mpr fun x ↦ ?_
  haveI : FiniteDimensional F E := IsSplittingField.finiteDimensional E p
  have hx := IsIntegral.of_finite F x
  let L := (p * minpoly F x).SplittingField
  have hL := splits_of_splits_mul' _ ?_ (SplittingField.splits (p * minpoly F x))
  · let j : E →ₐ[F] L := IsSplittingField.lift E p hL.1
    refine ⟨hx, splits_of_comp _ (j : E →+* L) (j.comp_algebraMap ▸ hL.2) fun a ha ↦ ?_⟩
    rw [j.comp_algebraMap] at ha
    letI : Algebra F⟮x⟯ L := ((algHomAdjoinIntegralEquiv F hx).symm ⟨a, ha⟩).toRingHom.toAlgebra
    let j' : E →ₐ[F⟮x⟯] L := IsSplittingField.lift E (p.map (algebraMap F F⟮x⟯)) ?_
    · change a ∈ j.range
      rw [← IsSplittingField.adjoin_rootSet_eq_range E p j,
            IsSplittingField.adjoin_rootSet_eq_range E p (j'.restrictScalars F)]
      exact ⟨x, (j'.commutes _).trans (algHomAdjoinIntegralEquiv_symm_apply_gen F hx _)⟩
    · rw [splits_map_iff, ← IsScalarTower.algebraMap_eq]; exact hL.1
  · rw [Polynomial.map_ne_zero_iff (algebraMap F L).injective, mul_ne_zero_iff]
    exact ⟨hp, minpoly.ne_zero hx⟩

instance Polynomial.SplittingField.instNormal (p : F[X]) : Normal F p.SplittingField :=
  Normal.of_isSplittingField p

end NormalTower

namespace IntermediateField

/-- A compositum of normal extensions is normal -/
instance normal_iSup {ι : Type*} (t : ι → IntermediateField F K) [h : ∀ i, Normal F (t i)] :
    Normal F (⨆ i, t i : IntermediateField F K) := by
  refine { toIsAlgebraic := isAlgebraic_iSup fun i => (h i).1, splits' := fun x => ?_ }
  obtain ⟨s, hx⟩ := exists_finset_of_mem_supr'' (fun i => (h i).1) x.2
  let E : IntermediateField F K := ⨆ i ∈ s, adjoin F ((minpoly F (i.2 : _)).rootSet K)
  have hF : Normal F E := by
    haveI : IsSplittingField F E (∏ i ∈ s, minpoly F i.snd) := by
      refine isSplittingField_iSup ?_ fun i _ => adjoin_rootSet_isSplittingField ?_
      · exact Finset.prod_ne_zero_iff.mpr fun i _ => minpoly.ne_zero ((h i.1).isIntegral i.2)
      · exact Polynomial.splits_comp_of_splits _ (algebraMap (t i.1) K) ((h i.1).splits i.2)
    apply Normal.of_isSplittingField (∏ i ∈ s, minpoly F i.2)
  have hE : E ≤ ⨆ i, t i := by
    refine iSup_le fun i => iSup_le fun _ => le_iSup_of_le i.1 ?_
    rw [adjoin_le_iff, ← image_rootSet ((h i.1).splits i.2) (t i.1).val]
    exact fun _ ⟨a, _, h⟩ => h ▸ a.2
  have := hF.splits ⟨x, hx⟩
  rw [minpoly_eq, Subtype.coe_mk, ← minpoly_eq] at this
  exact Polynomial.splits_comp_of_splits _ (inclusion hE).toRingHom this

/-- If a set of algebraic elements in a field extension `K/F` have minimal polynomials that
  split in another extension `L/F`, then all minimal polynomials in the intermediate field
  generated by the set also split in `L/F`. -/
theorem splits_of_mem_adjoin {L} [Field L] [Algebra F L] {S : Set K}
    (splits : ∀ x ∈ S, IsIntegral F x ∧ (minpoly F x).Splits (algebraMap F L)) {x : K}
    (hx : x ∈ adjoin F S) : (minpoly F x).Splits (algebraMap F L) := by
  let E : IntermediateField F L := ⨆ x : S, adjoin F ((minpoly F x.val).rootSet L)
  have normal : Normal F E := normal_iSup (h := fun x ↦
    Normal.of_isSplittingField (hFEp := adjoin_rootSet_isSplittingField (splits x x.2).2))
  have : ∀ x ∈ S, (minpoly F x).Splits (algebraMap F E) := fun x hx ↦ splits_of_splits
    (splits x hx).2 fun y hy ↦ (le_iSup _ ⟨x, hx⟩ : _ ≤ E) (subset_adjoin F _ <| by exact hy)
  obtain ⟨φ⟩ := nonempty_algHom_adjoin_of_splits fun x hx ↦ ⟨(splits x hx).1, this x hx⟩
  convert splits_comp_of_splits _ E.val.toRingHom (normal.splits <| φ ⟨x, hx⟩)
  rw [minpoly.algHom_eq _ φ.injective, ← minpoly.algHom_eq _ (adjoin F S).val.injective, val_mk]

instance normal_sup
    (E E' : IntermediateField F K) [Normal F E] [Normal F E'] :
    Normal F (E ⊔ E' : IntermediateField F K) :=
  iSup_bool_eq (f := Bool.rec E' E) ▸ normal_iSup (h := by rintro (_|_) <;> infer_instance)

/-- An intersection of normal extensions is normal -/
instance normal_iInf {ι : Type*} [hι : Nonempty ι]
    (t : ι → IntermediateField F K) [h : ∀ i, Normal F (t i)] :
    Normal F (⨅ i, t i : IntermediateField F K) := by
  refine { toIsAlgebraic := ?_, splits' := fun x => ?_ }
  · let f := inclusion (iInf_le t hι.some)
    exact Algebra.IsAlgebraic.of_injective f f.injective
  · have hx : ∀ i, Splits (algebraMap F (t i)) (minpoly F x) := by
      intro i
      rw [← minpoly.algHom_eq (inclusion (iInf_le t i)) (inclusion (iInf_le t i)).injective]
      exact (h i).splits' (inclusion (iInf_le t i) x)
    simp only [splits_iff_mem (splits_of_isScalarTower K (hx hι.some))] at hx ⊢
    rintro y hy - ⟨-, ⟨i, rfl⟩, rfl⟩
    exact hx i y hy

instance normal_inf
    (E E' : IntermediateField F K) [Normal F E] [Normal F E'] :
    Normal F (E ⊓ E' : IntermediateField F K) :=
  iInf_bool_eq (f := Bool.rec E' E) ▸ normal_iInf (h := by rintro (_|_) <;> infer_instance)

variable {F K}
variable {L : Type*} [Field L] [Algebra F L] [Algebra K L] [IsScalarTower F K L]

@[simp]
theorem restrictScalars_normal {E : IntermediateField K L} :
    Normal F (E.restrictScalars F) ↔ Normal F E :=
  Iff.rfl

end IntermediateField

variable {F} {K}
variable {K₁ K₂ K₃ : Type*} [Field K₁] [Field K₂] [Field K₃] [Algebra F K₁]
  [Algebra F K₂] [Algebra F K₃] (ϕ : K₁ →ₐ[F] K₂) (χ : K₁ ≃ₐ[F] K₂) (ψ : K₂ →ₐ[F] K₃)
  (ω : K₂ ≃ₐ[F] K₃)

section Restrict

variable (E : Type*) [Field E] [Algebra F E] [Algebra E K₁] [Algebra E K₂] [Algebra E K₃]
  [IsScalarTower F E K₁] [IsScalarTower F E K₂] [IsScalarTower F E K₃]

/-- Restrict algebra homomorphism to image of normal subfield -/
def AlgHom.restrictNormalAux [h : Normal F E] :
    (toAlgHom F E K₁).range →ₐ[F] (toAlgHom F E K₂).range where
  toFun x :=
    ⟨ϕ x, by
      suffices (toAlgHom F E K₁).range.map ϕ ≤ _ by exact this ⟨x, Subtype.mem x, rfl⟩
      rintro x ⟨y, ⟨z, hy⟩, hx⟩
      rw [← hx, ← hy]
      apply minpoly.mem_range_of_degree_eq_one E
      refine
        Or.resolve_left (h.splits z).def (minpoly.ne_zero (h.isIntegral z)) (minpoly.irreducible ?_)
          (minpoly.dvd E _ (by simp [aeval_algHom_apply]))
      simp only [AlgHom.toRingHom_eq_coe, AlgHom.coe_toRingHom]
      suffices IsIntegral F _ by exact this.tower_top
      exact ((h.isIntegral z).map <| toAlgHom F E K₁).map ϕ⟩
  map_zero' := Subtype.ext (map_zero _)
  map_one' := Subtype.ext (map_one _)
  map_add' x y := Subtype.ext <| by simp
  map_mul' x y := Subtype.ext <| by simp
  commutes' x := Subtype.ext (ϕ.commutes x)

/-- Restrict algebra homomorphism to normal subfield -/
def AlgHom.restrictNormal [Normal F E] : E →ₐ[F] E :=
  ((AlgEquiv.ofInjectiveField (IsScalarTower.toAlgHom F E K₂)).symm.toAlgHom.comp
        (ϕ.restrictNormalAux E)).comp
    (AlgEquiv.ofInjectiveField (IsScalarTower.toAlgHom F E K₁)).toAlgHom

/-- Restrict algebra homomorphism to normal subfield (`AlgEquiv` version) -/
def AlgHom.restrictNormal' [Normal F E] : E ≃ₐ[F] E :=
  AlgEquiv.ofBijective (AlgHom.restrictNormal ϕ E) (AlgHom.normal_bijective F E E _)

@[simp]
theorem AlgHom.restrictNormal_commutes [Normal F E] (x : E) :
    algebraMap E K₂ (ϕ.restrictNormal E x) = ϕ (algebraMap E K₁ x) :=
  Subtype.ext_iff.mp
    (AlgEquiv.apply_symm_apply (AlgEquiv.ofInjectiveField (IsScalarTower.toAlgHom F E K₂))
      (ϕ.restrictNormalAux E ⟨IsScalarTower.toAlgHom F E K₁ x, x, rfl⟩))

theorem AlgHom.restrictNormal_comp [Normal F E] :
    (ψ.restrictNormal E).comp (ϕ.restrictNormal E) = (ψ.comp ϕ).restrictNormal E :=
  AlgHom.ext fun _ =>
    (algebraMap E K₃).injective (by simp only [AlgHom.comp_apply, AlgHom.restrictNormal_commutes])

theorem AlgHom.fieldRange_of_normal {E : IntermediateField F K} [Normal F E]
    (f : E →ₐ[F] K) : f.fieldRange = E := by
  let g := f.restrictNormal' E
  rw [← show E.val.comp ↑g = f from DFunLike.ext_iff.mpr (f.restrictNormal_commutes E),
    ← AlgHom.map_fieldRange, AlgEquiv.fieldRange_eq_top g, ← AlgHom.fieldRange_eq_map,
    IntermediateField.fieldRange_val]

/-- Restrict algebra isomorphism to a normal subfield -/
def AlgEquiv.restrictNormal [Normal F E] : E ≃ₐ[F] E :=
  AlgHom.restrictNormal' χ.toAlgHom E

@[simp]
theorem AlgEquiv.restrictNormal_commutes [Normal F E] (x : E) :
    algebraMap E K₂ (χ.restrictNormal E x) = χ (algebraMap E K₁ x) :=
  χ.toAlgHom.restrictNormal_commutes E x

theorem AlgEquiv.restrictNormal_trans [Normal F E] :
    (χ.trans ω).restrictNormal E = (χ.restrictNormal E).trans (ω.restrictNormal E) :=
  AlgEquiv.ext fun _ =>
    (algebraMap E K₃).injective
      (by simp only [AlgEquiv.trans_apply, AlgEquiv.restrictNormal_commutes])

/-- Restriction to a normal subfield as a group homomorphism -/
def AlgEquiv.restrictNormalHom [Normal F E] : (K₁ ≃ₐ[F] K₁) →* E ≃ₐ[F] E :=
  MonoidHom.mk' (fun χ => χ.restrictNormal E) fun ω χ => χ.restrictNormal_trans ω E

variable (F K₁)

/-- If `K₁/E/F` is a tower of fields with `E/F` normal then `AlgHom.restrictNormal'` is an
 equivalence. -/
@[simps]
def Normal.algHomEquivAut [Normal F E] : (E →ₐ[F] K₁) ≃ E ≃ₐ[F] E where
  toFun σ := AlgHom.restrictNormal' σ E
  invFun σ := (IsScalarTower.toAlgHom F E K₁).comp σ.toAlgHom
  left_inv σ := by
    ext
    simp [AlgHom.restrictNormal']
  right_inv σ := by
    ext
    simp only [AlgHom.restrictNormal', AlgEquiv.toAlgHom_eq_coe, AlgEquiv.coe_ofBijective]
    apply NoZeroSMulDivisors.algebraMap_injective E K₁
    rw [AlgHom.restrictNormal_commutes]
    simp

end Restrict

section lift

variable (E : Type*) [Field E] [Algebra F E] [Algebra K₁ E] [Algebra K₂ E] [IsScalarTower F K₁ E]
  [IsScalarTower F K₂ E]

/-- If `E/Kᵢ/F` are towers of fields with `E/F` normal then we can lift
  an algebra homomorphism `ϕ : K₁ →ₐ[F] K₂` to `ϕ.liftNormal E : E →ₐ[F] E`. -/
noncomputable def AlgHom.liftNormal [h : Normal F E] : E →ₐ[F] E :=
  @AlgHom.restrictScalars F K₁ E E _ _ _ _ _ _
      ((IsScalarTower.toAlgHom F K₂ E).comp ϕ).toRingHom.toAlgebra _ _ _ _ <|
    Nonempty.some <|
      @IntermediateField.nonempty_algHom_of_adjoin_splits _ _ _ _ _ _ _
        ((IsScalarTower.toAlgHom F K₂ E).comp ϕ).toRingHom.toAlgebra _
        (fun x _ ↦ ⟨(h.out x).1.tower_top,
          splits_of_splits_of_dvd _ (map_ne_zero (minpoly.ne_zero (h.out x).1))
            -- Porting note: had to override typeclass inference below using `(_)`
            (by rw [splits_map_iff, ← @IsScalarTower.algebraMap_eq _ _ _ _ _ _ (_) (_) (_)]
                exact (h.out x).2)
            (minpoly.dvd_map_of_isScalarTower F K₁ x)⟩)
        (IntermediateField.adjoin_univ _ _)

@[simp]
theorem AlgHom.liftNormal_commutes [Normal F E] (x : K₁) :
    ϕ.liftNormal E (algebraMap K₁ E x) = algebraMap K₂ E (ϕ x) :=
  -- Porting note: This seems to have been some sort of typeclass override trickery using `by apply`
  -- Now we explicitly specify which typeclass to override, using `(_)` instead of `_`
  @AlgHom.commutes K₁ E E _ _ _ _ (_) _ _

@[simp]
theorem AlgHom.restrict_liftNormal (ϕ : K₁ →ₐ[F] K₁) [Normal F K₁] [Normal F E] :
    (ϕ.liftNormal E).restrictNormal K₁ = ϕ :=
  AlgHom.ext fun x =>
    (algebraMap K₁ E).injective
      (Eq.trans (AlgHom.restrictNormal_commutes _ K₁ x) (ϕ.liftNormal_commutes E x))

/-- If `E/Kᵢ/F` are towers of fields with `E/F` normal then we can lift
  an algebra isomorphism `ϕ : K₁ ≃ₐ[F] K₂` to `ϕ.liftNormal E : E ≃ₐ[F] E`. -/
noncomputable def AlgEquiv.liftNormal [Normal F E] : E ≃ₐ[F] E :=
  AlgEquiv.ofBijective (χ.toAlgHom.liftNormal E) (AlgHom.normal_bijective F E E _)

@[simp]
theorem AlgEquiv.liftNormal_commutes [Normal F E] (x : K₁) :
    χ.liftNormal E (algebraMap K₁ E x) = algebraMap K₂ E (χ x) :=
  χ.toAlgHom.liftNormal_commutes E x

@[simp]
theorem AlgEquiv.restrict_liftNormal (χ : K₁ ≃ₐ[F] K₁) [Normal F K₁] [Normal F E] :
    (χ.liftNormal E).restrictNormal K₁ = χ :=
  AlgEquiv.ext fun x =>
    (algebraMap K₁ E).injective
      (Eq.trans (AlgEquiv.restrictNormal_commutes _ K₁ x) (χ.liftNormal_commutes E x))

theorem AlgEquiv.restrictNormalHom_surjective [Normal F K₁] [Normal F E] :
    Function.Surjective (AlgEquiv.restrictNormalHom K₁ : (E ≃ₐ[F] E) → K₁ ≃ₐ[F] K₁) := fun χ =>
  ⟨χ.liftNormal E, χ.restrict_liftNormal E⟩

@[simp]
theorem AlgEquiv.restrictNormalHom_id (F K : Type*)
    [Field F] [Field K] [Algebra F K] [Normal F K] :
    AlgEquiv.restrictNormalHom (F := F) (K₁ := K) K = MonoidHom.id (K ≃ₐ[F] K) := by
  ext f x
  dsimp [restrictNormalHom]
  apply (algebraMap K K).injective
  rw [AlgEquiv.restrictNormal_commutes]
  simp only [Algebra.id.map_eq_id, RingHom.id_apply]

namespace IsScalarTower

<<<<<<< HEAD
theorem algEquivRestrictNormalHom_eq (F K₁ K₂ K₃ : Type*)
=======
theorem AlgEquiv.restrictNormalHom_comp (F K₁ K₂ K₃ : Type*)
>>>>>>> 22abb5cc
    [Field F] [Field K₁] [Field K₂] [Field K₃]
    [Algebra F K₁] [Algebra F K₂] [Algebra F K₃] [Algebra K₁ K₂] [Algebra K₁ K₃] [Algebra K₂ K₃]
    [IsScalarTower F K₁ K₃] [IsScalarTower F K₁ K₂] [IsScalarTower F K₂ K₃] [IsScalarTower K₁ K₂ K₃]
    [Normal F K₁] [Normal F K₂] :
    AlgEquiv.restrictNormalHom (F := F) (K₁ := K₃) K₁ =
    (AlgEquiv.restrictNormalHom (F := F) (K₁ := K₂) K₁).comp
    (AlgEquiv.restrictNormalHom (F := F) (K₁ := K₃) K₂) := by
  ext f x
<<<<<<< HEAD
  dsimp [AlgEquiv.restrictNormalHom]
  apply (algebraMap K₁ K₃).injective
  conv_rhs => rw [IsScalarTower.algebraMap_eq K₁ K₂ K₃]
  simp only [AlgEquiv.restrictNormal_commutes, RingHom.coe_comp, Function.comp_apply,
    EmbeddingLike.apply_eq_iff_eq]
  exact IsScalarTower.algebraMap_apply K₁ K₂ K₃ x

theorem algEquivRestrictNormalHom_apply (F K₁ K₂ : Type*) {K₃ : Type*}
=======
  apply (algebraMap K₁ K₃).injective
  rw [IsScalarTower.algebraMap_eq K₁ K₂ K₃]
  simp only [AlgEquiv.restrictNormalHom, MonoidHom.mk'_apply, RingHom.coe_comp, Function.comp_apply,
    ← algebraMap_apply, AlgEquiv.restrictNormal_commutes, MonoidHom.coe_comp]

theorem AlgEquiv.restrictNormalHom_comp_apply (K₁ K₂ : Type*) {F K₃ : Type*}
>>>>>>> 22abb5cc
    [Field F] [Field K₁] [Field K₂] [Field K₃]
    [Algebra F K₁] [Algebra F K₂] [Algebra F K₃] [Algebra K₁ K₂] [Algebra K₁ K₃] [Algebra K₂ K₃]
    [IsScalarTower F K₁ K₃] [IsScalarTower F K₁ K₂] [IsScalarTower F K₂ K₃] [IsScalarTower K₁ K₂ K₃]
    [Normal F K₁] [Normal F K₂] (f : K₃ ≃ₐ[F] K₃) :
    AlgEquiv.restrictNormalHom K₁ f =
    (AlgEquiv.restrictNormalHom K₁) (AlgEquiv.restrictNormalHom K₂ f) := by
<<<<<<< HEAD
  rw [IsScalarTower.algEquivRestrictNormalHom_eq F K₁ K₂ K₃, MonoidHom.comp_apply]
=======
  rw [IsScalarTower.AlgEquiv.restrictNormalHom_comp F K₁ K₂ K₃, MonoidHom.comp_apply]
>>>>>>> 22abb5cc

end IsScalarTower

open IntermediateField in
theorem Normal.minpoly_eq_iff_mem_orbit [h : Normal F E] {x y : E} :
    minpoly F x = minpoly F y ↔ x ∈ MulAction.orbit (E ≃ₐ[F] E) y := by
  refine ⟨fun he ↦ ?_, fun ⟨f, he⟩ ↦ he ▸ minpoly.algEquiv_eq f y⟩
  obtain ⟨φ, hφ⟩ := exists_algHom_of_splits_of_aeval (normal_iff.mp h) (he ▸ minpoly.aeval F x)
  exact ⟨AlgEquiv.ofBijective φ (φ.normal_bijective F E E), hφ⟩

variable (F K₁)

theorem isSolvable_of_isScalarTower [Normal F K₁] [h1 : IsSolvable (K₁ ≃ₐ[F] K₁)]
    [h2 : IsSolvable (E ≃ₐ[K₁] E)] : IsSolvable (E ≃ₐ[F] E) := by
  let f : (E ≃ₐ[K₁] E) →* E ≃ₐ[F] E :=
    { toFun := fun ϕ =>
        AlgEquiv.ofAlgHom (ϕ.toAlgHom.restrictScalars F) (ϕ.symm.toAlgHom.restrictScalars F)
          (AlgHom.ext fun x => ϕ.apply_symm_apply x) (AlgHom.ext fun x => ϕ.symm_apply_apply x)
      map_one' := AlgEquiv.ext fun _ => rfl
      map_mul' := fun _ _ => AlgEquiv.ext fun _ => rfl }
  refine
    solvable_of_ker_le_range f (AlgEquiv.restrictNormalHom K₁) fun ϕ hϕ =>
      ⟨{ ϕ with commutes' := fun x => ?_ }, AlgEquiv.ext fun _ => rfl⟩
  exact Eq.trans (ϕ.restrictNormal_commutes K₁ x).symm (congr_arg _ (AlgEquiv.ext_iff.mp hϕ x))

end lift

namespace minpoly

variable {K L : Type _} [Field K] [Field L] [Algebra K L]

open AlgEquiv IntermediateField

/-- If `x : L` is a root of `minpoly K y`, then we can find `(σ : L ≃ₐ[K] L)` with `σ x = y`.
  That is, `x` and `y` are Galois conjugates. -/
theorem exists_algEquiv_of_root [Normal K L] {x y : L} (hy : IsAlgebraic K y)
    (h_ev : (Polynomial.aeval x) (minpoly K y) = 0) : ∃ σ : L ≃ₐ[K] L, σ x = y := by
  have hx : IsAlgebraic K x := ⟨minpoly K y, ne_zero hy.isIntegral, h_ev⟩
  set f : K⟮x⟯ ≃ₐ[K] K⟮y⟯ := algEquiv hx (eq_of_root hy h_ev)
  have hxy : (liftNormal f L) ((algebraMap (↥K⟮x⟯) L) (AdjoinSimple.gen K x)) = y := by
    rw [liftNormal_commutes f L, algEquiv_apply, AdjoinSimple.algebraMap_gen K y]
  exact ⟨(liftNormal f L), hxy⟩

/-- If `x : L` is a root of `minpoly K y`, then we can find `(σ : L ≃ₐ[K] L)` with `σ y = x`.
  That is, `x` and `y` are Galois conjugates. -/
theorem exists_algEquiv_of_root' [Normal K L]{x y : L} (hy : IsAlgebraic K y)
    (h_ev : (Polynomial.aeval x) (minpoly K y) = 0) : ∃ σ : L ≃ₐ[K] L, σ y = x := by
  obtain ⟨σ, hσ⟩ := exists_algEquiv_of_root hy h_ev
  use σ.symm
  rw [← hσ, symm_apply_apply]

end minpoly<|MERGE_RESOLUTION|>--- conflicted
+++ resolved
@@ -371,11 +371,7 @@
 
 namespace IsScalarTower
 
-<<<<<<< HEAD
-theorem algEquivRestrictNormalHom_eq (F K₁ K₂ K₃ : Type*)
-=======
 theorem AlgEquiv.restrictNormalHom_comp (F K₁ K₂ K₃ : Type*)
->>>>>>> 22abb5cc
     [Field F] [Field K₁] [Field K₂] [Field K₃]
     [Algebra F K₁] [Algebra F K₂] [Algebra F K₃] [Algebra K₁ K₂] [Algebra K₁ K₃] [Algebra K₂ K₃]
     [IsScalarTower F K₁ K₃] [IsScalarTower F K₁ K₂] [IsScalarTower F K₂ K₃] [IsScalarTower K₁ K₂ K₃]
@@ -384,34 +380,19 @@
     (AlgEquiv.restrictNormalHom (F := F) (K₁ := K₂) K₁).comp
     (AlgEquiv.restrictNormalHom (F := F) (K₁ := K₃) K₂) := by
   ext f x
-<<<<<<< HEAD
-  dsimp [AlgEquiv.restrictNormalHom]
-  apply (algebraMap K₁ K₃).injective
-  conv_rhs => rw [IsScalarTower.algebraMap_eq K₁ K₂ K₃]
-  simp only [AlgEquiv.restrictNormal_commutes, RingHom.coe_comp, Function.comp_apply,
-    EmbeddingLike.apply_eq_iff_eq]
-  exact IsScalarTower.algebraMap_apply K₁ K₂ K₃ x
-
-theorem algEquivRestrictNormalHom_apply (F K₁ K₂ : Type*) {K₃ : Type*}
-=======
   apply (algebraMap K₁ K₃).injective
   rw [IsScalarTower.algebraMap_eq K₁ K₂ K₃]
   simp only [AlgEquiv.restrictNormalHom, MonoidHom.mk'_apply, RingHom.coe_comp, Function.comp_apply,
     ← algebraMap_apply, AlgEquiv.restrictNormal_commutes, MonoidHom.coe_comp]
 
 theorem AlgEquiv.restrictNormalHom_comp_apply (K₁ K₂ : Type*) {F K₃ : Type*}
->>>>>>> 22abb5cc
     [Field F] [Field K₁] [Field K₂] [Field K₃]
     [Algebra F K₁] [Algebra F K₂] [Algebra F K₃] [Algebra K₁ K₂] [Algebra K₁ K₃] [Algebra K₂ K₃]
     [IsScalarTower F K₁ K₃] [IsScalarTower F K₁ K₂] [IsScalarTower F K₂ K₃] [IsScalarTower K₁ K₂ K₃]
     [Normal F K₁] [Normal F K₂] (f : K₃ ≃ₐ[F] K₃) :
     AlgEquiv.restrictNormalHom K₁ f =
     (AlgEquiv.restrictNormalHom K₁) (AlgEquiv.restrictNormalHom K₂ f) := by
-<<<<<<< HEAD
-  rw [IsScalarTower.algEquivRestrictNormalHom_eq F K₁ K₂ K₃, MonoidHom.comp_apply]
-=======
   rw [IsScalarTower.AlgEquiv.restrictNormalHom_comp F K₁ K₂ K₃, MonoidHom.comp_apply]
->>>>>>> 22abb5cc
 
 end IsScalarTower
 
