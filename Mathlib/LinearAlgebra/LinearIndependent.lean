/-
Copyright (c) 2020 Anne Baanen. All rights reserved.
Released under Apache 2.0 license as described in the file LICENSE.
Authors: Johannes Hölzl, Mario Carneiro, Alexander Bentkamp, Anne Baanen
-/
import Mathlib.Algebra.BigOperators.Fin
import Mathlib.LinearAlgebra.Finsupp
import Mathlib.LinearAlgebra.Prod
import Mathlib.SetTheory.Cardinal.Basic
import Mathlib.Tactic.FinCases
import Mathlib.Tactic.LinearCombination
import Mathlib.Lean.Expr.ExtraRecognizers
import Mathlib.Data.Set.Subsingleton
import Mathlib.Tactic.Abel

/-!

# Linear independence

This file defines linear independence in a module or vector space.

It is inspired by Isabelle/HOL's linear algebra, and hence indirectly by HOL Light.

We define `LinearIndependent R v` as `ker (Finsupp.linearCombination R v) = ⊥`. Here
`Finsupp.linearCombination` is the linear map sending a function `f : ι →₀ R` with finite support to
the linear combination of vectors from `v` with these coefficients. Then we prove that several other
statements are equivalent to this one, including injectivity of `Finsupp.linearCombination R v` and
some versions with explicitly written linear combinations.

## Main definitions
All definitions are given for families of vectors, i.e. `v : ι → M` where `M` is the module or
vector space and `ι : Type*` is an arbitrary indexing type.

* `LinearIndependent R v` states that the elements of the family `v` are linearly independent.

* `LinearIndependent.repr hv x` returns the linear combination representing `x : span R (range v)`
on the linearly independent vectors `v`, given `hv : LinearIndependent R v`
(using classical choice). `LinearIndependent.repr hv` is provided as a linear map.

## Main statements

We prove several specialized tests for linear independence of families of vectors and of sets of
vectors.

* `Fintype.linearIndependent_iff`: if `ι` is a finite type, then any function `f : ι → R` has
  finite support, so we can reformulate the statement using `∑ i : ι, f i • v i` instead of a sum
  over an auxiliary `s : Finset ι`;
* `linearIndependent_empty_type`: a family indexed by an empty type is linearly independent;
* `linearIndependent_unique_iff`: if `ι` is a singleton, then `LinearIndependent K v` is
  equivalent to `v default ≠ 0`;
* `linearIndependent_option`, `linearIndependent_sum`, `linearIndependent_fin_cons`,
  `linearIndependent_fin_succ`: type-specific tests for linear independence of families of vector
  fields;
* `linearIndependent_insert`, `linearIndependent_union`, `linearIndependent_pair`,
  `linearIndependent_singleton`: linear independence tests for set operations.

In many cases we additionally provide dot-style operations (e.g., `LinearIndependent.union`) to
make the linear independence tests usable as `hv.insert ha` etc.

We also prove that, when working over a division ring,
any family of vectors includes a linear independent subfamily spanning the same subspace.

## Implementation notes

We use families instead of sets because it allows us to say that two identical vectors are linearly
dependent.

If you want to use sets, use the family `(fun x ↦ x : s → M)` given a set `s : Set M`. The lemmas
`LinearIndependent.to_subtype_range` and `LinearIndependent.of_subtype_range` connect those two
worlds.

## Tags

linearly dependent, linear dependence, linearly independent, linear independence

-/


noncomputable section

open Function Set Submodule

open Cardinal

universe u' u

variable {ι : Type u'} {ι' : Type*} {R : Type*} {K : Type*}
variable {M : Type*} {M' M'' : Type*} {V : Type u} {V' : Type*}

section Module

variable {v : ι → M}
variable [Semiring R] [AddCommMonoid M] [AddCommMonoid M'] [AddCommMonoid M'']
variable [Module R M] [Module R M'] [Module R M'']
variable {a b : R} {x y : M}
variable (R) (v)

/-- `LinearIndependent R v` states the family of vectors `v` is linearly independent over `R`. -/
def LinearIndependent : Prop :=
  LinearMap.ker (Finsupp.linearCombination R v) = ⊥

open Lean PrettyPrinter.Delaborator SubExpr in
/-- Delaborator for `LinearIndependent` that suggests pretty printing with type hints
in case the family of vectors is over a `Set`.

Type hints look like `LinearIndependent fun (v : ↑s) => ↑v` or `LinearIndependent (ι := ↑s) f`,
depending on whether the family is a lambda expression or not. -/
@[delab app.LinearIndependent]
def delabLinearIndependent : Delab :=
  whenPPOption getPPNotation <|
  whenNotPPOption getPPAnalysisSkip <|
  withOptionAtCurrPos `pp.analysis.skip true do
    let e ← getExpr
    guard <| e.isAppOfArity ``LinearIndependent 7
    let some _ := (e.getArg! 0).coeTypeSet? | failure
    let optionsPerPos ← if (e.getArg! 3).isLambda then
      withNaryArg 3 do return (← read).optionsPerPos.setBool (← getPos) pp.funBinderTypes.name true
    else
      withNaryArg 0 do return (← read).optionsPerPos.setBool (← getPos) `pp.analysis.namedArg true
    withTheReader Context ({· with optionsPerPos}) delab

variable {R} {v}

theorem linearIndependent_iff :
    LinearIndependent R v ↔ ∀ l, Finsupp.linearCombination R v l = 0 → l = 0 := by
  simp [LinearIndependent, LinearMap.ker_eq_bot']

theorem linearIndependent_iff' :
    LinearIndependent R v ↔
      ∀ s : Finset ι, ∀ g : ι → R, ∑ i ∈ s, g i • v i = 0 → ∀ i ∈ s, g i = 0 :=
  linearIndependent_iff.trans
    ⟨fun hf s g hg i his =>
      have h :=
        hf (∑ i ∈ s, Finsupp.single i (g i)) <| by
          simpa only [map_sum, Finsupp.linearCombination_single] using hg
      calc
        g i = (Finsupp.lapply i : (ι →₀ R) →ₗ[R] R) (Finsupp.single i (g i)) := by
          { rw [Finsupp.lapply_apply, Finsupp.single_eq_same] }
        _ = ∑ j ∈ s, (Finsupp.lapply i : (ι →₀ R) →ₗ[R] R) (Finsupp.single j (g j)) :=
          Eq.symm <|
            Finset.sum_eq_single i
              (fun j _hjs hji => by rw [Finsupp.lapply_apply, Finsupp.single_eq_of_ne hji])
              fun hnis => hnis.elim his
        _ = (∑ j ∈ s, Finsupp.single j (g j)) i := (map_sum ..).symm
        _ = 0 := DFunLike.ext_iff.1 h i,
      fun hf l hl =>
      Finsupp.ext fun i =>
        _root_.by_contradiction fun hni => hni <| hf _ _ hl _ <| Finsupp.mem_support_iff.2 hni⟩

theorem linearIndependent_iff'' :
    LinearIndependent R v ↔
      ∀ (s : Finset ι) (g : ι → R), (∀ i ∉ s, g i = 0) →
        ∑ i ∈ s, g i • v i = 0 → ∀ i, g i = 0 := by
  classical
  exact linearIndependent_iff'.trans
    ⟨fun H s g hg hv i => if his : i ∈ s then H s g hv i his else hg i his, fun H s g hg i hi => by
      convert
        H s (fun j => if j ∈ s then g j else 0) (fun j hj => if_neg hj)
          (by simp_rw [ite_smul, zero_smul, Finset.sum_extend_by_zero, hg]) i
      exact (if_pos hi).symm⟩

theorem not_linearIndependent_iff :
    ¬LinearIndependent R v ↔
      ∃ s : Finset ι, ∃ g : ι → R, ∑ i ∈ s, g i • v i = 0 ∧ ∃ i ∈ s, g i ≠ 0 := by
  rw [linearIndependent_iff']
  simp only [exists_prop, not_forall]

theorem Fintype.linearIndependent_iff [Fintype ι] :
    LinearIndependent R v ↔ ∀ g : ι → R, ∑ i, g i • v i = 0 → ∀ i, g i = 0 := by
  refine
    ⟨fun H g => by simpa using linearIndependent_iff'.1 H Finset.univ g, fun H =>
      linearIndependent_iff''.2 fun s g hg hs i => H _ ?_ _⟩
  rw [← hs]
  refine (Finset.sum_subset (Finset.subset_univ _) fun i _ hi => ?_).symm
  rw [hg i hi, zero_smul]

/-- A finite family of vectors `v i` is linear independent iff the linear map that sends
`c : ι → R` to `∑ i, c i • v i` has the trivial kernel. -/
theorem Fintype.linearIndependent_iff' [Fintype ι] [DecidableEq ι] :
    LinearIndependent R v ↔
      LinearMap.ker (LinearMap.lsum R (fun _ ↦ R) ℕ fun i ↦ LinearMap.id.smulRight (v i)) = ⊥ := by
  simp [Fintype.linearIndependent_iff, LinearMap.ker_eq_bot', funext_iff]

theorem Fintype.not_linearIndependent_iff [Fintype ι] :
    ¬LinearIndependent R v ↔ ∃ g : ι → R, ∑ i, g i • v i = 0 ∧ ∃ i, g i ≠ 0 := by
  simpa using not_iff_not.2 Fintype.linearIndependent_iff

theorem linearIndependent_empty_type [IsEmpty ι] : LinearIndependent R v :=
  linearIndependent_iff.mpr fun v _hv => Subsingleton.elim v 0

theorem LinearIndependent.ne_zero [Nontrivial R] (i : ι) (hv : LinearIndependent R v) : v i ≠ 0 :=
  fun h =>
  zero_ne_one' R <|
    Eq.symm
      (by
        suffices (Finsupp.single i 1 : ι →₀ R) i = 0 by simpa
        rw [linearIndependent_iff.1 hv (Finsupp.single i 1)]
        · simp
        · simp [h])

lemma LinearIndependent.eq_zero_of_pair {x y : M} (h : LinearIndependent R ![x, y])
    {s t : R} (h' : s • x + t • y = 0) : s = 0 ∧ t = 0 := by
  have := linearIndependent_iff'.1 h Finset.univ ![s, t]
  simp only [Fin.sum_univ_two, Matrix.cons_val_zero, Matrix.cons_val_one, Matrix.head_cons, h',
    Finset.mem_univ, forall_true_left] at this
  exact ⟨this 0, this 1⟩

/-- Also see `LinearIndependent.pair_iff'` for a simpler version over fields. -/
lemma LinearIndependent.pair_iff {x y : M} :
    LinearIndependent R ![x, y] ↔ ∀ (s t : R), s • x + t • y = 0 → s = 0 ∧ t = 0 := by
  refine ⟨fun h s t hst ↦ h.eq_zero_of_pair hst, fun h ↦ ?_⟩
  apply Fintype.linearIndependent_iff.2
  intro g hg
  simp only [Fin.sum_univ_two, Matrix.cons_val_zero, Matrix.cons_val_one, Matrix.head_cons] at hg
  intro i
  fin_cases i
  exacts [(h _ _ hg).1, (h _ _ hg).2]

/-- A subfamily of a linearly independent family (i.e., a composition with an injective map) is a
linearly independent family. -/
theorem LinearIndependent.comp (h : LinearIndependent R v) (f : ι' → ι) (hf : Injective f) :
    LinearIndependent R (v ∘ f) := by
  rw [linearIndependent_iff, Finsupp.linearCombination_comp]
  intro l hl
  have h_map_domain : ∀ x, (Finsupp.mapDomain f l) (f x) = 0 := by
    rw [linearIndependent_iff.1 h (Finsupp.mapDomain f l) hl]; simp
  ext x
  convert h_map_domain x
  rw [Finsupp.mapDomain_apply hf]

/-- A family is linearly independent if and only if all of its finite subfamily is
linearly independent. -/
theorem linearIndependent_iff_finset_linearIndependent :
    LinearIndependent R v ↔ ∀ (s : Finset ι), LinearIndependent R (v ∘ (Subtype.val : s → ι)) :=
  ⟨fun H _ ↦ H.comp _ Subtype.val_injective, fun H ↦ linearIndependent_iff'.2 fun s g hg i hi ↦
    Fintype.linearIndependent_iff.1 (H s) (g ∘ Subtype.val)
      (hg ▸ Finset.sum_attach s fun j ↦ g j • v j) ⟨i, hi⟩⟩

theorem LinearIndependent.coe_range (i : LinearIndependent R v) :
    LinearIndependent R ((↑) : range v → M) := by simpa using i.comp _ (rangeSplitting_injective v)

/-- If `v` is a linearly independent family of vectors and the kernel of a linear map `f` is
disjoint with the submodule spanned by the vectors of `v`, then `f ∘ v` is a linearly independent
family of vectors. See also `LinearIndependent.map'` for a special case assuming `ker f = ⊥`. -/
theorem LinearIndependent.map (hv : LinearIndependent R v) {f : M →ₗ[R] M'}
    (hf_inj : Disjoint (span R (range v)) (LinearMap.ker f)) : LinearIndependent R (f ∘ v) := by
  rw [disjoint_iff_inf_le, ← Set.image_univ, Finsupp.span_image_eq_map_linearCombination,
    map_inf_eq_map_inf_comap, map_le_iff_le_comap, comap_bot, Finsupp.supported_univ, top_inf_eq]
      at hf_inj
  unfold LinearIndependent at hv ⊢
  rw [hv, le_bot_iff] at hf_inj
  haveI : Inhabited M := ⟨0⟩
  rw [Finsupp.linearCombination_comp, Finsupp.lmapDomain_linearCombination _ _ f,
      LinearMap.ker_comp, hf_inj]
  exact fun _ => rfl

/-- If `v` is an injective family of vectors such that `f ∘ v` is linearly independent, then `v`
    spans a submodule disjoint from the kernel of `f` -/
theorem Submodule.range_ker_disjoint {f : M →ₗ[R] M'}
    (hv : LinearIndependent R (f ∘ v)) :
    Disjoint (span R (range v)) (LinearMap.ker f) := by
  rw [LinearIndependent, Finsupp.linearCombination_comp,
      Finsupp.lmapDomain_linearCombination R _ f (fun _ ↦ rfl), LinearMap.ker_comp] at hv
  rw [disjoint_iff_inf_le, ← Set.image_univ, Finsupp.span_image_eq_map_linearCombination,
    map_inf_eq_map_inf_comap, hv, inf_bot_eq, map_bot]

/-- An injective linear map sends linearly independent families of vectors to linearly independent
families of vectors. See also `LinearIndependent.map` for a more general statement. -/
theorem LinearIndependent.map' (hv : LinearIndependent R v) (f : M →ₗ[R] M')
    (hf_inj : LinearMap.ker f = ⊥) : LinearIndependent R (f ∘ v) :=
  hv.map <| by simp [hf_inj]

/-- If `M / R` and `M' / R'` are modules, `i : R' → R` is a map, `j : M →+ M'` is a monoid map,
such that they send non-zero elements to non-zero elements, and compatible with the scalar
multiplications on `M` and `M'`, then `j` sends linearly independent families of vectors to
linearly independent families of vectors. As a special case, taking `R = R'`
it is `LinearIndependent.map'`. -/
theorem LinearIndependent.map_of_injective_injective {R' : Type*} {M' : Type*}
    [Semiring R'] [AddCommMonoid M'] [Module R' M'] (hv : LinearIndependent R v)
    (i : R' → R) (j : M →+ M') (hi : ∀ r, i r = 0 → r = 0) (hj : ∀ m, j m = 0 → m = 0)
    (hc : ∀ (r : R') (m : M), j (i r • m) = r • j m) : LinearIndependent R' (j ∘ v) := by
  rw [linearIndependent_iff'] at hv ⊢
  intro S r' H s hs
  simp_rw [comp_apply, ← hc, ← map_sum] at H
  exact hi _ <| hv _ _ (hj _ H) s hs

/-- If `M / R` and `M' / R'` are modules, `i : R → R'` is a surjective map which maps zero to zero,
`j : M →+ M'` is a monoid map which sends non-zero elements to non-zero elements, such that the
scalar multiplications on `M` and `M'` are compatible, then `j` sends linearly independent families
of vectors to linearly independent families of vectors. As a special case, taking `R = R'`
it is `LinearIndependent.map'`. -/
theorem LinearIndependent.map_of_surjective_injective {R' : Type*} {M' : Type*}
    [Semiring R'] [AddCommMonoid M'] [Module R' M'] (hv : LinearIndependent R v)
    (i : ZeroHom R R') (j : M →+ M') (hi : Surjective i) (hj : ∀ m, j m = 0 → m = 0)
    (hc : ∀ (r : R) (m : M), j (r • m) = i r • j m) : LinearIndependent R' (j ∘ v) := by
  obtain ⟨i', hi'⟩ := hi.hasRightInverse
  refine hv.map_of_injective_injective i' j (fun _ h ↦ ?_) hj fun r m ↦ ?_
  · apply_fun i at h
    rwa [hi', i.map_zero] at h
  rw [hc (i' r) m, hi']

/-- If the image of a family of vectors under a linear map is linearly independent, then so is
the original family. -/
theorem LinearIndependent.of_comp (f : M →ₗ[R] M') (hfv : LinearIndependent R (f ∘ v)) :
    LinearIndependent R v :=
  linearIndependent_iff'.2 fun s g hg i his =>
    have : (∑ i ∈ s, g i • f (v i)) = 0 := by
      simp_rw [← map_smul, ← map_sum, hg, f.map_zero]
    linearIndependent_iff'.1 hfv s g this i his

/-- If `f` is an injective linear map, then the family `f ∘ v` is linearly independent
if and only if the family `v` is linearly independent. -/
protected theorem LinearMap.linearIndependent_iff (f : M →ₗ[R] M') (hf_inj : LinearMap.ker f = ⊥) :
    LinearIndependent R (f ∘ v) ↔ LinearIndependent R v :=
  ⟨fun h => h.of_comp f, fun h => h.map <| by simp only [hf_inj, disjoint_bot_right]⟩

@[nontriviality]
theorem linearIndependent_of_subsingleton [Subsingleton R] : LinearIndependent R v :=
  linearIndependent_iff.2 fun _l _hl => Subsingleton.elim _ _

theorem linearIndependent_equiv (e : ι ≃ ι') {f : ι' → M} :
    LinearIndependent R (f ∘ e) ↔ LinearIndependent R f :=
  ⟨fun h => Function.comp_id f ▸ e.self_comp_symm ▸ h.comp _ e.symm.injective, fun h =>
    h.comp _ e.injective⟩

theorem linearIndependent_equiv' (e : ι ≃ ι') {f : ι' → M} {g : ι → M} (h : f ∘ e = g) :
    LinearIndependent R g ↔ LinearIndependent R f :=
  h ▸ linearIndependent_equiv e

theorem linearIndependent_subtype_range {ι} {f : ι → M} (hf : Injective f) :
    LinearIndependent R ((↑) : range f → M) ↔ LinearIndependent R f :=
  Iff.symm <| linearIndependent_equiv' (Equiv.ofInjective f hf) rfl

alias ⟨LinearIndependent.of_subtype_range, _⟩ := linearIndependent_subtype_range

theorem linearIndependent_image {ι} {s : Set ι} {f : ι → M} (hf : Set.InjOn f s) :
    (LinearIndependent R fun x : s => f x) ↔ LinearIndependent R fun x : f '' s => (x : M) :=
  linearIndependent_equiv' (Equiv.Set.imageOfInjOn _ _ hf) rfl

theorem linearIndependent_span (hs : LinearIndependent R v) :
    LinearIndependent R (M := span R (range v))
      (fun i : ι => ⟨v i, subset_span (mem_range_self i)⟩) :=
  LinearIndependent.of_comp (span R (range v)).subtype hs

/-- See `LinearIndependent.fin_cons` for a family of elements in a vector space. -/
theorem LinearIndependent.fin_cons' {m : ℕ} (x : M) (v : Fin m → M) (hli : LinearIndependent R v)
    (x_ortho : ∀ (c : R) (y : Submodule.span R (Set.range v)), c • x + y = (0 : M) → c = 0) :
    LinearIndependent R (Fin.cons x v : Fin m.succ → M) := by
  rw [Fintype.linearIndependent_iff] at hli ⊢
  rintro g total_eq j
  simp_rw [Fin.sum_univ_succ, Fin.cons_zero, Fin.cons_succ] at total_eq
  have : g 0 = 0 := by
    refine x_ortho (g 0) ⟨∑ i : Fin m, g i.succ • v i, ?_⟩ total_eq
    exact sum_mem fun i _ => smul_mem _ _ (subset_span ⟨i, rfl⟩)
  rw [this, zero_smul, zero_add] at total_eq
  exact Fin.cases this (hli _ total_eq) j

/-- A set of linearly independent vectors in a module `M` over a semiring `K` is also linearly
independent over a subring `R` of `K`.
The implementation uses minimal assumptions about the relationship between `R`, `K` and `M`.
The version where `K` is an `R`-algebra is `LinearIndependent.restrict_scalars_algebras`.
 -/
theorem LinearIndependent.restrict_scalars [Semiring K] [SMulWithZero R K] [Module K M]
    [IsScalarTower R K M] (hinj : Function.Injective fun r : R => r • (1 : K))
    (li : LinearIndependent K v) : LinearIndependent R v := by
  refine linearIndependent_iff'.mpr fun s g hg i hi => hinj ?_
  dsimp only; rw [zero_smul]
  refine (linearIndependent_iff'.mp li : _) _ (g · • (1 : K)) ?_ i hi
  simp_rw [smul_assoc, one_smul]
  exact hg

/-- Every finite subset of a linearly independent set is linearly independent. -/
theorem linearIndependent_finset_map_embedding_subtype (s : Set M)
    (li : LinearIndependent R ((↑) : s → M)) (t : Finset s) :
    LinearIndependent R ((↑) : Finset.map (Embedding.subtype s) t → M) := by
  let f : t.map (Embedding.subtype s) → s := fun x =>
    ⟨x.1, by
      obtain ⟨x, h⟩ := x
      rw [Finset.mem_map] at h
      obtain ⟨a, _ha, rfl⟩ := h
      simp only [Subtype.coe_prop, Embedding.coe_subtype]⟩
  convert LinearIndependent.comp li f ?_
  rintro ⟨x, hx⟩ ⟨y, hy⟩
  rw [Finset.mem_map] at hx hy
  obtain ⟨a, _ha, rfl⟩ := hx
  obtain ⟨b, _hb, rfl⟩ := hy
  simp only [f, imp_self, Subtype.mk_eq_mk]

/-- If every finite set of linearly independent vectors has cardinality at most `n`,
then the same is true for arbitrary sets of linearly independent vectors.
-/
theorem linearIndependent_bounded_of_finset_linearIndependent_bounded {n : ℕ}
    (H : ∀ s : Finset M, (LinearIndependent R fun i : s => (i : M)) → s.card ≤ n) :
    ∀ s : Set M, LinearIndependent R ((↑) : s → M) → #s ≤ n := by
  intro s li
  apply Cardinal.card_le_of
  intro t
  rw [← Finset.card_map (Embedding.subtype s)]
  apply H
  apply linearIndependent_finset_map_embedding_subtype _ li

section Subtype

/-! The following lemmas use the subtype defined by a set in `M` as the index set `ι`. -/


theorem linearIndependent_comp_subtype {s : Set ι} :
    LinearIndependent R (v ∘ (↑) : s → M) ↔
      ∀ l ∈ Finsupp.supported R R s, (Finsupp.linearCombination R v) l = 0 → l = 0 := by
  simp only [linearIndependent_iff, (· ∘ ·), Finsupp.mem_supported, Finsupp.linearCombination_apply,
    Set.subset_def, Finset.mem_coe]
  constructor
  · intro h l hl₁ hl₂
    have := h (l.subtypeDomain s) ((Finsupp.sum_subtypeDomain_index hl₁).trans hl₂)
    exact (Finsupp.subtypeDomain_eq_zero_iff hl₁).1 this
  · intro h l hl
    refine Finsupp.embDomain_eq_zero.1 (h (l.embDomain <| Function.Embedding.subtype s) ?_ ?_)
    · suffices ∀ i hi, ¬l ⟨i, hi⟩ = 0 → i ∈ s by simpa
      intros
      assumption
    · rwa [Finsupp.embDomain_eq_mapDomain, Finsupp.sum_mapDomain_index]
      exacts [fun _ => zero_smul _ _, fun _ _ _ => add_smul _ _ _]

theorem linearDependent_comp_subtype' {s : Set ι} :
    ¬LinearIndependent R (v ∘ (↑) : s → M) ↔
      ∃ f : ι →₀ R, f ∈ Finsupp.supported R R s ∧ Finsupp.linearCombination R v f = 0 ∧ f ≠ 0 := by
  simp [linearIndependent_comp_subtype, and_left_comm]

/-- A version of `linearDependent_comp_subtype'` with `Finsupp.linearCombination` unfolded. -/
theorem linearDependent_comp_subtype {s : Set ι} :
    ¬LinearIndependent R (v ∘ (↑) : s → M) ↔
      ∃ f : ι →₀ R, f ∈ Finsupp.supported R R s ∧ ∑ i ∈ f.support, f i • v i = 0 ∧ f ≠ 0 :=
  linearDependent_comp_subtype'

theorem linearIndependent_subtype {s : Set M} :
    LinearIndependent R (fun x => x : s → M) ↔
      ∀ l ∈ Finsupp.supported R R s, (Finsupp.linearCombination R id) l = 0 → l = 0 := by
  apply linearIndependent_comp_subtype (v := id)

theorem linearIndependent_comp_subtype_disjoint {s : Set ι} :
    LinearIndependent R (v ∘ (↑) : s → M) ↔
      Disjoint (Finsupp.supported R R s) (LinearMap.ker <| Finsupp.linearCombination R v) := by
  rw [linearIndependent_comp_subtype, LinearMap.disjoint_ker]

theorem linearIndependent_subtype_disjoint {s : Set M} :
    LinearIndependent R (fun x => x : s → M) ↔
      Disjoint (Finsupp.supported R R s) (LinearMap.ker <| Finsupp.linearCombination R id) := by
  apply linearIndependent_comp_subtype_disjoint (v := id)

theorem linearIndependent_iff_linearCombinationOn {s : Set M} :
    LinearIndependent R (fun x => x : s → M) ↔
    (LinearMap.ker <| Finsupp.linearCombinationOn M M R id s) = ⊥ := by
  rw [Finsupp.linearCombinationOn, LinearMap.ker, LinearMap.comap_codRestrict, Submodule.map_bot,
      comap_bot, LinearMap.ker_comp, linearIndependent_subtype_disjoint, disjoint_iff_inf_le,
      ← map_comap_subtype, map_le_iff_le_comap, comap_bot, ker_subtype, le_bot_iff]

@[deprecated (since := "2024-08-29")] alias linearIndependent_iff_totalOn :=
  linearIndependent_iff_linearCombinationOn

theorem LinearIndependent.restrict_of_comp_subtype {s : Set ι}
    (hs : LinearIndependent R (v ∘ (↑) : s → M)) : LinearIndependent R (s.restrict v) :=
  hs

variable (R M)

theorem linearIndependent_empty : LinearIndependent R (fun x => x : (∅ : Set M) → M) := by
  simp [linearIndependent_subtype_disjoint]

variable {R M}

theorem LinearIndependent.mono {t s : Set M} (h : t ⊆ s) :
    LinearIndependent R (fun x => x : s → M) → LinearIndependent R (fun x => x : t → M) := by
  simp only [linearIndependent_subtype_disjoint]
  exact Disjoint.mono_left (Finsupp.supported_mono h)

theorem linearIndependent_of_finite (s : Set M)
    (H : ∀ t ⊆ s, Set.Finite t → LinearIndependent R (fun x => x : t → M)) :
    LinearIndependent R (fun x => x : s → M) :=
  linearIndependent_subtype.2 fun l hl =>
    linearIndependent_subtype.1 (H _ hl (Finset.finite_toSet _)) l (Subset.refl _)

theorem linearIndependent_iUnion_of_directed {η : Type*} {s : η → Set M} (hs : Directed (· ⊆ ·) s)
    (h : ∀ i, LinearIndependent R (fun x => x : s i → M)) :
    LinearIndependent R (fun x => x : (⋃ i, s i) → M) := by
  by_cases hη : Nonempty η
  · refine linearIndependent_of_finite (⋃ i, s i) fun t ht ft => ?_
    rcases finite_subset_iUnion ft ht with ⟨I, fi, hI⟩
    rcases hs.finset_le fi.toFinset with ⟨i, hi⟩
    exact (h i).mono (Subset.trans hI <| iUnion₂_subset fun j hj => hi j (fi.mem_toFinset.2 hj))
  · refine (linearIndependent_empty R M).mono (t := iUnion (s ·)) ?_
    rintro _ ⟨_, ⟨i, _⟩, _⟩
    exact hη ⟨i⟩

theorem linearIndependent_sUnion_of_directed {s : Set (Set M)} (hs : DirectedOn (· ⊆ ·) s)
    (h : ∀ a ∈ s, LinearIndependent R ((↑) : ((a : Set M) : Type _) → M)) :
    LinearIndependent R (fun x => x : ⋃₀ s → M) := by
  rw [sUnion_eq_iUnion]
  exact linearIndependent_iUnion_of_directed hs.directed_val (by simpa using h)

theorem linearIndependent_biUnion_of_directed {η} {s : Set η} {t : η → Set M}
    (hs : DirectedOn (t ⁻¹'o (· ⊆ ·)) s) (h : ∀ a ∈ s, LinearIndependent R (fun x => x : t a → M)) :
    LinearIndependent R (fun x => x : (⋃ a ∈ s, t a) → M) := by
  rw [biUnion_eq_iUnion]
  exact
    linearIndependent_iUnion_of_directed (directed_comp.2 <| hs.directed_val) (by simpa using h)

end Subtype

end Module

/-! ### Properties which require `Ring R` -/


section Module

variable {v : ι → M}
variable [Ring R] [AddCommGroup M] [AddCommGroup M'] [AddCommGroup M'']
variable [Module R M] [Module R M'] [Module R M'']
variable {a b : R} {x y : M}

theorem linearIndependent_iff_injective_linearCombination :
    LinearIndependent R v ↔ Function.Injective (Finsupp.linearCombination R v) :=
  linearIndependent_iff.trans
    (injective_iff_map_eq_zero (Finsupp.linearCombination R v).toAddMonoidHom).symm

@[deprecated (since := "2024-08-29")] alias linearIndependent_iff_injective_total :=
  linearIndependent_iff_injective_linearCombination

alias ⟨LinearIndependent.injective_linearCombination, _⟩ :=

  linearIndependent_iff_injective_linearCombination

@[deprecated (since := "2024-08-29")] alias LinearIndependent.injective_total :=
  LinearIndependent.injective_linearCombination

theorem LinearIndependent.injective [Nontrivial R] (hv : LinearIndependent R v) : Injective v := by
  intro i j hij
  let l : ι →₀ R := Finsupp.single i (1 : R) - Finsupp.single j 1
  have h_total : Finsupp.linearCombination R v l = 0 := by
    simp_rw [l, LinearMap.map_sub, Finsupp.linearCombination_apply]
    simp [hij]
  have h_single_eq : Finsupp.single i (1 : R) = Finsupp.single j 1 := by
    rw [linearIndependent_iff] at hv
    simp [eq_add_of_sub_eq' (hv l h_total)]
  simpa [Finsupp.single_eq_single_iff] using h_single_eq

theorem LinearIndependent.to_subtype_range {ι} {f : ι → M} (hf : LinearIndependent R f) :
    LinearIndependent R ((↑) : range f → M) := by
  nontriviality R
  exact (linearIndependent_subtype_range hf.injective).2 hf

theorem LinearIndependent.to_subtype_range' {ι} {f : ι → M} (hf : LinearIndependent R f) {t}
    (ht : range f = t) : LinearIndependent R ((↑) : t → M) :=
  ht ▸ hf.to_subtype_range

theorem LinearIndependent.image_of_comp {ι ι'} (s : Set ι) (f : ι → ι') (g : ι' → M)
    (hs : LinearIndependent R fun x : s => g (f x)) :
    LinearIndependent R fun x : f '' s => g x := by
  nontriviality R
  have : InjOn f s := injOn_iff_injective.2 hs.injective.of_comp
  exact (linearIndependent_equiv' (Equiv.Set.imageOfInjOn f s this) rfl).1 hs

theorem LinearIndependent.image {ι} {s : Set ι} {f : ι → M}
    (hs : LinearIndependent R fun x : s => f x) :
    LinearIndependent R fun x : f '' s => (x : M) := by
  convert LinearIndependent.image_of_comp s f id hs

theorem LinearIndependent.group_smul {G : Type*} [hG : Group G] [DistribMulAction G R]
    [DistribMulAction G M] [IsScalarTower G R M] [SMulCommClass G R M] {v : ι → M}
    (hv : LinearIndependent R v) (w : ι → G) : LinearIndependent R (w • v) := by
  rw [linearIndependent_iff''] at hv ⊢
  intro s g hgs hsum i
  refine (smul_eq_zero_iff_eq (w i)).1 ?_
  refine hv s (fun i => w i • g i) (fun i hi => ?_) ?_ i
  · dsimp only
    exact (hgs i hi).symm ▸ smul_zero _
  · rw [← hsum, Finset.sum_congr rfl _]
    intros
    dsimp
    rw [smul_assoc, smul_comm]

-- This lemma cannot be proved with `LinearIndependent.group_smul` since the action of
-- `Rˣ` on `R` is not commutative.
theorem LinearIndependent.units_smul {v : ι → M} (hv : LinearIndependent R v) (w : ι → Rˣ) :
    LinearIndependent R (w • v) := by
  rw [linearIndependent_iff''] at hv ⊢
  intro s g hgs hsum i
  rw [← (w i).mul_left_eq_zero]
  refine hv s (fun i => g i • (w i : R)) (fun i hi => ?_) ?_ i
  · dsimp only
    exact (hgs i hi).symm ▸ zero_smul _ _
  · rw [← hsum, Finset.sum_congr rfl _]
    intros
    erw [Pi.smul_apply, smul_assoc]
    rfl

lemma LinearIndependent.eq_of_pair {x y : M} (h : LinearIndependent R ![x, y])
    {s t s' t' : R} (h' : s • x + t • y = s' • x + t' • y) : s = s' ∧ t = t' := by
  have : (s - s') • x + (t - t') • y = 0 := by
    rw [← sub_eq_zero_of_eq h', ← sub_eq_zero]
    simp only [sub_smul]
    abel
  simpa [sub_eq_zero] using h.eq_zero_of_pair this

lemma LinearIndependent.eq_zero_of_pair' {x y : M} (h : LinearIndependent R ![x, y])
    {s t : R} (h' : s • x = t • y) : s = 0 ∧ t = 0 := by
  suffices H : s = 0 ∧ 0 = t from ⟨H.1, H.2.symm⟩
  exact h.eq_of_pair (by simpa using h')

/-- If two vectors `x` and `y` are linearly independent, so are their linear combinations
`a x + b y` and `c x + d y` provided the determinant `a * d - b * c` is nonzero. -/
lemma LinearIndependent.linear_combination_pair_of_det_ne_zero {R M : Type*} [CommRing R]
    [NoZeroDivisors R] [AddCommGroup M] [Module R M]
    {x y : M} (h : LinearIndependent R ![x, y])
    {a b c d : R} (h' : a * d - b * c ≠ 0) :
    LinearIndependent R ![a • x + b • y, c • x + d • y] := by
  apply LinearIndependent.pair_iff.2 (fun s t hst ↦ ?_)
  have H : (s * a + t * c) • x + (s * b + t * d) • y = 0 := by
    convert hst using 1
    simp only [_root_.add_smul, smul_add, smul_smul]
    abel
  have I1 : s * a + t * c = 0 := (h.eq_zero_of_pair H).1
  have I2 : s * b + t * d = 0 := (h.eq_zero_of_pair H).2
  have J1 : (a * d - b * c) * s = 0 := by linear_combination d * I1 - c * I2
  have J2 : (a * d - b * c) * t = 0 := by linear_combination -b * I1 + a * I2
  exact ⟨by simpa [h'] using mul_eq_zero.1 J1, by simpa [h'] using mul_eq_zero.1 J2⟩

section Maximal

universe v w

/--
A linearly independent family is maximal if there is no strictly larger linearly independent family.
-/
@[nolint unusedArguments]
def LinearIndependent.Maximal {ι : Type w} {R : Type u} [Semiring R] {M : Type v} [AddCommMonoid M]
    [Module R M] {v : ι → M} (_i : LinearIndependent R v) : Prop :=
  ∀ (s : Set M) (_i' : LinearIndependent R ((↑) : s → M)) (_h : range v ≤ s), range v = s

/-- An alternative characterization of a maximal linearly independent family,
quantifying over types (in the same universe as `M`) into which the indexing family injects.
-/
theorem LinearIndependent.maximal_iff {ι : Type w} {R : Type u} [Ring R] [Nontrivial R] {M : Type v}
    [AddCommGroup M] [Module R M] {v : ι → M} (i : LinearIndependent R v) :
    i.Maximal ↔
      ∀ (κ : Type v) (w : κ → M) (_i' : LinearIndependent R w) (j : ι → κ) (_h : w ∘ j = v),
        Surjective j := by
  constructor
  · rintro p κ w i' j rfl
    specialize p (range w) i'.coe_range (range_comp_subset_range _ _)
    rw [range_comp, ← image_univ (f := w)] at p
    exact range_iff_surjective.mp (image_injective.mpr i'.injective p)
  · intro p w i' h
    specialize
      p w ((↑) : w → M) i' (fun i => ⟨v i, range_subset_iff.mp h i⟩)
        (by
          ext
          simp)
    have q := congr_arg (fun s => ((↑) : w → M) '' s) p.range_eq
    dsimp at q
    rw [← image_univ, image_image] at q
    simpa using q

end Maximal

/-- Linear independent families are injective, even if you multiply either side. -/
theorem LinearIndependent.eq_of_smul_apply_eq_smul_apply {M : Type*} [AddCommGroup M] [Module R M]
    {v : ι → M} (li : LinearIndependent R v) (c d : R) (i j : ι) (hc : c ≠ 0)
    (h : c • v i = d • v j) : i = j := by
  let l : ι →₀ R := Finsupp.single i c - Finsupp.single j d
  have h_total : Finsupp.linearCombination R v l = 0 := by
    simp_rw [l, LinearMap.map_sub, Finsupp.linearCombination_apply]
    simp [h]
  have h_single_eq : Finsupp.single i c = Finsupp.single j d := by
    rw [linearIndependent_iff] at li
    simp [eq_add_of_sub_eq' (li l h_total)]
  rcases (Finsupp.single_eq_single_iff ..).mp h_single_eq with (⟨H, _⟩ | ⟨hc, _⟩)
  · exact H
  · contradiction

section Subtype

/-! The following lemmas use the subtype defined by a set in `M` as the index set `ι`. -/

theorem LinearIndependent.disjoint_span_image (hv : LinearIndependent R v) {s t : Set ι}
    (hs : Disjoint s t) : Disjoint (Submodule.span R <| v '' s) (Submodule.span R <| v '' t) := by
  simp only [disjoint_def, Finsupp.mem_span_image_iff_linearCombination]
  rintro _ ⟨l₁, hl₁, rfl⟩ ⟨l₂, hl₂, H⟩
  rw [hv.injective_linearCombination.eq_iff] at H; subst l₂
  have : l₁ = 0 := Submodule.disjoint_def.mp (Finsupp.disjoint_supported_supported hs) _ hl₁ hl₂
  simp [this]

theorem LinearIndependent.not_mem_span_image [Nontrivial R] (hv : LinearIndependent R v) {s : Set ι}
    {x : ι} (h : x ∉ s) : v x ∉ Submodule.span R (v '' s) := by
  have h' : v x ∈ Submodule.span R (v '' {x}) := by
    rw [Set.image_singleton]
    exact mem_span_singleton_self (v x)
  intro w
  apply LinearIndependent.ne_zero x hv
  refine disjoint_def.1 (hv.disjoint_span_image ?_) (v x) h' w
  simpa using h

theorem LinearIndependent.linearCombination_ne_of_not_mem_support [Nontrivial R]
    (hv : LinearIndependent R v) {x : ι} (f : ι →₀ R) (h : x ∉ f.support) :
    Finsupp.linearCombination R v f ≠ v x := by
  replace h : x ∉ (f.support : Set ι) := h
  have p := hv.not_mem_span_image h
  intro w
  rw [← w] at p
  rw [Finsupp.span_image_eq_map_linearCombination] at p
  simp only [not_exists, not_and, mem_map] at p -- Porting note: `mem_map` isn't currently triggered
  exact p f (f.mem_supported_support R) rfl

@[deprecated (since := "2024-08-29")] alias LinearIndependent.total_ne_of_not_mem_support :=
  LinearIndependent.linearCombination_ne_of_not_mem_support

theorem linearIndependent_sum {v : ι ⊕ ι' → M} :
    LinearIndependent R v ↔
      LinearIndependent R (v ∘ Sum.inl) ∧
        LinearIndependent R (v ∘ Sum.inr) ∧
          Disjoint (Submodule.span R (range (v ∘ Sum.inl)))
            (Submodule.span R (range (v ∘ Sum.inr))) := by
  classical
  rw [range_comp v, range_comp v]
  refine ⟨?_, ?_⟩
  · intro h
    refine ⟨h.comp _ Sum.inl_injective, h.comp _ Sum.inr_injective, ?_⟩
    refine h.disjoint_span_image ?_
    -- Porting note: `isCompl_range_inl_range_inr.1` timeouts.
    exact IsCompl.disjoint isCompl_range_inl_range_inr
  rintro ⟨hl, hr, hlr⟩
  rw [linearIndependent_iff'] at *
  intro s g hg i hi
  have :
    ((∑ i ∈ s.preimage Sum.inl Sum.inl_injective.injOn, (fun x => g x • v x) (Sum.inl i)) +
        ∑ i ∈ s.preimage Sum.inr Sum.inr_injective.injOn, (fun x => g x • v x) (Sum.inr i)) =
      0 := by
    -- Porting note: `g` must be specified.
    rw [Finset.sum_preimage' (g := fun x => g x • v x),
      Finset.sum_preimage' (g := fun x => g x • v x), ← Finset.sum_union, ← Finset.filter_or]
    · simpa only [← mem_union, range_inl_union_range_inr, mem_univ, Finset.filter_True]
    · -- Porting note: Here was one `exact`, but timeouted.
      refine Finset.disjoint_filter.2 fun x _ hx =>
        disjoint_left.1 ?_ hx
      exact IsCompl.disjoint isCompl_range_inl_range_inr
  rw [← eq_neg_iff_add_eq_zero] at this
  rw [disjoint_def'] at hlr
  have A := by
    refine hlr _ (sum_mem fun i _ => ?_) _ (neg_mem <| sum_mem fun i _ => ?_) this
    · exact smul_mem _ _ (subset_span ⟨Sum.inl i, mem_range_self _, rfl⟩)
    · exact smul_mem _ _ (subset_span ⟨Sum.inr i, mem_range_self _, rfl⟩)
  cases' i with i i
  · exact hl _ _ A i (Finset.mem_preimage.2 hi)
  · rw [this, neg_eq_zero] at A
    exact hr _ _ A i (Finset.mem_preimage.2 hi)
<<<<<<< HEAD
#align linear_independent_sum linearIndependent_sum
=======
>>>>>>> 99508fb5

theorem LinearIndependent.sum_type {v' : ι' → M} (hv : LinearIndependent R v)
    (hv' : LinearIndependent R v')
    (h : Disjoint (Submodule.span R (range v)) (Submodule.span R (range v'))) :
    LinearIndependent R (Sum.elim v v') :=
  linearIndependent_sum.2 ⟨hv, hv', h⟩

theorem LinearIndependent.union {s t : Set M} (hs : LinearIndependent R (fun x => x : s → M))
    (ht : LinearIndependent R (fun x => x : t → M)) (hst : Disjoint (span R s) (span R t)) :
    LinearIndependent R (fun x => x : ↥(s ∪ t) → M) :=
  (hs.sum_type ht <| by simpa).to_subtype_range' <| by simp

theorem linearIndependent_iUnion_finite_subtype {ι : Type*} {f : ι → Set M}
    (hl : ∀ i, LinearIndependent R (fun x => x : f i → M))
    (hd : ∀ i, ∀ t : Set ι, t.Finite → i ∉ t → Disjoint (span R (f i)) (⨆ i ∈ t, span R (f i))) :
    LinearIndependent R (fun x => x : (⋃ i, f i) → M) := by
  classical
  rw [iUnion_eq_iUnion_finset f]
  apply linearIndependent_iUnion_of_directed
  · apply directed_of_isDirected_le
    exact fun t₁ t₂ ht => iUnion_mono fun i => iUnion_subset_iUnion_const fun h => ht h
  intro t
  induction' t using Finset.induction_on with i s his ih
  · refine (linearIndependent_empty R M).mono ?_
    simp
  · rw [Finset.set_biUnion_insert]
    refine (hl _).union ih ?_
    rw [span_iUnion₂]
    exact hd i s s.finite_toSet his

theorem linearIndependent_iUnion_finite {η : Type*} {ιs : η → Type*} {f : ∀ j : η, ιs j → M}
    (hindep : ∀ j, LinearIndependent R (f j))
    (hd : ∀ i, ∀ t : Set η,
      t.Finite → i ∉ t → Disjoint (span R (range (f i))) (⨆ i ∈ t, span R (range (f i)))) :
    LinearIndependent R fun ji : Σ j, ιs j => f ji.1 ji.2 := by
  nontriviality R
  apply LinearIndependent.of_subtype_range
  · rintro ⟨x₁, x₂⟩ ⟨y₁, y₂⟩ hxy
    by_cases h_cases : x₁ = y₁
    · subst h_cases
      refine Sigma.eq rfl ?_
      rw [LinearIndependent.injective (hindep _) hxy]
    · have h0 : f x₁ x₂ = 0 := by
        apply
          disjoint_def.1 (hd x₁ {y₁} (finite_singleton y₁) fun h => h_cases (eq_of_mem_singleton h))
            (f x₁ x₂) (subset_span (mem_range_self _))
        rw [iSup_singleton]
        simp only at hxy
        rw [hxy]
        exact subset_span (mem_range_self y₂)
      exact False.elim ((hindep x₁).ne_zero _ h0)
  rw [range_sigma_eq_iUnion_range]
  apply linearIndependent_iUnion_finite_subtype (fun j => (hindep j).to_subtype_range) hd

end Subtype

section repr

variable (hv : LinearIndependent R v)

/-- Canonical isomorphism between linear combinations and the span of linearly independent vectors.
-/
@[simps (config := { rhsMd := default }) symm_apply]
def LinearIndependent.linearCombinationEquiv (hv : LinearIndependent R v) :
    (ι →₀ R) ≃ₗ[R] span R (range v) := by
  apply LinearEquiv.ofBijective (LinearMap.codRestrict (span R (range v))
                                 (Finsupp.linearCombination R v) _)
  constructor
  · rw [← LinearMap.ker_eq_bot, LinearMap.ker_codRestrict]
    · apply hv
    · intro l
      rw [← Finsupp.range_linearCombination]
      rw [LinearMap.mem_range]
      apply mem_range_self l
  · rw [← LinearMap.range_eq_top, LinearMap.range_eq_map, LinearMap.map_codRestrict, ←
      LinearMap.range_le_iff_comap, range_subtype, Submodule.map_top]
    rw [Finsupp.range_linearCombination]

@[deprecated (since := "2024-08-29")] noncomputable alias LinearIndependent.totalEquiv :=
  LinearIndependent.linearCombinationEquiv

-- Porting note: The original theorem generated by `simps` was
--               different from the theorem on Lean 3, and not simp-normal form.
@[simp]
theorem LinearIndependent.linearCombinationEquiv_apply_coe (hv : LinearIndependent R v)
    (l : ι →₀ R) : hv.linearCombinationEquiv l = Finsupp.linearCombination R v l := rfl

@[deprecated (since := "2024-08-29")] alias LinearIndependent.totalEquiv_apply_coe :=
  LinearIndependent.linearCombinationEquiv_apply_coe
/-- Linear combination representing a vector in the span of linearly independent vectors.

Given a family of linearly independent vectors, we can represent any vector in their span as
a linear combination of these vectors. These are provided by this linear map.
It is simply one direction of `LinearIndependent.linearCombinationEquiv`. -/
def LinearIndependent.repr (hv : LinearIndependent R v) : span R (range v) →ₗ[R] ι →₀ R :=
  hv.linearCombinationEquiv.symm

@[simp]
theorem LinearIndependent.linearCombination_repr (x) :
    Finsupp.linearCombination R v (hv.repr x) = x :=
  Subtype.ext_iff.1 (LinearEquiv.apply_symm_apply hv.linearCombinationEquiv x)

@[deprecated (since := "2024-08-29")] alias LinearIndependent.total_repr :=
  LinearIndependent.linearCombination_repr

theorem LinearIndependent.linearCombination_comp_repr :
    (Finsupp.linearCombination R v).comp hv.repr = Submodule.subtype _ :=
  LinearMap.ext <| hv.linearCombination_repr

@[deprecated (since := "2024-08-29")] alias LinearIndependent.total_comp_repr :=
  LinearIndependent.linearCombination_comp_repr

theorem LinearIndependent.repr_ker : LinearMap.ker hv.repr = ⊥ := by
  rw [LinearIndependent.repr, LinearEquiv.ker]

theorem LinearIndependent.repr_range : LinearMap.range hv.repr = ⊤ := by
  rw [LinearIndependent.repr, LinearEquiv.range]

theorem LinearIndependent.repr_eq {l : ι →₀ R} {x : span R (range v)}
    (eq : Finsupp.linearCombination R v l = ↑x) : hv.repr x = l := by
  have :
    ↑((LinearIndependent.linearCombinationEquiv hv : (ι →₀ R) →ₗ[R] span R (range v)) l) =
      Finsupp.linearCombination R v l :=
    rfl
  have : (LinearIndependent.linearCombinationEquiv hv : (ι →₀ R) →ₗ[R] span R (range v)) l = x := by
    rw [eq] at this
    exact Subtype.ext_iff.2 this
  rw [← LinearEquiv.symm_apply_apply hv.linearCombinationEquiv l]
  rw [← this]
  rfl

theorem LinearIndependent.repr_eq_single (i) (x : span R (range v)) (hx : ↑x = v i) :
    hv.repr x = Finsupp.single i 1 := by
  apply hv.repr_eq
  simp [Finsupp.linearCombination_single, hx]

theorem LinearIndependent.span_repr_eq [Nontrivial R] (x) :
    Span.repr R (Set.range v) x =
      (hv.repr x).equivMapDomain (Equiv.ofInjective _ hv.injective) := by
  have p :
    (Span.repr R (Set.range v) x).equivMapDomain (Equiv.ofInjective _ hv.injective).symm =
      hv.repr x := by
    apply (LinearIndependent.linearCombinationEquiv hv).injective
    ext
    simp only [LinearIndependent.linearCombinationEquiv_apply_coe, Equiv.self_comp_ofInjective_symm,
      LinearIndependent.linearCombination_repr, Finsupp.linearCombination_equivMapDomain,
      Span.finsupp_linearCombination_repr]
  ext ⟨_, ⟨i, rfl⟩⟩
  simp [← p]

theorem linearIndependent_iff_not_smul_mem_span :
    LinearIndependent R v ↔ ∀ (i : ι) (a : R), a • v i ∈ span R (v '' (univ \ {i})) → a = 0 :=
  ⟨fun hv i a ha => by
    rw [Finsupp.span_image_eq_map_linearCombination, mem_map] at ha
    rcases ha with ⟨l, hl, e⟩
    rw [sub_eq_zero.1 (linearIndependent_iff.1 hv (l - Finsupp.single i a) (by simp [e]))] at hl
    by_contra hn
    exact (not_mem_of_mem_diff (hl <| by simp [hn])) (mem_singleton _), fun H =>
    linearIndependent_iff.2 fun l hl => by
      ext i; simp only [Finsupp.zero_apply]
      by_contra hn
      refine hn (H i _ ?_)
      refine (Finsupp.mem_span_image_iff_linearCombination R).2 ⟨Finsupp.single i (l i) - l, ?_, ?_⟩
      · rw [Finsupp.mem_supported']
        intro j hj
        have hij : j = i :=
          Classical.not_not.1 fun hij : j ≠ i =>
            hj ((mem_diff _).2 ⟨mem_univ _, fun h => hij (eq_of_mem_singleton h)⟩)
        simp [hij]
      · simp [hl]⟩

/-- See also `CompleteLattice.independent_iff_linearIndependent_of_ne_zero`. -/
theorem LinearIndependent.independent_span_singleton (hv : LinearIndependent R v) :
    CompleteLattice.Independent fun i => R ∙ v i := by
  refine CompleteLattice.independent_def.mp fun i => ?_
  rw [disjoint_iff_inf_le]
  intro m hm
  simp only [mem_inf, mem_span_singleton, iSup_subtype'] at hm
  rw [← span_range_eq_iSup] at hm
  obtain ⟨⟨r, rfl⟩, hm⟩ := hm
  suffices r = 0 by simp [this]
  apply linearIndependent_iff_not_smul_mem_span.mp hv i
  -- Porting note: The original proof was using `convert hm`.
  suffices v '' (univ \ {i}) = range fun j : { j // j ≠ i } => v j by
    rwa [this]
  ext
  simp

variable (R)

theorem exists_maximal_independent' (s : ι → M) :
    ∃ I : Set ι,
      (LinearIndependent R fun x : I => s x) ∧
        ∀ J : Set ι, I ⊆ J → (LinearIndependent R fun x : J => s x) → I = J := by
  let indep : Set ι → Prop := fun I => LinearIndependent R (s ∘ (↑) : I → M)
  let X := { I : Set ι // indep I }
  let r : X → X → Prop := fun I J => I.1 ⊆ J.1
  have key : ∀ c : Set X, IsChain r c → indep (⋃ (I : X) (_ : I ∈ c), I) := by
    intro c hc
    dsimp [indep]
    rw [linearIndependent_comp_subtype]
    intro f hsupport hsum
    rcases eq_empty_or_nonempty c with (rfl | hn)
    · simpa using hsupport
    haveI : IsRefl X r := ⟨fun _ => Set.Subset.refl _⟩
    obtain ⟨I, _I_mem, hI⟩ : ∃ I ∈ c, (f.support : Set ι) ⊆ I :=
      hc.directedOn.exists_mem_subset_of_finset_subset_biUnion hn hsupport
    exact linearIndependent_comp_subtype.mp I.2 f hI hsum
  have trans : Transitive r := fun I J K => Set.Subset.trans
  obtain ⟨⟨I, hli : indep I⟩, hmax : ∀ a, r ⟨I, hli⟩ a → r a ⟨I, hli⟩⟩ :=
    exists_maximal_of_chains_bounded
      (fun c hc => ⟨⟨⋃ I ∈ c, (I : Set ι), key c hc⟩, fun I => Set.subset_biUnion_of_mem⟩) @trans
  exact ⟨I, hli, fun J hsub hli => Set.Subset.antisymm hsub (hmax ⟨J, hli⟩ hsub)⟩

theorem exists_maximal_independent (s : ι → M) :
    ∃ I : Set ι,
      (LinearIndependent R fun x : I => s x) ∧
        ∀ i ∉ I, ∃ a : R, a ≠ 0 ∧ a • s i ∈ span R (s '' I) := by
  classical
    rcases exists_maximal_independent' R s with ⟨I, hIlinind, hImaximal⟩
    use I, hIlinind
    intro i hi
    specialize hImaximal (I ∪ {i}) (by simp)
    set J := I ∪ {i} with hJ
    have memJ : ∀ {x}, x ∈ J ↔ x = i ∨ x ∈ I := by simp [hJ]
    have hiJ : i ∈ J := by simp [J]
    have h := by
      refine mt hImaximal ?_
      · intro h2
        rw [h2] at hi
        exact absurd hiJ hi
    obtain ⟨f, supp_f, sum_f, f_ne⟩ := linearDependent_comp_subtype.mp h
    have hfi : f i ≠ 0 := by
      contrapose hIlinind
      refine linearDependent_comp_subtype.mpr ⟨f, ?_, sum_f, f_ne⟩
      simp only [Finsupp.mem_supported, hJ] at supp_f ⊢
      rintro x hx
      refine (memJ.mp (supp_f hx)).resolve_left ?_
      rintro rfl
      exact hIlinind (Finsupp.mem_support_iff.mp hx)
    use f i, hfi
    have hfi' : i ∈ f.support := Finsupp.mem_support_iff.mpr hfi
    rw [← Finset.insert_erase hfi', Finset.sum_insert (Finset.not_mem_erase _ _),
      add_eq_zero_iff_eq_neg] at sum_f
    rw [sum_f]
    refine neg_mem (sum_mem fun c hc => smul_mem _ _ (subset_span ⟨c, ?_, rfl⟩))
    exact (memJ.mp (supp_f (Finset.erase_subset _ _ hc))).resolve_left (Finset.ne_of_mem_erase hc)

end repr

theorem surjective_of_linearIndependent_of_span [Nontrivial R] (hv : LinearIndependent R v)
    (f : ι' ↪ ι) (hss : range v ⊆ span R (range (v ∘ f))) : Surjective f := by
  intro i
  let repr : (span R (range (v ∘ f)) : Type _) → ι' →₀ R := (hv.comp f f.injective).repr
  let l := (repr ⟨v i, hss (mem_range_self i)⟩).mapDomain f
  have h_total_l : Finsupp.linearCombination R v l = v i := by
    dsimp only [l]
    rw [Finsupp.linearCombination_mapDomain]
    rw [(hv.comp f f.injective).linearCombination_repr]
    -- Porting note: `rfl` isn't necessary.
  have h_total_eq : Finsupp.linearCombination R v l = Finsupp.linearCombination R v
       (Finsupp.single i 1) := by
    rw [h_total_l, Finsupp.linearCombination_single, one_smul]
  have l_eq : l = _ := LinearMap.ker_eq_bot.1 hv h_total_eq
  dsimp only [l] at l_eq
  rw [← Finsupp.embDomain_eq_mapDomain] at l_eq
  rcases Finsupp.single_of_embDomain_single (repr ⟨v i, _⟩) f i (1 : R) zero_ne_one.symm l_eq with
    ⟨i', hi'⟩
  use i'
  exact hi'.2

theorem eq_of_linearIndependent_of_span_subtype [Nontrivial R] {s t : Set M}
    (hs : LinearIndependent R (fun x => x : s → M)) (h : t ⊆ s) (hst : s ⊆ span R t) : s = t := by
  let f : t ↪ s :=
    ⟨fun x => ⟨x.1, h x.2⟩, fun a b hab => Subtype.coe_injective (Subtype.mk.inj hab)⟩
  have h_surj : Surjective f := by
    apply surjective_of_linearIndependent_of_span hs f _
    convert hst <;> simp [f, comp_def]
  show s = t
  apply Subset.antisymm _ h
  intro x hx
  rcases h_surj ⟨x, hx⟩ with ⟨y, hy⟩
  convert y.mem
  rw [← Subtype.mk.inj hy]
<<<<<<< HEAD
#align eq_of_linear_independent_of_span_subtype eq_of_linearIndependent_of_span_subtype
=======
>>>>>>> 99508fb5

open LinearMap

theorem LinearIndependent.image_subtype {s : Set M} {f : M →ₗ[R] M'}
    (hs : LinearIndependent R (fun x => x : s → M))
    (hf_inj : Disjoint (span R s) (LinearMap.ker f)) :
    LinearIndependent R (fun x => x : f '' s → M') := by
  rw [← Subtype.range_coe (s := s)] at hf_inj
  refine (hs.map hf_inj).to_subtype_range' ?_
  simp [Set.range_comp f]

theorem LinearIndependent.inl_union_inr {s : Set M} {t : Set M'}
    (hs : LinearIndependent R (fun x => x : s → M))
    (ht : LinearIndependent R (fun x => x : t → M')) :
    LinearIndependent R (fun x => x : ↥(inl R M M' '' s ∪ inr R M M' '' t) → M × M') := by
  refine (hs.image_subtype ?_).union (ht.image_subtype ?_) ?_ <;> [simp; simp; skip]
  -- Note: #8386 had to change `span_image` into `span_image _`
  simp only [span_image _]
  simp [disjoint_iff, prod_inf_prod]

theorem linearIndependent_inl_union_inr' {v : ι → M} {v' : ι' → M'} (hv : LinearIndependent R v)
    (hv' : LinearIndependent R v') :
    LinearIndependent R (Sum.elim (inl R M M' ∘ v) (inr R M M' ∘ v')) :=
  (hv.map' (inl R M M') ker_inl).sum_type (hv'.map' (inr R M M') ker_inr) <| by
    refine isCompl_range_inl_inr.disjoint.mono ?_ ?_ <;>
      simp only [span_le, range_coe, range_comp_subset_range]

-- See, for example, Keith Conrad's note
--  <https://kconrad.math.uconn.edu/blurbs/galoistheory/linearchar.pdf>
/-- Dedekind's linear independence of characters -/
theorem linearIndependent_monoidHom (G : Type*) [Monoid G] (L : Type*) [CommRing L]
    [NoZeroDivisors L] : LinearIndependent L (M := G → L) (fun f => f : (G →* L) → G → L) := by
  -- Porting note: Some casts are required.
  letI := Classical.decEq (G →* L)
  letI : MulAction L L := DistribMulAction.toMulAction
  -- We prove linear independence by showing that only the trivial linear combination vanishes.
  exact linearIndependent_iff'.2
    -- To do this, we use `Finset` induction,
    -- Porting note: `False.elim` → `fun h => False.elim <| Finset.not_mem_empty _ h`
    fun s =>
      Finset.induction_on s
        (fun g _hg i h => False.elim <| Finset.not_mem_empty _ h) fun a s has ih g hg =>
        -- Here
        -- * `a` is a new character we will insert into the `Finset` of characters `s`,
        -- * `ih` is the fact that only the trivial linear combination of characters in `s` is zero
        -- * `hg` is the fact that `g` are the coefficients of a linear combination summing to zero
        -- and it remains to prove that `g` vanishes on `insert a s`.
        -- We now make the key calculation:
        -- For any character `i` in the original `Finset`, we have `g i • i = g i • a` as functions
        -- on the monoid `G`.
        have h1 : ∀ i ∈ s, (g i • (i : G → L)) = g i • (a : G → L) := fun i his =>
          funext fun x : G =>
            -- We prove these expressions are equal by showing
            -- the differences of their values on each monoid element `x` is zero
            eq_of_sub_eq_zero <|
            ih (fun j => g j * j x - g j * a x)
              (funext fun y : G => calc
                -- After that, it's just a chase scene.
                (∑ i ∈ s, ((g i * i x - g i * a x) • (i : G → L))) y =
                    ∑ i ∈ s, (g i * i x - g i * a x) * i y :=
                  Finset.sum_apply ..
                _ = ∑ i ∈ s, (g i * i x * i y - g i * a x * i y) :=
                  Finset.sum_congr rfl fun _ _ => sub_mul ..
                _ = (∑ i ∈ s, g i * i x * i y) - ∑ i ∈ s, g i * a x * i y :=
                  Finset.sum_sub_distrib
                _ =
                    (g a * a x * a y + ∑ i ∈ s, g i * i x * i y) -
                      (g a * a x * a y + ∑ i ∈ s, g i * a x * i y) := by
                  rw [add_sub_add_left_eq_sub]
                _ =
                    (∑ i ∈ insert a s, g i * i x * i y) -
                      ∑ i ∈ insert a s, g i * a x * i y := by
                  rw [Finset.sum_insert has, Finset.sum_insert has]
                _ =
                    (∑ i ∈ insert a s, g i * i (x * y)) -
                      ∑ i ∈ insert a s, a x * (g i * i y) :=
                  congr
                    (congr_arg Sub.sub
                      (Finset.sum_congr rfl fun i _ => by rw [i.map_mul, mul_assoc]))
                    (Finset.sum_congr rfl fun _ _ => by rw [mul_assoc, mul_left_comm])
                _ =
                    (∑ i ∈ insert a s, (g i • (i : G → L))) (x * y) -
                      a x * (∑ i ∈ insert a s, (g i • (i : G → L))) y := by
                  rw [Finset.sum_apply, Finset.sum_apply, Finset.mul_sum]; rfl
                _ = 0 - a x * 0 := by rw [hg]; rfl
                _ = 0 := by rw [mul_zero, sub_zero]
                )
              i his
        -- On the other hand, since `a` is not already in `s`, for any character `i ∈ s`
        -- there is some element of the monoid on which it differs from `a`.
        have h2 : ∀ i : G →* L, i ∈ s → ∃ y, i y ≠ a y := fun i his =>
          Classical.by_contradiction fun h =>
            have hia : i = a := MonoidHom.ext fun y =>
              Classical.by_contradiction fun hy => h ⟨y, hy⟩
            has <| hia ▸ his
        -- From these two facts we deduce that `g` actually vanishes on `s`,
        have h3 : ∀ i ∈ s, g i = 0 := fun i his =>
          let ⟨y, hy⟩ := h2 i his
          have h : g i • i y = g i • a y := congr_fun (h1 i his) y
          Or.resolve_right (mul_eq_zero.1 <| by rw [mul_sub, sub_eq_zero]; exact h)
            (sub_ne_zero_of_ne hy)
        -- And so, using the fact that the linear combination over `s` and over `insert a s` both
        -- vanish, we deduce that `g a = 0`.
        have h4 : g a = 0 :=
          calc
            g a = g a * 1 := (mul_one _).symm
            _ = (g a • (a : G → L)) 1 := by rw [← a.map_one]; rfl
            _ = (∑ i ∈ insert a s, (g i • (i : G → L))) 1 := by
              rw [Finset.sum_eq_single a]
              · intro i his hia
                rw [Finset.mem_insert] at his
                rw [h3 i (his.resolve_left hia), zero_smul]
              · intro haas
                exfalso
                apply haas
                exact Finset.mem_insert_self a s
            _ = 0 := by rw [hg]; rfl
        -- Now we're done; the last two facts together imply that `g` vanishes on every element
        -- of `insert a s`.
        (Finset.forall_mem_insert ..).2 ⟨h4, h3⟩

lemma linearIndependent_algHom_toLinearMap
    (K M L) [CommSemiring K] [Semiring M] [Algebra K M] [CommRing L] [IsDomain L] [Algebra K L] :
    LinearIndependent L (AlgHom.toLinearMap : (M →ₐ[K] L) → M →ₗ[K] L) := by
  apply LinearIndependent.of_comp (LinearMap.ltoFun K M L)
  exact (linearIndependent_monoidHom M L).comp
    (RingHom.toMonoidHom ∘ AlgHom.toRingHom)
    (fun _ _ e ↦ AlgHom.ext (DFunLike.congr_fun e : _))

lemma linearIndependent_algHom_toLinearMap' (K M L) [CommRing K]
    [Semiring M] [Algebra K M] [CommRing L] [IsDomain L] [Algebra K L] [NoZeroSMulDivisors K L] :
    LinearIndependent K (AlgHom.toLinearMap : (M →ₐ[K] L) → M →ₗ[K] L) := by
  apply (linearIndependent_algHom_toLinearMap K M L).restrict_scalars
  simp_rw [Algebra.smul_def, mul_one]
  exact NoZeroSMulDivisors.algebraMap_injective K L

theorem le_of_span_le_span [Nontrivial R] {s t u : Set M} (hl : LinearIndependent R ((↑) : u → M))
    (hsu : s ⊆ u) (htu : t ⊆ u) (hst : span R s ≤ span R t) : s ⊆ t := by
  have :=
    eq_of_linearIndependent_of_span_subtype (hl.mono (Set.union_subset hsu htu))
      Set.subset_union_right (Set.union_subset (Set.Subset.trans subset_span hst) subset_span)
  rw [← this]; apply Set.subset_union_left

theorem span_le_span_iff [Nontrivial R] {s t u : Set M} (hl : LinearIndependent R ((↑) : u → M))
    (hsu : s ⊆ u) (htu : t ⊆ u) : span R s ≤ span R t ↔ s ⊆ t :=
  ⟨le_of_span_le_span hl hsu htu, span_mono⟩

end Module

section Nontrivial

variable [Ring R] [Nontrivial R] [AddCommGroup M] [AddCommGroup M']
variable [Module R M] [NoZeroSMulDivisors R M] [Module R M']
variable {v : ι → M} {s t : Set M} {x y z : M}

theorem linearIndependent_unique_iff (v : ι → M) [Unique ι] :
    LinearIndependent R v ↔ v default ≠ 0 := by
  simp only [linearIndependent_iff, Finsupp.linearCombination_unique, smul_eq_zero]
  refine ⟨fun h hv => ?_, fun hv l hl => Finsupp.unique_ext <| hl.resolve_right hv⟩
  have := h (Finsupp.single default 1) (Or.inr hv)
  exact one_ne_zero (Finsupp.single_eq_zero.1 this)

alias ⟨_, linearIndependent_unique⟩ := linearIndependent_unique_iff

theorem linearIndependent_singleton {x : M} (hx : x ≠ 0) :
    LinearIndependent R (fun x => x : ({x} : Set M) → M) :=
  linearIndependent_unique ((↑) : ({x} : Set M) → M) hx

end Nontrivial

/-!
### Properties which require `DivisionRing K`

These can be considered generalizations of properties of linear independence in vector spaces.
-/


section Module

variable [DivisionRing K] [AddCommGroup V] [AddCommGroup V']
variable [Module K V] [Module K V']
variable {v : ι → V} {s t : Set V} {x y z : V}

open Submodule

/- TODO: some of the following proofs can generalized with a zero_ne_one predicate type class
   (instead of a data containing type class) -/
theorem mem_span_insert_exchange :
    x ∈ span K (insert y s) → x ∉ span K s → y ∈ span K (insert x s) := by
  simp only [mem_span_insert, forall_exists_index, and_imp]
  rintro a z hz rfl h
  refine ⟨a⁻¹, -a⁻¹ • z, smul_mem _ _ hz, ?_⟩
  have a0 : a ≠ 0 := by
    rintro rfl
    simp_all
  simp [a0, smul_add, smul_smul]

theorem linearIndependent_iff_not_mem_span :
    LinearIndependent K v ↔ ∀ i, v i ∉ span K (v '' (univ \ {i})) := by
  apply linearIndependent_iff_not_smul_mem_span.trans
  constructor
  · intro h i h_in_span
    apply one_ne_zero (h i 1 (by simp [h_in_span]))
  · intro h i a ha
    by_contra ha'
    exact False.elim (h _ ((smul_mem_iff _ ha').1 ha))

protected theorem LinearIndependent.insert (hs : LinearIndependent K (fun b => b : s → V))
    (hx : x ∉ span K s) : LinearIndependent K (fun b => b : ↥(insert x s) → V) := by
  rw [← union_singleton]
  have x0 : x ≠ 0 := mt (by rintro rfl; apply zero_mem (span K s)) hx
  apply hs.union (linearIndependent_singleton x0)
  rwa [disjoint_span_singleton' x0]

theorem linearIndependent_option' :
    LinearIndependent K (fun o => Option.casesOn' o x v : Option ι → V) ↔
      LinearIndependent K v ∧ x ∉ Submodule.span K (range v) := by
  -- Porting note: Explicit universe level is required in `Equiv.optionEquivSumPUnit`.
  rw [← linearIndependent_equiv (Equiv.optionEquivSumPUnit.{_, u'} ι).symm, linearIndependent_sum,
    @range_unique _ PUnit, @linearIndependent_unique_iff PUnit, disjoint_span_singleton]
  dsimp [(· ∘ ·)]
  refine ⟨fun h => ⟨h.1, fun hx => h.2.1 <| h.2.2 hx⟩, fun h => ⟨h.1, ?_, fun hx => (h.2 hx).elim⟩⟩
  rintro rfl
  exact h.2 (zero_mem _)

theorem LinearIndependent.option (hv : LinearIndependent K v)
    (hx : x ∉ Submodule.span K (range v)) :
    LinearIndependent K (fun o => Option.casesOn' o x v : Option ι → V) :=
  linearIndependent_option'.2 ⟨hv, hx⟩

theorem linearIndependent_option {v : Option ι → V} : LinearIndependent K v ↔
    LinearIndependent K (v ∘ (↑) : ι → V) ∧
      v none ∉ Submodule.span K (range (v ∘ (↑) : ι → V)) := by
  simp only [← linearIndependent_option', Option.casesOn'_none_coe]

theorem linearIndependent_insert' {ι} {s : Set ι} {a : ι} {f : ι → V} (has : a ∉ s) :
    (LinearIndependent K fun x : ↥(insert a s) => f x) ↔
      (LinearIndependent K fun x : s => f x) ∧ f a ∉ Submodule.span K (f '' s) := by
  classical
  rw [← linearIndependent_equiv ((Equiv.optionEquivSumPUnit _).trans (Equiv.Set.insert has).symm),
    linearIndependent_option]
  -- Porting note: `simp [(· ∘ ·), range_comp f]` → `simp [(· ∘ ·)]; erw [range_comp f ..]; simp`
  -- https://github.com/leanprover-community/mathlib4/issues/5164
  simp only [Function.comp_def]
  erw [range_comp f ((↑) : s → ι)]
  simp

theorem linearIndependent_insert (hxs : x ∉ s) :
    (LinearIndependent K fun b : ↥(insert x s) => (b : V)) ↔
      (LinearIndependent K fun b : s => (b : V)) ∧ x ∉ Submodule.span K s :=
  (linearIndependent_insert' (f := id) hxs).trans <| by simp

theorem linearIndependent_pair {x y : V} (hx : x ≠ 0) (hy : ∀ a : K, a • x ≠ y) :
    LinearIndependent K ((↑) : ({x, y} : Set V) → V) :=
  pair_comm y x ▸ (linearIndependent_singleton hx).insert <|
    mt mem_span_singleton.1 (not_exists.2 hy)

/-- Also see `LinearIndependent.pair_iff` for the version over arbitrary rings. -/
theorem LinearIndependent.pair_iff' {x y : V} (hx : x ≠ 0) :
    LinearIndependent K ![x, y] ↔ ∀ a : K, a • x ≠ y := by
  rw [LinearIndependent.pair_iff]
  constructor
  · intro H a ha
    have := (H a (-1) (by simpa [← sub_eq_add_neg, sub_eq_zero])).2
    simp only [neg_eq_zero, one_ne_zero] at this
  · intro H s t hst
    by_cases ht : t = 0
    · exact ⟨by simpa [ht, hx] using hst, ht⟩
    apply_fun (t⁻¹ • ·) at hst
    simp only [smul_add, smul_smul, inv_mul_cancel₀ ht, one_smul, smul_zero] at hst
    cases H (-(t⁻¹ * s)) (by rwa [neg_smul, neg_eq_iff_eq_neg, eq_neg_iff_add_eq_zero])

theorem linearIndependent_fin_cons {n} {v : Fin n → V} :
    LinearIndependent K (Fin.cons x v : Fin (n + 1) → V) ↔
      LinearIndependent K v ∧ x ∉ Submodule.span K (range v) := by
  rw [← linearIndependent_equiv (finSuccEquiv n).symm, linearIndependent_option]
  -- Porting note: `convert Iff.rfl; ...` → `exact Iff.rfl`
  exact Iff.rfl

theorem linearIndependent_fin_snoc {n} {v : Fin n → V} :
    LinearIndependent K (Fin.snoc v x : Fin (n + 1) → V) ↔
      LinearIndependent K v ∧ x ∉ Submodule.span K (range v) := by
  -- Porting note: `rw` → `erw`
  -- https://github.com/leanprover-community/mathlib4/issues/5164
  -- Here Lean can not see that `fun i ↦ Fin.cons x v (↑(finRotate (n + 1)) i)`
  -- matches with `?f ∘ ↑(finRotate (n + 1))`.
  erw [Fin.snoc_eq_cons_rotate, linearIndependent_equiv, linearIndependent_fin_cons]

/-- See `LinearIndependent.fin_cons'` for an uglier version that works if you
only have a module over a semiring. -/
theorem LinearIndependent.fin_cons {n} {v : Fin n → V} (hv : LinearIndependent K v)
    (hx : x ∉ Submodule.span K (range v)) : LinearIndependent K (Fin.cons x v : Fin (n + 1) → V) :=
  linearIndependent_fin_cons.2 ⟨hv, hx⟩

theorem linearIndependent_fin_succ {n} {v : Fin (n + 1) → V} :
    LinearIndependent K v ↔
      LinearIndependent K (Fin.tail v) ∧ v 0 ∉ Submodule.span K (range <| Fin.tail v) := by
  rw [← linearIndependent_fin_cons, Fin.cons_self_tail]

theorem linearIndependent_fin_succ' {n} {v : Fin (n + 1) → V} : LinearIndependent K v ↔
    LinearIndependent K (Fin.init v) ∧ v (Fin.last _) ∉ Submodule.span K (range <| Fin.init v) := by
  rw [← linearIndependent_fin_snoc, Fin.snoc_init_self]

/-- Equivalence between `k + 1` vectors of length `n` and `k` vectors of length `n` along with a
vector in the complement of their span.
-/
def equiv_linearIndependent (n : ℕ) :
    { s : Fin (n + 1) → V // LinearIndependent K s } ≃
      Σ s : { s : Fin n → V // LinearIndependent K s },
        ((Submodule.span K (Set.range (s : Fin n → V)))ᶜ : Set V) where
  toFun s := ⟨⟨Fin.tail s.val, (linearIndependent_fin_succ.mp s.property).left⟩,
    ⟨s.val 0, (linearIndependent_fin_succ.mp s.property).right⟩⟩
  invFun s := ⟨Fin.cons s.2.val s.1.val,
    linearIndependent_fin_cons.mpr ⟨s.1.property, s.2.property⟩⟩
  left_inv _ := by simp only [Fin.cons_self_tail, Subtype.coe_eta]
  right_inv := fun ⟨_, _⟩ => by simp only [Fin.cons_zero, Subtype.coe_eta, Sigma.mk.inj_iff,
    Fin.tail_cons, heq_eq_eq, and_self]

theorem linearIndependent_fin2 {f : Fin 2 → V} :
    LinearIndependent K f ↔ f 1 ≠ 0 ∧ ∀ a : K, a • f 1 ≠ f 0 := by
  rw [linearIndependent_fin_succ, linearIndependent_unique_iff, range_unique, mem_span_singleton,
    not_exists, show Fin.tail f default = f 1 by rw [← Fin.succ_zero_eq_one]; rfl]

theorem exists_linearIndependent_extension (hs : LinearIndependent K ((↑) : s → V)) (hst : s ⊆ t) :
    ∃ b ⊆ t, s ⊆ b ∧ t ⊆ span K b ∧ LinearIndependent K ((↑) : b → V) := by
  -- Porting note: The placeholder should be solved before `rcases`.
  have := by
    refine zorn_subset_nonempty { b | b ⊆ t ∧ LinearIndependent K ((↑) : b → V) } ?_ _ ⟨hst, hs⟩
    · refine fun c hc cc _c0 => ⟨⋃₀ c, ⟨?_, ?_⟩, fun x => ?_⟩
      · exact sUnion_subset fun x xc => (hc xc).1
      · exact linearIndependent_sUnion_of_directed cc.directedOn fun x xc => (hc xc).2
      · exact subset_sUnion_of_mem
<<<<<<< HEAD
  rcases this with
    ⟨b, ⟨bt, bi⟩, sb, h⟩
  refine' ⟨b, bt, sb, fun x xt => _, bi⟩
  by_contra hn
  apply hn
  rw [← h _ ⟨insert_subset_iff.2 ⟨xt, bt⟩, bi.insert hn⟩ (subset_insert _ _)]
  exact subset_span (mem_insert _ _)
#align exists_linear_independent_extension exists_linearIndependent_extension
=======
  obtain ⟨b, sb, h⟩ := this
  refine ⟨b, h.prop.1, sb, fun x xt => by_contra fun hn ↦ hn ?_, h.prop.2⟩
  exact subset_span <| h.mem_of_prop_insert ⟨insert_subset xt h.prop.1, h.prop.2.insert hn⟩
>>>>>>> 99508fb5

variable (K t)

theorem exists_linearIndependent :
    ∃ b ⊆ t, span K b = span K t ∧ LinearIndependent K ((↑) : b → V) := by
  obtain ⟨b, hb₁, -, hb₂, hb₃⟩ :=
    exists_linearIndependent_extension (linearIndependent_empty K V) (Set.empty_subset t)
  exact ⟨b, hb₁, (span_eq_of_le _ hb₂ (Submodule.span_mono hb₁)).symm, hb₃⟩

variable {K t}

/-- `LinearIndependent.extend` adds vectors to a linear independent set `s ⊆ t` until it spans
all elements of `t`. -/
noncomputable def LinearIndependent.extend (hs : LinearIndependent K (fun x => x : s → V))
    (hst : s ⊆ t) : Set V :=
  Classical.choose (exists_linearIndependent_extension hs hst)

theorem LinearIndependent.extend_subset (hs : LinearIndependent K (fun x => x : s → V))
    (hst : s ⊆ t) : hs.extend hst ⊆ t :=
  let ⟨hbt, _hsb, _htb, _hli⟩ := Classical.choose_spec (exists_linearIndependent_extension hs hst)
  hbt

theorem LinearIndependent.subset_extend (hs : LinearIndependent K (fun x => x : s → V))
    (hst : s ⊆ t) : s ⊆ hs.extend hst :=
  let ⟨_hbt, hsb, _htb, _hli⟩ := Classical.choose_spec (exists_linearIndependent_extension hs hst)
  hsb

theorem LinearIndependent.subset_span_extend (hs : LinearIndependent K (fun x => x : s → V))
    (hst : s ⊆ t) : t ⊆ span K (hs.extend hst) :=
  let ⟨_hbt, _hsb, htb, _hli⟩ := Classical.choose_spec (exists_linearIndependent_extension hs hst)
  htb

theorem LinearIndependent.linearIndependent_extend (hs : LinearIndependent K (fun x => x : s → V))
    (hst : s ⊆ t) : LinearIndependent K ((↑) : hs.extend hst → V) :=
  let ⟨_hbt, _hsb, _htb, hli⟩ := Classical.choose_spec (exists_linearIndependent_extension hs hst)
  hli

-- TODO(Mario): rewrite?
theorem exists_of_linearIndependent_of_finite_span {t : Finset V}
    (hs : LinearIndependent K (fun x => x : s → V)) (hst : s ⊆ (span K ↑t : Submodule K V)) :
    ∃ t' : Finset V, ↑t' ⊆ s ∪ ↑t ∧ s ⊆ ↑t' ∧ t'.card = t.card := by
  classical
  have :
    ∀ t : Finset V,
      ∀ s' : Finset V,
        ↑s' ⊆ s →
          s ∩ ↑t = ∅ →
            s ⊆ (span K ↑(s' ∪ t) : Submodule K V) →
              ∃ t' : Finset V, ↑t' ⊆ s ∪ ↑t ∧ s ⊆ ↑t' ∧ t'.card = (s' ∪ t).card :=
    fun t =>
    Finset.induction_on t
      (fun s' hs' _ hss' =>
        have : s = ↑s' := eq_of_linearIndependent_of_span_subtype hs hs' <| by simpa using hss'
        ⟨s', by simp [this]⟩)
      fun b₁ t hb₁t ih s' hs' hst hss' =>
      have hb₁s : b₁ ∉ s := fun h => by
        have : b₁ ∈ s ∩ ↑(insert b₁ t) := ⟨h, Finset.mem_insert_self _ _⟩
        rwa [hst] at this
      have hb₁s' : b₁ ∉ s' := fun h => hb₁s <| hs' h
      have hst : s ∩ ↑t = ∅ :=
        eq_empty_of_subset_empty <|
          -- Porting note: `-inter_subset_left, -subset_inter_iff` required.
          Subset.trans
            (by simp [inter_subset_inter, Subset.refl, -inter_subset_left, -subset_inter_iff])
            (le_of_eq hst)
      Classical.by_cases (p := s ⊆ (span K ↑(s' ∪ t) : Submodule K V))
        (fun this =>
          let ⟨u, hust, hsu, Eq⟩ := ih _ hs' hst this
          have hb₁u : b₁ ∉ u := fun h => (hust h).elim hb₁s hb₁t
          ⟨insert b₁ u, by simp [insert_subset_insert hust], Subset.trans hsu (by simp), by
            simp [Eq, hb₁t, hb₁s', hb₁u]⟩)
        fun this =>
        let ⟨b₂, hb₂s, hb₂t⟩ := not_subset.mp this
        have hb₂t' : b₂ ∉ s' ∪ t := fun h => hb₂t <| subset_span h
        have : s ⊆ (span K ↑(insert b₂ s' ∪ t) : Submodule K V) := fun b₃ hb₃ => by
          have : ↑(s' ∪ insert b₁ t) ⊆ insert b₁ (insert b₂ ↑(s' ∪ t) : Set V) := by
            -- Porting note: Too many theorems to be excluded, so
            --               `simp only` is shorter.
            simp only [insert_eq, union_subset_union, Subset.refl,
              subset_union_right, Finset.union_insert, Finset.coe_insert]
          have hb₃ : b₃ ∈ span K (insert b₁ (insert b₂ ↑(s' ∪ t) : Set V)) :=
            span_mono this (hss' hb₃)
          have : s ⊆ (span K (insert b₁ ↑(s' ∪ t)) : Submodule K V) := by
            simpa [insert_eq, -singleton_union, -union_singleton] using hss'
          -- Porting note: `by exact` is required to prevent timeout.
          have hb₁ : b₁ ∈ span K (insert b₂ ↑(s' ∪ t)) := by
            exact mem_span_insert_exchange (this hb₂s) hb₂t
          rw [span_insert_eq_span hb₁] at hb₃; simpa using hb₃
        let ⟨u, hust, hsu, eq⟩ := ih _ (by simp [insert_subset_iff, hb₂s, hs']) hst this
        -- Porting note: `hb₂t'` → `Finset.card_insert_of_not_mem hb₂t'`
        ⟨u, Subset.trans hust <| union_subset_union (Subset.refl _) (by simp [subset_insert]), hsu,
          by simp [eq, Finset.card_insert_of_not_mem hb₂t', hb₁t, hb₁s']⟩
  have eq : ((t.filter fun x => x ∈ s) ∪ t.filter fun x => x ∉ s) = t := by
    ext1 x
    by_cases x ∈ s <;> simp [*]
  apply
    Exists.elim
      (this (t.filter fun x => x ∉ s) (t.filter fun x => x ∈ s) (by simp [Set.subset_def])
        (by simp (config := { contextual := true }) [Set.ext_iff]) (by rwa [eq]))
  intro u h
  exact
    ⟨u, Subset.trans h.1 (by simp (config := { contextual := true }) [subset_def, and_imp, or_imp]),
      h.2.1, by simp only [h.2.2, eq]⟩

theorem exists_finite_card_le_of_finite_of_linearIndependent_of_span (ht : t.Finite)
    (hs : LinearIndependent K (fun x => x : s → V)) (hst : s ⊆ span K t) :
    ∃ h : s.Finite, h.toFinset.card ≤ ht.toFinset.card :=
  have : s ⊆ (span K ↑ht.toFinset : Submodule K V) := by simpa
  let ⟨u, _hust, hsu, Eq⟩ := exists_of_linearIndependent_of_finite_span hs this
  have : s.Finite := u.finite_toSet.subset hsu
  ⟨this, by rw [← Eq]; exact Finset.card_le_card <| Finset.coe_subset.mp <| by simp [hsu]⟩

end Module<|MERGE_RESOLUTION|>--- conflicted
+++ resolved
@@ -753,10 +753,6 @@
   · exact hl _ _ A i (Finset.mem_preimage.2 hi)
   · rw [this, neg_eq_zero] at A
     exact hr _ _ A i (Finset.mem_preimage.2 hi)
-<<<<<<< HEAD
-#align linear_independent_sum linearIndependent_sum
-=======
->>>>>>> 99508fb5
 
 theorem LinearIndependent.sum_type {v' : ι' → M} (hv : LinearIndependent R v)
     (hv' : LinearIndependent R v')
@@ -1041,10 +1037,6 @@
   rcases h_surj ⟨x, hx⟩ with ⟨y, hy⟩
   convert y.mem
   rw [← Subtype.mk.inj hy]
-<<<<<<< HEAD
-#align eq_of_linear_independent_of_span_subtype eq_of_linearIndependent_of_span_subtype
-=======
->>>>>>> 99508fb5
 
 open LinearMap
 
@@ -1377,20 +1369,9 @@
       · exact sUnion_subset fun x xc => (hc xc).1
       · exact linearIndependent_sUnion_of_directed cc.directedOn fun x xc => (hc xc).2
       · exact subset_sUnion_of_mem
-<<<<<<< HEAD
-  rcases this with
-    ⟨b, ⟨bt, bi⟩, sb, h⟩
-  refine' ⟨b, bt, sb, fun x xt => _, bi⟩
-  by_contra hn
-  apply hn
-  rw [← h _ ⟨insert_subset_iff.2 ⟨xt, bt⟩, bi.insert hn⟩ (subset_insert _ _)]
-  exact subset_span (mem_insert _ _)
-#align exists_linear_independent_extension exists_linearIndependent_extension
-=======
   obtain ⟨b, sb, h⟩ := this
   refine ⟨b, h.prop.1, sb, fun x xt => by_contra fun hn ↦ hn ?_, h.prop.2⟩
   exact subset_span <| h.mem_of_prop_insert ⟨insert_subset xt h.prop.1, h.prop.2.insert hn⟩
->>>>>>> 99508fb5
 
 variable (K t)
 
