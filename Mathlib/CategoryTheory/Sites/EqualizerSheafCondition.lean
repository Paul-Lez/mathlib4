--- conflicted
+++ resolved
@@ -5,7 +5,6 @@
 -/
 import Mathlib.CategoryTheory.Sites.IsSheafFor
 import Mathlib.CategoryTheory.Limits.Shapes.Types
-import Mathlib.Tactic.ApplyFun
 
 #align_import category_theory.sites.sheaf_of_types from "leanprover-community/mathlib"@"70fd9563a21e7b963887c9360bd29b2393e6225a"
 
@@ -271,11 +270,8 @@
 
 /--
 The middle object of the fork diagram of <https://stacks.math.columbia.edu/tag/00VM>.
-<<<<<<< HEAD
-=======
 The difference between this and `Equalizer.FirstObj P (ofArrows X π)` arrises if the family of
 arrows `π` contains duplicates. The `Presieve.ofArrows` doesn't see those.
->>>>>>> ad7876f1
 -/
 def FirstObj : Type max v u := ∏ (fun i ↦ P.obj (op (X i)))
 
@@ -288,11 +284,8 @@
 
 /--
 The rightmost object of the fork diagram of https://stacks.math.columbia.edu/tag/00VM.
-<<<<<<< HEAD
-=======
 The difference between this and `Equalizer.Presieve.SecondObj P (ofArrows X π)` arrises if the
 family of arrows `π` contains duplicates. The `Presieve.ofArrows` doesn't see those.
->>>>>>> ad7876f1
 -/
 def SecondObj : Type max v u  :=
   ∏ (fun (ij : I × I) ↦ P.obj (op (pullback (π ij.1) (π ij.2))))
