/-
Copyright (c) 2024 Calle Sönne. All rights reserved.
Released under Apache 2.0 license as described in the file LICENSE.
Authors: Paul Lezeau, Calle Sönne
-/

import Mathlib.CategoryTheory.FiberedCategory.HomLift

/-!
# Cartesian morphisms

This file defines cartesian resp. strongly cartesian morphisms with respect to a functor
`p : 𝒳 ⥤ 𝒮`.

This file has been adapted to `FiberedCategory/Cocartesian`, please try to change them in sync.

## Main definitions

`IsCartesian p f φ` expresses that `φ` is a cartesian morphism lying over `f` with respect to `p` in
the sense of SGA 1 VI 5.1. This means that for any morphism `φ' : a' ⟶ b` lying over `f` there is
a unique morphism `τ : a' ⟶ a` lying over `𝟙 R`, such that `φ' = τ ≫ φ`.

`IsStronglyCartesian p f φ` expresses that `φ` is a strongly cartesian morphism lying over `f` with
respect to `p`, see <https://stacks.math.columbia.edu/tag/02XK>.

## Implementation

The constructor of `IsStronglyCartesian` has been named `universal_property'`, and is mainly
intended to be used for constructing instances of this class. To use the universal property, we
generally recommended to use the lemma `IsStronglyCartesian.universal_property` instead. The
difference between the two is that the latter is more flexible with respect to non-definitional
equalities.

## References
* [A. Grothendieck, M. Raynaud, *SGA 1*](https://arxiv.org/abs/math/0206203)
* [Stacks: Fibred Categories](https://stacks.math.columbia.edu/tag/02XJ)
-/

universe v₁ v₂ u₁ u₂

open CategoryTheory Functor Category IsHomLift

namespace CategoryTheory.Functor

variable {𝒮 : Type u₁} {𝒳 : Type u₂} [Category.{v₁} 𝒮] [Category.{v₂} 𝒳] (p : 𝒳 ⥤ 𝒮)

section

variable {R S : 𝒮} {a b : 𝒳} (f : R ⟶ S) (φ : a ⟶ b)

/-- A morphism `φ : a ⟶ b` in `𝒳` lying over `f : R ⟶ S` in `𝒮` is cartesian if for all
morphisms `φ' : a' ⟶ b`, also lying over `f`, there exists a unique morphism `χ : a' ⟶ a` lifting
`𝟙 R` such that `φ' = χ ≫ φ`.

See SGA 1 VI 5.1. -/
class IsCartesian extends IsHomLift p f φ : Prop where
  universal_property {a' : 𝒳} (φ' : a' ⟶ b) [IsHomLift p f φ'] :
      ∃! χ : a' ⟶ a, IsHomLift p (𝟙 R) χ ∧ χ ≫ φ = φ'

/-- A morphism `φ : a ⟶ b` in `𝒳` lying over `f : R ⟶ S` in `𝒮` is strongly cartesian if for
all morphisms `φ' : a' ⟶ b` and all diagrams of the form
```
a'        a --φ--> b
|         |        |
v         v        v
R' --g--> R --f--> S
```
such that `φ'` lifts `g ≫ f`, there exists a lift `χ` of `g` such that `φ' = χ ≫ φ`.

See <https://stacks.math.columbia.edu/tag/02XK>. -/
class IsStronglyCartesian extends IsHomLift p f φ : Prop where
  universal_property' {a' : 𝒳} (g : p.obj a' ⟶ R) (φ' : a' ⟶ b) [IsHomLift p (g ≫ f) φ'] :
      ∃! χ : a' ⟶ a, IsHomLift p g χ ∧ χ ≫ φ = φ'

end

namespace IsCartesian

variable {R S : 𝒮} {a b : 𝒳} (f : R ⟶ S) (φ : a ⟶ b) [IsCartesian p f φ]

section

variable {a' : 𝒳} (φ' : a' ⟶ b) [IsHomLift p f φ']

/-- Given a cartesian morphism `φ : a ⟶ b` lying over `f : R ⟶ S` in `𝒳`, and another morphism
`φ' : a' ⟶ b` which also lifts `f`, then `IsCartesian.map f φ φ'` is the morphism `a' ⟶ a` lifting
`𝟙 R` obtained from the universal property of `φ`. -/
protected noncomputable def map : a' ⟶ a :=
  Classical.choose <| IsCartesian.universal_property (p := p) (f := f) (φ := φ) φ'

instance map_isHomLift : IsHomLift p (𝟙 R) (IsCartesian.map p f φ φ') :=
  (Classical.choose_spec <| IsCartesian.universal_property (p := p) (f := f) (φ := φ) φ').1.1

@[reassoc (attr := simp)]
lemma fac : IsCartesian.map p f φ φ' ≫ φ = φ' :=
  (Classical.choose_spec <| IsCartesian.universal_property (p := p) (f := f) (φ := φ) φ').1.2

/-- Given a cartesian morphism `φ : a ⟶ b` lying over `f : R ⟶ S` in `𝒳`, and another morphism
`φ' : a' ⟶ b` which also lifts `f`. Then any morphism `ψ : a' ⟶ a` lifting `𝟙 R` such that
`g ≫ ψ = φ'` must equal the map induced from the universal property of `φ`. -/
lemma map_uniq (ψ : a' ⟶ a) [IsHomLift p (𝟙 R) ψ] (hψ : ψ ≫ φ = φ') :
    ψ = IsCartesian.map p f φ φ' :=
  (Classical.choose_spec <| IsCartesian.universal_property (p := p) (f := f) (φ := φ) φ').2
    ψ ⟨inferInstance, hψ⟩

end

/-- Given a cartesian morphism `φ : a ⟶ b` lying over `f : R ⟶ S` in `𝒳`, and two morphisms
`ψ ψ' : a' ⟶ a` such that `ψ ≫ φ = ψ' ≫ φ`. Then we must have `ψ = ψ'`. -/
protected lemma ext (φ : a ⟶ b) [IsCartesian p f φ] {a' : 𝒳} (ψ ψ' : a' ⟶ a)
    [IsHomLift p (𝟙 R) ψ] [IsHomLift p (𝟙 R) ψ'] (h : ψ ≫ φ = ψ' ≫ φ) : ψ = ψ' := by
  rw [map_uniq p f φ (ψ ≫ φ) ψ rfl, map_uniq p f φ (ψ ≫ φ) ψ' h.symm]

@[simp]
lemma map_self : IsCartesian.map p f φ φ = 𝟙 a := by
  subst_hom_lift p f φ; symm
  apply map_uniq
  simp only [id_comp]

instance of_comp_iso {b' : 𝒳} (φ' : b ≅ b') [IsHomLift p (𝟙 S) φ'.hom] :
    IsCartesian p f (φ ≫ φ'.hom) where
  universal_property := by
    intro c ψ hψ
    use IsCartesian.map p f φ (ψ ≫ φ'.inv)
    refine ⟨⟨inferInstance, by simp only [fac_assoc, assoc, Iso.inv_hom_id, comp_id]⟩, ?_⟩
    rintro τ ⟨hτ₁, hτ₂⟩
    apply map_uniq
    rw [Iso.eq_comp_inv]
    simp only [assoc, hτ₂]

/-- The canonical isomorphism between the domains of two cartesian arrows
lying over the same object. -/
@[simps]
noncomputable def domainUniqueUpToIso {a' : 𝒳} (φ' : a' ⟶ b) [IsCartesian p f φ'] : a' ≅ a where
  hom := IsCartesian.map p f φ φ'
  inv := IsCartesian.map p f φ' φ
  hom_inv_id := by
    subst_hom_lift p f φ'
    apply IsCartesian.ext p (p.map φ') φ'
    simp only [assoc, fac, id_comp]
  inv_hom_id := by
    subst_hom_lift p f φ
    apply IsCartesian.ext p (p.map φ) φ
    simp only [assoc, fac, id_comp]

instance domainUniqueUpToIso_inv_isHomLift {a' : 𝒳} (φ' : a' ⟶ b) [IsCartesian p f φ'] :
    IsHomLift p (𝟙 R) (domainUniqueUpToIso p f φ φ').hom :=
  domainUniqueUpToIso_hom p f φ φ' ▸ IsCartesian.map_isHomLift p f φ φ'

instance domainUniqueUpToIso_hom_isHomLift {a' : 𝒳} (φ' : a' ⟶ b) [IsCartesian p f φ'] :
    IsHomLift p (𝟙 R) (domainUniqueUpToIso p f φ φ').inv :=
  domainUniqueUpToIso_inv p f φ φ' ▸ IsCartesian.map_isHomLift p f φ' φ

/-- Precomposing a cartesian morphism with an isomorphism lifting the identity is cartesian. -/
instance of_iso_comp {a' : 𝒳} (φ' : a' ≅ a) [IsHomLift p (𝟙 R) φ'.hom] :
    IsCartesian p f (φ'.hom ≫ φ) where
  universal_property := by
    intro c ψ hψ
    use IsCartesian.map p f φ ψ ≫ φ'.inv
    refine ⟨⟨inferInstance, by simp⟩, ?_⟩
    rintro τ ⟨hτ₁, hτ₂⟩
    rw [Iso.eq_comp_inv]
    apply map_uniq
    simp only [assoc, hτ₂]

end IsCartesian

namespace IsStronglyCartesian

section

variable {R S : 𝒮} {a b : 𝒳} (f : R ⟶ S) (φ : a ⟶ b) [IsStronglyCartesian p f φ]

/-- The universal property of a strongly cartesian morphism.

This lemma is more flexible with respect to non-definitional equalities than the field
`universal_property'` of `IsStronglyCartesian`. -/
lemma universal_property {R' : 𝒮} {a' : 𝒳} (g : R' ⟶ R) (f' : R' ⟶ S) (hf' : f' = g ≫ f)
    (φ' : a' ⟶ b) [IsHomLift p f' φ'] : ∃! χ : a' ⟶ a, IsHomLift p g χ ∧ χ ≫ φ = φ' := by
  subst_hom_lift p f' φ'; clear a b R S
  have : p.IsHomLift (g ≫ f) φ' := (hf' ▸ inferInstance)
  apply IsStronglyCartesian.universal_property' f

instance isCartesian_of_isStronglyCartesian [p.IsStronglyCartesian f φ] : p.IsCartesian f φ where
  universal_property := fun φ' => universal_property p f φ (𝟙 R) f (by simp) φ'

section

variable {R' : 𝒮} {a' : 𝒳} {g : R' ⟶ R} {f' : R' ⟶ S} (hf' : f' = g ≫ f) (φ' : a' ⟶ b)
  [IsHomLift p f' φ']

/-- Given a diagram
```
a'        a --φ--> b
|         |        |
v         v        v
R' --g--> R --f--> S
```
such that `φ` is strongly cartesian, and a morphism `φ' : a' ⟶ b`. Then `map` is the map `a' ⟶ a`
lying over `g` obtained from the universal property of `φ`. -/
noncomputable def map : a' ⟶ a :=
  Classical.choose <| universal_property p f φ _ _ hf' φ'

instance map_isHomLift : IsHomLift p g (map p f φ hf' φ') :=
  (Classical.choose_spec <| universal_property p f φ _ _ hf' φ').1.1

@[reassoc (attr := simp)]
lemma fac : (map p f φ hf' φ') ≫ φ = φ' :=
  (Classical.choose_spec <| universal_property p f φ _ _ hf' φ').1.2

/-- Given a diagram
```
a'        a --φ--> b
|         |        |
v         v        v
R' --g--> R --f--> S
```
such that `φ` is strongly cartesian, and morphisms `φ' : a' ⟶ b`, `ψ : a' ⟶ a` such that
`ψ ≫ φ = φ'`. Then `ψ` is the map induced by the universal property. -/
lemma map_uniq (ψ : a' ⟶ a) [IsHomLift p g ψ] (hψ : ψ ≫ φ = φ') : ψ = map p f φ hf' φ' :=
  (Classical.choose_spec <| universal_property p f φ _ _ hf' φ').2 ψ ⟨inferInstance, hψ⟩

end

/-- Given a diagram
```
a'        a --φ--> b
|         |        |
v         v        v
R' --g--> R --f--> S
```
such that `φ` is strongly cartesian, and morphisms `ψ ψ' : a' ⟶ a` such that
`g ≫ ψ = φ' = g ≫ ψ'`. Then we have that `ψ = ψ'`. -/
protected lemma ext (φ : a ⟶ b) [IsStronglyCartesian p f φ] {R' : 𝒮} {a' : 𝒳} (g : R' ⟶ R)
    {ψ ψ' : a' ⟶ a} [IsHomLift p g ψ] [IsHomLift p g ψ'] (h : ψ ≫ φ = ψ' ≫ φ) : ψ = ψ' := by
  rw [map_uniq p f φ (g := g) rfl (ψ ≫ φ) ψ rfl, map_uniq p f φ (g := g) rfl (ψ ≫ φ) ψ' h.symm]

@[simp]
lemma map_self : map p f φ (id_comp f).symm φ = 𝟙 a := by
  subst_hom_lift p f φ; symm
  apply map_uniq
  simp only [id_comp]

/-- When its possible to compare the two, the composition of two `IsStronglyCartesian.map` will also
be given by a `IsStronglyCartesian.map`. In other words, given diagrams
```
a''         a'        a --φ--> b
|           |         |        |
v           v         v        v
R'' --g'--> R' --g--> R --f--> S
```
and
```
a' --φ'--> b
|          |
v          v
R' --f'--> S
```
and
```
a'' --φ''--> b
|            |
v            v
R'' --f''--> S
```
such that `φ` and `φ'` are strongly cartesian morphisms, and such that `f' = g ≫ f` and
`f'' = g' ≫ f'`. Then composing the induced map from `a'' ⟶ a'` with the induced map from
`a' ⟶ a` gives the induced map from `a'' ⟶ a`. -/
@[reassoc (attr := simp)]
lemma map_comp_map {R' R'' : 𝒮} {a' a'' : 𝒳} {f' : R' ⟶ S} {f'' : R'' ⟶ S} {g : R' ⟶ R}
    {g' : R'' ⟶ R'} (H : f' = g ≫ f) (H' : f'' = g' ≫ f') (φ' : a' ⟶ b) (φ'' : a'' ⟶ b)
    [IsStronglyCartesian p f' φ'] [IsHomLift p f'' φ''] :
    map p f' φ' H' φ'' ≫ map p f φ H φ' =
      map p f φ (show f'' = (g' ≫ g) ≫ f by rwa [assoc, ← H]) φ'' := by
  apply map_uniq p f φ
  simp only [assoc, fac]

end

section

variable {R S T : 𝒮} {a b c : 𝒳} {f : R ⟶ S} {g : S ⟶ T} {φ : a ⟶ b} {ψ : b ⟶ c}

/-- Given two strongly cartesian morphisms `φ`, `ψ` as follows
```
a --φ--> b --ψ--> c
|        |        |
v        v        v
R --f--> S --g--> T
```
Then the composite `φ ≫ ψ` is also strongly cartesian. -/
instance comp [IsStronglyCartesian p f φ] [IsStronglyCartesian p g ψ] :
    IsStronglyCartesian p (f ≫ g) (φ ≫ ψ) where
  universal_property' := by
    intro a' h τ hτ
    use map p f φ (f' := h ≫ f) rfl (map p g ψ (assoc h f g).symm τ)
    refine ⟨⟨inferInstance, ?_⟩, ?_⟩
    · rw [← assoc, fac, fac]
    · intro π' ⟨hπ'₁, hπ'₂⟩
      apply map_uniq
      apply map_uniq
      simp only [assoc, hπ'₂]

/-- Given two commutative squares
```
a --φ--> b --ψ--> c
|        |        |
v        v        v
R --f--> S --g--> T
```
such that `φ ≫ ψ` and `ψ` are strongly cartesian, then so is `φ`. -/
protected lemma of_comp [IsStronglyCartesian p g ψ] [IsStronglyCartesian p (f ≫ g) (φ ≫ ψ)]
    [IsHomLift p f φ] : IsStronglyCartesian p f φ where
  universal_property' := by
    intro a' h τ hτ
    have h₁ : IsHomLift p (h ≫ f ≫ g) (τ ≫ ψ) := by simpa using IsHomLift.comp p (h ≫ f) _ τ ψ
    /- We get a morphism `π : a' ⟶ a` such that `π ≫ φ ≫ ψ = τ ≫ ψ` from the universal property
    of `φ ≫ ψ`. This will be the morphism induced by `φ`. -/
    use map p (f ≫ g) (φ ≫ ψ) (f' := h ≫ f ≫ g) rfl (τ ≫ ψ)
    refine ⟨⟨inferInstance, ?_⟩, ?_⟩
    /- The fact that `π ≫ φ = τ` follows from `π ≫ φ ≫ ψ = τ ≫ ψ` and the universal property of
    `ψ`. -/
    · apply IsStronglyCartesian.ext p g ψ (h ≫ f) (by simp)
    -- Finally, the uniqueness of `π` comes from the universal property of `φ ≫ ψ`.
    · intro π' ⟨hπ'₁, hπ'₂⟩
      apply map_uniq
      simp [hπ'₂.symm]

end

section

variable {R S : 𝒮} {a b : 𝒳} (f : R ⟶ S)

instance of_iso (φ : a ≅ b) [IsHomLift p f φ.hom] : IsStronglyCartesian p f φ.hom where
  universal_property' := by
    intro a' g τ hτ
    use τ ≫ φ.inv
    refine ⟨?_, by aesop_cat⟩
    simpa using (IsHomLift.comp p (g ≫ f) (isoOfIsoLift p f φ).inv τ φ.inv)

instance of_isIso (φ : a ⟶ b) [IsHomLift p f φ] [IsIso φ] : IsStronglyCartesian p f φ :=
  @IsStronglyCartesian.of_iso _ _ _ _ p _ _ _ _ f (asIso φ) (by aesop)

/-- A strongly cartesian morphism lying over an isomorphism is an isomorphism. -/
lemma isIso_of_base_isIso (φ : a ⟶ b) [IsStronglyCartesian p f φ] [IsIso f] : IsIso φ := by
  subst_hom_lift p f φ; clear a b R S
  -- Let `φ` be the morphism induced by applying universal property to `𝟙 b` lying over `f⁻¹ ≫ f`.
  let φ' := map p (p.map φ) φ (IsIso.inv_hom_id (p.map φ)).symm (𝟙 b)
  use φ'
  -- `φ' ≫ φ = 𝟙 b` follows immediately from the universal property.
  have inv_hom : φ' ≫ φ = 𝟙 b := fac p (p.map φ) φ _ (𝟙 b)
  refine ⟨?_, inv_hom⟩
  -- We will now show that `φ ≫ φ' = 𝟙 a` by showing that `(φ ≫ φ') ≫ φ = 𝟙 a ≫ φ`.
  have h₁ : IsHomLift p (𝟙 (p.obj a)) (φ  ≫ φ') := by
    rw [← IsIso.hom_inv_id (p.map φ)]
    apply IsHomLift.comp
  apply IsStronglyCartesian.ext p (p.map φ) φ (𝟙 (p.obj a))
  simp only [assoc, inv_hom, comp_id, id_comp]

end

section

variable {R R' S : 𝒮} {a a' b : 𝒳} {f : R ⟶ S} {f' : R' ⟶ S} {g : R' ≅ R}

/-- The canonical isomorphism between the domains of two strongly cartesian morphisms lying over
isomorphic objects. -/
@[simps]
<<<<<<< HEAD
noncomputable def domainIsoOfBaseIso {R R' S : 𝒮} {a a' b : 𝒳} {f : R ⟶ S} {f' : R' ⟶ S}
  {g : R' ≅ R} (h : f' = g.hom ≫ f) (φ : a ⟶ b) (φ' : a' ⟶ b) [IsStronglyCartesian p f φ]
    [IsStronglyCartesian p f' φ'] : a' ≅ a where
=======
noncomputable def domainIsoOfBaseIso (h : f' = g.hom ≫ f) (φ : a ⟶ b) (φ' : a' ⟶ b)
    [IsStronglyCartesian p f φ] [IsStronglyCartesian p f' φ'] : a' ≅ a where
>>>>>>> 66f63643
  hom := map p f φ h φ'
  inv :=
    haveI : p.IsHomLift ((fun x ↦ g.inv ≫ x) (g.hom ≫ f)) φ := by
      simpa using IsCartesian.toIsHomLift
    map p f' φ' (congrArg (g.inv ≫ ·) h.symm) φ

instance domainUniqueUpToIso_inv_isHomLift (h : f' = g.hom ≫ f) (φ : a ⟶ b) (φ' : a' ⟶ b)
    [IsStronglyCartesian p f φ] [IsStronglyCartesian p f' φ'] :
    IsHomLift p g.hom (domainIsoOfBaseIso p h φ φ').hom :=
  domainIsoOfBaseIso_hom p h φ φ' ▸ IsStronglyCartesian.map_isHomLift p f φ h φ'

instance domainUniqueUpToIso_hom_isHomLift (h : f' = g.hom ≫ f) (φ : a ⟶ b) (φ' : a' ⟶ b)
    [IsStronglyCartesian p f φ] [IsStronglyCartesian p f' φ'] :
    IsHomLift p g.inv (domainIsoOfBaseIso p h φ φ').inv := by
  haveI : p.IsHomLift ((fun x ↦ g.inv ≫ x) (g.hom ≫ f)) φ := by
    simpa using IsCartesian.toIsHomLift
  simpa using IsStronglyCartesian.map_isHomLift p f' φ' (congrArg (g.inv ≫ ·) h.symm) φ

end

end IsStronglyCartesian

end CategoryTheory.Functor<|MERGE_RESOLUTION|>--- conflicted
+++ resolved
@@ -367,14 +367,8 @@
 /-- The canonical isomorphism between the domains of two strongly cartesian morphisms lying over
 isomorphic objects. -/
 @[simps]
-<<<<<<< HEAD
-noncomputable def domainIsoOfBaseIso {R R' S : 𝒮} {a a' b : 𝒳} {f : R ⟶ S} {f' : R' ⟶ S}
-  {g : R' ≅ R} (h : f' = g.hom ≫ f) (φ : a ⟶ b) (φ' : a' ⟶ b) [IsStronglyCartesian p f φ]
-    [IsStronglyCartesian p f' φ'] : a' ≅ a where
-=======
 noncomputable def domainIsoOfBaseIso (h : f' = g.hom ≫ f) (φ : a ⟶ b) (φ' : a' ⟶ b)
     [IsStronglyCartesian p f φ] [IsStronglyCartesian p f' φ'] : a' ≅ a where
->>>>>>> 66f63643
   hom := map p f φ h φ'
   inv :=
     haveI : p.IsHomLift ((fun x ↦ g.inv ≫ x) (g.hom ≫ f)) φ := by
