--- conflicted
+++ resolved
@@ -6,14 +6,8 @@
 import Mathlib.Algebra.Group.Int
 import Mathlib.CategoryTheory.ConcreteCategory.Basic
 import Mathlib.CategoryTheory.Shift.Basic
-<<<<<<< HEAD
 import Mathlib.CategoryTheory.Preadditive.Basic
 import Mathlib.Data.Set.Basic
-
-#align_import category_theory.graded_object from "leanprover-community/mathlib"@"6876fa15e3158ff3e4a4e2af1fb6e1945c6e8803"
-=======
-import Mathlib.Data.Set.Subsingleton
->>>>>>> 2ba091d9
 
 /-!
 # The category of graded objects
@@ -269,7 +263,7 @@
   add_zero _ := by ext; dsimp; rw [add_zero]
   nsmul := nsmulRec
   zsmul := zsmulRec
-  add_left_neg _ := by ext; dsimp; rw [add_left_neg]
+  neg_add_cancel _ := by ext; dsimp; rw [neg_add_cancel]
   add_comm _ _ := by ext; dsimp; rw [add_comm]
 
 instance : Preadditive (GradedObject I C) where
