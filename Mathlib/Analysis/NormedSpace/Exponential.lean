--- conflicted
+++ resolved
@@ -286,13 +286,8 @@
     ext
     rw [hxy.add_pow' _, Finset.smul_sum]
   refine' tsum_congr fun n => Finset.sum_congr rfl fun kl hkl => _
-<<<<<<< HEAD
-  rw [nsmul_eq_smul_cast ℚ, smul_smul, smul_mul_smul, ← Finset.Nat.mem_antidiagonal.mp hkl,
-    Nat.cast_add_choose, Finset.Nat.mem_antidiagonal.mp hkl]
-=======
-  rw [nsmul_eq_smul_cast 𝕂, smul_smul, smul_mul_smul, ← Finset.mem_antidiagonal.mp hkl,
+  rw [nsmul_eq_smul_cast ℚ, smul_smul, smul_mul_smul, ← Finset.mem_antidiagonal.mp hkl,
     Nat.cast_add_choose, Finset.mem_antidiagonal.mp hkl]
->>>>>>> bac379fd
   congr 1
   have : (n ! : ℚ) ≠ 0 := Nat.cast_ne_zero.mpr n.factorial_ne_zero
   field_simp [this]
@@ -322,16 +317,10 @@
   @isUnit_of_invertible _ _ _ (invertibleExpOfMemBall _ hx)
 #align is_unit_exp_of_mem_ball isUnit_exp_of_mem_ball
 
-<<<<<<< HEAD
 theorem invOf_exp_of_mem_ball [Algebra ℚ 𝔸] {x : 𝔸}
     (hx : x ∈ EMetric.ball (0 : 𝔸) (expSeries 𝕂 𝔸).radius) [Invertible (exp x)] :
-    ⅟ (exp x) = exp (-x) := by letI := invertibleExpOfMemBall _ hx; convert (rfl : ⅟ (exp x) = _)
-=======
-theorem invOf_exp_of_mem_ball [CharZero 𝕂] {x : 𝔸}
-    (hx : x ∈ EMetric.ball (0 : 𝔸) (expSeries 𝕂 𝔸).radius) [Invertible (exp 𝕂 x)] :
-    ⅟ (exp 𝕂 x) = exp 𝕂 (-x) := by
-  letI := invertibleExpOfMemBall hx; convert (rfl : ⅟ (exp 𝕂 x) = _)
->>>>>>> bac379fd
+    ⅟ (exp x) = exp (-x) := by
+  letI := invertibleExpOfMemBall _ hx; convert (rfl : ⅟ (exp x) = _)
 #align inv_of_exp_of_mem_ball invOf_exp_of_mem_ball
 
 /-- Any continuous ring homomorphism commutes with `exp`. -/
@@ -341,11 +330,7 @@
   rw [exp_eq_tsum, exp_eq_tsum]
   refine' ((expSeries_summable_of_mem_ball' _ hx).hasSum.map f hf).tsum_eq.symm.trans _
   dsimp only [Function.comp]
-<<<<<<< HEAD
-  simp_rw [one_div, map_inv_nat_cast_smul f ℚ ℚ, map_pow]
-=======
-  simp_rw [map_inv_nat_cast_smul f 𝕂 𝕂, map_pow]
->>>>>>> bac379fd
+  simp_rw [map_inv_nat_cast_smul f ℚ ℚ, map_pow]
 #align map_exp_of_mem_ball map_exp_of_mem_ball
 
 end CompleteAlgebra
@@ -586,52 +571,25 @@
   map_exp 𝕂 (RingHom.snd 𝔸 𝔹) continuous_snd x
 #align prod.snd_exp Prod.snd_exp
 
-<<<<<<< HEAD
 -- @[simp]
-theorem Pi.exp_apply {ι : Type _} {𝔸 : ι → Type _} [Fintype ι] [∀ i, NormedRing (𝔸 i)]
+theorem Pi.exp_apply {ι : Type*} {𝔸 : ι → Type*} [Fintype ι] [∀ i, NormedRing (𝔸 i)]
     [∀ i, Algebra ℚ (𝔸 i)] [∀ i, NormedAlgebra 𝕂 (𝔸 i)] [∀ i, CompleteSpace (𝔸 i)] (x : ∀ i, 𝔸 i)
     (i : ι) :
-    haveI : Algebra ℚ (∀ i, 𝔸 i) := Pi.algebra _ _
-    exp x i = exp (x i) := by
-  -- Lean struggles to infer this instance due to it wanting `[Π i, SeminormedRing (𝔸 i)]`
-  letI : NormedAlgebra 𝕂 (∀ i, 𝔸 i) := Pi.normedAlgebra _
-  letI : Algebra ℚ (∀ i, 𝔸 i) := Pi.algebra _ _
-  exact map_exp 𝕂 (Pi.evalRingHom 𝔸 i) (continuous_apply _) x
+    exp x i = exp (x i) :=
+  -- porting note: Lean can now handle Π-types in type class inference!
+  map_exp 𝕂 (Pi.evalRingHom 𝔸 i) (continuous_apply _) x
 #align pi.exp_apply Pi.exp_apply
 
-theorem Pi.exp_def {ι : Type _} {𝔸 : ι → Type _} [Fintype ι] [∀ i, NormedRing (𝔸 i)]
-    [∀ i, Algebra ℚ (𝔸 i)] [∀ i, NormedAlgebra 𝕂 (𝔸 i)] [∀ i, CompleteSpace (𝔸 i)] (x : ∀ i, 𝔸 i) :
-    haveI : Algebra ℚ (∀ i, 𝔸 i) := Pi.algebra _ _
+theorem Pi.exp_def {ι : Type*} {𝔸 : ι → Type*} [Fintype ι] [∀ i, NormedRing (𝔸 i)]
+    [∀ i, NormedAlgebra 𝕂 (𝔸 i)] [∀ i, Algebra ℚ (𝔸 i)] [∀ i, CompleteSpace (𝔸 i)] (x : ∀ i, 𝔸 i) :
     exp x = fun i => exp (x i) :=
   funext <| Pi.exp_apply 𝕂 x
 #align pi.exp_def Pi.exp_def
 
-theorem Function.update_exp {ι : Type _} {𝔸 : ι → Type _} [Fintype ι] [DecidableEq ι]
-    [∀ i, NormedRing (𝔸 i)] [∀ i, Algebra ℚ (𝔸 i)] [∀ i, NormedAlgebra 𝕂 (𝔸 i)]
-    [∀ i, CompleteSpace (𝔸 i)] (x : ∀ i, 𝔸 i) (j : ι) (xj : 𝔸 j) :
-    haveI : Algebra ℚ (∀ i, 𝔸 i) := Pi.algebra _ _
+theorem Function.update_exp {ι : Type*} {𝔸 : ι → Type*} [Fintype ι] [DecidableEq ι]
+    [∀ i, NormedRing (𝔸 i)] [∀ i, Algebra ℚ (𝔸 i)] [∀ i, NormedAlgebra 𝕂 (𝔸 i)] [∀ i, CompleteSpace (𝔸 i)] (x : ∀ i, 𝔸 i)
+    (j : ι) (xj : 𝔸 j) :
     Function.update (exp x) j (exp xj) = exp (Function.update x j xj) := by
-  letI : Algebra ℚ (∀ i, 𝔸 i) := Pi.algebra _ _
-=======
-@[simp]
-theorem Pi.exp_apply {ι : Type*} {𝔸 : ι → Type*} [Fintype ι] [∀ i, NormedRing (𝔸 i)]
-    [∀ i, NormedAlgebra 𝕂 (𝔸 i)] [∀ i, CompleteSpace (𝔸 i)] (x : ∀ i, 𝔸 i) (i : ι) :
-    exp 𝕂 x i = exp 𝕂 (x i) :=
-  map_exp _ (Pi.evalRingHom 𝔸 i) (continuous_apply _) x
-  -- porting note: Lean can now handle Π-types in type class inference!
-#align pi.exp_apply Pi.exp_apply
-
-theorem Pi.exp_def {ι : Type*} {𝔸 : ι → Type*} [Fintype ι] [∀ i, NormedRing (𝔸 i)]
-    [∀ i, NormedAlgebra 𝕂 (𝔸 i)] [∀ i, CompleteSpace (𝔸 i)] (x : ∀ i, 𝔸 i) :
-    exp 𝕂 x = fun i => exp 𝕂 (x i) :=
-  funext <| Pi.exp_apply 𝕂 x
-#align pi.exp_def Pi.exp_def
-
-theorem Function.update_exp {ι : Type*} {𝔸 : ι → Type*} [Fintype ι] [DecidableEq ι]
-    [∀ i, NormedRing (𝔸 i)] [∀ i, NormedAlgebra 𝕂 (𝔸 i)] [∀ i, CompleteSpace (𝔸 i)] (x : ∀ i, 𝔸 i)
-    (j : ι) (xj : 𝔸 j) :
-    Function.update (exp 𝕂 x) j (exp 𝕂 xj) = exp 𝕂 (Function.update x j xj) := by
->>>>>>> bac379fd
   ext i
   simp_rw [Pi.exp_def 𝕂]
   exact (Function.apply_update (fun i => exp) x j xj i).symm
@@ -691,7 +649,7 @@
 
 section CommAlgebra
 
-variable {𝕂 𝔸 : Type*} [IsROrC 𝕂] [NormedCommRing 𝔸] [NormedAlgebra 𝕂 𝔸] [CompleteSpace 𝔸]
+variable {𝕂 𝔸 : Type _} [IsROrC 𝕂] [NormedCommRing 𝔸] [NormedAlgebra 𝕂 𝔸] [CompleteSpace 𝔸]
 
 variable [Algebra ℚ 𝔸]
 
