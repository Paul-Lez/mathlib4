--- conflicted
+++ resolved
@@ -445,11 +445,7 @@
     let thms := [``term_eq, ``termg_eq, ``add_zero, ``one_nsmul, ``one_zsmul, ``zsmul_zero]
     let ctx' := { ctx with simpTheorems := #[← thms.foldlM (·.addConst ·) {:_}] }
     pure fun r' : Simp.Result ↦ do
-<<<<<<< HEAD
       Simp.mkEqTrans r' (← Simp.main r'.expr ctx' (methods := ← Lean.Meta.Simp.mkDefaultMethods)).1
-=======
-      r'.mkEqTrans (← Simp.main r'.expr ctx' (methods := ← Lean.Meta.Simp.mkDefaultMethods)).1
->>>>>>> 7e5b9c79
   let rec
     /-- The recursive case of `abelNF`.
     * `root`: true when the function is called directly from `abelNFCore`
