--- conflicted
+++ resolved
@@ -528,12 +528,7 @@
   Classical.not_not
 
 theorem _root_.LE.le.not_gf {x y : PGame} : x ≤ y → ¬y ⧏ x :=
-<<<<<<< HEAD
   absurd
-#align has_le.le.not_gf LE.le.not_gf
-=======
-  not_lf.2
->>>>>>> 58e38c45
 
 theorem LF.not_ge {x y : PGame} : x ⧏ y → ¬y ≤ x :=
   id
@@ -996,7 +991,6 @@
     (hl : Relator.BiTotal (fun i j ↦ x.moveLeft i ≈ y.moveLeft j))
     (hr : Relator.BiTotal (fun i j ↦ x.moveRight i ≈ y.moveRight j)) : x ≈ y := by
   constructor <;> rw [le_def]
-<<<<<<< HEAD
   · exact ⟨fun i ↦ .inl <| (hl.1 i).imp (fun _ ↦ (·.1)),
       fun j ↦ .inr <| (hr.2 j).imp (fun _ ↦ (·.1))⟩
   · exact ⟨fun i ↦ .inl <| (hl.2 i).imp (fun _ ↦ (·.2)),
@@ -1016,7 +1010,6 @@
     (hl : ∀ i, x.moveLeft i ≈ y.moveLeft (l i)) (hr : ∀ i, x.moveRight i ≈ y.moveRight (r i)) :
     x ≈ y :=
   .of_fn l l.symm r r.symm hl (by simpa using hl <| l.symm ·) hr (by simpa using hr <| r.symm ·)
-#align pgame.equiv_of_mk_equiv SetTheory.PGame.Equiv.of_equiv
 
 theorem Equiv.ext' {x y : PGame}
     (hl : (∀ a ∈ₗ x, ∃ b ∈ₗ y, a ≈ b) ∧ (∀ b ∈ₗ y, ∃ a ∈ₗ x, a ≈ b))
@@ -1039,10 +1032,6 @@
   · exact ⟨i, Equiv.trans hi.symm.equiv h⟩
   · exact ⟨i, Equiv.trans h hi.equiv⟩
   · exact ⟨i, Equiv.trans hi.symm.equiv h⟩
-=======
-  · exact ⟨fun i => Or.inl ⟨_, (hl i).1⟩, fun j => Or.inr ⟨_, by simpa using (hr (R.symm j)).1⟩⟩
-  · exact ⟨fun i => Or.inl ⟨_, by simpa using (hl (L.symm i)).2⟩, fun j => Or.inr ⟨_, (hr j).2⟩⟩
->>>>>>> 58e38c45
 
 /-- The fuzzy, confused, or incomparable relation on pre-games.
 
@@ -1835,8 +1824,6 @@
 @[simp]
 theorem sub_zero_eq_add_zero (x : PGame) : x - 0 = x + 0 :=
   show x + -0 = x + 0 by rw [neg_zero]
-<<<<<<< HEAD
-#align pgame.sub_zero SetTheory.PGame.sub_zero_eq_add_zero
 
 protected lemma sub_zero (x : PGame) : x - 0 ≡ x :=
   _root_.trans (of_eq x.sub_zero_eq_add_zero) x.add_zero
@@ -1848,8 +1835,6 @@
 then `w - y` has the same moves as `x - z`. -/
 lemma Identical.sub {x₁ x₂ y₁ y₂ : PGame.{u}} (hx : x₁ ≡ x₂) (hy : y₁ ≡ y₂) : x₁ - y₁ ≡ x₂ - y₂ :=
   hx.add hy.neg
-=======
->>>>>>> 58e38c45
 
 /-- If `w` has the same moves as `x` and `y` has the same moves as `z`,
 then `w - y` has the same moves as `x - z`. -/
