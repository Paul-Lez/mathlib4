--- conflicted
+++ resolved
@@ -112,11 +112,7 @@
 
 @[reassoc]
 lemma mapComp_assoc_right {a b c d : B} (f : a ⟶ b) (g : b ⟶ c) (h : c ⟶ d) :
-<<<<<<< HEAD
-    F.mapComp f (g ≫ h) ≫ F.map f ◁ F.mapComp g h = (F.map₂ (α_ f g h).inv) ≫
-=======
     F.mapComp f (g ≫ h) ≫ F.map f ◁ F.mapComp g h = F.map₂ (α_ f g h).inv ≫
->>>>>>> 0139a899
     F.mapComp (f ≫ g) h ≫ F.mapComp f g ▷ F.map h ≫
     (α_ (F.map f) (F.map g) (F.map h)).hom := by
   rw [← @map₂_associator, ← F.map₂_comp_assoc]
@@ -125,11 +121,7 @@
 @[reassoc]
 lemma mapComp_assoc_left {a b c d : B} (f : a ⟶ b) (g : b ⟶ c) (h : c ⟶ d) :
     F.mapComp (f ≫ g) h ≫ F.mapComp f g ▷ F.map h =
-<<<<<<< HEAD
-    (F.map₂ (α_ f g h).hom) ≫ F.mapComp f (g ≫ h) ≫ F.map f ◁ F.mapComp g h
-=======
     F.map₂ (α_ f g h).hom ≫ F.mapComp f (g ≫ h) ≫ F.map f ◁ F.mapComp g h
->>>>>>> 0139a899
     ≫ (α_ (F.map f) (F.map g) (F.map h)).inv := by
   simp
 
