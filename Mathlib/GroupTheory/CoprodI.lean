--- conflicted
+++ resolved
@@ -359,12 +359,7 @@
         heq_iff_eq, ← Subtype.ext_iff_val] using he
     rcases this with ⟨rfl, h⟩
     congr
-<<<<<<< HEAD
-    exact Word.ext h
-#align free_product.word.rcons_inj Monoid.CoprodI.Word.rcons_inj
-=======
     exact Word.ext _ _ h
->>>>>>> 2fc87a94
 
 theorem mem_rcons_iff {i j : ι} (p : Pair M i) (m : M j) :
     ⟨_, m⟩ ∈ (rcons p).toList ↔ ⟨_, m⟩ ∈ p.tail.toList ∨
@@ -665,12 +660,7 @@
   induction w
   · rw [Option.mem_def]
     rfl
-<<<<<<< HEAD
-  · exact List.mem_head?_append_of_mem_head? (by assumption)
-#align free_product.neword.to_list_head' Monoid.CoprodI.NeWord.toList_head?
-=======
   · exact List.head?_append (by assumption)
->>>>>>> 2fc87a94
 
 @[simp]
 theorem toList_getLast? {i j} (w : NeWord M i j) : w.toList.getLast? = Option.some ⟨j, w.last⟩ := by
@@ -678,12 +668,7 @@
   induction w
   · rw [Option.mem_def]
     rfl
-<<<<<<< HEAD
-  · exact List.mem_getLast?_append_of_mem_getLast? (by assumption)
-#align free_product.neword.to_list_last' Monoid.CoprodI.NeWord.toList_getLast?
-=======
   · exact List.getLast?_append (by assumption)
->>>>>>> 2fc87a94
 
 /-- The `Word M` represented by a `NeWord M i j` -/
 def toWord {i j} (w : NeWord M i j) : Word M where
