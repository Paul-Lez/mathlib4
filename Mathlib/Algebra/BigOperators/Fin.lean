--- conflicted
+++ resolved
@@ -330,11 +330,7 @@
       cases m
       · exact isEmptyElim (f <| Fin.last _)
       simp_rw [Fin.sum_univ_castSucc, Fin.coe_castSucc, Fin.val_last]
-<<<<<<< HEAD
-      refine (add_lt_add_of_lt_of_le (ih _) <| mul_le_mul_right' (Fin.is_le _) _).trans_eq ?_
-=======
       refine (Nat.add_lt_add_of_lt_of_le (ih _) <| Nat.mul_le_mul_right _ (Fin.is_le _)).trans_eq ?_
->>>>>>> ac59a83c
       rw [← one_add_mul (_ : ℕ), add_comm, pow_succ']⟩)
     (fun a b => ⟨a / m ^ (b : ℕ) % m, by
       cases' n with n
@@ -389,11 +385,7 @@
       intro n nn f fn
       cases nn
       · exact isEmptyElim fn
-<<<<<<< HEAD
-      refine (add_lt_add_of_lt_of_le (ih _) <| mul_le_mul_right' (Fin.is_le _) _).trans_eq ?_
-=======
       refine (Nat.add_lt_add_of_lt_of_le (ih _) <| Nat.mul_le_mul_right _ (Fin.is_le _)).trans_eq ?_
->>>>>>> ac59a83c
       rw [← one_add_mul (_ : ℕ), mul_comm, add_comm]⟩)
     (fun a b => ⟨(a / ∏ j : Fin b, n (Fin.castLE b.is_lt.le j)) % n b, by
       cases m
