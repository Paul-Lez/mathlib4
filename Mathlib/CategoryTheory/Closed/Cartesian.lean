/-
Copyright (c) 2020 Bhavik Mehta, Edward Ayers, Thomas Read. All rights reserved.
Released under Apache 2.0 license as described in the file LICENSE.
Authors: Bhavik Mehta, Edward Ayers, Thomas Read
-/
import Mathlib.CategoryTheory.EpiMono
import Mathlib.CategoryTheory.Limits.Shapes.FiniteProducts
import Mathlib.CategoryTheory.Monoidal.OfHasFiniteProducts
import Mathlib.CategoryTheory.Limits.Preserves.Shapes.BinaryProducts
import Mathlib.CategoryTheory.Adjunction.Limits
import Mathlib.CategoryTheory.Adjunction.Mates
import Mathlib.CategoryTheory.Closed.Monoidal

/-!
# Cartesian closed categories

Given a category with finite products, the cartesian monoidal structure is provided by the local
instance `monoidalOfHasFiniteProducts`.

We define exponentiable objects to be closed objects with respect to this monoidal structure,
i.e. `(X × -)` is a left adjoint.

We say a category is cartesian closed if every object is exponentiable
(equivalently, that the category equipped with the cartesian monoidal structure is closed monoidal).

Show that exponential forms a difunctor and define the exponential comparison morphisms.

## TODO
Some of the results here are true more generally for closed objects and
for closed monoidal categories, and these could be generalised.
-/


universe v v₂ u u₂

noncomputable section

namespace CategoryTheory

open CategoryTheory CategoryTheory.Category CategoryTheory.Limits

attribute [local instance] monoidalOfHasFiniteProducts

/-- An object `X` is *exponentiable* if `(X × -)` is a left adjoint.
We define this as being `Closed` in the cartesian monoidal structure.
-/
abbrev Exponentiable {C : Type u} [Category.{v} C] [HasFiniteProducts C] (X : C) :=
  Closed X

/-- Constructor for `Exponentiable X` which takes as an input an adjunction
`MonoidalCategory.tensorLeft X ⊣ exp` for some functor `exp : C ⥤ C`. -/
abbrev Exponentiable.mk {C : Type u} [Category.{v} C] [HasFiniteProducts C] (X : C)
    (exp : C ⥤ C) (adj : MonoidalCategory.tensorLeft X ⊣ exp) :
    Exponentiable X where
  adj := adj

/-- Constructor for `Exponentiable X` which takes as an input an adjunction
`MonoidalCategory.tensorLeft X ⊣ exp` for some functor `exp : C ⥤ C`. -/
abbrev Exponentiable.mk {C : Type u} [Category.{v} C] [HasFiniteProducts C] (X : C)
    (exp : C ⥤ C) (adj : MonoidalCategory.tensorLeft X ⊣ exp) :
    Exponentiable X where
  adj := adj

/-- If `X` and `Y` are exponentiable then `X ⨯ Y` is.
This isn't an instance because it's not usually how we want to construct exponentials, we'll usually
prove all objects are exponential uniformly.
-/
def binaryProductExponentiable {C : Type u} [Category.{v} C] [HasFiniteProducts C] {X Y : C}
    (hX : Exponentiable X) (hY : Exponentiable Y) : Exponentiable (X ⨯ Y) :=
  tensorClosed hX hY

/-- The terminal object is always exponentiable.
This isn't an instance because most of the time we'll prove cartesian closed for all objects
at once, rather than just for this one.
-/
def terminalExponentiable {C : Type u} [Category.{v} C] [HasFiniteProducts C] :
    Exponentiable (⊤_ C) :=
  unitClosed

/-- A category `C` is cartesian closed if it has finite products and every object is exponentiable.
We define this as `monoidal_closed` with respect to the cartesian monoidal structure.
-/
abbrev CartesianClosed (C : Type u) [Category.{v} C] [HasFiniteProducts C] :=
  MonoidalClosed C

-- Porting note: added to ease the port of `CategoryTheory.Closed.Types`
/-- Constructor for `CartesianClosed C`. -/
def CartesianClosed.mk (C : Type u) [Category.{v} C] [HasFiniteProducts C]
    (exp : ∀ (X : C), Exponentiable X) :
    CartesianClosed C where
  closed X := exp X

variable {C : Type u} [Category.{v} C] (A B : C) {X X' Y Y' Z : C}
variable [HasFiniteProducts C] [Exponentiable A]

/-- This is (-)^A. -/
abbrev exp : C ⥤ C :=
  ihom A

namespace exp

/-- The adjunction between A ⨯ - and (-)^A. -/
abbrev adjunction : prod.functor.obj A ⊣ exp A :=
  ihom.adjunction A

/-- The evaluation natural transformation. -/
abbrev ev : exp A ⋙ prod.functor.obj A ⟶ 𝟭 C :=
  ihom.ev A

/-- The coevaluation natural transformation. -/
abbrev coev : 𝟭 C ⟶ prod.functor.obj A ⋙ exp A :=
  ihom.coev A

-- Porting note: notation fails to elaborate with `quotPrecheck` on.
set_option quotPrecheck false in
/-- Morphisms obtained using an exponentiable object. -/
notation:20 A " ⟹ " B:19 => (exp A).obj B

open Lean PrettyPrinter.Delaborator SubExpr in
/-- Delaborator for `Prefunctor.obj` -/
@[delab app.Prefunctor.obj]
def delabPrefunctorObjExp : Delab := whenPPOption getPPNotation <| withOverApp 6 <| do
  let e ← getExpr
  guard <| e.isAppOfArity' ``Prefunctor.obj 6
  let A ← withNaryArg 4 do
    let e ← getExpr
    guard <| e.isAppOfArity' ``Functor.toPrefunctor 5
    withNaryArg 4 do
      let e ← getExpr
      guard <| e.isAppOfArity' ``exp 5
      withNaryArg 2 delab
  let B ← withNaryArg 5 delab
  `($A ⟹ $B)

-- Porting note: notation fails to elaborate with `quotPrecheck` on.
set_option quotPrecheck false in
/-- Morphisms from an exponentiable object. -/
notation:30 B " ^^ " A:30 => (exp A).obj B

@[simp, reassoc]
theorem ev_coev : Limits.prod.map (𝟙 A) ((coev A).app B) ≫ (ev A).app (A ⨯ B) = 𝟙 (A ⨯ B) :=
  ihom.ev_coev A B

@[reassoc]
theorem coev_ev : (coev A).app (A ⟹ B) ≫ (exp A).map ((ev A).app B) = 𝟙 (A ⟹ B) :=
  ihom.coev_ev A B

end exp

instance : PreservesColimits (prod.functor.obj A) :=
  (ihom.adjunction A).leftAdjointPreservesColimits

variable {A}

-- Wrap these in a namespace so we don't clash with the core versions.
namespace CartesianClosed

/-- Currying in a cartesian closed category. -/
def curry : (A ⨯ Y ⟶ X) → (Y ⟶ A ⟹ X) :=
  (exp.adjunction A).homEquiv _ _

/-- Uncurrying in a cartesian closed category. -/
def uncurry : (Y ⟶ A ⟹ X) → (A ⨯ Y ⟶ X) :=
  ((exp.adjunction A).homEquiv _ _).symm

-- This lemma has always been bad, but the linter only noticed after lean4#2644.
@[simp, nolint simpNF]
theorem homEquiv_apply_eq (f : A ⨯ Y ⟶ X) : (exp.adjunction A).homEquiv _ _ f = curry f :=
  rfl

-- This lemma has always been bad, but the linter only noticed after lean4#2644.
@[simp, nolint simpNF]
theorem homEquiv_symm_apply_eq (f : Y ⟶ A ⟹ X) :
    ((exp.adjunction A).homEquiv _ _).symm f = uncurry f :=
  rfl

@[reassoc]
theorem curry_natural_left (f : X ⟶ X') (g : A ⨯ X' ⟶ Y) :
    curry (Limits.prod.map (𝟙 _) f ≫ g) = f ≫ curry g :=
  Adjunction.homEquiv_naturality_left _ _ _

@[reassoc]
theorem curry_natural_right (f : A ⨯ X ⟶ Y) (g : Y ⟶ Y') :
    curry (f ≫ g) = curry f ≫ (exp _).map g :=
  Adjunction.homEquiv_naturality_right _ _ _

@[reassoc]
theorem uncurry_natural_right (f : X ⟶ A ⟹ Y) (g : Y ⟶ Y') :
    uncurry (f ≫ (exp _).map g) = uncurry f ≫ g :=
  Adjunction.homEquiv_naturality_right_symm _ _ _

@[reassoc]
theorem uncurry_natural_left (f : X ⟶ X') (g : X' ⟶ A ⟹ Y) :
    uncurry (f ≫ g) = Limits.prod.map (𝟙 _) f ≫ uncurry g :=
  Adjunction.homEquiv_naturality_left_symm _ _ _

@[simp]
theorem uncurry_curry (f : A ⨯ X ⟶ Y) : uncurry (curry f) = f :=
  (Closed.adj.homEquiv _ _).left_inv f
<<<<<<< HEAD
#align category_theory.cartesian_closed.uncurry_curry CategoryTheory.CartesianClosed.uncurry_curry
=======
>>>>>>> 99508fb5

@[simp]
theorem curry_uncurry (f : X ⟶ A ⟹ Y) : curry (uncurry f) = f :=
  (Closed.adj.homEquiv _ _).right_inv f
<<<<<<< HEAD
#align category_theory.cartesian_closed.curry_uncurry CategoryTheory.CartesianClosed.curry_uncurry
=======
>>>>>>> 99508fb5

-- Porting note: extra `(exp.adjunction A)` argument was needed for elaboration to succeed.
theorem curry_eq_iff (f : A ⨯ Y ⟶ X) (g : Y ⟶ A ⟹ X) : curry f = g ↔ f = uncurry g :=
  Adjunction.homEquiv_apply_eq (exp.adjunction A) f g

-- Porting note: extra `(exp.adjunction A)` argument was needed for elaboration to succeed.
theorem eq_curry_iff (f : A ⨯ Y ⟶ X) (g : Y ⟶ A ⟹ X) : g = curry f ↔ uncurry g = f :=
  Adjunction.eq_homEquiv_apply (exp.adjunction A) f g

-- I don't think these two should be simp.
theorem uncurry_eq (g : Y ⟶ A ⟹ X) : uncurry g = Limits.prod.map (𝟙 A) g ≫ (exp.ev A).app X :=
  rfl

theorem curry_eq (g : A ⨯ Y ⟶ X) : curry g = (exp.coev A).app Y ≫ (exp A).map g :=
  rfl

theorem uncurry_id_eq_ev (A X : C) [Exponentiable A] : uncurry (𝟙 (A ⟹ X)) = (exp.ev A).app X := by
  rw [uncurry_eq, prod.map_id_id, id_comp]

theorem curry_id_eq_coev (A X : C) [Exponentiable A] : curry (𝟙 _) = (exp.coev A).app X := by
  rw [curry_eq, (exp A).map_id (A ⨯ _)]; apply comp_id

theorem curry_injective : Function.Injective (curry : (A ⨯ Y ⟶ X) → (Y ⟶ A ⟹ X)) :=
  (Closed.adj.homEquiv _ _).injective
<<<<<<< HEAD
#align category_theory.cartesian_closed.curry_injective CategoryTheory.CartesianClosed.curry_injective

theorem uncurry_injective : Function.Injective (uncurry : (Y ⟶ A ⟹ X) → (A ⨯ Y ⟶ X)) :=
  (Closed.adj.homEquiv _ _).symm.injective
#align category_theory.cartesian_closed.uncurry_injective CategoryTheory.CartesianClosed.uncurry_injective
=======

theorem uncurry_injective : Function.Injective (uncurry : (Y ⟶ A ⟹ X) → (A ⨯ Y ⟶ X)) :=
  (Closed.adj.homEquiv _ _).symm.injective
>>>>>>> 99508fb5

end CartesianClosed

open CartesianClosed

/-- Show that the exponential of the terminal object is isomorphic to itself, i.e. `X^1 ≅ X`.

The typeclass argument is explicit: any instance can be used.
-/
def expTerminalIsoSelf [Exponentiable (⊤_ C)] : (⊤_ C) ⟹ X ≅ X :=
  Yoneda.ext ((⊤_ C) ⟹ X) X
    (fun {Y} f => (Limits.prod.leftUnitor Y).inv ≫ CartesianClosed.uncurry f)
    (fun {Y} f => CartesianClosed.curry ((Limits.prod.leftUnitor Y).hom ≫ f))
    (fun g => by
      rw [curry_eq_iff, Iso.hom_inv_id_assoc])
    (fun g => by simp)
    (fun f g => by
      -- Porting note: `rw` is a bit brittle here, requiring the `dsimp` rule cancellation.
      dsimp [-prod.leftUnitor_inv]
      rw [uncurry_natural_left, prod.leftUnitor_inv_naturality_assoc f])

/-- The internal element which points at the given morphism. -/
def internalizeHom (f : A ⟶ Y) : ⊤_ C ⟶ A ⟹ Y :=
  CartesianClosed.curry (Limits.prod.fst ≫ f)

section Pre

variable {B}

/-- Pre-compose an internal hom with an external hom. -/
def pre (f : B ⟶ A) [Exponentiable B] : exp A ⟶ exp B :=
  conjugateEquiv (exp.adjunction _) (exp.adjunction _) (prod.functor.map f)

theorem prod_map_pre_app_comp_ev (f : B ⟶ A) [Exponentiable B] (X : C) :
    Limits.prod.map (𝟙 B) ((pre f).app X) ≫ (exp.ev B).app X =
      Limits.prod.map f (𝟙 (A ⟹ X)) ≫ (exp.ev A).app X :=
  conjugateEquiv_counit _ _ (prod.functor.map f) X

theorem uncurry_pre (f : B ⟶ A) [Exponentiable B] (X : C) :
    CartesianClosed.uncurry ((pre f).app X) = Limits.prod.map f (𝟙 _) ≫ (exp.ev A).app X := by
  rw [uncurry_eq, prod_map_pre_app_comp_ev]

theorem coev_app_comp_pre_app (f : B ⟶ A) [Exponentiable B] :
    (exp.coev A).app X ≫ (pre f).app (A ⨯ X) =
      (exp.coev B).app X ≫ (exp B).map (Limits.prod.map f (𝟙 _)) :=
  unit_conjugateEquiv _ _ (prod.functor.map f) X

@[simp]
theorem pre_id (A : C) [Exponentiable A] : pre (𝟙 A) = 𝟙 _ := by simp [pre]

@[simp]
theorem pre_map {A₁ A₂ A₃ : C} [Exponentiable A₁] [Exponentiable A₂] [Exponentiable A₃]
    (f : A₁ ⟶ A₂) (g : A₂ ⟶ A₃) : pre (f ≫ g) = pre g ≫ pre f := by
  rw [pre, pre, pre, conjugateEquiv_comp, prod.functor.map_comp]

end Pre

/-- The internal hom functor given by the cartesian closed structure. -/
def internalHom [CartesianClosed C] : Cᵒᵖ ⥤ C ⥤ C where
  obj X := exp X.unop
  map f := pre f.unop

/-- If an initial object `I` exists in a CCC, then `A ⨯ I ≅ I`. -/
@[simps]
def zeroMul {I : C} (t : IsInitial I) : A ⨯ I ≅ I where
  hom := Limits.prod.snd
  inv := t.to _
  hom_inv_id := by
    have : (prod.snd : A ⨯ I ⟶ I) = CartesianClosed.uncurry (t.to _) := by
      rw [← curry_eq_iff]
      apply t.hom_ext
    rw [this, ← uncurry_natural_right, ← eq_curry_iff]
    apply t.hom_ext
  inv_hom_id := t.hom_ext _ _

/-- If an initial object `0` exists in a CCC, then `0 ⨯ A ≅ 0`. -/
def mulZero {I : C} (t : IsInitial I) : I ⨯ A ≅ I :=
  Limits.prod.braiding _ _ ≪≫ zeroMul t

/-- If an initial object `0` exists in a CCC then `0^B ≅ 1` for any `B`. -/
def powZero {I : C} (t : IsInitial I) [CartesianClosed C] : I ⟹ B ≅ ⊤_ C where
  hom := default
  inv := CartesianClosed.curry ((mulZero t).hom ≫ t.to _)
  hom_inv_id := by
    rw [← curry_natural_left, curry_eq_iff, ← cancel_epi (mulZero t).inv]
    apply t.hom_ext

-- TODO: Generalise the below to its commuted variants.
-- TODO: Define a distributive category, so that zero_mul and friends can be derived from this.
/-- In a CCC with binary coproducts, the distribution morphism is an isomorphism. -/
def prodCoprodDistrib [HasBinaryCoproducts C] [CartesianClosed C] (X Y Z : C) :
    (Z ⨯ X) ⨿ Z ⨯ Y ≅ Z ⨯ X ⨿ Y where
  hom := coprod.desc (Limits.prod.map (𝟙 _) coprod.inl) (Limits.prod.map (𝟙 _) coprod.inr)
  inv :=
    CartesianClosed.uncurry
      (coprod.desc (CartesianClosed.curry coprod.inl) (CartesianClosed.curry coprod.inr))
  hom_inv_id := by
    ext
    · rw [coprod.inl_desc_assoc, comp_id, ← uncurry_natural_left, coprod.inl_desc, uncurry_curry]
    rw [coprod.inr_desc_assoc, comp_id, ← uncurry_natural_left, coprod.inr_desc, uncurry_curry]
  inv_hom_id := by
    rw [← uncurry_natural_right, ← eq_curry_iff]
    ext
    · rw [coprod.inl_desc_assoc, ← curry_natural_right, coprod.inl_desc, ← curry_natural_left,
        comp_id]
    rw [coprod.inr_desc_assoc, ← curry_natural_right, coprod.inr_desc, ← curry_natural_left,
      comp_id]

/-- If an initial object `I` exists in a CCC then it is a strict initial object,
i.e. any morphism to `I` is an iso.
This actually shows a slightly stronger version: any morphism to an initial object from an
exponentiable object is an isomorphism.
-/
theorem strict_initial {I : C} (t : IsInitial I) (f : A ⟶ I) : IsIso f := by
  haveI : Mono f := by
    rw [← prod.lift_snd (𝟙 A) f, ← zeroMul_hom t]
    exact mono_comp _ _
  haveI : IsSplitEpi f := IsSplitEpi.mk' ⟨t.to _, t.hom_ext _ _⟩
  apply isIso_of_mono_of_isSplitEpi

instance to_initial_isIso [HasInitial C] (f : A ⟶ ⊥_ C) : IsIso f :=
  strict_initial initialIsInitial _

/-- If an initial object `0` exists in a CCC then every morphism from it is monic. -/
theorem initial_mono {I : C} (B : C) (t : IsInitial I) [CartesianClosed C] : Mono (t.to B) :=
  ⟨fun g h _ => by
    haveI := strict_initial t g
    haveI := strict_initial t h
    exact eq_of_inv_eq_inv (t.hom_ext _ _)⟩

instance Initial.mono_to [HasInitial C] (B : C) [CartesianClosed C] : Mono (initial.to B) :=
  initial_mono B initialIsInitial

variable {D : Type u₂} [Category.{v₂} D]

section Functor

variable [HasFiniteProducts D]

/-- Transport the property of being cartesian closed across an equivalence of categories.

Note we didn't require any coherence between the choice of finite products here, since we transport
along the `prodComparison` isomorphism.
-/
def cartesianClosedOfEquiv (e : C ≌ D) [CartesianClosed C] : CartesianClosed D :=
  MonoidalClosed.ofEquiv (e.inverse.toMonoidalFunctorOfHasFiniteProducts) e.symm.toAdjunction
<<<<<<< HEAD
#align category_theory.cartesian_closed_of_equiv CategoryTheory.cartesianClosedOfEquiv
=======
>>>>>>> 99508fb5

end Functor

attribute [nolint simpNF] CategoryTheory.CartesianClosed.homEquiv_apply_eq
  CategoryTheory.CartesianClosed.homEquiv_symm_apply_eq
end CategoryTheory<|MERGE_RESOLUTION|>--- conflicted
+++ resolved
@@ -46,13 +46,6 @@
 -/
 abbrev Exponentiable {C : Type u} [Category.{v} C] [HasFiniteProducts C] (X : C) :=
   Closed X
-
-/-- Constructor for `Exponentiable X` which takes as an input an adjunction
-`MonoidalCategory.tensorLeft X ⊣ exp` for some functor `exp : C ⥤ C`. -/
-abbrev Exponentiable.mk {C : Type u} [Category.{v} C] [HasFiniteProducts C] (X : C)
-    (exp : C ⥤ C) (adj : MonoidalCategory.tensorLeft X ⊣ exp) :
-    Exponentiable X where
-  adj := adj
 
 /-- Constructor for `Exponentiable X` which takes as an input an adjunction
 `MonoidalCategory.tensorLeft X ⊣ exp` for some functor `exp : C ⥤ C`. -/
@@ -197,18 +190,10 @@
 @[simp]
 theorem uncurry_curry (f : A ⨯ X ⟶ Y) : uncurry (curry f) = f :=
   (Closed.adj.homEquiv _ _).left_inv f
-<<<<<<< HEAD
-#align category_theory.cartesian_closed.uncurry_curry CategoryTheory.CartesianClosed.uncurry_curry
-=======
->>>>>>> 99508fb5
 
 @[simp]
 theorem curry_uncurry (f : X ⟶ A ⟹ Y) : curry (uncurry f) = f :=
   (Closed.adj.homEquiv _ _).right_inv f
-<<<<<<< HEAD
-#align category_theory.cartesian_closed.curry_uncurry CategoryTheory.CartesianClosed.curry_uncurry
-=======
->>>>>>> 99508fb5
 
 -- Porting note: extra `(exp.adjunction A)` argument was needed for elaboration to succeed.
 theorem curry_eq_iff (f : A ⨯ Y ⟶ X) (g : Y ⟶ A ⟹ X) : curry f = g ↔ f = uncurry g :=
@@ -233,17 +218,9 @@
 
 theorem curry_injective : Function.Injective (curry : (A ⨯ Y ⟶ X) → (Y ⟶ A ⟹ X)) :=
   (Closed.adj.homEquiv _ _).injective
-<<<<<<< HEAD
-#align category_theory.cartesian_closed.curry_injective CategoryTheory.CartesianClosed.curry_injective
 
 theorem uncurry_injective : Function.Injective (uncurry : (Y ⟶ A ⟹ X) → (A ⨯ Y ⟶ X)) :=
   (Closed.adj.homEquiv _ _).symm.injective
-#align category_theory.cartesian_closed.uncurry_injective CategoryTheory.CartesianClosed.uncurry_injective
-=======
-
-theorem uncurry_injective : Function.Injective (uncurry : (Y ⟶ A ⟹ X) → (A ⨯ Y ⟶ X)) :=
-  (Closed.adj.homEquiv _ _).symm.injective
->>>>>>> 99508fb5
 
 end CartesianClosed
 
@@ -390,10 +367,6 @@
 -/
 def cartesianClosedOfEquiv (e : C ≌ D) [CartesianClosed C] : CartesianClosed D :=
   MonoidalClosed.ofEquiv (e.inverse.toMonoidalFunctorOfHasFiniteProducts) e.symm.toAdjunction
-<<<<<<< HEAD
-#align category_theory.cartesian_closed_of_equiv CategoryTheory.cartesianClosedOfEquiv
-=======
->>>>>>> 99508fb5
 
 end Functor
 
