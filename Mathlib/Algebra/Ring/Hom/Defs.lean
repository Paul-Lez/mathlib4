--- conflicted
+++ resolved
@@ -3,12 +3,9 @@
 Released under Apache 2.0 license as described in the file LICENSE.
 Authors: Amelia Livingston, Jireh Loreaux
 -/
-<<<<<<< HEAD
-=======
 import Mathlib.Algebra.Group.Pi.Basic
 import Mathlib.Algebra.GroupWithZero.Hom
 import Mathlib.Algebra.Ring.Defs
->>>>>>> 81d41598
 import Mathlib.Algebra.Ring.Basic
 
 /-!
