/-
Copyright (c) 2019 Sébastien Gouëzel. All rights reserved.
Released under Apache 2.0 license as described in the file LICENSE.
Authors: Sébastien Gouëzel
-/
import Mathlib.Analysis.Analytic.Within
import Mathlib.Analysis.Calculus.FDeriv.Analytic
import Mathlib.Analysis.Calculus.ContDiff.FTaylorSeries

/-!
# Higher differentiability

A function is `C^1` on a domain if it is differentiable there, and its derivative is continuous.
By induction, it is `C^n` if it is `C^{n-1}` and its (n-1)-th derivative is `C^1` there or,
equivalently, if it is `C^1` and its derivative is `C^{n-1}`.
It is `C^∞` if it is `C^n` for all n.
Finally, it is `C^ω` if it is analytic (as well as all its derivative, which is automatic if the
space is complete).

We formalize these notions with predicates `ContDiffWithinAt`, `ContDiffAt`, `ContDiffOn` and
`ContDiff` saying that the function is `C^n` within a set at a point, at a point, on a set
and on the whole space respectively.

To avoid the issue of choice when choosing a derivative in sets where the derivative is not
necessarily unique, `ContDiffOn` is not defined directly in terms of the
regularity of the specific choice `iteratedFDerivWithin 𝕜 n f s` inside `s`, but in terms of the
existence of a nice sequence of derivatives, expressed with a predicate
`HasFTaylorSeriesUpToOn` defined in the file `FTaylorSeries`.

We prove basic properties of these notions.

## Main definitions and results
Let `f : E → F` be a map between normed vector spaces over a nontrivially normed field `𝕜`.

* `ContDiff 𝕜 n f`: expresses that `f` is `C^n`, i.e., it admits a Taylor series up to
  rank `n`.
* `ContDiffOn 𝕜 n f s`: expresses that `f` is `C^n` in `s`.
* `ContDiffAt 𝕜 n f x`: expresses that `f` is `C^n` around `x`.
* `ContDiffWithinAt 𝕜 n f s x`: expresses that `f` is `C^n` around `x` within the set `s`.

In sets of unique differentiability, `ContDiffOn 𝕜 n f s` can be expressed in terms of the
properties of `iteratedFDerivWithin 𝕜 m f s` for `m ≤ n`. In the whole space,
`ContDiff 𝕜 n f` can be expressed in terms of the properties of `iteratedFDeriv 𝕜 m f`
for `m ≤ n`.

## Implementation notes

The definitions in this file are designed to work on any field `𝕜`. They are sometimes slightly more
complicated than the naive definitions one would guess from the intuition over the real or complex
numbers, but they are designed to circumvent the lack of gluing properties and partitions of unity
in general. In the usual situations, they coincide with the usual definitions.

### Definition of `C^n` functions in domains

One could define `C^n` functions in a domain `s` by fixing an arbitrary choice of derivatives (this
is what we do with `iteratedFDerivWithin`) and requiring that all these derivatives up to `n` are
continuous. If the derivative is not unique, this could lead to strange behavior like two `C^n`
functions `f` and `g` on `s` whose sum is not `C^n`. A better definition is thus to say that a
function is `C^n` inside `s` if it admits a sequence of derivatives up to `n` inside `s`.

This definition still has the problem that a function which is locally `C^n` would not need to
be `C^n`, as different choices of sequences of derivatives around different points might possibly
not be glued together to give a globally defined sequence of derivatives. (Note that this issue
can not happen over reals, thanks to partition of unity, but the behavior over a general field is
not so clear, and we want a definition for general fields). Also, there are locality
problems for the order parameter: one could image a function which, for each `n`, has a nice
sequence of derivatives up to order `n`, but they do not coincide for varying `n` and can therefore
not be glued to give rise to an infinite sequence of derivatives. This would give a function
which is `C^n` for all `n`, but not `C^∞`. We solve this issue by putting locality conditions
in space and order in our definition of `ContDiffWithinAt` and `ContDiffOn`.
The resulting definition is slightly more complicated to work with (in fact not so much), but it
gives rise to completely satisfactory theorems.

For instance, with this definition, a real function which is `C^m` (but not better) on `(-1/m, 1/m)`
for each natural `m` is by definition `C^∞` at `0`.

There is another issue with the definition of `ContDiffWithinAt 𝕜 n f s x`. We can
require the existence and good behavior of derivatives up to order `n` on a neighborhood of `x`
within `s`. However, this does not imply continuity or differentiability within `s` of the function
at `x` when `x` does not belong to `s`. Therefore, we require such existence and good behavior on
a neighborhood of `x` within `s ∪ {x}` (which appears as `insert x s` in this file).

## Notations

We use the notation `E [×n]→L[𝕜] F` for the space of continuous multilinear maps on `E^n` with
values in `F`. This is the space in which the `n`-th derivative of a function from `E` to `F` lives.

In this file, we denote `(⊤ : ℕ∞) : WithTop ℕ∞` with `∞`, and `⊤ : WithTop ℕ∞` with `ω`. To
avoid ambiguities with the two tops, the theorems name use either `infty` or `omega`.
These notations are scoped in `ContDiff`.

## Tags

derivative, differentiability, higher derivative, `C^n`, multilinear, Taylor series, formal series
-/

noncomputable section

open scoped Classical
open NNReal Topology Filter

/-
Porting note: These lines are not required in Mathlib4.
attribute [local instance 1001]
  NormedAddCommGroup.toAddCommGroup NormedSpace.toModule' AddCommGroup.toAddCommMonoid
-/

open Set Fin Filter Function

/-- Smoothness exponent for analytic functions. -/
scoped [ContDiff] notation3 "ω" => (⊤ : WithTop (ℕ∞))
/-- Smoothness exponent for infinitely differentiable functions. -/
scoped [ContDiff] notation3 "∞" => ((⊤ : ℕ∞) : WithTop (ℕ∞))

open ContDiff

universe u uE uF uG uX

variable {𝕜 : Type u} [NontriviallyNormedField 𝕜] {E : Type uE} [NormedAddCommGroup E]
  [NormedSpace 𝕜 E] {F : Type uF} [NormedAddCommGroup F] [NormedSpace 𝕜 F] {G : Type uG}
  [NormedAddCommGroup G] [NormedSpace 𝕜 G] {X : Type uX} [NormedAddCommGroup X] [NormedSpace 𝕜 X]
  {s s₁ t u : Set E} {f f₁ : E → F} {g : F → G} {x x₀ : E} {c : F}
  {p : E → FormalMultilinearSeries 𝕜 E F} {m n : WithTop (ℕ∞)}

variable (𝕜) in
/-- A function is continuously differentiable up to order `n` within a set `s` at a point `x` if
it admits continuous derivatives up to order `n` in a neighborhood of `x` in `s ∪ {x}`.
For `n = ∞`, we only require that this holds up to any finite order (where the neighborhood may
depend on the finite order we consider).
For `n = ω`, we require the function to be analytic within `s` at `x`. The precise definition we
give (all the derivatives should be analytic) is more involved to work around issues when the space
is not complete, but it is equivalent when the space is complete.

For instance, a real function which is `C^m` on `(-1/m, 1/m)` for each natural `m`, but not
better, is `C^∞` at `0` within `univ`.
-/
<<<<<<< HEAD
def ContDiffWithinAt (n : WithTop ℕ∞) (f : E → F) (s : Set E) (x : E) : Prop :=
  match n with
  | ω => ∃ u ∈ 𝓝[insert x s] x, ∃ p : E → FormalMultilinearSeries 𝕜 E F,
      HasFTaylorSeriesUpToOn ω f p u ∧ ∀ i, AnalyticOn 𝕜 (fun x ↦ p x i) u
  | (n : ℕ∞) => ∀ m : ℕ, (m : ℕ∞) ≤ n → ∃ u ∈ 𝓝[insert x s] x,
      ∃ p : E → FormalMultilinearSeries 𝕜 E F, HasFTaylorSeriesUpToOn m f p u

lemma HasFTaylorSeriesUpToOn.analyticOn
    (hf : HasFTaylorSeriesUpToOn ω f p s) (h : AnalyticOn 𝕜 (fun x ↦ p x 0) s) :
    AnalyticOn 𝕜 f s := by
  have : AnalyticOn 𝕜 (fun x ↦ (continuousMultilinearCurryFin0 𝕜 E F) (p x 0)) s :=
    (LinearIsometryEquiv.analyticOnNhd _ _ ).comp_analyticOn
      h (Set.mapsTo_univ _ _)
  exact this.congr (fun y hy ↦ (hf.zero_eq _ hy).symm)

lemma ContDiffWithinAt.analyticOn (h : ContDiffWithinAt 𝕜 ω f s x) :
    ∃ u ∈ 𝓝[insert x s] x, AnalyticOn 𝕜 f u := by
  obtain ⟨u, hu, p, hp, h'p⟩ := h
  exact ⟨u, hu, hp.analyticOn (h'p 0)⟩

lemma ContDiffWithinAt.analyticWithinAt (h : ContDiffWithinAt 𝕜 ω f s x) :
    AnalyticWithinAt 𝕜 f s x := by
  obtain ⟨u, hu, hf⟩ := h.analyticOn
  have xu : x ∈ u := mem_of_mem_nhdsWithin (by simp) hu
  exact (hf x xu).mono_of_mem_nhdsWithin (nhdsWithin_mono _ (subset_insert _ _) hu)

theorem contDiffWithinAt_omega_iff_analyticWithinAt [CompleteSpace F] :
    ContDiffWithinAt 𝕜 ω f s x ↔ AnalyticWithinAt 𝕜 f s x := by
  refine ⟨fun h ↦ h.analyticWithinAt, fun h ↦ ?_⟩
  obtain ⟨u, hu, p, hp, h'p⟩ := h.exists_hasFTaylorSeriesUpToOn ω
  exact ⟨u, hu, p, hp.of_le le_top, fun i ↦ h'p i⟩
=======
def ContDiffWithinAt (n : ℕ∞) (f : E → F) (s : Set E) (x : E) : Prop :=
  ∀ m : ℕ, m ≤ n → ∃ u ∈ 𝓝[insert x s] x,
    ∃ p : E → FormalMultilinearSeries 𝕜 E F, HasFTaylorSeriesUpToOn m f p u

variable {𝕜}
>>>>>>> fb23240e

theorem contDiffWithinAt_nat {n : ℕ} :
    ContDiffWithinAt 𝕜 n f s x ↔ ∃ u ∈ 𝓝[insert x s] x,
      ∃ p : E → FormalMultilinearSeries 𝕜 E F, HasFTaylorSeriesUpToOn n f p u :=
  ⟨fun H => H n le_rfl, fun ⟨u, hu, p, hp⟩ _m hm => ⟨u, hu, p, hp.of_le (mod_cast hm)⟩⟩
<<<<<<< HEAD

/-- When `n` is either a natural number or `ω`, one can characterize the property of being `C^n`
as the existence of a neighborhood on which there is a Taylor series up to order `n`,
requiring in addition that its terms are analytic in the `ω` case. -/
lemma contDiffWithinAt_iff_of_ne_infty (hn : n ≠ ∞) :
    ContDiffWithinAt 𝕜 n f s x ↔ ∃ u ∈ 𝓝[insert x s] x,
      ∃ p : E → FormalMultilinearSeries 𝕜 E F, HasFTaylorSeriesUpToOn n f p u ∧
        (n = ω → ∀ i, AnalyticOn 𝕜 (fun x ↦ p x i) u) := by
  match n with
  | ω => simp [ContDiffWithinAt]
  | ∞ => simp at hn
  | (n : ℕ) => simp [contDiffWithinAt_nat]
=======
>>>>>>> fb23240e

theorem ContDiffWithinAt.of_le (h : ContDiffWithinAt 𝕜 n f s x) (hmn : m ≤ n) :
    ContDiffWithinAt 𝕜 m f s x := by
  match n with
  | ω => match m with
    | ω => exact h
    | (m : ℕ∞) =>
      intro k _
      obtain ⟨u, hu, p, hp, -⟩ := h
      exact ⟨u, hu, p, hp.of_le le_top⟩
  | (n : ℕ∞) => match m with
    | ω => simp at hmn
    | (m : ℕ∞) => exact fun k hk ↦ h k (le_trans hk (mod_cast hmn))

/-- In a complete space, a function which is analytic within a set at a point is also `C^ω` there.
Note that the same statement for `AnalyticOn` does not require completeness, see
`AnalyticOn.contDiffOn`. -/
theorem AnalyticWithinAt.contDiffWithinAt [CompleteSpace F] (h : AnalyticWithinAt 𝕜 f s x) :
    ContDiffWithinAt 𝕜 n f s x :=
  (contDiffWithinAt_omega_iff_analyticWithinAt.2 h).of_le le_top

theorem contDiffWithinAt_iff_forall_nat_le {n : ℕ∞} :
    ContDiffWithinAt 𝕜 n f s x ↔ ∀ m : ℕ, ↑m ≤ n → ContDiffWithinAt 𝕜 m f s x :=
  ⟨fun H _ hm => H.of_le (mod_cast hm), fun H m hm => H m hm _ le_rfl⟩

theorem contDiffWithinAt_infty :
    ContDiffWithinAt 𝕜 ∞ f s x ↔ ∀ n : ℕ, ContDiffWithinAt 𝕜 n f s x :=
  contDiffWithinAt_iff_forall_nat_le.trans <| by simp only [forall_prop_of_true, le_top]

theorem ContDiffWithinAt.continuousWithinAt (h : ContDiffWithinAt 𝕜 n f s x) :
    ContinuousWithinAt f s x := by
  have := h.of_le (zero_le _)
  simp only [ContDiffWithinAt, nonpos_iff_eq_zero, Nat.cast_eq_zero,
    mem_pure, forall_eq, CharP.cast_eq_zero] at this
  rcases this with ⟨u, hu, p, H⟩
  rw [mem_nhdsWithin_insert] at hu
  exact (H.continuousOn.continuousWithinAt hu.1).mono_of_mem_nhdsWithin hu.2

theorem ContDiffWithinAt.congr_of_eventuallyEq (h : ContDiffWithinAt 𝕜 n f s x)
    (h₁ : f₁ =ᶠ[𝓝[s] x] f) (hx : f₁ x = f x) : ContDiffWithinAt 𝕜 n f₁ s x := by
  match n with
  | ω =>
    obtain ⟨u, hu, p, H, H'⟩ := h
    exact ⟨{x ∈ u | f₁ x = f x}, Filter.inter_mem hu (mem_nhdsWithin_insert.2 ⟨hx, h₁⟩), p,
      (H.mono (sep_subset _ _)).congr fun _ ↦ And.right,
      fun i ↦ (H' i).mono (sep_subset _ _)⟩
  | (n : ℕ∞) =>
    intro m hm
    let ⟨u, hu, p, H⟩ := h m hm
    exact ⟨{ x ∈ u | f₁ x = f x }, Filter.inter_mem hu (mem_nhdsWithin_insert.2 ⟨hx, h₁⟩), p,
      (H.mono (sep_subset _ _)).congr fun _ ↦ And.right⟩

theorem Filter.EventuallyEq.congr_contDiffWithinAt (h₁ : f₁ =ᶠ[𝓝[s] x] f) (hx : f₁ x = f x) :
    ContDiffWithinAt 𝕜 n f₁ s x ↔ ContDiffWithinAt 𝕜 n f s x :=
  ⟨fun H ↦ H.congr_of_eventuallyEq h₁.symm hx.symm, fun H ↦ H.congr_of_eventuallyEq h₁ hx⟩

@[deprecated (since := "2024-10-18")]
alias Filter.EventuallyEq.contDiffWithinAt_iff := Filter.EventuallyEq.congr_contDiffWithinAt

theorem ContDiffWithinAt.congr_of_eventuallyEq_insert (h : ContDiffWithinAt 𝕜 n f s x)
    (h₁ : f₁ =ᶠ[𝓝[insert x s] x] f) : ContDiffWithinAt 𝕜 n f₁ s x :=
  h.congr_of_eventuallyEq (nhdsWithin_mono x (subset_insert x s) h₁)
    (mem_of_mem_nhdsWithin (mem_insert x s) h₁ : _)

theorem Filter.EventuallyEq.congr_contDiffWithinAt_of_insert (h₁ : f₁ =ᶠ[𝓝[insert x s] x] f) :
    ContDiffWithinAt 𝕜 n f₁ s x ↔ ContDiffWithinAt 𝕜 n f s x :=
  ⟨fun H ↦ H.congr_of_eventuallyEq_insert h₁.symm, fun H ↦ H.congr_of_eventuallyEq_insert h₁⟩

theorem ContDiffWithinAt.congr_of_eventuallyEq_of_mem (h : ContDiffWithinAt 𝕜 n f s x)
    (h₁ : f₁ =ᶠ[𝓝[s] x] f) (hx : x ∈ s) : ContDiffWithinAt 𝕜 n f₁ s x :=
  h.congr_of_eventuallyEq h₁ <| h₁.self_of_nhdsWithin hx

@[deprecated (since := "2024-10-18")]
alias ContDiffWithinAt.congr_of_eventually_eq' := ContDiffWithinAt.congr_of_eventuallyEq_of_mem

theorem Filter.EventuallyEq.congr_contDiffWithinAt_of_mem (h₁ : f₁ =ᶠ[𝓝[s] x] f) (hx : x ∈ s):
    ContDiffWithinAt 𝕜 n f₁ s x ↔ ContDiffWithinAt 𝕜 n f s x :=
  ⟨fun H ↦ H.congr_of_eventuallyEq_of_mem h₁.symm hx, fun H ↦ H.congr_of_eventuallyEq_of_mem h₁ hx⟩

theorem ContDiffWithinAt.congr (h : ContDiffWithinAt 𝕜 n f s x) (h₁ : ∀ y ∈ s, f₁ y = f y)
    (hx : f₁ x = f x) : ContDiffWithinAt 𝕜 n f₁ s x :=
  h.congr_of_eventuallyEq (Filter.eventuallyEq_of_mem self_mem_nhdsWithin h₁) hx

theorem contDiffWithinAt_congr (h₁ : ∀ y ∈ s, f₁ y = f y) (hx : f₁ x = f x) :
    ContDiffWithinAt 𝕜 n f₁ s x ↔ ContDiffWithinAt 𝕜 n f s x :=
  ⟨fun h' ↦ h'.congr (fun x hx ↦ (h₁ x hx).symm) hx.symm, fun h' ↦  h'.congr h₁ hx⟩

theorem ContDiffWithinAt.congr_of_mem (h : ContDiffWithinAt 𝕜 n f s x) (h₁ : ∀ y ∈ s, f₁ y = f y)
    (hx : x ∈ s) : ContDiffWithinAt 𝕜 n f₁ s x :=
  h.congr h₁ (h₁ _ hx)

@[deprecated (since := "2024-10-18")]
alias ContDiffWithinAt.congr' := ContDiffWithinAt.congr_of_mem

theorem contDiffWithinAt_congr_of_mem (h₁ : ∀ y ∈ s, f₁ y = f y) (hx : x ∈ s) :
    ContDiffWithinAt 𝕜 n f₁ s x ↔ ContDiffWithinAt 𝕜 n f s x :=
  contDiffWithinAt_congr h₁ (h₁ x hx)

theorem ContDiffWithinAt.congr_of_insert (h : ContDiffWithinAt 𝕜 n f s x)
    (h₁ : ∀ y ∈ insert x s, f₁ y = f y) : ContDiffWithinAt 𝕜 n f₁ s x :=
  h.congr (fun y hy ↦ h₁ y (mem_insert_of_mem _ hy)) (h₁ x (mem_insert _ _))

theorem contDiffWithinAt_congr_of_insert (h₁ : ∀ y ∈ insert x s, f₁ y = f y) :
    ContDiffWithinAt 𝕜 n f₁ s x ↔ ContDiffWithinAt 𝕜 n f s x :=
  contDiffWithinAt_congr (fun y hy ↦ h₁ y (mem_insert_of_mem _ hy)) (h₁ x (mem_insert _ _))

theorem ContDiffWithinAt.mono_of_mem_nhdsWithin (h : ContDiffWithinAt 𝕜 n f s x) {t : Set E}
    (hst : s ∈ 𝓝[t] x) : ContDiffWithinAt 𝕜 n f t x := by
  match n with
  | ω =>
    obtain ⟨u, hu, p, H, H'⟩ := h
    exact ⟨u, nhdsWithin_le_of_mem (insert_mem_nhdsWithin_insert hst) hu, p, H, H'⟩
  | (n : ℕ∞) =>
    intro m hm
    rcases h m hm with ⟨u, hu, p, H⟩
    exact ⟨u, nhdsWithin_le_of_mem (insert_mem_nhdsWithin_insert hst) hu, p, H⟩

@[deprecated (since := "2024-10-30")]
alias ContDiffWithinAt.mono_of_mem := ContDiffWithinAt.mono_of_mem_nhdsWithin

theorem ContDiffWithinAt.mono (h : ContDiffWithinAt 𝕜 n f s x) {t : Set E} (hst : t ⊆ s) :
    ContDiffWithinAt 𝕜 n f t x :=
  h.mono_of_mem_nhdsWithin <| Filter.mem_of_superset self_mem_nhdsWithin hst

theorem ContDiffWithinAt.congr_mono
    (h : ContDiffWithinAt 𝕜 n f s x) (h' : EqOn f₁ f s₁) (h₁ : s₁ ⊆ s) (hx : f₁ x = f x) :
    ContDiffWithinAt 𝕜 n f₁ s₁ x :=
  (h.mono h₁).congr h' hx

theorem ContDiffWithinAt.congr_set (h : ContDiffWithinAt 𝕜 n f s x) {t : Set E}
    (hst : s =ᶠ[𝓝 x] t) : ContDiffWithinAt 𝕜 n f t x := by
  rw [← nhdsWithin_eq_iff_eventuallyEq] at hst
  apply h.mono_of_mem_nhdsWithin <| hst ▸ self_mem_nhdsWithin

@[deprecated (since := "2024-10-23")]
alias ContDiffWithinAt.congr_nhds := ContDiffWithinAt.congr_set

theorem contDiffWithinAt_congr_set {t : Set E} (hst : s =ᶠ[𝓝 x] t) :
    ContDiffWithinAt 𝕜 n f s x ↔ ContDiffWithinAt 𝕜 n f t x :=
  ⟨fun h => h.congr_set hst, fun h => h.congr_set hst.symm⟩

@[deprecated (since := "2024-10-23")]
alias contDiffWithinAt_congr_nhds := contDiffWithinAt_congr_set

theorem contDiffWithinAt_inter' (h : t ∈ 𝓝[s] x) :
    ContDiffWithinAt 𝕜 n f (s ∩ t) x ↔ ContDiffWithinAt 𝕜 n f s x :=
  contDiffWithinAt_congr_set (mem_nhdsWithin_iff_eventuallyEq.1 h).symm

theorem contDiffWithinAt_inter (h : t ∈ 𝓝 x) :
    ContDiffWithinAt 𝕜 n f (s ∩ t) x ↔ ContDiffWithinAt 𝕜 n f s x :=
  contDiffWithinAt_inter' (mem_nhdsWithin_of_mem_nhds h)

theorem contDiffWithinAt_insert_self :
    ContDiffWithinAt 𝕜 n f (insert x s) x ↔ ContDiffWithinAt 𝕜 n f s x := by
  match n with
  | ω => simp [ContDiffWithinAt]
  | (n : ℕ∞) => simp_rw [ContDiffWithinAt, insert_idem]

theorem contDiffWithinAt_insert {y : E} :
    ContDiffWithinAt 𝕜 n f (insert y s) x ↔ ContDiffWithinAt 𝕜 n f s x := by
  rcases eq_or_ne x y with (rfl | hx)
  · exact contDiffWithinAt_insert_self
  refine ⟨fun h ↦ h.mono (subset_insert _ _), fun h ↦ ?_⟩
  apply h.mono_of_mem_nhdsWithin
  simp [nhdsWithin_insert_of_ne hx, self_mem_nhdsWithin]

alias ⟨ContDiffWithinAt.of_insert, ContDiffWithinAt.insert'⟩ := contDiffWithinAt_insert

protected theorem ContDiffWithinAt.insert (h : ContDiffWithinAt 𝕜 n f s x) :
    ContDiffWithinAt 𝕜 n f (insert x s) x :=
  h.insert'

theorem contDiffWithinAt_diff_singleton {y : E} :
    ContDiffWithinAt 𝕜 n f (s \ {y}) x ↔ ContDiffWithinAt 𝕜 n f s x := by
  rw [← contDiffWithinAt_insert, insert_diff_singleton, contDiffWithinAt_insert]

/-- If a function is `C^n` within a set at a point, with `n ≥ 1`, then it is differentiable
within this set at this point. -/
theorem ContDiffWithinAt.differentiableWithinAt' (h : ContDiffWithinAt 𝕜 n f s x) (hn : 1 ≤ n) :
    DifferentiableWithinAt 𝕜 f (insert x s) x := by
  rcases contDiffWithinAt_nat.1 (h.of_le hn) with ⟨u, hu, p, H⟩
  rcases mem_nhdsWithin.1 hu with ⟨t, t_open, xt, tu⟩
  rw [inter_comm] at tu
  exact (differentiableWithinAt_inter (IsOpen.mem_nhds t_open xt)).1 <|
    ((H.mono tu).differentiableOn le_rfl) x ⟨mem_insert x s, xt⟩

@[deprecated (since := "2024-10-10")]
alias ContDiffWithinAt.differentiable_within_at' := ContDiffWithinAt.differentiableWithinAt'

theorem ContDiffWithinAt.differentiableWithinAt (h : ContDiffWithinAt 𝕜 n f s x) (hn : 1 ≤ n) :
    DifferentiableWithinAt 𝕜 f s x :=
  (h.differentiableWithinAt' hn).mono (subset_insert x s)

<<<<<<< HEAD
/-- A function is `C^(n + 1)` on a domain iff locally, it has a derivative which is `C^n`
(and moreover the function is analytic when `n = ω`). -/
theorem contDiffWithinAt_succ_iff_hasFDerivWithinAt (hn : n ≠ ∞) :
    ContDiffWithinAt 𝕜 (n + 1) f s x ↔ ∃ u ∈ 𝓝[insert x s] x, (n = ω → AnalyticOn 𝕜 f u) ∧
      ∃ f' : E → E →L[𝕜] F,
=======
/-- A function is `C^(n + 1)` on a domain iff locally, it has a derivative which is `C^n`. -/
theorem contDiffWithinAt_succ_iff_hasFDerivWithinAt {n : ℕ} :
    ContDiffWithinAt 𝕜 (n + 1) f s x ↔ ∃ u ∈ 𝓝[insert x s] x, ∃ f' : E → E →L[𝕜] F,
>>>>>>> fb23240e
      (∀ x ∈ u, HasFDerivWithinAt f (f' x) u x) ∧ ContDiffWithinAt 𝕜 n f' u x := by
  have h'n : n + 1 ≠ ∞ := by simpa using hn
  constructor
  · intro h
<<<<<<< HEAD
    rcases (contDiffWithinAt_iff_of_ne_infty h'n).1 h with ⟨u, hu, p, Hp, H'p⟩
    refine ⟨u, hu, ?_, fun y => (continuousMultilinearCurryFin1 𝕜 E F) (p y 1),
        fun y hy => Hp.hasFDerivWithinAt le_add_self hy, ?_⟩
    · rintro rfl
      exact Hp.analyticOn (H'p rfl 0)
    apply (contDiffWithinAt_iff_of_ne_infty hn).2
=======
    rcases h n.succ le_rfl with ⟨u, hu, p, Hp⟩
    refine
      ⟨u, hu, fun y => (continuousMultilinearCurryFin1 𝕜 E F) (p y 1), fun y hy =>
        Hp.hasFDerivWithinAt (mod_cast (Nat.le_add_left 1 n)) hy, ?_⟩
    intro m hm
>>>>>>> fb23240e
    refine ⟨u, ?_, fun y : E => (p y).shift, ?_⟩
    · -- Porting note: without the explicit argument Lean is not sure of the type.
      convert @self_mem_nhdsWithin _ _ x u
      have : x ∈ insert x s := by simp
      exact insert_eq_of_mem (mem_of_mem_nhdsWithin this hu)
<<<<<<< HEAD
    · rw [hasFTaylorSeriesUpToOn_succ_iff_right] at Hp
      refine ⟨Hp.2.2, ?_⟩
      rintro rfl i
      change AnalyticOn 𝕜
        (fun x ↦ (continuousMultilinearCurryRightEquiv' 𝕜 i E F) (p x (i + 1))) u
      apply (LinearIsometryEquiv.analyticOnNhd _ _).comp_analyticOn
        ?_ (Set.mapsTo_univ _ _)
      exact H'p rfl _
  · rintro ⟨u, hu, hf, f', f'_eq_deriv, Hf'⟩
    rw [contDiffWithinAt_iff_of_ne_infty h'n]
    rcases (contDiffWithinAt_iff_of_ne_infty hn).1 Hf' with ⟨v, hv, p', Hp', p'_an⟩
    refine ⟨v ∩ u, ?_, fun x => (p' x).unshift (f x), ?_, ?_⟩
=======
    · rw [show ((n.succ : ℕ) : WithTop ℕ∞) = n + 1 from rfl,
        hasFTaylorSeriesUpToOn_succ_iff_right] at Hp
      exact Hp.2.2.of_le (mod_cast hm)
  · rintro ⟨u, hu, f', f'_eq_deriv, Hf'⟩
    rw [show (n : ℕ∞) + 1 = (n + 1 : ℕ) from rfl, contDiffWithinAt_nat]
    rcases Hf' n le_rfl with ⟨v, hv, p', Hp'⟩
    refine ⟨v ∩ u, ?_, fun x => (p' x).unshift (f x), ?_⟩
>>>>>>> fb23240e
    · apply Filter.inter_mem _ hu
      apply nhdsWithin_le_of_mem hu
      exact nhdsWithin_mono _ (subset_insert x u) hv
    · rw [show ((n.succ : ℕ) : WithTop ℕ∞) = n + 1 from rfl,
        hasFTaylorSeriesUpToOn_succ_iff_right]
      refine ⟨fun y _ => rfl, fun y hy => ?_, ?_⟩
      · change
          HasFDerivWithinAt (fun z => (continuousMultilinearCurryFin0 𝕜 E F).symm (f z))
            (FormalMultilinearSeries.unshift (p' y) (f y) 1).curryLeft (v ∩ u) y
        -- Porting note: needed `erw` here.
        -- https://github.com/leanprover-community/mathlib4/issues/5164
        erw [LinearIsometryEquiv.comp_hasFDerivWithinAt_iff']
        convert (f'_eq_deriv y hy.2).mono inter_subset_right
        rw [← Hp'.zero_eq y hy.1]
        ext z
        change ((p' y 0) (init (@cons 0 (fun _ => E) z 0))) (@cons 0 (fun _ => E) z 0 (last 0)) =
          ((p' y 0) 0) z
        congr
        norm_num [eq_iff_true_of_subsingleton]
      · convert (Hp'.mono inter_subset_left).congr fun x hx => Hp'.zero_eq x hx.1 using 1
        · ext x y
          change p' x 0 (init (@snoc 0 (fun _ : Fin 1 => E) 0 y)) y = p' x 0 0 y
          rw [init_snoc]
        · ext x k v y
          change p' x k (init (@snoc k (fun _ : Fin k.succ => E) v y))
            (@snoc k (fun _ : Fin k.succ => E) v y (last k)) = p' x k v y
          rw [snoc_last, init_snoc]
    · intro h i
      simp only [WithTop.add_eq_top, WithTop.one_ne_top, or_false] at h
      match i with
      | 0 =>
        simp only [FormalMultilinearSeries.unshift]
        apply AnalyticOnNhd.comp_analyticOn _ ((hf h).mono inter_subset_right)
          (Set.mapsTo_univ _ _)
        exact LinearIsometryEquiv.analyticOnNhd _ _
      | i + 1 =>
        simp only [FormalMultilinearSeries.unshift, Nat.succ_eq_add_one]
        apply AnalyticOnNhd.comp_analyticOn _ ((p'_an h i).mono inter_subset_left)
          (Set.mapsTo_univ _ _)
        exact LinearIsometryEquiv.analyticOnNhd _ _

/-- A version of `contDiffWithinAt_succ_iff_hasFDerivWithinAt` where all derivatives
  are taken within the same set. -/
<<<<<<< HEAD
theorem contDiffWithinAt_succ_iff_hasFDerivWithinAt' (hn : n ≠ ∞) :
    ContDiffWithinAt 𝕜 (n + 1) f s x ↔
      ∃ u ∈ 𝓝[insert x s] x, u ⊆ insert x s ∧ (n = ω → AnalyticOn 𝕜 f u) ∧
      ∃ f' : E → E →L[𝕜] F,
=======
theorem contDiffWithinAt_succ_iff_hasFDerivWithinAt' {n : ℕ} :
    ContDiffWithinAt 𝕜 (n + 1) f s x ↔
      ∃ u ∈ 𝓝[insert x s] x, u ⊆ insert x s ∧ ∃ f' : E → E →L[𝕜] F,
>>>>>>> fb23240e
        (∀ x ∈ u, HasFDerivWithinAt f (f' x) s x) ∧ ContDiffWithinAt 𝕜 n f' s x := by
  refine ⟨fun hf => ?_, ?_⟩
  · obtain ⟨u, hu, f_an, f', huf', hf'⟩ := (contDiffWithinAt_succ_iff_hasFDerivWithinAt hn).mp hf
    obtain ⟨w, hw, hxw, hwu⟩ := mem_nhdsWithin.mp hu
    rw [inter_comm] at hwu
    refine ⟨insert x s ∩ w, inter_mem_nhdsWithin _ (hw.mem_nhds hxw), inter_subset_left, ?_, f',
      fun y hy => ?_, ?_⟩
    · intro h
      apply (f_an h).mono hwu
    · refine ((huf' y <| hwu hy).mono hwu).mono_of_mem_nhdsWithin ?_
      refine mem_of_superset ?_ (inter_subset_inter_left _ (subset_insert _ _))
      exact inter_mem_nhdsWithin _ (hw.mem_nhds hy.2)
    · exact hf'.mono_of_mem_nhdsWithin (nhdsWithin_mono _ (subset_insert _ _) hu)
  · rw [← contDiffWithinAt_insert, contDiffWithinAt_succ_iff_hasFDerivWithinAt hn,
      insert_eq_of_mem (mem_insert _ _)]
    rintro ⟨u, hu, hus, f_an, f', huf', hf'⟩
    exact ⟨u, hu, f_an, f', fun y hy => (huf' y hy).insert'.mono hus, hf'.insert.mono hus⟩


/-! ### Smooth functions within a set -/

variable (𝕜) in
/-- A function is continuously differentiable up to `n` on `s` if, for any point `x` in `s`, it
admits continuous derivatives up to order `n` on a neighborhood of `x` in `s`.

For `n = ∞`, we only require that this holds up to any finite order (where the neighborhood may
depend on the finite order we consider).
-/
def ContDiffOn (n : WithTop (ℕ∞)) (f : E → F) (s : Set E) : Prop :=
  ∀ x ∈ s, ContDiffWithinAt 𝕜 n f s x

theorem HasFTaylorSeriesUpToOn.contDiffOn {n : ℕ∞} {f' : E → FormalMultilinearSeries 𝕜 E F}
    (hf : HasFTaylorSeriesUpToOn n f f' s) : ContDiffOn 𝕜 n f s := by
  intro x hx m hm
  use s
  simp only [Set.insert_eq_of_mem hx, self_mem_nhdsWithin, true_and]
  exact ⟨f', hf.of_le (mod_cast hm)⟩

theorem ContDiffOn.contDiffWithinAt (h : ContDiffOn 𝕜 n f s) (hx : x ∈ s) :
    ContDiffWithinAt 𝕜 n f s x :=
  h x hx

<<<<<<< HEAD
theorem ContDiffOn.of_le (h : ContDiffOn 𝕜 n f s) (hmn : m ≤ n) : ContDiffOn 𝕜 m f s := fun x hx =>
  (h x hx).of_le hmn

theorem ContDiffWithinAt.contDiffOn' (hm : m ≤ n) (h' : m = ∞ → n = ω)
=======
theorem ContDiffWithinAt.contDiffOn' {m : ℕ} (hm : m ≤ n)
>>>>>>> fb23240e
    (h : ContDiffWithinAt 𝕜 n f s x) :
    ∃ u, IsOpen u ∧ x ∈ u ∧ ContDiffOn 𝕜 m f (insert x s ∩ u) := by
  rcases eq_or_ne n ω with rfl | hn
  · obtain ⟨t, ht, p, hp, h'p⟩ := h
    rcases mem_nhdsWithin.1 ht with ⟨u, huo, hxu, hut⟩
    rw [inter_comm] at hut
    refine ⟨u, huo, hxu, ?_⟩
    suffices ContDiffOn 𝕜 ω f (insert x s ∩ u) from this.of_le le_top
    intro y hy
    refine ⟨insert x s ∩ u, ?_, p, hp.mono hut,  fun i ↦ (h'p i).mono hut⟩
    simp only [insert_eq_of_mem, hy, self_mem_nhdsWithin]
  · match m with
    | ω => simp [hn] at hm
    | ∞ => exact (hn (h' rfl)).elim
    | (m : ℕ) =>
      rcases contDiffWithinAt_nat.1 (h.of_le hm) with ⟨t, ht, p, hp⟩
      rcases mem_nhdsWithin.1 ht with ⟨u, huo, hxu, hut⟩
      rw [inter_comm] at hut
      exact ⟨u, huo, hxu, (hp.mono hut).contDiffOn⟩

theorem ContDiffWithinAt.contDiffOn (hm : m ≤ n) (h' : m = ∞ → n = ω)
    (h : ContDiffWithinAt 𝕜 n f s x) :
    ∃ u ∈ 𝓝[insert x s] x, u ⊆ insert x s ∧ ContDiffOn 𝕜 m f u := by
  obtain ⟨_u, uo, xu, h⟩ := h.contDiffOn' hm h'
  exact ⟨_, inter_mem_nhdsWithin _ (uo.mem_nhds xu), inter_subset_left, h⟩

<<<<<<< HEAD
theorem ContDiffOn.analyticOn (h : ContDiffOn 𝕜 ω f s) : AnalyticOn 𝕜 f s :=
  fun x hx ↦ (h x hx).analyticWithinAt
=======
theorem ContDiffWithinAt.contDiffOn {m : ℕ} (hm : m ≤ n) (h : ContDiffWithinAt 𝕜 n f s x) :
    ∃ u ∈ 𝓝[insert x s] x, u ⊆ insert x s ∧ ContDiffOn 𝕜 m f u :=
  let ⟨_u, uo, xu, h⟩ := h.contDiffOn' hm
  ⟨_, inter_mem_nhdsWithin _ (uo.mem_nhds xu), inter_subset_left, h⟩
>>>>>>> fb23240e

/-- A function is `C^n` within a set at a point, for `n : ℕ`, if and only if it is `C^n` on
a neighborhood of this point. -/
theorem contDiffWithinAt_iff_contDiffOn_nhds (hn : n ≠ ∞) :
    ContDiffWithinAt 𝕜 n f s x ↔ ∃ u ∈ 𝓝[insert x s] x, ContDiffOn 𝕜 n f u := by
  refine ⟨fun h ↦ ?_, fun h ↦ ?_⟩
  · rcases h.contDiffOn le_rfl (by simp [hn]) with ⟨u, hu, h'u⟩
    exact ⟨u, hu, h'u.2⟩
  · rcases h with ⟨u, u_mem, hu⟩
    have : x ∈ u := mem_of_mem_nhdsWithin (mem_insert x s) u_mem
    exact (hu x this).mono_of_mem_nhdsWithin (nhdsWithin_mono _ (subset_insert x s) u_mem)

protected theorem ContDiffWithinAt.eventually (h : ContDiffWithinAt 𝕜 n f s x) (hn : n ≠ ∞) :
    ∀ᶠ y in 𝓝[insert x s] x, ContDiffWithinAt 𝕜 n f s y := by
  rcases h.contDiffOn le_rfl (by simp [hn]) with ⟨u, hu, _, hd⟩
  have : ∀ᶠ y : E in 𝓝[insert x s] x, u ∈ 𝓝[insert x s] y ∧ y ∈ u :=
    (eventually_eventually_nhdsWithin.2 hu).and hu
  refine this.mono fun y hy => (hd y hy.2).mono_of_mem_nhdsWithin ?_
  exact nhdsWithin_mono y (subset_insert _ _) hy.1

theorem ContDiffOn.of_succ (h : ContDiffOn 𝕜 (n + 1) f s) : ContDiffOn 𝕜 n f s :=
  h.of_le le_self_add

theorem ContDiffOn.one_of_succ (h : ContDiffOn 𝕜 (n + 1) f s) : ContDiffOn 𝕜 1 f s :=
  h.of_le le_add_self

theorem contDiffOn_iff_forall_nat_le {n : ℕ∞} :
    ContDiffOn 𝕜 n f s ↔ ∀ m : ℕ, ↑m ≤ n → ContDiffOn 𝕜 m f s :=
  ⟨fun H _ hm => H.of_le (mod_cast hm), fun H x hx m hm => H m hm x hx m le_rfl⟩

theorem contDiffOn_infty : ContDiffOn 𝕜 ∞ f s ↔ ∀ n : ℕ, ContDiffOn 𝕜 n f s :=
  contDiffOn_iff_forall_nat_le.trans <| by simp only [le_top, forall_prop_of_true]

theorem contDiffOn_all_iff_nat :
    (∀ (n : ℕ∞), ContDiffOn 𝕜 n f s) ↔ ∀ n : ℕ, ContDiffOn 𝕜 n f s := by
  refine ⟨fun H n => H n, ?_⟩
  rintro H (_ | n)
  exacts [contDiffOn_infty.2 H, H n]

theorem ContDiffOn.continuousOn (h : ContDiffOn 𝕜 n f s) : ContinuousOn f s := fun x hx =>
  (h x hx).continuousWithinAt

theorem ContDiffOn.congr (h : ContDiffOn 𝕜 n f s) (h₁ : ∀ x ∈ s, f₁ x = f x) :
    ContDiffOn 𝕜 n f₁ s := fun x hx => (h x hx).congr h₁ (h₁ x hx)

theorem contDiffOn_congr (h₁ : ∀ x ∈ s, f₁ x = f x) : ContDiffOn 𝕜 n f₁ s ↔ ContDiffOn 𝕜 n f s :=
  ⟨fun H => H.congr fun x hx => (h₁ x hx).symm, fun H => H.congr h₁⟩

theorem ContDiffOn.mono (h : ContDiffOn 𝕜 n f s) {t : Set E} (hst : t ⊆ s) : ContDiffOn 𝕜 n f t :=
  fun x hx => (h x (hst hx)).mono hst

theorem ContDiffOn.congr_mono (hf : ContDiffOn 𝕜 n f s) (h₁ : ∀ x ∈ s₁, f₁ x = f x) (hs : s₁ ⊆ s) :
    ContDiffOn 𝕜 n f₁ s₁ :=
  (hf.mono hs).congr h₁

/-- If a function is `C^n` on a set with `n ≥ 1`, then it is differentiable there. -/
theorem ContDiffOn.differentiableOn (h : ContDiffOn 𝕜 n f s) (hn : 1 ≤ n) :
    DifferentiableOn 𝕜 f s := fun x hx => (h x hx).differentiableWithinAt hn

/-- If a function is `C^n` around each point in a set, then it is `C^n` on the set. -/
theorem contDiffOn_of_locally_contDiffOn
    (h : ∀ x ∈ s, ∃ u, IsOpen u ∧ x ∈ u ∧ ContDiffOn 𝕜 n f (s ∩ u)) : ContDiffOn 𝕜 n f s := by
  intro x xs
  rcases h x xs with ⟨u, u_open, xu, hu⟩
  apply (contDiffWithinAt_inter _).1 (hu x ⟨xs, xu⟩)
  exact IsOpen.mem_nhds u_open xu

/-- A function is `C^(n + 1)` on a domain iff locally, it has a derivative which is `C^n`. -/
<<<<<<< HEAD
theorem contDiffOn_succ_iff_hasFDerivWithinAt (hn : n ≠ ∞) :
    ContDiffOn 𝕜 (n + 1) f s ↔
      ∀ x ∈ s, ∃ u ∈ 𝓝[insert x s] x, (n = ω → AnalyticOn 𝕜 f u) ∧ ∃ f' : E → E →L[𝕜] F,
        (∀ x ∈ u, HasFDerivWithinAt f (f' x) u x) ∧ ContDiffOn 𝕜 n f' u := by
  constructor
  · intro h x hx
    rcases (contDiffWithinAt_succ_iff_hasFDerivWithinAt hn).1 (h x hx) with
      ⟨u, hu, f_an, f', hf', Hf'⟩
    rcases Hf'.contDiffOn le_rfl (by simp [hn]) with ⟨v, vu, v'u, hv⟩
    rw [insert_eq_of_mem hx] at hu ⊢
    have xu : x ∈ u := mem_of_mem_nhdsWithin hx hu
    rw [insert_eq_of_mem xu] at vu v'u
    exact ⟨v, nhdsWithin_le_of_mem hu vu, fun h ↦ (f_an h).mono v'u, f',
      fun y hy ↦ (hf' y (v'u hy)).mono v'u, hv⟩
=======
theorem contDiffOn_succ_iff_hasFDerivWithinAt {n : ℕ} :
    ContDiffOn 𝕜 (n + 1) f s ↔
      ∀ x ∈ s, ∃ u ∈ 𝓝[insert x s] x, ∃ f' : E → E →L[𝕜] F,
        (∀ x ∈ u, HasFDerivWithinAt f (f' x) u x) ∧ ContDiffOn 𝕜 n f' u := by
  constructor
  · intro h x hx
    rcases (h x hx) n.succ le_rfl with ⟨u, hu, p, Hp⟩
    refine
      ⟨u, hu, fun y => (continuousMultilinearCurryFin1 𝕜 E F) (p y 1), fun y hy =>
        Hp.hasFDerivWithinAt (mod_cast (Nat.le_add_left 1 n)) hy, ?_⟩
    rw [show (n.succ : WithTop ℕ∞) = (n : ℕ) + 1 from rfl,
      hasFTaylorSeriesUpToOn_succ_iff_right] at Hp
    intro z hz m hm
    refine ⟨u, ?_, fun x : E => (p x).shift, Hp.2.2.of_le (mod_cast hm)⟩
    -- Porting note: without the explicit arguments `convert` can not determine the type.
    convert @self_mem_nhdsWithin _ _ z u
    exact insert_eq_of_mem hz
>>>>>>> fb23240e
  · intro h x hx
    rw [contDiffWithinAt_succ_iff_hasFDerivWithinAt hn]
    rcases h x hx with ⟨u, u_nhbd, f_an, f', hu, hf'⟩
    have : x ∈ u := mem_of_mem_nhdsWithin (mem_insert _ _) u_nhbd
    exact ⟨u, u_nhbd, f_an, f', hu, hf' x this⟩


/-! ### Iterated derivative within a set -/

@[simp]
theorem contDiffOn_zero : ContDiffOn 𝕜 0 f s ↔ ContinuousOn f s := by
  refine ⟨fun H => H.continuousOn, fun H => fun x hx m hm ↦ ?_⟩
  have : (m : WithTop ℕ∞) = 0 := le_antisymm (mod_cast hm) bot_le
  rw [this]
  refine ⟨insert x s, self_mem_nhdsWithin, ftaylorSeriesWithin 𝕜 f s, ?_⟩
  rw [hasFTaylorSeriesUpToOn_zero_iff]
  exact ⟨by rwa [insert_eq_of_mem hx], fun x _ => by simp [ftaylorSeriesWithin]⟩

theorem contDiffWithinAt_zero (hx : x ∈ s) :
    ContDiffWithinAt 𝕜 0 f s x ↔ ∃ u ∈ 𝓝[s] x, ContinuousOn f (s ∩ u) := by
  constructor
  · intro h
    obtain ⟨u, H, p, hp⟩ := h 0 le_rfl
    refine ⟨u, ?_, ?_⟩
    · simpa [hx] using H
    · simp only [Nat.cast_zero, hasFTaylorSeriesUpToOn_zero_iff] at hp
      exact hp.1.mono inter_subset_right
  · rintro ⟨u, H, hu⟩
    rw [← contDiffWithinAt_inter' H]
    have h' : x ∈ s ∩ u := ⟨hx, mem_of_mem_nhdsWithin hx H⟩
    exact (contDiffOn_zero.mpr hu).contDiffWithinAt h'

/-- When a function is `C^n` in a set `s` of unique differentiability, it admits
`ftaylorSeriesWithin 𝕜 f s` as a Taylor series up to order `n` in `s`. -/
protected theorem ContDiffOn.ftaylorSeriesWithin
    (h : ContDiffOn 𝕜 n f s) (hs : UniqueDiffOn 𝕜 s) :
    HasFTaylorSeriesUpToOn n f (ftaylorSeriesWithin 𝕜 f s) s := by
  constructor
  · intro x _
    simp only [ftaylorSeriesWithin, ContinuousMultilinearMap.curry0_apply,
      iteratedFDerivWithin_zero_apply]
  · intro m hm x hx
<<<<<<< HEAD
    have : (m + 1 : ℕ) ≤ n := ENat.add_one_natCast_le_withTop_of_lt hm
    rcases (h x hx).of_le this _ le_rfl with ⟨u, hu, p, Hp⟩
=======
    have : m < n := mod_cast hm
    rcases (h x hx) m.succ (Order.add_one_le_of_lt this) with ⟨u, hu, p, Hp⟩
>>>>>>> fb23240e
    rw [insert_eq_of_mem hx] at hu
    rcases mem_nhdsWithin.1 hu with ⟨o, o_open, xo, ho⟩
    rw [inter_comm] at ho
    have : p x m.succ = ftaylorSeriesWithin 𝕜 f s x m.succ := by
      change p x m.succ = iteratedFDerivWithin 𝕜 m.succ f s x
      rw [← iteratedFDerivWithin_inter_open o_open xo]
      exact (Hp.mono ho).eq_iteratedFDerivWithin_of_uniqueDiffOn le_rfl (hs.inter o_open) ⟨hx, xo⟩
    rw [← this, ← hasFDerivWithinAt_inter (IsOpen.mem_nhds o_open xo)]
    have A : ∀ y ∈ s ∩ o, p y m = ftaylorSeriesWithin 𝕜 f s y m := by
      rintro y ⟨hy, yo⟩
      change p y m = iteratedFDerivWithin 𝕜 m f s y
      rw [← iteratedFDerivWithin_inter_open o_open yo]
      exact
        (Hp.mono ho).eq_iteratedFDerivWithin_of_uniqueDiffOn (mod_cast Nat.le_succ m)
          (hs.inter o_open) ⟨hy, yo⟩
    exact
      ((Hp.mono ho).fderivWithin m (mod_cast lt_add_one m) x ⟨hx, xo⟩).congr
        (fun y hy => (A y hy).symm) (A x ⟨hx, xo⟩).symm
  · intro m hm
    apply continuousOn_of_locally_continuousOn
    intro x hx
<<<<<<< HEAD
    rcases (h x hx).of_le hm _ le_rfl with ⟨u, hu, p, Hp⟩
=======
    rcases h x hx m (mod_cast hm) with ⟨u, hu, p, Hp⟩
>>>>>>> fb23240e
    rcases mem_nhdsWithin.1 hu with ⟨o, o_open, xo, ho⟩
    rw [insert_eq_of_mem hx] at ho
    rw [inter_comm] at ho
    refine ⟨o, o_open, xo, ?_⟩
    have A : ∀ y ∈ s ∩ o, p y m = ftaylorSeriesWithin 𝕜 f s y m := by
      rintro y ⟨hy, yo⟩
      change p y m = iteratedFDerivWithin 𝕜 m f s y
      rw [← iteratedFDerivWithin_inter_open o_open yo]
      exact (Hp.mono ho).eq_iteratedFDerivWithin_of_uniqueDiffOn le_rfl (hs.inter o_open) ⟨hy, yo⟩
    exact ((Hp.mono ho).cont m le_rfl).congr fun y hy => (A y hy).symm

<<<<<<< HEAD
/-- On a set with unique differentiability, an analytic function is automatically `C^ω`, as its
successive derivatives are also analytic. This does not require completeness of the space. -/
theorem AnalyticOn.contDiffOn (h : AnalyticOn 𝕜 f s) (hs : UniqueDiffOn 𝕜 s) :
    ContDiffOn 𝕜 n f s := by
  suffices ContDiffOn 𝕜 ω f s from this.of_le le_top
  rcases h.exists_hasFTaylorSeriesUpToOn hs with ⟨p, hp⟩
  intro x hx
  refine ⟨s, ?_, p, hp⟩
  rw [insert_eq_of_mem hx]
  exact self_mem_nhdsWithin

@[deprecated (since := "2024-09-26")]
alias AnalyticWithinOn.contDiffOn := AnalyticOn.contDiffOn

/-- On a set with unique differentiability, an analytic function is automatically `C^ω`, as its
successive derivatives are also analytic. This does not require completeness of the space. -/
theorem AnalyticOnNhd.contDiffOn (h : AnalyticOnNhd 𝕜 f s) (hs : UniqueDiffOn 𝕜 s) :
    ContDiffOn 𝕜 n f s := h.analyticOn.contDiffOn hs

theorem contDiffOn_of_continuousOn_differentiableOn {n : ℕ∞}
    (Hcont : ∀ m : ℕ, (m : ℕ∞) ≤ n → ContinuousOn (fun x => iteratedFDerivWithin 𝕜 m f s x) s)
    (Hdiff : ∀ m : ℕ, (m : ℕ∞) < n →
=======
theorem contDiffOn_of_continuousOn_differentiableOn
    (Hcont : ∀ m : ℕ, m ≤ n → ContinuousOn (fun x => iteratedFDerivWithin 𝕜 m f s x) s)
    (Hdiff : ∀ m : ℕ, m < n →
>>>>>>> fb23240e
      DifferentiableOn 𝕜 (fun x => iteratedFDerivWithin 𝕜 m f s x) s) :
    ContDiffOn 𝕜 n f s := by
  intro x hx m hm
  rw [insert_eq_of_mem hx]
  refine ⟨s, self_mem_nhdsWithin, ftaylorSeriesWithin 𝕜 f s, ?_⟩
  constructor
  · intro y _
    simp only [ftaylorSeriesWithin, ContinuousMultilinearMap.curry0_apply,
      iteratedFDerivWithin_zero_apply]
  · intro k hk y hy
    convert (Hdiff k (lt_of_lt_of_le (mod_cast hk) hm) y hy).hasFDerivWithinAt
  · intro k hk
    exact Hcont k (le_trans (mod_cast hk) hm)

<<<<<<< HEAD
theorem contDiffOn_of_differentiableOn {n : ℕ∞}
    (h : ∀ m : ℕ, (m : ℕ∞) ≤ n → DifferentiableOn 𝕜 (iteratedFDerivWithin 𝕜 m f s) s) :
=======
theorem contDiffOn_of_differentiableOn
    (h : ∀ m : ℕ, m ≤ n → DifferentiableOn 𝕜 (iteratedFDerivWithin 𝕜 m f s) s) :
>>>>>>> fb23240e
    ContDiffOn 𝕜 n f s :=
  contDiffOn_of_continuousOn_differentiableOn (fun m hm => (h m hm).continuousOn) fun m hm =>
    h m (le_of_lt hm)

theorem contDiffOn_of_analyticOn_iteratedFDerivWithin
    (h : ∀ m, AnalyticOn 𝕜 (iteratedFDerivWithin 𝕜 m f s) s) :
    ContDiffOn 𝕜 n f s := by
  suffices ContDiffOn 𝕜 ω f s from this.of_le le_top
  intro x hx
  refine ⟨insert x s, self_mem_nhdsWithin, ftaylorSeriesWithin 𝕜 f s, ?_, ?_⟩
  · rw [insert_eq_of_mem hx]
    constructor
    · intro y _
      simp only [ftaylorSeriesWithin, ContinuousMultilinearMap.curry0_apply,
        iteratedFDerivWithin_zero_apply]
    · intro k _ y hy
      exact ((h k).differentiableOn y hy).hasFDerivWithinAt
    · intro k _
      exact (h k).continuousOn
  · intro i
    rw [insert_eq_of_mem hx]
    exact h i

theorem contDiffOn_omega_iff_analyticOn (hs : UniqueDiffOn 𝕜 s) :
    ContDiffOn 𝕜 ω f s ↔ AnalyticOn 𝕜 f s :=
  ⟨fun h m ↦ h.analyticOn m, fun h ↦ h.contDiffOn hs⟩

theorem ContDiffOn.continuousOn_iteratedFDerivWithin {m : ℕ} (h : ContDiffOn 𝕜 n f s)
<<<<<<< HEAD
    (hmn : (m : ℕ∞) ≤ n) (hs : UniqueDiffOn 𝕜 s) : ContinuousOn (iteratedFDerivWithin 𝕜 m f s) s :=
  ((h.of_le hmn).ftaylorSeriesWithin hs).cont m le_rfl

theorem ContDiffOn.differentiableOn_iteratedFDerivWithin {m : ℕ} (h : ContDiffOn 𝕜 n f s)
    (hmn : (m : ℕ∞) < n) (hs : UniqueDiffOn 𝕜 s) :
    DifferentiableOn 𝕜 (iteratedFDerivWithin 𝕜 m f s) s := by
  intro x hx
  have : (m + 1 : ℕ) ≤ n := ENat.add_one_natCast_le_withTop_of_lt hmn
  apply (((h.of_le this).ftaylorSeriesWithin hs).fderivWithin m ?_ x hx).differentiableWithinAt
  exact_mod_cast lt_add_one m
=======
    (hmn : m ≤ n) (hs : UniqueDiffOn 𝕜 s) : ContinuousOn (iteratedFDerivWithin 𝕜 m f s) s :=
  (h.ftaylorSeriesWithin hs).cont m (mod_cast hmn)

theorem ContDiffOn.differentiableOn_iteratedFDerivWithin {m : ℕ} (h : ContDiffOn 𝕜 n f s)
    (hmn : m < n) (hs : UniqueDiffOn 𝕜 s) :
    DifferentiableOn 𝕜 (iteratedFDerivWithin 𝕜 m f s) s := fun x hx =>
  ((h.ftaylorSeriesWithin hs).fderivWithin m (mod_cast hmn) x hx).differentiableWithinAt
>>>>>>> fb23240e

theorem ContDiffWithinAt.differentiableWithinAt_iteratedFDerivWithin {m : ℕ}
    (h : ContDiffWithinAt 𝕜 n f s x) (hmn : m < n) (hs : UniqueDiffOn 𝕜 (insert x s)) :
    DifferentiableWithinAt 𝕜 (iteratedFDerivWithin 𝕜 m f s) s x := by
  have : (m + 1 : WithTop ℕ∞) ≠ ∞ := Ne.symm (ne_of_beq_false rfl)
  rcases h.contDiffOn' (ENat.add_one_natCast_le_withTop_of_lt hmn) (by simp [this])
    with ⟨u, uo, xu, hu⟩
  set t := insert x s ∩ u
  have A : t =ᶠ[𝓝[≠] x] s := by
    simp only [set_eventuallyEq_iff_inf_principal, ← nhdsWithin_inter']
    rw [← inter_assoc, nhdsWithin_inter_of_mem', ← diff_eq_compl_inter, insert_diff_of_mem,
      diff_eq_compl_inter]
    exacts [rfl, mem_nhdsWithin_of_mem_nhds (uo.mem_nhds xu)]
  have B : iteratedFDerivWithin 𝕜 m f s =ᶠ[𝓝 x] iteratedFDerivWithin 𝕜 m f t :=
    iteratedFDerivWithin_eventually_congr_set' _ A.symm _
  have C : DifferentiableWithinAt 𝕜 (iteratedFDerivWithin 𝕜 m f t) t x :=
    hu.differentiableOn_iteratedFDerivWithin (Nat.cast_lt.2 m.lt_succ_self) (hs.inter uo) x
      ⟨mem_insert _ _, xu⟩
  rw [differentiableWithinAt_congr_set' _ A] at C
  exact C.congr_of_eventuallyEq (B.filter_mono inf_le_left) B.self_of_nhds

theorem contDiffOn_iff_continuousOn_differentiableOn {n : ℕ∞} (hs : UniqueDiffOn 𝕜 s) :
    ContDiffOn 𝕜 n f s ↔
<<<<<<< HEAD
      (∀ m : ℕ, (m : ℕ∞) ≤ n → ContinuousOn (fun x => iteratedFDerivWithin 𝕜 m f s x) s) ∧
        ∀ m : ℕ, (m : ℕ∞) < n → DifferentiableOn 𝕜 (fun x => iteratedFDerivWithin 𝕜 m f s x) s :=
  ⟨fun h => ⟨fun _m hm => h.continuousOn_iteratedFDerivWithin (mod_cast hm) hs,
      fun _m hm => h.differentiableOn_iteratedFDerivWithin (mod_cast hm) hs⟩,
    fun h => contDiffOn_of_continuousOn_differentiableOn h.1 h.2⟩

theorem contDiffOn_nat_iff_continuousOn_differentiableOn {n : ℕ} (hs : UniqueDiffOn 𝕜 s) :
    ContDiffOn 𝕜 n f s ↔
      (∀ m : ℕ, m ≤ n → ContinuousOn (fun x => iteratedFDerivWithin 𝕜 m f s x) s) ∧
        ∀ m : ℕ, m < n → DifferentiableOn 𝕜 (fun x => iteratedFDerivWithin 𝕜 m f s x) s := by
  rw [show n = ((n : ℕ∞) : WithTop ℕ∞) from rfl, contDiffOn_iff_continuousOn_differentiableOn hs]
  simp

theorem contDiffOn_succ_of_fderivWithin (hf : DifferentiableOn 𝕜 f s)
    (h' : n = ω → AnalyticOn 𝕜 f s)
    (h : ContDiffOn 𝕜 n (fun y => fderivWithin 𝕜 f s y) s) : ContDiffOn 𝕜 (n + 1) f s := by
  rcases eq_or_ne n ∞ with rfl | hn
  · rw [ENat.coe_top_add_one, contDiffOn_infty]
    intro m x hx
    apply ContDiffWithinAt.of_le _ (show (m : WithTop ℕ∞) ≤ m + 1 from le_self_add)
    rw [contDiffWithinAt_succ_iff_hasFDerivWithinAt (by simp),
      insert_eq_of_mem hx]
    exact ⟨s, self_mem_nhdsWithin, (by simp), fderivWithin 𝕜 f s,
      fun y hy => (hf y hy).hasFDerivWithinAt, (h x hx).of_le (mod_cast le_top)⟩
  · intro x hx
    rw [contDiffWithinAt_succ_iff_hasFDerivWithinAt hn,
      insert_eq_of_mem hx]
    exact ⟨s, self_mem_nhdsWithin, h', fderivWithin 𝕜 f s,
      fun y hy => (hf y hy).hasFDerivWithinAt, h x hx⟩

theorem contDiffOn_of_analyticOn_of_fderivWithin (hf : AnalyticOn 𝕜 f s)
    (h : ContDiffOn 𝕜 ω (fun y ↦ fderivWithin 𝕜 f s y) s) : ContDiffOn 𝕜 n f s := by
  suffices ContDiffOn 𝕜 (ω + 1) f s from this.of_le le_top
  exact contDiffOn_succ_of_fderivWithin hf.differentiableOn (fun _ ↦ hf) h

/-- A function is `C^(n + 1)` on a domain with unique derivatives if and only if it is
differentiable there, and its derivative (expressed with `fderivWithin`) is `C^n`. -/
theorem contDiffOn_succ_iff_fderivWithin (hs : UniqueDiffOn 𝕜 s) :
    ContDiffOn 𝕜 (n + 1) f s ↔
      DifferentiableOn 𝕜 f s ∧ (n = ω → AnalyticOn 𝕜 f s) ∧
      ContDiffOn 𝕜 n (fun y => fderivWithin 𝕜 f s y) s := by
  refine ⟨fun H => ?_, fun h => contDiffOn_succ_of_fderivWithin h.1 h.2.1 h.2.2⟩
  refine ⟨H.differentiableOn le_add_self, ?_, fun x hx => ?_⟩
  · rintro rfl
    exact H.analyticOn
  have A (m : ℕ) (hm : m ≤ n) : ContDiffWithinAt 𝕜 m (fun y => fderivWithin 𝕜 f s y) s x := by
    rcases (contDiffWithinAt_succ_iff_hasFDerivWithinAt (n := m) (ne_of_beq_false rfl)).1
      (H.of_le (add_le_add_right hm 1) x hx) with ⟨u, hu, -, f', hff', hf'⟩
    rcases mem_nhdsWithin.1 hu with ⟨o, o_open, xo, ho⟩
    rw [inter_comm, insert_eq_of_mem hx] at ho
    have := hf'.mono ho
    rw [contDiffWithinAt_inter' (mem_nhdsWithin_of_mem_nhds (IsOpen.mem_nhds o_open xo))] at this
    apply this.congr_of_eventuallyEq_of_mem _ hx
    have : o ∩ s ∈ 𝓝[s] x := mem_nhdsWithin.2 ⟨o, o_open, xo, Subset.refl _⟩
    rw [inter_comm] at this
    refine Filter.eventuallyEq_of_mem this fun y hy => ?_
    have A : fderivWithin 𝕜 f (s ∩ o) y = f' y :=
      ((hff' y (ho hy)).mono ho).fderivWithin (hs.inter o_open y hy)
    rwa [fderivWithin_inter (o_open.mem_nhds hy.2)] at A
  match n with
  | ω => exact (H.analyticOn.fderivWithin hs).contDiffOn hs (n := ω) x hx
  | ∞ => exact contDiffWithinAt_infty.2 (fun m ↦ A m (mod_cast le_top))
  | (n : ℕ) => exact A n le_rfl

theorem contDiffOn_succ_iff_hasFDerivWithinAt_of_uniqueDiffOn (hs : UniqueDiffOn 𝕜 s) :
    ContDiffOn 𝕜 (n + 1) f s ↔ (n = ω → AnalyticOn 𝕜 f s) ∧
=======
      (∀ m : ℕ, m ≤ n → ContinuousOn (fun x => iteratedFDerivWithin 𝕜 m f s x) s) ∧
        ∀ m : ℕ, m < n → DifferentiableOn 𝕜 (fun x => iteratedFDerivWithin 𝕜 m f s x) s :=
  ⟨fun h => ⟨fun _m hm => h.continuousOn_iteratedFDerivWithin hm hs, fun _m hm =>
      h.differentiableOn_iteratedFDerivWithin hm hs⟩,
    fun h => contDiffOn_of_continuousOn_differentiableOn h.1 h.2⟩

theorem contDiffOn_succ_of_fderivWithin {n : ℕ} (hf : DifferentiableOn 𝕜 f s)
    (h : ContDiffOn 𝕜 n (fun y => fderivWithin 𝕜 f s y) s) : ContDiffOn 𝕜 (n + 1) f s := by
  intro x hx
  rw [contDiffWithinAt_succ_iff_hasFDerivWithinAt, insert_eq_of_mem hx]
  exact
    ⟨s, self_mem_nhdsWithin, fderivWithin 𝕜 f s, fun y hy => (hf y hy).hasFDerivWithinAt, h x hx⟩

/-- A function is `C^(n + 1)` on a domain with unique derivatives if and only if it is
differentiable there, and its derivative (expressed with `fderivWithin`) is `C^n`. -/
theorem contDiffOn_succ_iff_fderivWithin {n : ℕ} (hs : UniqueDiffOn 𝕜 s) :
    ContDiffOn 𝕜 (n + 1) f s ↔
      DifferentiableOn 𝕜 f s ∧ ContDiffOn 𝕜 n (fun y => fderivWithin 𝕜 f s y) s := by
  refine ⟨fun H => ?_, fun h => contDiffOn_succ_of_fderivWithin h.1 h.2⟩
  refine ⟨H.differentiableOn (WithTop.coe_le_coe.2 (Nat.le_add_left 1 n)), fun x hx => ?_⟩
  rcases contDiffWithinAt_succ_iff_hasFDerivWithinAt.1 (H x hx) with ⟨u, hu, f', hff', hf'⟩
  rcases mem_nhdsWithin.1 hu with ⟨o, o_open, xo, ho⟩
  rw [inter_comm, insert_eq_of_mem hx] at ho
  have := hf'.mono ho
  rw [contDiffWithinAt_inter' (mem_nhdsWithin_of_mem_nhds (IsOpen.mem_nhds o_open xo))] at this
  apply this.congr_of_eventuallyEq_of_mem _ hx
  have : o ∩ s ∈ 𝓝[s] x := mem_nhdsWithin.2 ⟨o, o_open, xo, Subset.refl _⟩
  rw [inter_comm] at this
  refine Filter.eventuallyEq_of_mem this fun y hy => ?_
  have A : fderivWithin 𝕜 f (s ∩ o) y = f' y :=
    ((hff' y (ho hy)).mono ho).fderivWithin (hs.inter o_open y hy)
  rwa [fderivWithin_inter (o_open.mem_nhds hy.2)] at A

theorem contDiffOn_succ_iff_hasFDerivWithin {n : ℕ} (hs : UniqueDiffOn 𝕜 s) :
    ContDiffOn 𝕜 (n + 1) f s ↔
>>>>>>> fb23240e
      ∃ f' : E → E →L[𝕜] F, ContDiffOn 𝕜 n f' s ∧ ∀ x, x ∈ s → HasFDerivWithinAt f (f' x) s x := by
  rw [contDiffOn_succ_iff_fderivWithin hs]
  refine ⟨fun h => ⟨h.2.1, fderivWithin 𝕜 f s, h.2.2,
    fun x hx => (h.1 x hx).hasFDerivWithinAt⟩, fun ⟨f_an, h⟩ => ?_⟩
  rcases h with ⟨f', h1, h2⟩
  refine ⟨fun x hx => (h2 x hx).differentiableWithinAt, f_an, fun x hx => ?_⟩
  exact (h1 x hx).congr_of_mem (fun y hy => (h2 y hy).fderivWithin (hs y hy)) hx

/-- A function is `C^(n + 1)` on an open domain if and only if it is
differentiable there, and its derivative (expressed with `fderiv`) is `C^n`. -/
<<<<<<< HEAD
theorem contDiffOn_succ_iff_fderiv_of_isOpen (hs : IsOpen s) :
    ContDiffOn 𝕜 (n + 1) f s ↔
      DifferentiableOn 𝕜 f s ∧ (n = ω → AnalyticOn 𝕜 f s) ∧
      ContDiffOn 𝕜 n (fun y => fderiv 𝕜 f y) s := by
=======
theorem contDiffOn_succ_iff_fderiv_of_isOpen {n : ℕ} (hs : IsOpen s) :
    ContDiffOn 𝕜 (n + 1) f s ↔
      DifferentiableOn 𝕜 f s ∧ ContDiffOn 𝕜 n (fun y => fderiv 𝕜 f y) s := by
>>>>>>> fb23240e
  rw [contDiffOn_succ_iff_fderivWithin hs.uniqueDiffOn]
  exact Iff.rfl.and (Iff.rfl.and (contDiffOn_congr fun x hx ↦ fderivWithin_of_isOpen hs hx))

protected theorem ContDiffOn.fderivWithin (hf : ContDiffOn 𝕜 n f s) (hs : UniqueDiffOn 𝕜 s)
    (hmn : m + 1 ≤ n) : ContDiffOn 𝕜 m (fderivWithin 𝕜 f s) s :=
  ((contDiffOn_succ_iff_fderivWithin hs).1 (hf.of_le hmn)).2.2

theorem ContDiffOn.fderiv_of_isOpen (hf : ContDiffOn 𝕜 n f s) (hs : IsOpen s) (hmn : m + 1 ≤ n) :
    ContDiffOn 𝕜 m (fun y => fderiv 𝕜 f y) s :=
  (hf.fderivWithin hs.uniqueDiffOn hmn).congr fun _ hx => (fderivWithin_of_isOpen hs hx).symm

theorem ContDiffOn.continuousOn_fderivWithin (h : ContDiffOn 𝕜 n f s) (hs : UniqueDiffOn 𝕜 s)
    (hn : 1 ≤ n) : ContinuousOn (fun x => fderivWithin 𝕜 f s x) s :=
  ((contDiffOn_succ_iff_fderivWithin hs).1
    (h.of_le (show 0 + (1 : WithTop ℕ∞) ≤ n from hn))).2.2.continuousOn

theorem ContDiffOn.continuousOn_fderiv_of_isOpen (h : ContDiffOn 𝕜 n f s) (hs : IsOpen s)
    (hn : 1 ≤ n) : ContinuousOn (fun x => fderiv 𝕜 f x) s :=
  ((contDiffOn_succ_iff_fderiv_of_isOpen hs).1
    (h.of_le (show 0 + (1 : WithTop ℕ∞) ≤ n from hn))).2.2.continuousOn

/-! ### Smooth functions at a point -/

variable (𝕜) in
/-- A function is continuously differentiable up to `n` at a point `x` if, for any integer `k ≤ n`,
there is a neighborhood of `x` where `f` admits derivatives up to order `n`, which are continuous.
-/
def ContDiffAt (n : WithTop ℕ∞) (f : E → F) (x : E) : Prop :=
  ContDiffWithinAt 𝕜 n f univ x

theorem contDiffWithinAt_univ : ContDiffWithinAt 𝕜 n f univ x ↔ ContDiffAt 𝕜 n f x :=
  Iff.rfl

theorem contDiffAt_infty : ContDiffAt 𝕜 ∞ f x ↔ ∀ n : ℕ, ContDiffAt 𝕜 n f x := by
  simp [← contDiffWithinAt_univ, contDiffWithinAt_infty]

theorem ContDiffAt.contDiffWithinAt (h : ContDiffAt 𝕜 n f x) : ContDiffWithinAt 𝕜 n f s x :=
  h.mono (subset_univ _)

theorem ContDiffWithinAt.contDiffAt (h : ContDiffWithinAt 𝕜 n f s x) (hx : s ∈ 𝓝 x) :
    ContDiffAt 𝕜 n f x := by rwa [ContDiffAt, ← contDiffWithinAt_inter hx, univ_inter]

theorem contDiffWithinAt_iff_contDiffAt (h : s ∈ 𝓝 x) :
    ContDiffWithinAt 𝕜 n f s x ↔ ContDiffAt 𝕜 n f x := by
  rw [← univ_inter s, contDiffWithinAt_inter h, contDiffWithinAt_univ]

theorem IsOpen.contDiffOn_iff (hs : IsOpen s) :
    ContDiffOn 𝕜 n f s ↔ ∀ ⦃a⦄, a ∈ s → ContDiffAt 𝕜 n f a :=
  forall₂_congr fun _ => contDiffWithinAt_iff_contDiffAt ∘ hs.mem_nhds

theorem ContDiffOn.contDiffAt (h : ContDiffOn 𝕜 n f s) (hx : s ∈ 𝓝 x) :
    ContDiffAt 𝕜 n f x :=
  (h _ (mem_of_mem_nhds hx)).contDiffAt hx

theorem ContDiffAt.congr_of_eventuallyEq (h : ContDiffAt 𝕜 n f x) (hg : f₁ =ᶠ[𝓝 x] f) :
    ContDiffAt 𝕜 n f₁ x :=
  h.congr_of_eventuallyEq_of_mem (by rwa [nhdsWithin_univ]) (mem_univ x)

theorem ContDiffAt.of_le (h : ContDiffAt 𝕜 n f x) (hmn : m ≤ n) : ContDiffAt 𝕜 m f x :=
  ContDiffWithinAt.of_le h hmn

theorem ContDiffAt.continuousAt (h : ContDiffAt 𝕜 n f x) : ContinuousAt f x := by
  simpa [continuousWithinAt_univ] using h.continuousWithinAt

theorem ContDiffAt.analyticAt (h : ContDiffAt 𝕜 ω f x) : AnalyticAt 𝕜 f x := by
  rw [← contDiffWithinAt_univ] at h
  rw [← analyticWithinAt_univ]
  exact h.analyticWithinAt

/-- In a complete space, a function which is analytic at a point is also `C^ω` there.
Note that the same statement for `AnalyticOnNhd` does not require completeness, see
`AnalyticOnNhd.contDiffOn`. -/
theorem AnalyticAt.contDiffAt [CompleteSpace F] (h : AnalyticAt 𝕜 f x) :
    ContDiffAt 𝕜 n f x := by
  rw [← contDiffWithinAt_univ]
  rw [← analyticWithinAt_univ] at h
  exact h.contDiffWithinAt

@[simp]
theorem contDiffWithinAt_compl_self :
    ContDiffWithinAt 𝕜 n f {x}ᶜ x ↔ ContDiffAt 𝕜 n f x := by
  rw [compl_eq_univ_diff, contDiffWithinAt_diff_singleton, contDiffWithinAt_univ]

/-- If a function is `C^n` with `n ≥ 1` at a point, then it is differentiable there. -/
theorem ContDiffAt.differentiableAt (h : ContDiffAt 𝕜 n f x) (hn : 1 ≤ n) :
    DifferentiableAt 𝕜 f x := by
  simpa [hn, differentiableWithinAt_univ] using h.differentiableWithinAt

nonrec lemma ContDiffAt.contDiffOn (h : ContDiffAt 𝕜 n f x) (hm : m ≤ n) (h' : m = ∞ → n = ω):
    ∃ u ∈ 𝓝 x, ContDiffOn 𝕜 m f u := by
  simpa [nhdsWithin_univ] using h.contDiffOn hm h'

/-- A function is `C^(n + 1)` at a point iff locally, it has a derivative which is `C^n`. -/
theorem contDiffAt_succ_iff_hasFDerivAt {n : ℕ} :
<<<<<<< HEAD
    ContDiffAt 𝕜 (n + 1) f x ↔ ∃ f' : E → E →L[𝕜] F,
      (∃ u ∈ 𝓝 x, ∀ x ∈ u, HasFDerivAt f (f' x) x) ∧ ContDiffAt 𝕜 n f' x := by
  rw [← contDiffWithinAt_univ, contDiffWithinAt_succ_iff_hasFDerivWithinAt (by simp)]
=======
    ContDiffAt 𝕜 (n + 1) f x ↔
      ∃ f' : E → E →L[𝕜] F, (∃ u ∈ 𝓝 x, ∀ x ∈ u, HasFDerivAt f (f' x) x) ∧ ContDiffAt 𝕜 n f' x := by
  rw [← contDiffWithinAt_univ, contDiffWithinAt_succ_iff_hasFDerivWithinAt]
>>>>>>> fb23240e
  simp only [nhdsWithin_univ, exists_prop, mem_univ, insert_eq_of_mem]
  constructor
  · rintro ⟨u, H, -, f', h_fderiv, h_cont_diff⟩
    rcases mem_nhds_iff.mp H with ⟨t, htu, ht, hxt⟩
    refine ⟨f', ⟨t, ?_⟩, h_cont_diff.contDiffAt H⟩
    refine ⟨mem_nhds_iff.mpr ⟨t, Subset.rfl, ht, hxt⟩, ?_⟩
    intro y hyt
    refine (h_fderiv y (htu hyt)).hasFDerivAt ?_
    exact mem_nhds_iff.mpr ⟨t, htu, ht, hyt⟩
  · rintro ⟨f', ⟨u, H, h_fderiv⟩, h_cont_diff⟩
    refine ⟨u, H, by simp, f', fun x hxu ↦ ?_, h_cont_diff.contDiffWithinAt⟩
    exact (h_fderiv x hxu).hasFDerivWithinAt

protected theorem ContDiffAt.eventually (h : ContDiffAt 𝕜 n f x) (h' : n ≠ ∞) :
    ∀ᶠ y in 𝓝 x, ContDiffAt 𝕜 n f y := by
  simpa [nhdsWithin_univ] using ContDiffWithinAt.eventually h h'

/-! ### Smooth functions -/

variable (𝕜) in
/-- A function is continuously differentiable up to `n` if it admits derivatives up to
order `n`, which are continuous. Contrary to the case of definitions in domains (where derivatives
might not be unique) we do not need to localize the definition in space or time.
-/
def ContDiff (n : WithTop ℕ∞) (f : E → F) : Prop :=
  match n with
  | ω => ∃ p : E → FormalMultilinearSeries 𝕜 E F, HasFTaylorSeriesUpTo ⊤ f p
      ∧ ∀ i, AnalyticOnNhd 𝕜 (fun x ↦ p x i) univ
  | (n : ℕ∞) => ∃ p : E → FormalMultilinearSeries 𝕜 E F, HasFTaylorSeriesUpTo n f p

/-- If `f` has a Taylor series up to `n`, then it is `C^n`. -/
theorem HasFTaylorSeriesUpTo.contDiff {n : ℕ∞} {f' : E → FormalMultilinearSeries 𝕜 E F}
    (hf : HasFTaylorSeriesUpTo n f f') : ContDiff 𝕜 n f :=
  ⟨f', hf⟩

theorem contDiffOn_univ : ContDiffOn 𝕜 n f univ ↔ ContDiff 𝕜 n f := by
<<<<<<< HEAD
  match n with
  | ω =>
    constructor
    · intro H
      use ftaylorSeriesWithin 𝕜 f univ
      rw [← hasFTaylorSeriesUpToOn_univ_iff]
      refine ⟨H.ftaylorSeriesWithin uniqueDiffOn_univ, fun i ↦ ?_⟩
      rw [← analyticOn_univ]
      exact H.analyticOn.iteratedFDerivWithin uniqueDiffOn_univ _
    · rintro ⟨p, hp, h'p⟩ x _
      exact ⟨univ, Filter.univ_sets _, p, (hp.hasFTaylorSeriesUpToOn univ).of_le le_top,
        fun i ↦ (h'p i).analyticOn⟩
  | (n : ℕ∞) =>
    constructor
    · intro H
      use ftaylorSeriesWithin 𝕜 f univ
      rw [← hasFTaylorSeriesUpToOn_univ_iff]
      exact H.ftaylorSeriesWithin uniqueDiffOn_univ
    · rintro ⟨p, hp⟩ x _ m hm
      exact ⟨univ, Filter.univ_sets _, p,
        (hp.hasFTaylorSeriesUpToOn univ).of_le (mod_cast hm)⟩
=======
  constructor
  · intro H
    use ftaylorSeriesWithin 𝕜 f univ
    rw [← hasFTaylorSeriesUpToOn_univ_iff]
    exact H.ftaylorSeriesWithin uniqueDiffOn_univ
  · rintro ⟨p, hp⟩ x _ m hm
    exact ⟨univ, Filter.univ_sets _, p, (hp.hasFTaylorSeriesUpToOn univ).of_le
      (mod_cast hm)⟩
>>>>>>> fb23240e

theorem contDiff_iff_contDiffAt : ContDiff 𝕜 n f ↔ ∀ x, ContDiffAt 𝕜 n f x := by
  simp [← contDiffOn_univ, ContDiffOn, ContDiffAt]

theorem ContDiff.contDiffAt (h : ContDiff 𝕜 n f) : ContDiffAt 𝕜 n f x :=
  contDiff_iff_contDiffAt.1 h x

theorem ContDiff.contDiffWithinAt (h : ContDiff 𝕜 n f) : ContDiffWithinAt 𝕜 n f s x :=
  h.contDiffAt.contDiffWithinAt

theorem contDiff_infty : ContDiff 𝕜 ∞ f ↔ ∀ n : ℕ, ContDiff 𝕜 n f := by
  simp [contDiffOn_univ.symm, contDiffOn_infty]

theorem contDiff_all_iff_nat : (∀ n : ℕ∞, ContDiff 𝕜 n f) ↔ ∀ n : ℕ, ContDiff 𝕜 n f := by
  simp only [← contDiffOn_univ, contDiffOn_all_iff_nat]

theorem ContDiff.contDiffOn (h : ContDiff 𝕜 n f) : ContDiffOn 𝕜 n f s :=
  (contDiffOn_univ.2 h).mono (subset_univ _)

@[simp]
theorem contDiff_zero : ContDiff 𝕜 0 f ↔ Continuous f := by
  rw [← contDiffOn_univ, continuous_iff_continuousOn_univ]
  exact contDiffOn_zero

theorem contDiffAt_zero : ContDiffAt 𝕜 0 f x ↔ ∃ u ∈ 𝓝 x, ContinuousOn f u := by
  rw [← contDiffWithinAt_univ]; simp [contDiffWithinAt_zero, nhdsWithin_univ]

theorem contDiffAt_one_iff :
    ContDiffAt 𝕜 1 f x ↔
      ∃ f' : E → E →L[𝕜] F, ∃ u ∈ 𝓝 x, ContinuousOn f' u ∧ ∀ x ∈ u, HasFDerivAt f (f' x) x := by
<<<<<<< HEAD
  rw [show (1 : WithTop ℕ∞) = (0 : ℕ) + 1 from rfl]
  simp_rw [contDiffAt_succ_iff_hasFDerivAt, show ((0 : ℕ) : WithTop ℕ∞) = 0 from rfl,
    contDiffAt_zero, exists_mem_and_iff antitone_bforall antitone_continuousOn, and_comm]
=======
  rw [show (1 : ℕ∞) = (0 : ℕ) + 1 from rfl, contDiffAt_succ_iff_hasFDerivAt]
  simp_rw [show ((0 : ℕ) : ℕ∞) = 0 from rfl, contDiffAt_zero,
    exists_mem_and_iff antitone_bforall antitone_continuousOn, and_comm]
>>>>>>> fb23240e

theorem ContDiff.of_le (h : ContDiff 𝕜 n f) (hmn : m ≤ n) : ContDiff 𝕜 m f :=
  contDiffOn_univ.1 <| (contDiffOn_univ.2 h).of_le hmn

theorem ContDiff.of_succ (h : ContDiff 𝕜 (n + 1) f) : ContDiff 𝕜 n f :=
  h.of_le le_self_add

theorem ContDiff.one_of_succ (h : ContDiff 𝕜 (n + 1) f) : ContDiff 𝕜 1 f := by
  apply h.of_le le_add_self

theorem ContDiff.continuous (h : ContDiff 𝕜 n f) : Continuous f :=
  contDiff_zero.1 (h.of_le bot_le)

/-- If a function is `C^n` with `n ≥ 1`, then it is differentiable. -/
theorem ContDiff.differentiable (h : ContDiff 𝕜 n f) (hn : 1 ≤ n) : Differentiable 𝕜 f :=
  differentiableOn_univ.1 <| (contDiffOn_univ.2 h).differentiableOn hn

theorem contDiff_iff_forall_nat_le {n : ℕ∞} :
    ContDiff 𝕜 n f ↔ ∀ m : ℕ, ↑m ≤ n → ContDiff 𝕜 m f := by
  simp_rw [← contDiffOn_univ]; exact contDiffOn_iff_forall_nat_le

/-- A function is `C^(n+1)` iff it has a `C^n` derivative. -/
theorem contDiff_succ_iff_hasFDerivAt {n : ℕ} :
    ContDiff 𝕜 (n + 1) f ↔
      ∃ f' : E → E →L[𝕜] F, ContDiff 𝕜 n f' ∧ ∀ x, HasFDerivAt f (f' x) x := by
  simp only [← contDiffOn_univ, ← hasFDerivWithinAt_univ, Set.mem_univ, forall_true_left,
    contDiffOn_succ_iff_hasFDerivWithinAt_of_uniqueDiffOn uniqueDiffOn_univ,
    WithTop.natCast_ne_top, analyticOn_univ, false_implies, true_and]

theorem contDiff_one_iff_hasFDerivAt : ContDiff 𝕜 1 f ↔
    ∃ f' : E → E →L[𝕜] F, Continuous f' ∧ ∀ x, HasFDerivAt f (f' x) x := by
  convert contDiff_succ_iff_hasFDerivAt using 4; simp

theorem AnalyticOnNhd.contDiff (hf : AnalyticOnNhd 𝕜 f univ) : ContDiff 𝕜 n f := by
  rw [← contDiffOn_univ]
  exact hf.contDiffOn (n := n) uniqueDiffOn_univ

theorem ContDiff.analyticOnNhd (h : ContDiff 𝕜 ω f) : AnalyticOnNhd 𝕜 f s := by
  rw [← contDiffOn_univ] at h
  have := h.analyticOn
  rw [analyticOn_univ] at this
  exact this.mono (subset_univ _)

theorem contDiff_omega_iff_analyticOnNhd :
    ContDiff 𝕜 ω f ↔ AnalyticOnNhd 𝕜 f univ :=
  ⟨fun h ↦ h.analyticOnNhd, fun h ↦ h.contDiff⟩

/-! ### Iterated derivative -/


/-- When a function is `C^n` in a set `s` of unique differentiability, it admits
`ftaylorSeriesWithin 𝕜 f s` as a Taylor series up to order `n` in `s`. -/
theorem contDiff_iff_ftaylorSeries {n : ℕ∞} :
    ContDiff 𝕜 n f ↔ HasFTaylorSeriesUpTo n f (ftaylorSeries 𝕜 f) := by
  constructor
  · rw [← contDiffOn_univ, ← hasFTaylorSeriesUpToOn_univ_iff, ← ftaylorSeriesWithin_univ]
    exact fun h => ContDiffOn.ftaylorSeriesWithin h uniqueDiffOn_univ
  · intro h; exact ⟨ftaylorSeries 𝕜 f, h⟩

theorem contDiff_iff_continuous_differentiable {n : ℕ∞} :
    ContDiff 𝕜 n f ↔
      (∀ m : ℕ, m ≤ n → Continuous fun x => iteratedFDeriv 𝕜 m f x) ∧
        ∀ m : ℕ, m < n → Differentiable 𝕜 fun x => iteratedFDeriv 𝕜 m f x := by
  simp [contDiffOn_univ.symm, continuous_iff_continuousOn_univ, differentiableOn_univ.symm,
    iteratedFDerivWithin_univ, contDiffOn_iff_continuousOn_differentiableOn uniqueDiffOn_univ]

theorem contDiff_nat_iff_continuous_differentiable {n : ℕ} :
    ContDiff 𝕜 n f ↔
      (∀ m : ℕ, m ≤ n → Continuous fun x => iteratedFDeriv 𝕜 m f x) ∧
        ∀ m : ℕ, m < n → Differentiable 𝕜 fun x => iteratedFDeriv 𝕜 m f x := by
  rw [show n = ((n : ℕ∞) : WithTop ℕ∞) from rfl, contDiff_iff_continuous_differentiable]
  simp

/-- If `f` is `C^n` then its `m`-times iterated derivative is continuous for `m ≤ n`. -/
theorem ContDiff.continuous_iteratedFDeriv {m : ℕ} (hm : m ≤ n) (hf : ContDiff 𝕜 n f) :
    Continuous fun x => iteratedFDeriv 𝕜 m f x :=
  (contDiff_iff_continuous_differentiable.1 (hf.of_le hm)).1 m le_rfl

/-- If `f` is `C^n` then its `m`-times iterated derivative is differentiable for `m < n`. -/
theorem ContDiff.differentiable_iteratedFDeriv {m : ℕ} (hm : m < n) (hf : ContDiff 𝕜 n f) :
    Differentiable 𝕜 fun x => iteratedFDeriv 𝕜 m f x :=
  (contDiff_iff_continuous_differentiable.mp
    (hf.of_le (ENat.add_one_natCast_le_withTop_of_lt hm))).2 m (mod_cast lt_add_one m)

<<<<<<< HEAD
theorem contDiff_of_differentiable_iteratedFDeriv {n : ℕ∞}
    (h : ∀ m : ℕ, (m : ℕ∞) ≤ n → Differentiable 𝕜 (iteratedFDeriv 𝕜 m f)) : ContDiff 𝕜 n f :=
=======
theorem contDiff_of_differentiable_iteratedFDeriv
    (h : ∀ m : ℕ, m ≤ n → Differentiable 𝕜 (iteratedFDeriv 𝕜 m f)) : ContDiff 𝕜 n f :=
>>>>>>> fb23240e
  contDiff_iff_continuous_differentiable.2
    ⟨fun m hm => (h m hm).continuous, fun m hm => h m (le_of_lt hm)⟩

/-- A function is `C^(n + 1)` if and only if it is differentiable,
and its derivative (formulated in terms of `fderiv`) is `C^n`. -/
<<<<<<< HEAD
theorem contDiff_succ_iff_fderiv :
    ContDiff 𝕜 (n + 1) f ↔ Differentiable 𝕜 f ∧ (n = ω → AnalyticOnNhd 𝕜 f univ) ∧
      ContDiff 𝕜 n fun y => fderiv 𝕜 f y := by
=======
theorem contDiff_succ_iff_fderiv {n : ℕ} :
    ContDiff 𝕜 (n + 1) f ↔ Differentiable 𝕜 f ∧ ContDiff 𝕜 n fun y => fderiv 𝕜 f y := by
>>>>>>> fb23240e
  simp only [← contDiffOn_univ, ← differentiableOn_univ, ← fderivWithin_univ,
    contDiffOn_succ_iff_fderivWithin uniqueDiffOn_univ, analyticOn_univ]

theorem contDiff_one_iff_fderiv :
    ContDiff 𝕜 1 f ↔ Differentiable 𝕜 f ∧ Continuous (fderiv 𝕜 f) := by
  rw [show (1 : WithTop ℕ∞) = 0 + 1 from rfl, contDiff_succ_iff_fderiv]
  simp

theorem ContDiff.continuous_fderiv (h : ContDiff 𝕜 n f) (hn : 1 ≤ n) :
    Continuous (fderiv 𝕜 f) :=
  (contDiff_one_iff_fderiv.1 (h.of_le hn)).2

/-- If a function is at least `C^1`, its bundled derivative (mapping `(x, v)` to `Df(x) v`) is
continuous. -/
theorem ContDiff.continuous_fderiv_apply (h : ContDiff 𝕜 n f) (hn : 1 ≤ n) :
    Continuous fun p : E × E => (fderiv 𝕜 f p.1 : E → F) p.2 :=
  have A : Continuous fun q : (E →L[𝕜] F) × E => q.1 q.2 := isBoundedBilinearMap_apply.continuous
  have B : Continuous fun p : E × E => (fderiv 𝕜 f p.1, p.2) :=
    ((h.continuous_fderiv hn).comp continuous_fst).prod_mk continuous_snd
  A.comp B<|MERGE_RESOLUTION|>--- conflicted
+++ resolved
@@ -134,7 +134,6 @@
 For instance, a real function which is `C^m` on `(-1/m, 1/m)` for each natural `m`, but not
 better, is `C^∞` at `0` within `univ`.
 -/
-<<<<<<< HEAD
 def ContDiffWithinAt (n : WithTop ℕ∞) (f : E → F) (s : Set E) (x : E) : Prop :=
   match n with
   | ω => ∃ u ∈ 𝓝[insert x s] x, ∃ p : E → FormalMultilinearSeries 𝕜 E F,
@@ -166,19 +165,11 @@
   refine ⟨fun h ↦ h.analyticWithinAt, fun h ↦ ?_⟩
   obtain ⟨u, hu, p, hp, h'p⟩ := h.exists_hasFTaylorSeriesUpToOn ω
   exact ⟨u, hu, p, hp.of_le le_top, fun i ↦ h'p i⟩
-=======
-def ContDiffWithinAt (n : ℕ∞) (f : E → F) (s : Set E) (x : E) : Prop :=
-  ∀ m : ℕ, m ≤ n → ∃ u ∈ 𝓝[insert x s] x,
-    ∃ p : E → FormalMultilinearSeries 𝕜 E F, HasFTaylorSeriesUpToOn m f p u
-
-variable {𝕜}
->>>>>>> fb23240e
 
 theorem contDiffWithinAt_nat {n : ℕ} :
     ContDiffWithinAt 𝕜 n f s x ↔ ∃ u ∈ 𝓝[insert x s] x,
       ∃ p : E → FormalMultilinearSeries 𝕜 E F, HasFTaylorSeriesUpToOn n f p u :=
   ⟨fun H => H n le_rfl, fun ⟨u, hu, p, hp⟩ _m hm => ⟨u, hu, p, hp.of_le (mod_cast hm)⟩⟩
-<<<<<<< HEAD
 
 /-- When `n` is either a natural number or `ω`, one can characterize the property of being `C^n`
 as the existence of a neighborhood on which there is a Taylor series up to order `n`,
@@ -191,8 +182,6 @@
   | ω => simp [ContDiffWithinAt]
   | ∞ => simp at hn
   | (n : ℕ) => simp [contDiffWithinAt_nat]
-=======
->>>>>>> fb23240e
 
 theorem ContDiffWithinAt.of_le (h : ContDiffWithinAt 𝕜 n f s x) (hmn : m ≤ n) :
     ContDiffWithinAt 𝕜 m f s x := by
@@ -386,41 +375,26 @@
     DifferentiableWithinAt 𝕜 f s x :=
   (h.differentiableWithinAt' hn).mono (subset_insert x s)
 
-<<<<<<< HEAD
 /-- A function is `C^(n + 1)` on a domain iff locally, it has a derivative which is `C^n`
 (and moreover the function is analytic when `n = ω`). -/
 theorem contDiffWithinAt_succ_iff_hasFDerivWithinAt (hn : n ≠ ∞) :
     ContDiffWithinAt 𝕜 (n + 1) f s x ↔ ∃ u ∈ 𝓝[insert x s] x, (n = ω → AnalyticOn 𝕜 f u) ∧
       ∃ f' : E → E →L[𝕜] F,
-=======
-/-- A function is `C^(n + 1)` on a domain iff locally, it has a derivative which is `C^n`. -/
-theorem contDiffWithinAt_succ_iff_hasFDerivWithinAt {n : ℕ} :
-    ContDiffWithinAt 𝕜 (n + 1) f s x ↔ ∃ u ∈ 𝓝[insert x s] x, ∃ f' : E → E →L[𝕜] F,
->>>>>>> fb23240e
       (∀ x ∈ u, HasFDerivWithinAt f (f' x) u x) ∧ ContDiffWithinAt 𝕜 n f' u x := by
   have h'n : n + 1 ≠ ∞ := by simpa using hn
   constructor
   · intro h
-<<<<<<< HEAD
     rcases (contDiffWithinAt_iff_of_ne_infty h'n).1 h with ⟨u, hu, p, Hp, H'p⟩
     refine ⟨u, hu, ?_, fun y => (continuousMultilinearCurryFin1 𝕜 E F) (p y 1),
         fun y hy => Hp.hasFDerivWithinAt le_add_self hy, ?_⟩
     · rintro rfl
       exact Hp.analyticOn (H'p rfl 0)
     apply (contDiffWithinAt_iff_of_ne_infty hn).2
-=======
-    rcases h n.succ le_rfl with ⟨u, hu, p, Hp⟩
-    refine
-      ⟨u, hu, fun y => (continuousMultilinearCurryFin1 𝕜 E F) (p y 1), fun y hy =>
-        Hp.hasFDerivWithinAt (mod_cast (Nat.le_add_left 1 n)) hy, ?_⟩
-    intro m hm
->>>>>>> fb23240e
     refine ⟨u, ?_, fun y : E => (p y).shift, ?_⟩
     · -- Porting note: without the explicit argument Lean is not sure of the type.
       convert @self_mem_nhdsWithin _ _ x u
       have : x ∈ insert x s := by simp
       exact insert_eq_of_mem (mem_of_mem_nhdsWithin this hu)
-<<<<<<< HEAD
     · rw [hasFTaylorSeriesUpToOn_succ_iff_right] at Hp
       refine ⟨Hp.2.2, ?_⟩
       rintro rfl i
@@ -433,15 +407,6 @@
     rw [contDiffWithinAt_iff_of_ne_infty h'n]
     rcases (contDiffWithinAt_iff_of_ne_infty hn).1 Hf' with ⟨v, hv, p', Hp', p'_an⟩
     refine ⟨v ∩ u, ?_, fun x => (p' x).unshift (f x), ?_, ?_⟩
-=======
-    · rw [show ((n.succ : ℕ) : WithTop ℕ∞) = n + 1 from rfl,
-        hasFTaylorSeriesUpToOn_succ_iff_right] at Hp
-      exact Hp.2.2.of_le (mod_cast hm)
-  · rintro ⟨u, hu, f', f'_eq_deriv, Hf'⟩
-    rw [show (n : ℕ∞) + 1 = (n + 1 : ℕ) from rfl, contDiffWithinAt_nat]
-    rcases Hf' n le_rfl with ⟨v, hv, p', Hp'⟩
-    refine ⟨v ∩ u, ?_, fun x => (p' x).unshift (f x), ?_⟩
->>>>>>> fb23240e
     · apply Filter.inter_mem _ hu
       apply nhdsWithin_le_of_mem hu
       exact nhdsWithin_mono _ (subset_insert x u) hv
@@ -485,16 +450,10 @@
 
 /-- A version of `contDiffWithinAt_succ_iff_hasFDerivWithinAt` where all derivatives
   are taken within the same set. -/
-<<<<<<< HEAD
 theorem contDiffWithinAt_succ_iff_hasFDerivWithinAt' (hn : n ≠ ∞) :
     ContDiffWithinAt 𝕜 (n + 1) f s x ↔
       ∃ u ∈ 𝓝[insert x s] x, u ⊆ insert x s ∧ (n = ω → AnalyticOn 𝕜 f u) ∧
       ∃ f' : E → E →L[𝕜] F,
-=======
-theorem contDiffWithinAt_succ_iff_hasFDerivWithinAt' {n : ℕ} :
-    ContDiffWithinAt 𝕜 (n + 1) f s x ↔
-      ∃ u ∈ 𝓝[insert x s] x, u ⊆ insert x s ∧ ∃ f' : E → E →L[𝕜] F,
->>>>>>> fb23240e
         (∀ x ∈ u, HasFDerivWithinAt f (f' x) s x) ∧ ContDiffWithinAt 𝕜 n f' s x := by
   refine ⟨fun hf => ?_, ?_⟩
   · obtain ⟨u, hu, f_an, f', huf', hf'⟩ := (contDiffWithinAt_succ_iff_hasFDerivWithinAt hn).mp hf
@@ -537,14 +496,10 @@
     ContDiffWithinAt 𝕜 n f s x :=
   h x hx
 
-<<<<<<< HEAD
 theorem ContDiffOn.of_le (h : ContDiffOn 𝕜 n f s) (hmn : m ≤ n) : ContDiffOn 𝕜 m f s := fun x hx =>
   (h x hx).of_le hmn
 
 theorem ContDiffWithinAt.contDiffOn' (hm : m ≤ n) (h' : m = ∞ → n = ω)
-=======
-theorem ContDiffWithinAt.contDiffOn' {m : ℕ} (hm : m ≤ n)
->>>>>>> fb23240e
     (h : ContDiffWithinAt 𝕜 n f s x) :
     ∃ u, IsOpen u ∧ x ∈ u ∧ ContDiffOn 𝕜 m f (insert x s ∩ u) := by
   rcases eq_or_ne n ω with rfl | hn
@@ -571,15 +526,8 @@
   obtain ⟨_u, uo, xu, h⟩ := h.contDiffOn' hm h'
   exact ⟨_, inter_mem_nhdsWithin _ (uo.mem_nhds xu), inter_subset_left, h⟩
 
-<<<<<<< HEAD
 theorem ContDiffOn.analyticOn (h : ContDiffOn 𝕜 ω f s) : AnalyticOn 𝕜 f s :=
   fun x hx ↦ (h x hx).analyticWithinAt
-=======
-theorem ContDiffWithinAt.contDiffOn {m : ℕ} (hm : m ≤ n) (h : ContDiffWithinAt 𝕜 n f s x) :
-    ∃ u ∈ 𝓝[insert x s] x, u ⊆ insert x s ∧ ContDiffOn 𝕜 m f u :=
-  let ⟨_u, uo, xu, h⟩ := h.contDiffOn' hm
-  ⟨_, inter_mem_nhdsWithin _ (uo.mem_nhds xu), inter_subset_left, h⟩
->>>>>>> fb23240e
 
 /-- A function is `C^n` within a set at a point, for `n : ℕ`, if and only if it is `C^n` on
 a neighborhood of this point. -/
@@ -648,7 +596,6 @@
   exact IsOpen.mem_nhds u_open xu
 
 /-- A function is `C^(n + 1)` on a domain iff locally, it has a derivative which is `C^n`. -/
-<<<<<<< HEAD
 theorem contDiffOn_succ_iff_hasFDerivWithinAt (hn : n ≠ ∞) :
     ContDiffOn 𝕜 (n + 1) f s ↔
       ∀ x ∈ s, ∃ u ∈ 𝓝[insert x s] x, (n = ω → AnalyticOn 𝕜 f u) ∧ ∃ f' : E → E →L[𝕜] F,
@@ -663,25 +610,6 @@
     rw [insert_eq_of_mem xu] at vu v'u
     exact ⟨v, nhdsWithin_le_of_mem hu vu, fun h ↦ (f_an h).mono v'u, f',
       fun y hy ↦ (hf' y (v'u hy)).mono v'u, hv⟩
-=======
-theorem contDiffOn_succ_iff_hasFDerivWithinAt {n : ℕ} :
-    ContDiffOn 𝕜 (n + 1) f s ↔
-      ∀ x ∈ s, ∃ u ∈ 𝓝[insert x s] x, ∃ f' : E → E →L[𝕜] F,
-        (∀ x ∈ u, HasFDerivWithinAt f (f' x) u x) ∧ ContDiffOn 𝕜 n f' u := by
-  constructor
-  · intro h x hx
-    rcases (h x hx) n.succ le_rfl with ⟨u, hu, p, Hp⟩
-    refine
-      ⟨u, hu, fun y => (continuousMultilinearCurryFin1 𝕜 E F) (p y 1), fun y hy =>
-        Hp.hasFDerivWithinAt (mod_cast (Nat.le_add_left 1 n)) hy, ?_⟩
-    rw [show (n.succ : WithTop ℕ∞) = (n : ℕ) + 1 from rfl,
-      hasFTaylorSeriesUpToOn_succ_iff_right] at Hp
-    intro z hz m hm
-    refine ⟨u, ?_, fun x : E => (p x).shift, Hp.2.2.of_le (mod_cast hm)⟩
-    -- Porting note: without the explicit arguments `convert` can not determine the type.
-    convert @self_mem_nhdsWithin _ _ z u
-    exact insert_eq_of_mem hz
->>>>>>> fb23240e
   · intro h x hx
     rw [contDiffWithinAt_succ_iff_hasFDerivWithinAt hn]
     rcases h x hx with ⟨u, u_nhbd, f_an, f', hu, hf'⟩
@@ -724,13 +652,8 @@
     simp only [ftaylorSeriesWithin, ContinuousMultilinearMap.curry0_apply,
       iteratedFDerivWithin_zero_apply]
   · intro m hm x hx
-<<<<<<< HEAD
     have : (m + 1 : ℕ) ≤ n := ENat.add_one_natCast_le_withTop_of_lt hm
     rcases (h x hx).of_le this _ le_rfl with ⟨u, hu, p, Hp⟩
-=======
-    have : m < n := mod_cast hm
-    rcases (h x hx) m.succ (Order.add_one_le_of_lt this) with ⟨u, hu, p, Hp⟩
->>>>>>> fb23240e
     rw [insert_eq_of_mem hx] at hu
     rcases mem_nhdsWithin.1 hu with ⟨o, o_open, xo, ho⟩
     rw [inter_comm] at ho
@@ -752,11 +675,7 @@
   · intro m hm
     apply continuousOn_of_locally_continuousOn
     intro x hx
-<<<<<<< HEAD
     rcases (h x hx).of_le hm _ le_rfl with ⟨u, hu, p, Hp⟩
-=======
-    rcases h x hx m (mod_cast hm) with ⟨u, hu, p, Hp⟩
->>>>>>> fb23240e
     rcases mem_nhdsWithin.1 hu with ⟨o, o_open, xo, ho⟩
     rw [insert_eq_of_mem hx] at ho
     rw [inter_comm] at ho
@@ -768,7 +687,6 @@
       exact (Hp.mono ho).eq_iteratedFDerivWithin_of_uniqueDiffOn le_rfl (hs.inter o_open) ⟨hy, yo⟩
     exact ((Hp.mono ho).cont m le_rfl).congr fun y hy => (A y hy).symm
 
-<<<<<<< HEAD
 /-- On a set with unique differentiability, an analytic function is automatically `C^ω`, as its
 successive derivatives are also analytic. This does not require completeness of the space. -/
 theorem AnalyticOn.contDiffOn (h : AnalyticOn 𝕜 f s) (hs : UniqueDiffOn 𝕜 s) :
@@ -791,11 +709,6 @@
 theorem contDiffOn_of_continuousOn_differentiableOn {n : ℕ∞}
     (Hcont : ∀ m : ℕ, (m : ℕ∞) ≤ n → ContinuousOn (fun x => iteratedFDerivWithin 𝕜 m f s x) s)
     (Hdiff : ∀ m : ℕ, (m : ℕ∞) < n →
-=======
-theorem contDiffOn_of_continuousOn_differentiableOn
-    (Hcont : ∀ m : ℕ, m ≤ n → ContinuousOn (fun x => iteratedFDerivWithin 𝕜 m f s x) s)
-    (Hdiff : ∀ m : ℕ, m < n →
->>>>>>> fb23240e
       DifferentiableOn 𝕜 (fun x => iteratedFDerivWithin 𝕜 m f s x) s) :
     ContDiffOn 𝕜 n f s := by
   intro x hx m hm
@@ -810,13 +723,8 @@
   · intro k hk
     exact Hcont k (le_trans (mod_cast hk) hm)
 
-<<<<<<< HEAD
 theorem contDiffOn_of_differentiableOn {n : ℕ∞}
     (h : ∀ m : ℕ, (m : ℕ∞) ≤ n → DifferentiableOn 𝕜 (iteratedFDerivWithin 𝕜 m f s) s) :
-=======
-theorem contDiffOn_of_differentiableOn
-    (h : ∀ m : ℕ, m ≤ n → DifferentiableOn 𝕜 (iteratedFDerivWithin 𝕜 m f s) s) :
->>>>>>> fb23240e
     ContDiffOn 𝕜 n f s :=
   contDiffOn_of_continuousOn_differentiableOn (fun m hm => (h m hm).continuousOn) fun m hm =>
     h m (le_of_lt hm)
@@ -845,7 +753,6 @@
   ⟨fun h m ↦ h.analyticOn m, fun h ↦ h.contDiffOn hs⟩
 
 theorem ContDiffOn.continuousOn_iteratedFDerivWithin {m : ℕ} (h : ContDiffOn 𝕜 n f s)
-<<<<<<< HEAD
     (hmn : (m : ℕ∞) ≤ n) (hs : UniqueDiffOn 𝕜 s) : ContinuousOn (iteratedFDerivWithin 𝕜 m f s) s :=
   ((h.of_le hmn).ftaylorSeriesWithin hs).cont m le_rfl
 
@@ -856,15 +763,6 @@
   have : (m + 1 : ℕ) ≤ n := ENat.add_one_natCast_le_withTop_of_lt hmn
   apply (((h.of_le this).ftaylorSeriesWithin hs).fderivWithin m ?_ x hx).differentiableWithinAt
   exact_mod_cast lt_add_one m
-=======
-    (hmn : m ≤ n) (hs : UniqueDiffOn 𝕜 s) : ContinuousOn (iteratedFDerivWithin 𝕜 m f s) s :=
-  (h.ftaylorSeriesWithin hs).cont m (mod_cast hmn)
-
-theorem ContDiffOn.differentiableOn_iteratedFDerivWithin {m : ℕ} (h : ContDiffOn 𝕜 n f s)
-    (hmn : m < n) (hs : UniqueDiffOn 𝕜 s) :
-    DifferentiableOn 𝕜 (iteratedFDerivWithin 𝕜 m f s) s := fun x hx =>
-  ((h.ftaylorSeriesWithin hs).fderivWithin m (mod_cast hmn) x hx).differentiableWithinAt
->>>>>>> fb23240e
 
 theorem ContDiffWithinAt.differentiableWithinAt_iteratedFDerivWithin {m : ℕ}
     (h : ContDiffWithinAt 𝕜 n f s x) (hmn : m < n) (hs : UniqueDiffOn 𝕜 (insert x s)) :
@@ -888,7 +786,6 @@
 
 theorem contDiffOn_iff_continuousOn_differentiableOn {n : ℕ∞} (hs : UniqueDiffOn 𝕜 s) :
     ContDiffOn 𝕜 n f s ↔
-<<<<<<< HEAD
       (∀ m : ℕ, (m : ℕ∞) ≤ n → ContinuousOn (fun x => iteratedFDerivWithin 𝕜 m f s x) s) ∧
         ∀ m : ℕ, (m : ℕ∞) < n → DifferentiableOn 𝕜 (fun x => iteratedFDerivWithin 𝕜 m f s x) s :=
   ⟨fun h => ⟨fun _m hm => h.continuousOn_iteratedFDerivWithin (mod_cast hm) hs,
@@ -955,43 +852,6 @@
 
 theorem contDiffOn_succ_iff_hasFDerivWithinAt_of_uniqueDiffOn (hs : UniqueDiffOn 𝕜 s) :
     ContDiffOn 𝕜 (n + 1) f s ↔ (n = ω → AnalyticOn 𝕜 f s) ∧
-=======
-      (∀ m : ℕ, m ≤ n → ContinuousOn (fun x => iteratedFDerivWithin 𝕜 m f s x) s) ∧
-        ∀ m : ℕ, m < n → DifferentiableOn 𝕜 (fun x => iteratedFDerivWithin 𝕜 m f s x) s :=
-  ⟨fun h => ⟨fun _m hm => h.continuousOn_iteratedFDerivWithin hm hs, fun _m hm =>
-      h.differentiableOn_iteratedFDerivWithin hm hs⟩,
-    fun h => contDiffOn_of_continuousOn_differentiableOn h.1 h.2⟩
-
-theorem contDiffOn_succ_of_fderivWithin {n : ℕ} (hf : DifferentiableOn 𝕜 f s)
-    (h : ContDiffOn 𝕜 n (fun y => fderivWithin 𝕜 f s y) s) : ContDiffOn 𝕜 (n + 1) f s := by
-  intro x hx
-  rw [contDiffWithinAt_succ_iff_hasFDerivWithinAt, insert_eq_of_mem hx]
-  exact
-    ⟨s, self_mem_nhdsWithin, fderivWithin 𝕜 f s, fun y hy => (hf y hy).hasFDerivWithinAt, h x hx⟩
-
-/-- A function is `C^(n + 1)` on a domain with unique derivatives if and only if it is
-differentiable there, and its derivative (expressed with `fderivWithin`) is `C^n`. -/
-theorem contDiffOn_succ_iff_fderivWithin {n : ℕ} (hs : UniqueDiffOn 𝕜 s) :
-    ContDiffOn 𝕜 (n + 1) f s ↔
-      DifferentiableOn 𝕜 f s ∧ ContDiffOn 𝕜 n (fun y => fderivWithin 𝕜 f s y) s := by
-  refine ⟨fun H => ?_, fun h => contDiffOn_succ_of_fderivWithin h.1 h.2⟩
-  refine ⟨H.differentiableOn (WithTop.coe_le_coe.2 (Nat.le_add_left 1 n)), fun x hx => ?_⟩
-  rcases contDiffWithinAt_succ_iff_hasFDerivWithinAt.1 (H x hx) with ⟨u, hu, f', hff', hf'⟩
-  rcases mem_nhdsWithin.1 hu with ⟨o, o_open, xo, ho⟩
-  rw [inter_comm, insert_eq_of_mem hx] at ho
-  have := hf'.mono ho
-  rw [contDiffWithinAt_inter' (mem_nhdsWithin_of_mem_nhds (IsOpen.mem_nhds o_open xo))] at this
-  apply this.congr_of_eventuallyEq_of_mem _ hx
-  have : o ∩ s ∈ 𝓝[s] x := mem_nhdsWithin.2 ⟨o, o_open, xo, Subset.refl _⟩
-  rw [inter_comm] at this
-  refine Filter.eventuallyEq_of_mem this fun y hy => ?_
-  have A : fderivWithin 𝕜 f (s ∩ o) y = f' y :=
-    ((hff' y (ho hy)).mono ho).fderivWithin (hs.inter o_open y hy)
-  rwa [fderivWithin_inter (o_open.mem_nhds hy.2)] at A
-
-theorem contDiffOn_succ_iff_hasFDerivWithin {n : ℕ} (hs : UniqueDiffOn 𝕜 s) :
-    ContDiffOn 𝕜 (n + 1) f s ↔
->>>>>>> fb23240e
       ∃ f' : E → E →L[𝕜] F, ContDiffOn 𝕜 n f' s ∧ ∀ x, x ∈ s → HasFDerivWithinAt f (f' x) s x := by
   rw [contDiffOn_succ_iff_fderivWithin hs]
   refine ⟨fun h => ⟨h.2.1, fderivWithin 𝕜 f s, h.2.2,
@@ -1002,16 +862,10 @@
 
 /-- A function is `C^(n + 1)` on an open domain if and only if it is
 differentiable there, and its derivative (expressed with `fderiv`) is `C^n`. -/
-<<<<<<< HEAD
 theorem contDiffOn_succ_iff_fderiv_of_isOpen (hs : IsOpen s) :
     ContDiffOn 𝕜 (n + 1) f s ↔
       DifferentiableOn 𝕜 f s ∧ (n = ω → AnalyticOn 𝕜 f s) ∧
       ContDiffOn 𝕜 n (fun y => fderiv 𝕜 f y) s := by
-=======
-theorem contDiffOn_succ_iff_fderiv_of_isOpen {n : ℕ} (hs : IsOpen s) :
-    ContDiffOn 𝕜 (n + 1) f s ↔
-      DifferentiableOn 𝕜 f s ∧ ContDiffOn 𝕜 n (fun y => fderiv 𝕜 f y) s := by
->>>>>>> fb23240e
   rw [contDiffOn_succ_iff_fderivWithin hs.uniqueDiffOn]
   exact Iff.rfl.and (Iff.rfl.and (contDiffOn_congr fun x hx ↦ fderivWithin_of_isOpen hs hx))
 
@@ -1106,15 +960,9 @@
 
 /-- A function is `C^(n + 1)` at a point iff locally, it has a derivative which is `C^n`. -/
 theorem contDiffAt_succ_iff_hasFDerivAt {n : ℕ} :
-<<<<<<< HEAD
     ContDiffAt 𝕜 (n + 1) f x ↔ ∃ f' : E → E →L[𝕜] F,
       (∃ u ∈ 𝓝 x, ∀ x ∈ u, HasFDerivAt f (f' x) x) ∧ ContDiffAt 𝕜 n f' x := by
   rw [← contDiffWithinAt_univ, contDiffWithinAt_succ_iff_hasFDerivWithinAt (by simp)]
-=======
-    ContDiffAt 𝕜 (n + 1) f x ↔
-      ∃ f' : E → E →L[𝕜] F, (∃ u ∈ 𝓝 x, ∀ x ∈ u, HasFDerivAt f (f' x) x) ∧ ContDiffAt 𝕜 n f' x := by
-  rw [← contDiffWithinAt_univ, contDiffWithinAt_succ_iff_hasFDerivWithinAt]
->>>>>>> fb23240e
   simp only [nhdsWithin_univ, exists_prop, mem_univ, insert_eq_of_mem]
   constructor
   · rintro ⟨u, H, -, f', h_fderiv, h_cont_diff⟩
@@ -1151,7 +999,6 @@
   ⟨f', hf⟩
 
 theorem contDiffOn_univ : ContDiffOn 𝕜 n f univ ↔ ContDiff 𝕜 n f := by
-<<<<<<< HEAD
   match n with
   | ω =>
     constructor
@@ -1173,16 +1020,6 @@
     · rintro ⟨p, hp⟩ x _ m hm
       exact ⟨univ, Filter.univ_sets _, p,
         (hp.hasFTaylorSeriesUpToOn univ).of_le (mod_cast hm)⟩
-=======
-  constructor
-  · intro H
-    use ftaylorSeriesWithin 𝕜 f univ
-    rw [← hasFTaylorSeriesUpToOn_univ_iff]
-    exact H.ftaylorSeriesWithin uniqueDiffOn_univ
-  · rintro ⟨p, hp⟩ x _ m hm
-    exact ⟨univ, Filter.univ_sets _, p, (hp.hasFTaylorSeriesUpToOn univ).of_le
-      (mod_cast hm)⟩
->>>>>>> fb23240e
 
 theorem contDiff_iff_contDiffAt : ContDiff 𝕜 n f ↔ ∀ x, ContDiffAt 𝕜 n f x := by
   simp [← contDiffOn_univ, ContDiffOn, ContDiffAt]
@@ -1213,15 +1050,9 @@
 theorem contDiffAt_one_iff :
     ContDiffAt 𝕜 1 f x ↔
       ∃ f' : E → E →L[𝕜] F, ∃ u ∈ 𝓝 x, ContinuousOn f' u ∧ ∀ x ∈ u, HasFDerivAt f (f' x) x := by
-<<<<<<< HEAD
   rw [show (1 : WithTop ℕ∞) = (0 : ℕ) + 1 from rfl]
   simp_rw [contDiffAt_succ_iff_hasFDerivAt, show ((0 : ℕ) : WithTop ℕ∞) = 0 from rfl,
     contDiffAt_zero, exists_mem_and_iff antitone_bforall antitone_continuousOn, and_comm]
-=======
-  rw [show (1 : ℕ∞) = (0 : ℕ) + 1 from rfl, contDiffAt_succ_iff_hasFDerivAt]
-  simp_rw [show ((0 : ℕ) : ℕ∞) = 0 from rfl, contDiffAt_zero,
-    exists_mem_and_iff antitone_bforall antitone_continuousOn, and_comm]
->>>>>>> fb23240e
 
 theorem ContDiff.of_le (h : ContDiff 𝕜 n f) (hmn : m ≤ n) : ContDiff 𝕜 m f :=
   contDiffOn_univ.1 <| (contDiffOn_univ.2 h).of_le hmn
@@ -1306,26 +1137,16 @@
   (contDiff_iff_continuous_differentiable.mp
     (hf.of_le (ENat.add_one_natCast_le_withTop_of_lt hm))).2 m (mod_cast lt_add_one m)
 
-<<<<<<< HEAD
 theorem contDiff_of_differentiable_iteratedFDeriv {n : ℕ∞}
     (h : ∀ m : ℕ, (m : ℕ∞) ≤ n → Differentiable 𝕜 (iteratedFDeriv 𝕜 m f)) : ContDiff 𝕜 n f :=
-=======
-theorem contDiff_of_differentiable_iteratedFDeriv
-    (h : ∀ m : ℕ, m ≤ n → Differentiable 𝕜 (iteratedFDeriv 𝕜 m f)) : ContDiff 𝕜 n f :=
->>>>>>> fb23240e
   contDiff_iff_continuous_differentiable.2
     ⟨fun m hm => (h m hm).continuous, fun m hm => h m (le_of_lt hm)⟩
 
 /-- A function is `C^(n + 1)` if and only if it is differentiable,
 and its derivative (formulated in terms of `fderiv`) is `C^n`. -/
-<<<<<<< HEAD
 theorem contDiff_succ_iff_fderiv :
     ContDiff 𝕜 (n + 1) f ↔ Differentiable 𝕜 f ∧ (n = ω → AnalyticOnNhd 𝕜 f univ) ∧
       ContDiff 𝕜 n fun y => fderiv 𝕜 f y := by
-=======
-theorem contDiff_succ_iff_fderiv {n : ℕ} :
-    ContDiff 𝕜 (n + 1) f ↔ Differentiable 𝕜 f ∧ ContDiff 𝕜 n fun y => fderiv 𝕜 f y := by
->>>>>>> fb23240e
   simp only [← contDiffOn_univ, ← differentiableOn_univ, ← fderivWithin_univ,
     contDiffOn_succ_iff_fderivWithin uniqueDiffOn_univ, analyticOn_univ]
 
