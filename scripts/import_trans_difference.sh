--- conflicted
+++ resolved
@@ -8,17 +8,10 @@
  : <<'BASH_MODULE_DOCS'
 `scripts/import_trans_difference.sh <opt all> <opt_commit1> <opt_commit2>` outputs a full diff
 of the change of transitive imports in all the files between `<opt_commit1>` and `<opt_commit2>`.
-<<<<<<< HEAD
 
 The optional flag `<opt all>` must either be `all` or not be passed.
 Without `all`, the script only displays the difference if the output does not exceed 200 lines.
 
-=======
-
-The optional flag `<opt all>` must either be `all` or not be passed.
-Without `all`, the script only displays the difference if the output does not exceed 200 lines.
-
->>>>>>> d0df76bd
 If the commits are not provided, then the script uses the current commit as `commit1` and
 current `master` as `commit2`.
 
@@ -35,17 +28,7 @@
 
 # `all=1` is the flag to print all import changes, without cut-off
 all=0
-<<<<<<< HEAD
-if [ "${1}" == "all" ]
-then
-  all=1
-  shift
-fi
-
-if [ -n "${1}" ]
-=======
 if [ "${1:-}" == "all" ]
->>>>>>> d0df76bd
 then
   all=1
   shift
