--- conflicted
+++ resolved
@@ -390,35 +390,6 @@
   fun_prop [diag,myUncurry]
 
 
-<<<<<<< HEAD
-
--- These used to get into infinite loop
-/-
-warning: `fun_prop` was unable to prove `?m`
-
-Try running with discharger `fun_prop (disch:=aesop)` or with a different discharger tactic like `assumption`, `linarith`, `omega`.
-Sometimes it is useful to run `fun_prop (disch:=trace_state; sorry)` which will print all the necessary subgoals for `fun_prop` to succeed.
-
-Potential issues to fix:
-
-For more detailed information use `set_option trace.Meta.Tactic.fun_prop true`
--/
--- #guard_msgs in
--- #check_failure ((by fun_prop) : ?m)
-
-/-
-warning: `fun_prop` was unable to prove `?m.67491 → ?m.67492`
-
-Try running with discharger `fun_prop (disch:=aesop)` or with a different discharger tactic like `assumption`, `linarith`, `omega`.
-Sometimes it is useful to run `fun_prop (disch:=trace_state; sorry)` which will print all the necessary subgoals for `fun_prop` to succeed.
-
-Potential issues to fix:
-
-For more detailed information use `set_option trace.Meta.Tactic.fun_prop true`
--/
--- #guard_msgs in
--- #check_failure (by exact add_Con' (by fun_prop) : Con (fun x : α => (x + x) + (x + x)))
-=======
 namespace MultipleLambdaTheorems
 
 opaque A : Prop
@@ -440,5 +411,4 @@
 
 example : Con fun ((x,_,_) : α×α×α) => x := by fun_prop
 example : Con fun ((_,x,_) : α×α×α) => x := by fun_prop
-example : Con fun ((_,_,x) : α×α×α) => x := by fun_prop
->>>>>>> 20652d42
+example : Con fun ((_,_,x) : α×α×α) => x := by fun_prop