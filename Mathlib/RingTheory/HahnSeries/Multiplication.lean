/-
Copyright (c) 2021 Aaron Anderson. All rights reserved.
Released under Apache 2.0 license as described in the file LICENSE.
Authors: Aaron Anderson, Scott Carnahan
-/
import Mathlib.Algebra.Algebra.Subalgebra.Basic
import Mathlib.Algebra.Order.AddTorsor
import Mathlib.RingTheory.HahnSeries.Addition
import Mathlib.Data.Finset.MulAntidiagonal

#align_import ring_theory.hahn_series from "leanprover-community/mathlib"@"a484a7d0eade4e1268f4fb402859b6686037f965"

/-!
# Multiplicative properties of Hahn series
If `Γ` is ordered and `R` has zero, then `HahnSeries Γ R` consists of formal series over `Γ` with
coefficients in `R`, whose supports are partially well-ordered. With further structure on `R` and
`Γ`, we can add further structure on `HahnSeries Γ R`.  We prove some facts about multiplying
Hahn series.

## Main Definitions
  * `HahnModule` is a type alias for `HahnSeries`, which we use for defining scalar multiplication
  of `HahnSeries Γ R` on `HahnModule Γ V` for an `R`-module `V`.
  * If `R` is a (commutative) (semi-)ring, then so is `HahnSeries Γ R`.

## To do

* something like `IsScalarTower R S (HahnSeries Γ V)` from `IsScalarTower R S V`

## References
- [J. van der Hoeven, *Operators on Generalized Power Series*][van_der_hoeven]
-/

set_option linter.uppercaseLean3 false

open Finset Function

open scoped Classical
open BigOperators Pointwise

noncomputable section

<<<<<<< HEAD
variable {Γ Γ' R V : Type*}

namespace HahnSeries

variable [PartialOrder Γ] [Zero Γ]
=======
variable {Γ Γ' R : Type*}

section Multiplication

namespace HahnSeries

variable [Zero Γ] [PartialOrder Γ]
>>>>>>> 32139819

instance [Zero R] [One R] : One (HahnSeries Γ R) :=
  ⟨single 0 1⟩

@[simp]
theorem one_coeff [Zero R] [One R] {a : Γ} :
    (1 : HahnSeries Γ R).coeff a = if a = 0 then 1 else 0 :=
  single_coeff
#align hahn_series.one_coeff HahnSeries.one_coeff

@[simp]
theorem single_zero_one [Zero R] [One R] : single (0 : Γ) (1 : R) = 1 :=
  rfl
#align hahn_series.single_zero_one HahnSeries.single_zero_one

@[simp]
theorem support_one [MulZeroOneClass R] [Nontrivial R] : support (1 : HahnSeries Γ R) = {0} :=
  support_single_of_ne one_ne_zero
#align hahn_series.support_one HahnSeries.support_one

theorem orderTop_one [MulZeroOneClass R] [Nontrivial R] : orderTop (1 : HahnSeries Γ R) = 0 := by
  rw [← single_zero_one, orderTop_single one_ne_zero, WithTop.coe_eq_zero]

@[simp]
theorem order_one [MulZeroOneClass R] : order (1 : HahnSeries Γ R) = 0 := by
  cases' subsingleton_or_nontrivial R with h h <;> haveI := h
  · rw [Subsingleton.elim (1 : HahnSeries Γ R) 0, order_zero]
  · exact order_single one_ne_zero
#align hahn_series.order_one HahnSeries.order_one

@[simp]
theorem leadingCoeff_one [MulZeroOneClass R] : (1 : HahnSeries Γ R).leadingCoeff = 1 := by
  simp [leadingCoeff_eq]

end HahnSeries

/-- We introduce a type alias for `HahnSeries` in order to work with scalar multiplication by
series. If we wrote a `SMul (HahnSeries Γ R) (HahnSeries Γ V)` instance, then when
`V = HahnSeries Γ R`, we would have two different actions of `HahnSeries Γ R` on `HahnSeries Γ V`.
See `Mathlib.Algebra.Polynomial.Module` for more discussion on this problem. -/
@[nolint unusedArguments]
def HahnModule (Γ R V : Type*) [PartialOrder Γ] [Zero V] [SMul R V] :=
  HahnSeries Γ V

namespace HahnModule

section

variable {Γ R V : Type*} [PartialOrder Γ] [Zero V] [SMul R V]

/-- The casting function to the type synonym. -/
def of {Γ : Type*} (R : Type*) {V : Type*} [PartialOrder Γ] [Zero V] [SMul R V] :
    HahnSeries Γ V ≃ HahnModule Γ R V := Equiv.refl _

/-- Recursion principle to reduce a result about the synonym to the original type. -/
@[elab_as_elim]
def rec {motive : HahnModule Γ R V → Sort*} (h : ∀ x : HahnSeries Γ V, motive (of R x)) :
    ∀ x, motive x :=
  fun x => h <| (of R).symm x

@[ext]
theorem ext (x y : HahnModule Γ R V) (h : ((of R).symm x).coeff = ((of R).symm y).coeff) : x = y :=
  (of R).symm.injective <| HahnSeries.coeff_inj.1 h

theorem ext_iff {Γ R V : Type*} [PartialOrder Γ] [Zero V] [SMul R V]
    (x y : HahnModule Γ R V) : ((of R).symm x).coeff = ((of R).symm y).coeff ↔ x = y := by
  simp_all only [HahnSeries.coeff_inj, EmbeddingLike.apply_eq_iff_eq]

section SMul

variable [AddCommMonoid V] [SMul R V]

variable [PartialOrder Γ]

instance instAddCommMonoid : AddCommMonoid (HahnModule Γ R V) :=
  inferInstanceAs <| AddCommMonoid (HahnSeries Γ V)
<<<<<<< HEAD
instance instRSMul {V} [Monoid R] [AddMonoid V] [DistribMulAction R V] :
    SMul R (HahnModule Γ R V) :=
  inferInstanceAs <| SMul R (HahnSeries Γ V)
=======
instance instBaseSMul {V} [Monoid R] [AddMonoid V] [DistribMulAction R V] :
    SMul R (HahnModule Γ R V) :=
  inferInstanceAs <| SMul R (HahnSeries Γ V)

instance instBaseModule [Semiring R] [Module R V] : Module R (HahnModule Γ R V) :=
  inferInstanceAs <| Module R (HahnSeries Γ V)
>>>>>>> 32139819

@[simp] theorem of_zero : of R (0 : HahnSeries Γ V) = 0 := rfl
@[simp] theorem of_add (x y : HahnSeries Γ V) : of R (x + y) = of R x + of R y := rfl

@[simp] theorem of_symm_zero : (of R).symm (0 : HahnModule Γ R V) = 0 := rfl
@[simp] theorem of_symm_add (x y : HahnModule Γ R V) :
  (of R).symm (x + y) = (of R).symm x + (of R).symm y := rfl

<<<<<<< HEAD
instance instRMod {V} [Semiring R] [AddCommMonoid V] [Module R V] :
    Module R (HahnModule Γ R V) :=
  inferInstanceAs <| Module R (HahnSeries Γ V)

variable [PartialOrder Γ'] [OrderedCancelVAdd Γ Γ']

instance instSMul [Zero R] : SMul (HahnSeries Γ R) (HahnModule Γ' R V) where
=======
end

variable {Γ R V : Type*} [OrderedCancelAddCommMonoid Γ] [AddCommMonoid V] [SMul R V]

instance instSMul [Zero R] : SMul (HahnSeries Γ R) (HahnModule Γ R V) where
>>>>>>> 32139819
  smul x y := {
    coeff := fun a =>
      ∑ ij in vAddAntidiagonal x.isPWO_support y.isPWO_support a,
        x.coeff ij.fst • ((of R).symm y).coeff ij.snd
    isPWO_support' :=
        haveI h :
          { a : Γ' |
              (∑ ij : Γ × Γ' in vAddAntidiagonal x.isPWO_support y.isPWO_support a,
                  x.coeff ij.fst • y.coeff ij.snd) ≠
                0 } ⊆
            { a : Γ' | (vAddAntidiagonal x.isPWO_support y.isPWO_support a).Nonempty } := by
          intro a ha
          contrapose! ha
          simp [not_nonempty_iff_eq_empty.1 ha]
        isPWO_support_vAddAntidiagonal.mono h }

theorem smul_coeff [Zero R] (x : HahnSeries Γ R) (y : HahnModule Γ' R V) (a : Γ') :
    ((of R).symm <| x • y).coeff a =
      ∑ ij in vAddAntidiagonal x.isPWO_support y.isPWO_support a,
        x.coeff ij.fst • ((of R).symm y).coeff ij.snd :=
  rfl

end SMul

section SMulZeroClass

variable [PartialOrder Γ] [PartialOrder Γ'] [OrderedCancelVAdd Γ Γ'] [Zero R] [AddCommMonoid V]

instance instRSMulZeroClass [PartialOrder Γ] [SMulZeroClass R V] :
    SMulZeroClass R (HahnModule Γ R V) :=
  inferInstanceAs <| SMulZeroClass R (HahnSeries Γ V)

@[simp] theorem of_smul [PartialOrder Γ] [SMulZeroClass R V] (r : R) (x : HahnSeries Γ V) :
  (of R) (r • x) = r • (of R) x := rfl
@[simp] theorem of_symm_smul [PartialOrder Γ] [SMulZeroClass R V] (r : R) (x : HahnModule Γ R V) :
  (of R).symm (r • x) = r • (of R).symm x := rfl

instance instSMulZeroClass [SMulZeroClass R V] :
    SMulZeroClass (HahnSeries Γ R) (HahnModule Γ' R V) where
  smul_zero x := by
    ext
    simp [smul_coeff]

theorem smul_coeff_right [SMulZeroClass R V] {x : HahnSeries Γ R} {y : HahnModule Γ' R V} {a : Γ'}
    {s : Set Γ'} (hs : s.IsPWO) (hys : ((of R).symm y).support ⊆ s) :
    ((of R).symm <| x • y).coeff a =
      ∑ ij in vAddAntidiagonal x.isPWO_support hs a,
        x.coeff ij.fst • ((of R).symm y).coeff ij.snd := by
  rw [smul_coeff]
  apply sum_subset_zero_on_sdiff (vAddAntidiagonal_mono_right hys) _ fun _ _ => rfl
  intro b hb
  simp only [not_and, mem_sdiff, mem_vAddAntidiagonal, HahnSeries.mem_support, not_imp_not] at hb
  rw [hb.2 hb.1.1 hb.1.2.2, smul_zero]

theorem smul_coeff_left [SMulWithZero R V] {x : HahnSeries Γ R}
    {y : HahnModule Γ' R V} {a : Γ'} {s : Set Γ}
    (hs : s.IsPWO) (hxs : x.support ⊆ s) :
    ((of R).symm <| x • y).coeff a =
      ∑ ij in vAddAntidiagonal hs ((of R).symm y).isPWO_support a,
        x.coeff ij.fst • ((of R).symm y).coeff ij.snd := by
  rw [smul_coeff]
  apply sum_subset_zero_on_sdiff (vAddAntidiagonal_mono_left hxs) _ fun _ _ => rfl
  intro b hb
  simp only [not_and', mem_sdiff, mem_vAddAntidiagonal, HahnSeries.mem_support, not_ne_iff] at hb
  rw [hb.2 ⟨hb.1.2.1, hb.1.2.2⟩, zero_smul]

end SMulZeroClass

section DistribSMul

variable [PartialOrder Γ] [PartialOrder Γ'] [OrderedCancelVAdd Γ Γ'] [AddCommMonoid V]

theorem smul_add [Zero R] [DistribSMul R V] (x : HahnSeries Γ R) (y z : HahnModule Γ' R V) :
    x • (y + z) = x • y + x • z := by
  ext k
  have hwf := ((of R).symm y).isPWO_support.union ((of R).symm z).isPWO_support
  rw [smul_coeff_right hwf, of_symm_add]
  · simp_all only [HahnSeries.add_coeff', Pi.add_apply, smul_add, of_symm_add]
    rw [smul_coeff_right hwf (Set.subset_union_right _ _),
      smul_coeff_right hwf (Set.subset_union_left _ _)]
    simp_all [sum_add_distrib]
  · intro b
    simp_all only [Set.isPWO_union, HahnSeries.isPWO_support, and_self, of_symm_add,
      HahnSeries.add_coeff', Pi.add_apply, ne_eq, Set.mem_union, HahnSeries.mem_support]
    contrapose!
    intro h
    rw [h.1, h.2, add_zero]

instance instDistribSMul [MonoidWithZero R] [DistribSMul R V] : DistribSMul (HahnSeries Γ R)
    (HahnModule Γ' R V) where
  smul_add := smul_add

theorem add_smul [AddCommMonoid R] [SMulWithZero R V] {x y : HahnSeries Γ R}
    {z : HahnModule Γ' R V} (h : ∀(r s : R) (u : V), (r + s) • u = r • u + s • u) :
    (x + y) • z = x • z + y • z := by
  ext a
  have hwf := x.isPWO_support.union y.isPWO_support
  rw [smul_coeff_left hwf, HahnSeries.add_coeff', of_symm_add]
  simp_all only [Pi.add_apply, HahnSeries.add_coeff']
  rw [smul_coeff_left hwf (Set.subset_union_right _ _),
    smul_coeff_left hwf (Set.subset_union_left _ _)]
  · simp only [HahnSeries.add_coeff, h, sum_add_distrib]
  · intro b
    simp_all only [Set.isPWO_union, HahnSeries.isPWO_support, and_self, HahnSeries.mem_support,
      HahnSeries.add_coeff, ne_eq, Set.mem_union]
    contrapose!
    intro h
    rw [h.1, h.2, add_zero]

theorem single_smul_coeff_add [MulZeroClass R] [SMulWithZero R V] {r : R} {x : HahnModule Γ' R V}
    {a : Γ'} {b : Γ} :
    ((of R).symm (HahnSeries.single b r • x)).coeff (b +ᵥ a) = r • ((of R).symm x).coeff a := by
  by_cases hr : r = 0
  · simp_all only [map_zero, zero_smul, smul_coeff, HahnSeries.support_zero, HahnSeries.zero_coeff,
    sum_const_zero]
  simp only [smul_coeff, ne_eq, hr, not_false_eq_true, HahnSeries.support_single_of_ne]
  by_cases hx : ((of R).symm x).coeff a = 0
  · simp only [hx, smul_zero]
    rw [sum_congr _ fun _ _ => rfl, sum_empty]
    ext ⟨a1, a2⟩
    simp only [not_mem_empty, not_and, Set.mem_singleton_iff, Classical.not_not,
      mem_vAddAntidiagonal, Set.mem_setOf_eq, iff_false_iff]
    rintro rfl h2 h1
    rw [CancelVAdd.left_cancel a1 a2 a h1] at h2
    exact h2 hx
  trans ∑ ij : Γ × Γ' in {(b, a)},
    (HahnSeries.single b r).coeff ij.fst • ((of R).symm x).coeff ij.snd
  · apply sum_congr _ fun _ _ => rfl
    ext ⟨a1, a2⟩
    simp only [Set.mem_singleton_iff, Prod.mk.inj_iff, mem_vAddAntidiagonal, mem_singleton,
      Set.mem_setOf_eq]
    constructor
    · rintro ⟨rfl, _, h1⟩
      exact ⟨rfl, CancelVAdd.left_cancel a1 a2 a h1⟩
    · rintro ⟨rfl, rfl⟩
      exact ⟨rfl, by exact hx, rfl⟩
  · simp

theorem single_zero_smul_coeff {Γ} [OrderedAddCommMonoid Γ] [OrderedCancelAddAction Γ Γ']
    [MulZeroClass R] [SMulWithZero R V] {r : R} {x : HahnModule Γ' R V} {a : Γ'} :
    ((of R).symm ((HahnSeries.single 0 r : HahnSeries Γ R) • x)).coeff a =
      r • ((of R).symm x).coeff a := by
  nth_rw 1 [← zero_vadd Γ a]
  exact single_smul_coeff_add

@[simp]
theorem single_zero_smul_eq_smul (Γ) [OrderedAddCommMonoid Γ] [OrderedCancelAddAction Γ Γ']
    [MulZeroClass R] [SMulWithZero R V] {r : R} {x : HahnModule Γ' R V} :
    (HahnSeries.single (0 : Γ) r) • x = r • x := by
  ext
  exact single_zero_smul_coeff

@[simp]
theorem zero_smul' [Zero R] [SMulWithZero R V] {x : HahnModule Γ' R V} :
    (0 : HahnSeries Γ R) • x = 0 := by
  ext
  simp [smul_coeff]

@[simp]
theorem one_smul' {Γ} [OrderedAddCommMonoid Γ] [OrderedCancelAddAction Γ Γ'] [MonoidWithZero R]
    [MulActionWithZero R V] {x : HahnModule Γ' R V} : (1 : HahnSeries Γ R) • x = x := by
  ext g
  exact single_zero_smul_coeff.trans (one_smul R (x.coeff g))

theorem support_smul_subset_vAdd_support' [MulZeroClass R] [SMulWithZero R V] {x : HahnSeries Γ R}
    {y : HahnModule Γ' R V} : ((of R).symm (x • y)).support ⊆
      HahnSeries.support x +ᵥ HahnSeries.support y := by
  apply Set.Subset.trans (fun x hx => _) support_vAddAntidiagonal_subset_vAdd
  · exact x.isPWO_support
  · exact y.isPWO_support
  intro x hx
  contrapose! hx
  simp only [not_nonempty_iff_eq_empty, Set.mem_setOf_eq] at hx
  simp [hx, smul_coeff]

theorem support_smul_subset_vAdd_support [MulZeroClass R] [SMulWithZero R V] {x : HahnSeries Γ R}
    {y : HahnModule Γ' R V} :
    ((of R).symm (x • y)).support ⊆ x.support +ᵥ ((of R).symm y).support := by
  have h : x.support +ᵥ ((of R).symm y).support =
      x.support +ᵥ ((of R).symm y).support := by
    exact rfl
  rw [h]
  exact support_smul_subset_vAdd_support'

theorem smul_coeffTop_orderTop_vAdd_orderTop {Γ Γ'} [LinearOrder Γ] [LinearOrder Γ']
    [OrderedCancelVAdd Γ Γ'] [Zero R] [SMulWithZero R V] {x : HahnSeries Γ R}
    {y : HahnModule Γ' R V} :
    ((of R).symm (x • y)).coeffTop (x.orderTop +ᵥ ((of R).symm y).orderTop) =
      x.leadingCoeff • ((of R).symm y).leadingCoeff := by
  by_cases hx : x = 0; · simp_all [hx]
  by_cases hy : (of R).symm y = 0; · simp_all [hy]
  simp_rw [HahnSeries.orderTop_of_ne hx, HahnSeries.orderTop_of_ne hy,
    HahnSeries.leadingCoeff_of_ne hx, HahnSeries.leadingCoeff_of_ne hy, ← WithTop.coe_vAdd,
    HahnSeries.coeffTop_eq]
  rw [smul_coeff, Finset.vAddAntidiagonal_min_vAdd_min, Finset.sum_singleton]

theorem orderTop_smul_of_nonzero {Γ Γ'} [LinearOrder Γ] [LinearOrder Γ']
    [OrderedCancelVAdd Γ Γ'] [MulZeroClass R] [SMulWithZero R V] {x : HahnSeries Γ R}
    {y : HahnModule Γ' R V} (h : x.leadingCoeff • ((of R).symm y).leadingCoeff ≠ 0) :
    ((of R).symm (x • y)).orderTop = x.orderTop +ᵥ ((of R).symm y).orderTop := by
  by_cases hx : x = 0; · simp_all
  by_cases hy : (of R).symm y = 0; · simp_all
  refine le_antisymm (HahnSeries.orderTop_le_of_coeffTop_ne_zero ?_) ?_
  · rw [smul_coeffTop_orderTop_vAdd_orderTop]
    exact h
  · rw [HahnSeries.orderTop_of_ne hx, HahnSeries.orderTop_of_ne hy, ← WithTop.coe_vAdd,
      ← Set.IsWF.min_vAdd]
    have hxy : (of R).symm (x • y) ≠ 0 :=
      HahnSeries.ne_zero_of_coeffTop_ne_zero (ne_of_eq_of_ne smul_coeffTop_orderTop_vAdd_orderTop h)
    rw [HahnSeries.orderTop_of_ne hxy, WithTop.coe_le_coe]
    exact Set.IsWF.min_le_min_of_subset support_smul_subset_vAdd_support

theorem leadingCoeff_smul_of_nonzero {Γ Γ'} [LinearOrder Γ] [LinearOrder Γ']
    [OrderedCancelVAdd Γ Γ'] [MulZeroClass R] [SMulWithZero R V] {x : HahnSeries Γ R}
    {y : HahnModule Γ' R V} (h : x.leadingCoeff • ((of R).symm y).leadingCoeff ≠ 0) :
    ((of R).symm (x • y)).leadingCoeff = x.leadingCoeff • ((of R).symm y).leadingCoeff := by
  by_cases hx : x = 0; · simp_all
  by_cases hy : (of R).symm y = 0; · simp_all
  simp [HahnSeries.leadingCoeff, orderTop_smul_of_nonzero h, smul_coeffTop_orderTop_vAdd_orderTop]

theorem smul_coeff_order_add_order {Γ} [LinearOrderedCancelAddCommMonoid Γ] [Zero R]
    [SMulWithZero R V] (x : HahnSeries Γ R) (y : HahnModule Γ R V) :
    ((of R).symm (x • y)).coeff (x.order + ((of R).symm y).order) =
    x.leadingCoeff • ((of R).symm y).leadingCoeff := by
  by_cases hx : x = (0 : HahnSeries Γ R); · simp [HahnSeries.zero_coeff, hx]
  by_cases hy : (of R).symm y = 0; · simp [hy, smul_coeff]
  rw [HahnSeries.order_of_ne hx, HahnSeries.order_of_ne hy, smul_coeff,
    HahnSeries.leadingCoeff_of_ne hx, HahnSeries.leadingCoeff_of_ne hy]
  erw [Finset.vAddAntidiagonal_min_vAdd_min, Finset.sum_singleton]

end DistribSMul

end HahnModule

variable [OrderedCancelAddCommMonoid Γ]

namespace HahnSeries

instance [NonUnitalNonAssocSemiring R] : Mul (HahnSeries Γ R) where
  mul x y := (HahnModule.of R).symm (x • HahnModule.of R y)

theorem of_symm_smul_of_eq_mul [NonUnitalNonAssocSemiring R] {x y : HahnSeries Γ R} :
    (HahnModule.of R).symm (x • HahnModule.of R y) = x * y := rfl

theorem mul_coeff [NonUnitalNonAssocSemiring R] {x y : HahnSeries Γ R} {a : Γ} :
    (x * y).coeff a =
      ∑ ij in addAntidiagonal x.isPWO_support y.isPWO_support a, x.coeff ij.fst * y.coeff ij.snd :=
  rfl
#align hahn_series.mul_coeff HahnSeries.mul_coeff

theorem mul_coeff_left' [NonUnitalNonAssocSemiring R] {x : HahnSeries Γ R}
    {y : HahnSeries Γ R} {a : Γ} {s : Set Γ}
    (hs : s.IsPWO) (hxs : x.support ⊆ s) :
    (x * y).coeff a =
      ∑ ij in addAntidiagonal hs y.isPWO_support a, x.coeff ij.fst * y.coeff ij.snd :=
  HahnModule.smul_coeff_left hs hxs
#align hahn_series.mul_coeff_left' HahnSeries.mul_coeff_left'

theorem mul_coeff_right' [NonUnitalNonAssocSemiring R] {x y : HahnSeries Γ R} {a : Γ} {s : Set Γ}
    (hs : s.IsPWO) (hys : y.support ⊆ s) :
    (x * y).coeff a =
      ∑ ij in addAntidiagonal x.isPWO_support hs a, x.coeff ij.fst * y.coeff ij.snd :=
  HahnModule.smul_coeff_right hs hys
#align hahn_series.mul_coeff_right' HahnSeries.mul_coeff_right'

instance [NonUnitalNonAssocSemiring R] : Distrib (HahnSeries Γ R) :=
  { inferInstanceAs (Mul (HahnSeries Γ R)),
    inferInstanceAs (Add (HahnSeries Γ R)) with
    left_distrib := fun x y z => by
      simp only [← smul_eq_mul]
      exact HahnModule.smul_add x y z
    right_distrib := fun x y z => by
      simp only [← smul_eq_mul]
      refine HahnModule.add_smul ?_
      simp only [smul_eq_mul]
      exact add_mul
  }

theorem single_mul_coeff_add [NonUnitalNonAssocSemiring R] {r : R} {x : HahnSeries Γ R} {a : Γ}
    {b : Γ} : (single b r * x).coeff (a + b) = r * x.coeff a := by
  rw [← smul_eq_mul, add_comm, ← smul_eq_mul]
  exact HahnModule.single_smul_coeff_add
#align hahn_series.single_mul_coeff_add HahnSeries.single_mul_coeff_add

theorem mul_single_coeff_add [NonUnitalNonAssocSemiring R] {r : R} {x : HahnSeries Γ R} {a : Γ}
    {b : Γ} : (x * single b r).coeff (a + b) = x.coeff a * r := by
  by_cases hr : r = 0
  · simp [hr, mul_coeff]
  simp only [hr, smul_coeff, mul_coeff, support_single_of_ne, Ne, not_false_iff, smul_eq_mul]
  by_cases hx : x.coeff a = 0
  · simp only [hx, zero_mul]
    rw [sum_congr _ fun _ _ => rfl, sum_empty]
    ext ⟨a1, a2⟩
    simp only [not_mem_empty, not_and, Set.mem_singleton_iff, Classical.not_not,
      mem_addAntidiagonal, Set.mem_setOf_eq, iff_false_iff]
    rintro h2 rfl h1
    rw [← add_right_cancel h1] at hx
    exact h2 hx
  trans ∑ ij : Γ × Γ in {(a, b)}, x.coeff ij.fst * (single b r).coeff ij.snd
  · apply sum_congr _ fun _ _ => rfl
    ext ⟨a1, a2⟩
    simp only [Set.mem_singleton_iff, Prod.mk.inj_iff, mem_addAntidiagonal, mem_singleton,
      Set.mem_setOf_eq]
    constructor
    · rintro ⟨_, rfl, h1⟩
      exact ⟨add_right_cancel h1, rfl⟩
    · rintro ⟨rfl, rfl⟩
      simp [hx]
  · simp
#align hahn_series.mul_single_coeff_add HahnSeries.mul_single_coeff_add

@[simp]
theorem mul_single_zero_coeff [NonUnitalNonAssocSemiring R] {r : R} {x : HahnSeries Γ R} {a : Γ} :
    (x * single 0 r).coeff a = x.coeff a * r := by rw [← add_zero a, mul_single_coeff_add, add_zero]
#align hahn_series.mul_single_zero_coeff HahnSeries.mul_single_zero_coeff

theorem single_zero_mul_coeff [NonUnitalNonAssocSemiring R] {r : R} {x : HahnSeries Γ R} {a : Γ} :
    ((single 0 r : HahnSeries Γ R) * x).coeff a = r * x.coeff a := by
  rw [← add_zero a, single_mul_coeff_add, add_zero]
#align hahn_series.single_zero_mul_coeff HahnSeries.single_zero_mul_coeff

@[simp]
theorem single_zero_mul_eq_smul [Semiring R] {r : R} {x : HahnSeries Γ R} :
    single 0 r * x = r • x := by
  ext
  exact single_zero_mul_coeff
#align hahn_series.single_zero_mul_eq_smul HahnSeries.single_zero_mul_eq_smul

theorem support_mul_subset_add_support [NonUnitalNonAssocSemiring R] {x y : HahnSeries Γ R} :
    support (x * y) ⊆ support x + support y := by
  rw [← smul_eq_mul]
  exact HahnModule.support_smul_subset_vAdd_support
#align hahn_series.support_mul_subset_add_support HahnSeries.support_mul_subset_add_support

theorem mul_coeff_order_add_order {Γ} [LinearOrderedCancelAddCommMonoid Γ]
    [NonUnitalNonAssocSemiring R] (x y : HahnSeries Γ R) :
    (x * y).coeff (x.order + y.order) = x.leadingCoeff * y.leadingCoeff := by
  simp only [← smul_eq_mul]
  exact HahnModule.smul_coeff_order_add_order x y
#align hahn_series.mul_coeff_order_add_order HahnSeries.mul_coeff_order_add_order

theorem orderTop_mul_of_nonzero {Γ} [LinearOrderedCancelAddCommMonoid Γ]
    [NonUnitalNonAssocSemiring R] {x y : HahnSeries Γ R} (h : x.leadingCoeff * y.leadingCoeff ≠ 0) :
    (x * y).orderTop = x.orderTop + y.orderTop := by
  by_cases hx : x = 0; · simp_all
  by_cases hy : y = 0; · simp_all
  rw [← smul_eq_mul]
  exact HahnModule.orderTop_smul_of_nonzero h

theorem order_mul_of_nonzero {Γ} [LinearOrderedCancelAddCommMonoid Γ]
    [NonUnitalNonAssocSemiring R] {x y : HahnSeries Γ R}
    (h : x.leadingCoeff * y.leadingCoeff ≠ 0) : (x * y).order = x.order + y.order := by
  have hx : x.leadingCoeff ≠ 0 := by aesop
  have hy : y.leadingCoeff ≠ 0 := by aesop
  have hxy : (x * y).coeff (x.order + y.order) ≠ 0 :=
    ne_of_eq_of_ne (mul_coeff_order_add_order x y) h
  refine le_antisymm (order_le_of_coeff_ne_zero
    (Eq.mpr (congrArg (fun _a ↦ _a ≠ 0) (mul_coeff_order_add_order x y)) h)) ?_
  rw [order_of_ne <| leadingCoeff_ne_iff.mpr hx, order_of_ne <| leadingCoeff_ne_iff.mpr hy,
    order_of_ne <| ne_zero_of_coeff_ne_zero hxy, ← Set.IsWF.min_add]
  exact Set.IsWF.min_le_min_of_subset support_mul_subset_add_support

theorem leadingCoeff_mul_of_nonzero {Γ} [LinearOrderedCancelAddCommMonoid Γ]
    [NonUnitalNonAssocSemiring R] {x y : HahnSeries Γ R} (h : x.leadingCoeff * y.leadingCoeff ≠ 0) :
    (x * y).leadingCoeff = x.leadingCoeff * y.leadingCoeff := by
  simp only [leadingCoeff_eq, order_mul_of_nonzero h, mul_coeff_order_add_order]

theorem order_mul_single_of_nonzero_divisor {Γ} [LinearOrderedCancelAddCommMonoid Γ]
    [NonUnitalNonAssocSemiring R] {g : Γ} {r : R} (hr : ∀ (s : R), r * s = 0 → s = 0)
    {x : HahnSeries Γ R} (hx : x ≠ 0) : (((single g) r) * x).order = g + x.order := by
  have hR : ∃ (y : R), y ≠ 0 := Exists.intro (x.coeff (order x)) (coeff_order_ne_zero hx)
  have hrne : r ≠ 0 := by
    by_contra hr'
    let y := Exists.choose hR
    exact (Exists.choose_spec hR) (hr y (mul_eq_zero_of_left hr' y))
  have hrx : ((single g) r).leadingCoeff * x.leadingCoeff ≠ 0 := by
    rw [leadingCoeff_of_single]
    exact fun hrx' => (leadingCoeff_ne_iff.mp hx) (hr x.leadingCoeff hrx')
  rw [order_mul_of_nonzero hrx, order_single hrne]

private theorem mul_assoc' [NonUnitalSemiring R] (x y z : HahnSeries Γ R) :
    x * y * z = x * (y * z) := by
  ext b
  rw [mul_coeff_left' (x.isPWO_support.add y.isPWO_support) support_mul_subset_add_support,
    mul_coeff_right' (y.isPWO_support.add z.isPWO_support) support_mul_subset_add_support]
  simp only [mul_coeff, add_coeff, sum_mul, mul_sum, sum_sigma']
  apply Finset.sum_nbij' (fun ⟨⟨_i, j⟩, ⟨k, l⟩⟩ ↦ ⟨(k, l + j), (l, j)⟩)
    (fun ⟨⟨i, _j⟩, ⟨k, l⟩⟩ ↦ ⟨(i + k, l), (i, k)⟩) <;>
  aesop (add safe Set.add_mem_add) (add simp [add_assoc, mul_assoc])

instance [NonUnitalNonAssocSemiring R] : NonUnitalNonAssocSemiring (HahnSeries Γ R) :=
  { inferInstanceAs (AddCommMonoid (HahnSeries Γ R)),
    inferInstanceAs (Distrib (HahnSeries Γ R)) with
    zero_mul := fun _ => by
      ext
      simp [mul_coeff]
    mul_zero := fun _ => by
      ext
      simp [mul_coeff] }

instance [NonUnitalSemiring R] : NonUnitalSemiring (HahnSeries Γ R) :=
  { inferInstanceAs (NonUnitalNonAssocSemiring (HahnSeries Γ R)) with
    mul_assoc := mul_assoc' }

instance [NonAssocSemiring R] : NonAssocSemiring (HahnSeries Γ R) :=
  { AddMonoidWithOne.unary,
    inferInstanceAs (NonUnitalNonAssocSemiring (HahnSeries Γ R)) with
    one_mul := fun x => by
      ext
      exact single_zero_mul_coeff.trans (one_mul _)
    mul_one := fun x => by
      ext
      exact mul_single_zero_coeff.trans (mul_one _) }

instance [Semiring R] : Semiring (HahnSeries Γ R) :=
  { inferInstanceAs (NonAssocSemiring (HahnSeries Γ R)),
    inferInstanceAs (NonUnitalSemiring (HahnSeries Γ R)) with }

instance [NonUnitalCommSemiring R] : NonUnitalCommSemiring (HahnSeries Γ R) where
  __ : NonUnitalSemiring (HahnSeries Γ R) := inferInstance
  mul_comm x y := by
    ext
    simp_rw [mul_coeff, mul_comm]
    exact Finset.sum_equiv (Equiv.prodComm _ _) (fun _ ↦ swap_mem_addAntidiagonal.symm) <| by simp

instance [CommSemiring R] : CommSemiring (HahnSeries Γ R) :=
  { inferInstanceAs (NonUnitalCommSemiring (HahnSeries Γ R)),
    inferInstanceAs (Semiring (HahnSeries Γ R)) with }

instance [NonUnitalNonAssocRing R] : NonUnitalNonAssocRing (HahnSeries Γ R) :=
  { inferInstanceAs (NonUnitalNonAssocSemiring (HahnSeries Γ R)),
    inferInstanceAs (AddGroup (HahnSeries Γ R)) with }

instance [NonUnitalRing R] : NonUnitalRing (HahnSeries Γ R) :=
  { inferInstanceAs (NonUnitalNonAssocRing (HahnSeries Γ R)),
    inferInstanceAs (NonUnitalSemiring (HahnSeries Γ R)) with }

instance [NonAssocRing R] : NonAssocRing (HahnSeries Γ R) :=
  { inferInstanceAs (NonUnitalNonAssocRing (HahnSeries Γ R)),
    inferInstanceAs (NonAssocSemiring (HahnSeries Γ R)) with }

instance [Ring R] : Ring (HahnSeries Γ R) :=
  { inferInstanceAs (Semiring (HahnSeries Γ R)),
    inferInstanceAs (AddCommGroup (HahnSeries Γ R)) with }

instance [NonUnitalCommRing R] : NonUnitalCommRing (HahnSeries Γ R) :=
  { inferInstanceAs (NonUnitalCommSemiring (HahnSeries Γ R)),
    inferInstanceAs (NonUnitalRing (HahnSeries Γ R)) with }

instance [CommRing R] : CommRing (HahnSeries Γ R) :=
  { inferInstanceAs (CommSemiring (HahnSeries Γ R)),
    inferInstanceAs (Ring (HahnSeries Γ R)) with }

end HahnSeries

namespace HahnModule

variable [PartialOrder Γ'] [OrderedCancelAddAction Γ Γ'] [AddCommMonoid V]

private theorem mul_smul' [Semiring R] [Module R V] (x y : HahnSeries Γ R)
    (z : HahnModule Γ' R V) : (x * y) • z = x • (y • z) := by
  ext b
  rw [smul_coeff_left (x.isPWO_support.add y.isPWO_support)
    HahnSeries.support_mul_subset_add_support, smul_coeff_right
    (y.isPWO_support.vAdd z.isPWO_support) support_smul_subset_vAdd_support']
  simp only [HahnSeries.mul_coeff, smul_coeff, HahnSeries.add_coeff, sum_smul, smul_sum, sum_sigma']
  apply Finset.sum_nbij' (fun ⟨⟨_i, j⟩, ⟨k, l⟩⟩ ↦ ⟨(k, l +ᵥ j), (l, j)⟩)
    (fun ⟨⟨i, _j⟩, ⟨k, l⟩⟩ ↦ ⟨(i + k, l), (i, k)⟩) <;>
    aesop (add safe [Set.vAdd_mem_vAdd, Set.add_mem_add]) (add simp [add_vadd, mul_smul])

instance instRModule [Semiring R] [Module R V] : Module R (HahnModule Γ R V) :=
  inferInstanceAs <| Module R (HahnSeries Γ V)

/-- The isomorphism between HahnSeries and HahnModules, as a linear map. -/
@[simps]
def lof (R : Type*) [Semiring R] [Module R V] : HahnSeries Γ V ≃ₗ[R] HahnModule Γ R V where
  toFun := of R
  map_add' := of_add
  map_smul' := of_smul
  invFun := (of R).symm
  left_inv := congrFun rfl
  right_inv := congrFun rfl

instance instModule [Semiring R] [Module R V] : Module (HahnSeries Γ R)
    (HahnModule Γ' R V) := {
  inferInstanceAs (DistribSMul (HahnSeries Γ R) (HahnModule Γ' R V)) with
  mul_smul := fun x y z => mul_smul' x y z
  one_smul := fun x => @one_smul' Γ' R V _ _ Γ _ _ _ _ x
  add_smul := fun _ _ _ => add_smul Module.add_smul
  zero_smul := fun _ => zero_smul'
  }

instance instGroupModule {V} [Ring R] [AddCommGroup V] [Module R V] : Module (HahnSeries Γ R)
    (HahnModule Γ' R V) where
  add_smul _ _ _ := add_smul Module.add_smul
  zero_smul _ := zero_smul'

instance SMulCommClass [CommRing R] [Module R V] :
    SMulCommClass R (HahnSeries Γ R) (HahnModule Γ' R V) where
  smul_comm r x y := by
    rw [← single_zero_smul_eq_smul Γ, ← mul_smul', mul_comm, mul_smul', single_zero_smul_eq_smul Γ]

theorem smul_comm [CommRing R] [Module R V] (r : R) (x : HahnSeries Γ R) (y : HahnModule Γ' R V) :
    r • x • y = x • r • y := by
  rw [@SMulCommClass.smul_comm]

instance instNoZeroSMulDivisors {Γ} [LinearOrderedCancelAddCommMonoid Γ] [Zero R] [SMulWithZero R V]
    [NoZeroSMulDivisors R V] : NoZeroSMulDivisors (HahnSeries Γ R) (HahnModule Γ R V) where
  eq_zero_or_eq_zero_of_smul_eq_zero {x y} hxy := by
    contrapose! hxy
    simp_all only [ne_eq]
    rw [← HahnModule.ext_iff, Function.funext_iff, not_forall]
    refine' ⟨x.order + ((of R).symm y).order, _⟩
    rw [smul_coeff_order_add_order x y, of_symm_zero, HahnSeries.zero_coeff, smul_eq_zero]
    simp only [HahnSeries.leadingCoeff_ne_iff.mp hxy.1, false_or]
    exact HahnSeries.leadingCoeff_ne_iff.mp hxy.2 -- defeq abuse?

end HahnModule

namespace HahnSeries

instance {Γ} [LinearOrderedCancelAddCommMonoid Γ] [NonUnitalNonAssocSemiring R] [NoZeroDivisors R] :
    NoZeroDivisors (HahnSeries Γ R) where
    eq_zero_or_eq_zero_of_mul_eq_zero {x y} xy := by
      have : NoZeroSMulDivisors (HahnSeries Γ R) (HahnSeries Γ R) :=
        HahnModule.instNoZeroSMulDivisors
      exact eq_zero_or_eq_zero_of_smul_eq_zero xy

instance {Γ} [LinearOrderedCancelAddCommMonoid Γ] [Ring R] [IsDomain R] :
    IsDomain (HahnSeries Γ R) :=
  NoZeroDivisors.to_isDomain _

@[simp]
theorem order_mul {Γ} [LinearOrderedCancelAddCommMonoid Γ] [NonUnitalNonAssocSemiring R]
    [NoZeroDivisors R] {x y : HahnSeries Γ R} (hx : x ≠ 0) (hy : y ≠ 0) :
    (x * y).order = x.order + y.order :=
  order_mul_of_nonzero (mul_ne_zero (leadingCoeff_ne_iff.mp hx) (leadingCoeff_ne_iff.mp hy))
#align hahn_series.order_mul HahnSeries.order_mul

@[simp]
theorem order_pow {Γ} [LinearOrderedCancelAddCommMonoid Γ] [Semiring R] [NoZeroDivisors R]
    (x : HahnSeries Γ R) (n : ℕ) : (x ^ n).order = n • x.order := by
  induction' n with h IH
  · simp
  rcases eq_or_ne x 0 with (rfl | hx)
  · simp
  rw [pow_succ, order_mul (pow_ne_zero _ hx) hx, succ_nsmul, IH]
#align hahn_series.order_pow HahnSeries.order_pow

section NonUnitalNonAssocSemiring

variable [NonUnitalNonAssocSemiring R]

@[simp]
theorem single_mul_single {a b : Γ} {r s : R} :
    single a r * single b s = single (a + b) (r * s) := by
  ext x
  by_cases h : x = a + b
  · rw [h, mul_single_coeff_add]
    simp
  · rw [single_coeff_of_ne h, mul_coeff, sum_eq_zero]
    simp_rw [mem_addAntidiagonal]
    rintro ⟨y, z⟩ ⟨hy, hz, rfl⟩
    rw [eq_of_mem_support_single hy, eq_of_mem_support_single hz] at h
    exact (h rfl).elim
#align hahn_series.single_mul_single HahnSeries.single_mul_single

end NonUnitalNonAssocSemiring

section Semiring

variable [Semiring R]

@[simp]
theorem single_pow (a : Γ) (n : ℕ) (r : R) : single a r ^ n = single (n • a) (r ^ n) := by
  induction' n with n IH
  · simp
  · rw [pow_succ, pow_succ, IH, single_mul_single, succ_nsmul]

end Semiring

section NonAssocSemiring

variable [NonAssocSemiring R]

/-- `C a` is the constant Hahn Series `a`. `C` is provided as a ring homomorphism. -/
@[simps]
def C : R →+* HahnSeries Γ R where
  toFun := single 0
  map_zero' := single_eq_zero
  map_one' := rfl
  map_add' x y := by
    ext a
    by_cases h : a = 0 <;> simp [h]
  map_mul' x y := by rw [single_mul_single, zero_add]
#align hahn_series.C HahnSeries.C

--@[simp] Porting note (#10618): simp can prove it
theorem C_zero : C (0 : R) = (0 : HahnSeries Γ R) :=
  C.map_zero
#align hahn_series.C_zero HahnSeries.C_zero

--@[simp] Porting note (#10618): simp can prove it
theorem C_one : C (1 : R) = (1 : HahnSeries Γ R) :=
  C.map_one
#align hahn_series.C_one HahnSeries.C_one

theorem C_injective : Function.Injective (C : R → HahnSeries Γ R) := by
  intro r s rs
  rw [HahnSeries.ext_iff, Function.funext_iff] at rs
  have h := rs 0
  rwa [C_apply, single_coeff_same, C_apply, single_coeff_same] at h
#align hahn_series.C_injective HahnSeries.C_injective

theorem C_ne_zero {r : R} (h : r ≠ 0) : (C r : HahnSeries Γ R) ≠ 0 := by
  contrapose! h
  rw [← C_zero] at h
  exact C_injective h
#align hahn_series.C_ne_zero HahnSeries.C_ne_zero

theorem order_C {r : R} : order (C r : HahnSeries Γ R) = 0 := by
  by_cases h : r = 0
  · rw [h, C_zero, order_zero]
  · exact order_single h
#align hahn_series.order_C HahnSeries.order_C

end NonAssocSemiring

section Semiring

variable [Semiring R]

theorem C_mul_eq_smul {r : R} {x : HahnSeries Γ R} : C r * x = r • x :=
  single_zero_mul_eq_smul
#align hahn_series.C_mul_eq_smul HahnSeries.C_mul_eq_smul

end Semiring

section Domain

variable {Γ' : Type*} [OrderedCancelAddCommMonoid Γ']

theorem embDomain_mul [NonUnitalNonAssocSemiring R] (f : Γ ↪o Γ')
    (hf : ∀ x y, f (x + y) = f x + f y) (x y : HahnSeries Γ R) :
    embDomain f (x * y) = embDomain f x * embDomain f y := by
  ext g
  by_cases hg : g ∈ Set.range f
  · obtain ⟨g, rfl⟩ := hg
    simp only [mul_coeff, embDomain_coeff]
    trans
      ∑ ij in
        (addAntidiagonal x.isPWO_support y.isPWO_support g).map
          (Function.Embedding.prodMap f.toEmbedding f.toEmbedding),
        (embDomain f x).coeff ij.1 * (embDomain f y).coeff ij.2
    · simp
    apply sum_subset
    · rintro ⟨i, j⟩ hij
      simp only [exists_prop, mem_map, Prod.mk.inj_iff, mem_addAntidiagonal,
        Function.Embedding.coe_prodMap, mem_support, Prod.exists] at hij
      obtain ⟨i, j, ⟨hx, hy, rfl⟩, rfl, rfl⟩ := hij
      simp [hx, hy, hf]
    · rintro ⟨_, _⟩ h1 h2
      contrapose! h2
      obtain ⟨i, _, rfl⟩ := support_embDomain_subset (ne_zero_and_ne_zero_of_mul h2).1
      obtain ⟨j, _, rfl⟩ := support_embDomain_subset (ne_zero_and_ne_zero_of_mul h2).2
      simp only [exists_prop, mem_map, Prod.mk.inj_iff, mem_addAntidiagonal,
        Function.Embedding.coe_prodMap, mem_support, Prod.exists]
      simp only [mem_addAntidiagonal, embDomain_coeff, mem_support, ← hf,
        OrderEmbedding.eq_iff_eq] at h1
      exact ⟨i, j, h1, rfl⟩
  · rw [embDomain_notin_range hg, eq_comm]
    contrapose! hg
    obtain ⟨_, hi, _, hj, rfl⟩ := support_mul_subset_add_support ((mem_support _ _).2 hg)
    obtain ⟨i, _, rfl⟩ := support_embDomain_subset hi
    obtain ⟨j, _, rfl⟩ := support_embDomain_subset hj
    exact ⟨i + j, hf i j⟩
#align hahn_series.emb_domain_mul HahnSeries.embDomain_mul

theorem embDomain_one [NonAssocSemiring R] (f : Γ ↪o Γ') (hf : f 0 = 0) :
    embDomain f (1 : HahnSeries Γ R) = (1 : HahnSeries Γ' R) :=
  embDomain_single.trans <| hf.symm ▸ rfl
#align hahn_series.emb_domain_one HahnSeries.embDomain_one

/-- Extending the domain of Hahn series is a ring homomorphism. -/
@[simps]
def embDomainRingHom [NonAssocSemiring R] (f : Γ →+ Γ') (hfi : Function.Injective f)
    (hf : ∀ g g' : Γ, f g ≤ f g' ↔ g ≤ g') : HahnSeries Γ R →+* HahnSeries Γ' R where
  toFun := embDomain ⟨⟨f, hfi⟩, hf _ _⟩
  map_one' := embDomain_one _ f.map_zero
  map_mul' := embDomain_mul _ f.map_add
  map_zero' := embDomain_zero
  map_add' := embDomain_add _
#align hahn_series.emb_domain_ring_hom HahnSeries.embDomainRingHom

theorem embDomainRingHom_C [NonAssocSemiring R] {f : Γ →+ Γ'} {hfi : Function.Injective f}
    {hf : ∀ g g' : Γ, f g ≤ f g' ↔ g ≤ g'} {r : R} : embDomainRingHom f hfi hf (C r) = C r :=
  embDomain_single.trans (by simp)
#align hahn_series.emb_domain_ring_hom_C HahnSeries.embDomainRingHom_C

end Domain

section Algebra

variable [CommSemiring R] {A : Type*} [Semiring A] [Algebra R A]

instance : Algebra R (HahnSeries Γ A) where
  toRingHom := C.comp (algebraMap R A)
  smul_def' r x := by
    ext
    simp
  commutes' r x := by
    ext
    simp only [smul_coeff, single_zero_mul_eq_smul, RingHom.coe_comp, RingHom.toFun_eq_coe, C_apply,
      Function.comp_apply, algebraMap_smul, mul_single_zero_coeff]
    rw [← Algebra.commutes, Algebra.smul_def]

theorem C_eq_algebraMap : C = algebraMap R (HahnSeries Γ R) :=
  rfl
#align hahn_series.C_eq_algebra_map HahnSeries.C_eq_algebraMap

theorem algebraMap_apply {r : R} : algebraMap R (HahnSeries Γ A) r = C (algebraMap R A r) :=
  rfl
#align hahn_series.algebra_map_apply HahnSeries.algebraMap_apply

instance [Nontrivial Γ] [Nontrivial R] : Nontrivial (Subalgebra R (HahnSeries Γ R)) :=
  ⟨⟨⊥, ⊤, by
      rw [Ne, SetLike.ext_iff, not_forall]
      obtain ⟨a, ha⟩ := exists_ne (0 : Γ)
      refine' ⟨single a 1, _⟩
      simp only [Algebra.mem_bot, not_exists, Set.mem_range, iff_true_iff, Algebra.mem_top]
      intro x
      rw [HahnSeries.ext_iff, Function.funext_iff, not_forall]
      refine' ⟨a, _⟩
      rw [single_coeff_same, algebraMap_apply, C_apply, single_coeff_of_ne ha]
      exact zero_ne_one⟩⟩

section Domain

variable {Γ' : Type*} [OrderedCancelAddCommMonoid Γ']

/-- Extending the domain of Hahn series is an algebra homomorphism. -/
@[simps!]
def embDomainAlgHom (f : Γ →+ Γ') (hfi : Function.Injective f)
    (hf : ∀ g g' : Γ, f g ≤ f g' ↔ g ≤ g') : HahnSeries Γ A →ₐ[R] HahnSeries Γ' A :=
  { embDomainRingHom f hfi hf with commutes' := fun _ => embDomainRingHom_C (hf := hf) }
#align hahn_series.emb_domain_alg_hom HahnSeries.embDomainAlgHom

end Domain

end Algebra

end HahnSeries<|MERGE_RESOLUTION|>--- conflicted
+++ resolved
@@ -39,21 +39,13 @@
 
 noncomputable section
 
-<<<<<<< HEAD
-variable {Γ Γ' R V : Type*}
+variable {Γ R : Type*}
+
+section Multiplication
+
+variable [OrderedCancelAddCommMonoid Γ]
 
 namespace HahnSeries
-
-variable [PartialOrder Γ] [Zero Γ]
-=======
-variable {Γ Γ' R : Type*}
-
-section Multiplication
-
-namespace HahnSeries
-
-variable [Zero Γ] [PartialOrder Γ]
->>>>>>> 32139819
 
 instance [Zero R] [One R] : One (HahnSeries Γ R) :=
   ⟨single 0 1⟩
@@ -130,18 +122,6 @@
 
 instance instAddCommMonoid : AddCommMonoid (HahnModule Γ R V) :=
   inferInstanceAs <| AddCommMonoid (HahnSeries Γ V)
-<<<<<<< HEAD
-instance instRSMul {V} [Monoid R] [AddMonoid V] [DistribMulAction R V] :
-    SMul R (HahnModule Γ R V) :=
-  inferInstanceAs <| SMul R (HahnSeries Γ V)
-=======
-instance instBaseSMul {V} [Monoid R] [AddMonoid V] [DistribMulAction R V] :
-    SMul R (HahnModule Γ R V) :=
-  inferInstanceAs <| SMul R (HahnSeries Γ V)
-
-instance instBaseModule [Semiring R] [Module R V] : Module R (HahnModule Γ R V) :=
-  inferInstanceAs <| Module R (HahnSeries Γ V)
->>>>>>> 32139819
 
 @[simp] theorem of_zero : of R (0 : HahnSeries Γ V) = 0 := rfl
 @[simp] theorem of_add (x y : HahnSeries Γ V) : of R (x + y) = of R x + of R y := rfl
@@ -150,7 +130,6 @@
 @[simp] theorem of_symm_add (x y : HahnModule Γ R V) :
   (of R).symm (x + y) = (of R).symm x + (of R).symm y := rfl
 
-<<<<<<< HEAD
 instance instRMod {V} [Semiring R] [AddCommMonoid V] [Module R V] :
     Module R (HahnModule Γ R V) :=
   inferInstanceAs <| Module R (HahnSeries Γ V)
@@ -158,13 +137,6 @@
 variable [PartialOrder Γ'] [OrderedCancelVAdd Γ Γ']
 
 instance instSMul [Zero R] : SMul (HahnSeries Γ R) (HahnModule Γ' R V) where
-=======
-end
-
-variable {Γ R V : Type*} [OrderedCancelAddCommMonoid Γ] [AddCommMonoid V] [SMul R V]
-
-instance instSMul [Zero R] : SMul (HahnSeries Γ R) (HahnModule Γ R V) where
->>>>>>> 32139819
   smul x y := {
     coeff := fun a =>
       ∑ ij in vAddAntidiagonal x.isPWO_support y.isPWO_support a,
@@ -398,6 +370,8 @@
 end DistribSMul
 
 end HahnModule
+
+variable [OrderedCancelAddCommMonoid Γ]
 
 variable [OrderedCancelAddCommMonoid Γ]
 
