/-
Copyright (c) 2022 Sébastien Gouëzel. All rights reserved.
Released under Apache 2.0 license as described in the file LICENSE.
Authors: Sébastien Gouëzel, Kexing Ying
-/
import Mathlib.Probability.Notation
import Mathlib.Probability.Integration
import Mathlib.MeasureTheory.Function.L2Space

/-!
# Variance of random variables

We define the variance of a real-valued random variable as `Var[X] = 𝔼[(X - 𝔼[X])^2]` (in the
`ProbabilityTheory` locale).

## Main definitions

* `ProbabilityTheory.evariance`: the variance of a real-valued random variable as an extended
  non-negative real.
* `ProbabilityTheory.variance`: the variance of a real-valued random variable as a real number.

## Main results

* `ProbabilityTheory.variance_le_expectation_sq`: the inequality `Var[X] ≤ 𝔼[X^2]`.
* `ProbabilityTheory.meas_ge_le_variance_div_sq`: Chebyshev's inequality, i.e.,
      `ℙ {ω | c ≤ |X ω - 𝔼[X]|} ≤ ENNReal.ofReal (Var[X] / c ^ 2)`.
* `ProbabilityTheory.meas_ge_le_evariance_div_sq`: Chebyshev's inequality formulated with
  `evariance` without requiring the random variables to be L².
* `ProbabilityTheory.IndepFun.variance_add`: the variance of the sum of two independent
  random variables is the sum of the variances.
* `ProbabilityTheory.IndepFun.variance_sum`: the variance of a finite sum of pairwise
  independent random variables is the sum of the variances.
-/


open MeasureTheory Filter Finset

noncomputable section

open scoped MeasureTheory ProbabilityTheory ENNReal NNReal

namespace ProbabilityTheory

-- Porting note: Consider if `evariance` or `eVariance` is better. Also,
-- consider `eVariationOn` in `Mathlib.Analysis.BoundedVariation`.
/-- The `ℝ≥0∞`-valued variance of a real-valued random variable defined as the Lebesgue integral of
`(X - 𝔼[X])^2`. -/
def evariance {Ω : Type*} {_ : MeasurableSpace Ω} (X : Ω → ℝ) (μ : Measure Ω) : ℝ≥0∞ :=
  ∫⁻ ω, (‖X ω - μ[X]‖₊ : ℝ≥0∞) ^ 2 ∂μ

/-- The `ℝ`-valued variance of a real-valued random variable defined by applying `ENNReal.toReal`
to `evariance`. -/
def variance {Ω : Type*} {_ : MeasurableSpace Ω} (X : Ω → ℝ) (μ : Measure Ω) : ℝ :=
  (evariance X μ).toReal

variable {Ω : Type*} {m : MeasurableSpace Ω} {X : Ω → ℝ} {μ : Measure Ω}

theorem _root_.MeasureTheory.Memℒp.evariance_lt_top [IsFiniteMeasure μ] (hX : Memℒp X 2 μ) :
    evariance X μ < ∞ := by
  have := ENNReal.pow_lt_top (hX.sub <| memℒp_const <| μ[X]).2 2
  rw [eLpNorm_eq_lintegral_rpow_nnnorm two_ne_zero ENNReal.two_ne_top, ← ENNReal.rpow_two] at this
  simp only [ENNReal.toReal_ofNat, Pi.sub_apply, ENNReal.one_toReal, one_div] at this
  rw [← ENNReal.rpow_mul, inv_mul_cancel₀ (two_ne_zero : (2 : ℝ) ≠ 0), ENNReal.rpow_one] at this
  simp_rw [ENNReal.rpow_two] at this
  exact this

theorem evariance_eq_top [IsFiniteMeasure μ] (hXm : AEStronglyMeasurable X μ) (hX : ¬Memℒp X 2 μ) :
    evariance X μ = ∞ := by
  by_contra h
  rw [← Ne, ← lt_top_iff_ne_top] at h
  have : Memℒp (fun ω => X ω - μ[X]) 2 μ := by
    refine ⟨hXm.sub aestronglyMeasurable_const, ?_⟩
    rw [eLpNorm_eq_lintegral_rpow_nnnorm two_ne_zero ENNReal.two_ne_top]
    simp only [ENNReal.toReal_ofNat, ENNReal.one_toReal, ENNReal.rpow_two, Ne]
    exact ENNReal.rpow_lt_top_of_nonneg (by linarith) h.ne
  refine hX ?_
  -- Porting note: `μ[X]` without whitespace is ambiguous as it could be GetElem,
  -- and `convert` cannot disambiguate based on typeclass inference failure.
  convert this.add (memℒp_const <| μ [X])
  ext ω
  rw [Pi.add_apply, sub_add_cancel]

theorem evariance_lt_top_iff_memℒp [IsFiniteMeasure μ] (hX : AEStronglyMeasurable X μ) :
    evariance X μ < ∞ ↔ Memℒp X 2 μ := by
  refine ⟨?_, MeasureTheory.Memℒp.evariance_lt_top⟩
  contrapose
  rw [not_lt, top_le_iff]
  exact evariance_eq_top hX

theorem _root_.MeasureTheory.Memℒp.ofReal_variance_eq [IsFiniteMeasure μ] (hX : Memℒp X 2 μ) :
    ENNReal.ofReal (variance X μ) = evariance X μ := by
  rw [variance, ENNReal.ofReal_toReal]
  exact hX.evariance_lt_top.ne

theorem evariance_eq_lintegral_ofReal (X : Ω → ℝ) (μ : Measure Ω) :
    evariance X μ = ∫⁻ ω, ENNReal.ofReal ((X ω - μ[X]) ^ 2) ∂μ := by
  rw [evariance]
  congr
  ext1 ω
  rw [pow_two, ← ENNReal.coe_mul, ← nnnorm_mul, ← pow_two]
  congr
  exact (Real.toNNReal_eq_nnnorm_of_nonneg <| sq_nonneg _).symm

theorem _root_.MeasureTheory.Memℒp.variance_eq_of_integral_eq_zero (hX : Memℒp X 2 μ)
    (hXint : μ[X] = 0) : variance X μ = μ[X ^ (2 : Nat)] := by
  rw [variance, evariance_eq_lintegral_ofReal, ← ofReal_integral_eq_lintegral_ofReal,
      ENNReal.toReal_ofReal (by positivity)] <;>
    simp_rw [hXint, sub_zero]
  · rfl
  · convert hX.integrable_norm_rpow two_ne_zero ENNReal.two_ne_top with ω
    simp only [Pi.sub_apply, Real.norm_eq_abs, ENNReal.toReal_ofNat, ENNReal.one_toReal,
      Real.rpow_two, sq_abs, abs_pow]
  · exact ae_of_all _ fun ω => pow_two_nonneg _

theorem _root_.MeasureTheory.Memℒp.variance_eq [IsFiniteMeasure μ] (hX : Memℒp X 2 μ) :
    variance X μ = μ[(X - fun _ => μ[X] :) ^ (2 : Nat)] := by
  rw [variance, evariance_eq_lintegral_ofReal, ← ofReal_integral_eq_lintegral_ofReal,
    ENNReal.toReal_ofReal (by positivity)]
  · rfl
  · -- Porting note: `μ[X]` without whitespace is ambiguous as it could be GetElem,
    -- and `convert` cannot disambiguate based on typeclass inference failure.
    convert (hX.sub <| memℒp_const (μ [X])).integrable_norm_rpow two_ne_zero ENNReal.two_ne_top
      with ω
    simp only [Pi.sub_apply, Real.norm_eq_abs, ENNReal.toReal_ofNat, ENNReal.one_toReal,
      Real.rpow_two, sq_abs, abs_pow]
  · exact ae_of_all _ fun ω => pow_two_nonneg _

@[simp]
theorem evariance_zero : evariance 0 μ = 0 := by simp [evariance]

theorem evariance_eq_zero_iff (hX : AEMeasurable X μ) :
    evariance X μ = 0 ↔ X =ᵐ[μ] fun _ => μ[X] := by
  rw [evariance, lintegral_eq_zero_iff']
  constructor <;> intro hX <;> filter_upwards [hX] with ω hω
  · simpa only [Pi.zero_apply, sq_eq_zero_iff, ENNReal.coe_eq_zero, nnnorm_eq_zero, sub_eq_zero]
      using hω
  · rw [hω]
    simp
  · exact (hX.sub_const _).ennnorm.pow_const _ -- TODO `measurability` and `fun_prop` fail
<<<<<<< HEAD
#align probability_theory.evariance_eq_zero_iff ProbabilityTheory.evariance_eq_zero_iff
=======
>>>>>>> 99508fb5

theorem evariance_mul (c : ℝ) (X : Ω → ℝ) (μ : Measure Ω) :
    evariance (fun ω => c * X ω) μ = ENNReal.ofReal (c ^ 2) * evariance X μ := by
  rw [evariance, evariance, ← lintegral_const_mul' _ _ ENNReal.ofReal_lt_top.ne]
  congr
  ext1 ω
  rw [ENNReal.ofReal, ← ENNReal.coe_pow, ← ENNReal.coe_pow, ← ENNReal.coe_mul]
  congr
  rw [← sq_abs, ← Real.rpow_two, Real.toNNReal_rpow_of_nonneg (abs_nonneg _), NNReal.rpow_two,
    ← mul_pow, Real.toNNReal_mul_nnnorm _ (abs_nonneg _)]
  conv_rhs => rw [← nnnorm_norm, norm_mul, norm_abs_eq_norm, ← norm_mul, nnnorm_norm, mul_sub]
  congr
  rw [mul_comm]
  simp_rw [← smul_eq_mul, ← integral_smul_const, smul_eq_mul, mul_comm]

scoped notation "eVar[" X "]" => ProbabilityTheory.evariance X MeasureTheory.MeasureSpace.volume

@[simp]
theorem variance_zero (μ : Measure Ω) : variance 0 μ = 0 := by
  simp only [variance, evariance_zero, ENNReal.zero_toReal]

theorem variance_nonneg (X : Ω → ℝ) (μ : Measure Ω) : 0 ≤ variance X μ :=
  ENNReal.toReal_nonneg

theorem variance_mul (c : ℝ) (X : Ω → ℝ) (μ : Measure Ω) :
    variance (fun ω => c * X ω) μ = c ^ 2 * variance X μ := by
  rw [variance, evariance_mul, ENNReal.toReal_mul, ENNReal.toReal_ofReal (sq_nonneg _)]
  rfl

theorem variance_smul (c : ℝ) (X : Ω → ℝ) (μ : Measure Ω) :
    variance (c • X) μ = c ^ 2 * variance X μ :=
  variance_mul c X μ

theorem variance_smul' {A : Type*} [CommSemiring A] [Algebra A ℝ] (c : A) (X : Ω → ℝ)
    (μ : Measure Ω) : variance (c • X) μ = c ^ 2 • variance X μ := by
  convert variance_smul (algebraMap A ℝ c) X μ using 1
  · congr; simp only [algebraMap_smul]
  · simp only [Algebra.smul_def, map_pow]

scoped notation "Var[" X "]" => ProbabilityTheory.variance X MeasureTheory.MeasureSpace.volume

variable [MeasureSpace Ω]

theorem variance_def' [@IsProbabilityMeasure Ω _ ℙ] {X : Ω → ℝ} (hX : Memℒp X 2) :
    Var[X] = 𝔼[X ^ 2] - 𝔼[X] ^ 2 := by
  rw [hX.variance_eq, sub_sq', integral_sub', integral_add']; rotate_left
  · exact hX.integrable_sq
  · convert @integrable_const Ω ℝ (_) ℙ _ _ (𝔼[X] ^ 2)
  · apply hX.integrable_sq.add
    convert @integrable_const Ω ℝ (_) ℙ _ _ (𝔼[X] ^ 2)
  · exact ((hX.integrable one_le_two).const_mul 2).mul_const' _
  simp only [Pi.pow_apply, integral_const, measure_univ, ENNReal.one_toReal, smul_eq_mul, one_mul,
    Pi.mul_apply, Pi.ofNat_apply, Nat.cast_ofNat, integral_mul_right, integral_mul_left]
  ring

theorem variance_le_expectation_sq [@IsProbabilityMeasure Ω _ ℙ] {X : Ω → ℝ}
    (hm : AEStronglyMeasurable X ℙ) : Var[X] ≤ 𝔼[X ^ 2] := by
  by_cases hX : Memℒp X 2
  · rw [variance_def' hX]
    simp only [sq_nonneg, sub_le_self_iff]
  rw [variance, evariance_eq_lintegral_ofReal, ← integral_eq_lintegral_of_nonneg_ae]
  · by_cases hint : Integrable X; swap
    · simp only [integral_undef hint, Pi.pow_apply, Pi.sub_apply, sub_zero]
      exact le_rfl
    · rw [integral_undef]
      · exact integral_nonneg fun a => sq_nonneg _
      intro h
      have A : Memℒp (X - fun ω : Ω => 𝔼[X]) 2 ℙ :=
        (memℒp_two_iff_integrable_sq (hint.aestronglyMeasurable.sub aestronglyMeasurable_const)).2 h
      have B : Memℒp (fun _ : Ω => 𝔼[X]) 2 ℙ := memℒp_const _
      apply hX
      convert A.add B
      simp
  · exact Eventually.of_forall fun x => sq_nonneg _
  · exact (AEMeasurable.pow_const (hm.aemeasurable.sub_const _) _).aestronglyMeasurable

theorem evariance_def' [@IsProbabilityMeasure Ω _ ℙ] {X : Ω → ℝ} (hX : AEStronglyMeasurable X ℙ) :
    eVar[X] = (∫⁻ ω, (‖X ω‖₊ ^ 2 :)) - ENNReal.ofReal (𝔼[X] ^ 2) := by
  by_cases hℒ : Memℒp X 2
  · rw [← hℒ.ofReal_variance_eq, variance_def' hℒ, ENNReal.ofReal_sub _ (sq_nonneg _)]
    congr
    rw [lintegral_coe_eq_integral]
    · congr 2 with ω
      simp only [Pi.pow_apply, NNReal.coe_pow, coe_nnnorm, Real.norm_eq_abs, Even.pow_abs even_two]
    · exact hℒ.abs.integrable_sq
  · symm
    rw [evariance_eq_top hX hℒ, ENNReal.sub_eq_top_iff]
    refine ⟨?_, ENNReal.ofReal_ne_top⟩
    rw [Memℒp, not_and] at hℒ
    specialize hℒ hX
    simp only [eLpNorm_eq_lintegral_rpow_nnnorm two_ne_zero ENNReal.two_ne_top, not_lt, top_le_iff,
      ENNReal.toReal_ofNat, one_div, ENNReal.rpow_eq_top_iff, inv_lt_zero, inv_pos, and_true_iff,
      or_iff_not_imp_left, not_and_or, zero_lt_two] at hℒ
    exact mod_cast hℒ fun _ => zero_le_two

/-- **Chebyshev's inequality** for `ℝ≥0∞`-valued variance. -/
theorem meas_ge_le_evariance_div_sq {X : Ω → ℝ} (hX : AEStronglyMeasurable X ℙ) {c : ℝ≥0}
    (hc : c ≠ 0) : ℙ {ω | ↑c ≤ |X ω - 𝔼[X]|} ≤ eVar[X] / c ^ 2 := by
  have A : (c : ℝ≥0∞) ≠ 0 := by rwa [Ne, ENNReal.coe_eq_zero]
  have B : AEStronglyMeasurable (fun _ : Ω => 𝔼[X]) ℙ := aestronglyMeasurable_const
  convert meas_ge_le_mul_pow_eLpNorm ℙ two_ne_zero ENNReal.two_ne_top (hX.sub B) A using 1
  · congr
    simp only [Pi.sub_apply, ENNReal.coe_le_coe, ← Real.norm_eq_abs, ← coe_nnnorm,
      NNReal.coe_le_coe, ENNReal.ofReal_coe_nnreal]
  · rw [eLpNorm_eq_lintegral_rpow_nnnorm two_ne_zero ENNReal.two_ne_top]
    simp only [show ENNReal.ofNNReal (c ^ 2) = (ENNReal.ofNNReal c) ^ 2 by norm_cast,
      ENNReal.toReal_ofNat, one_div, Pi.sub_apply]
    rw [div_eq_mul_inv, ENNReal.inv_pow, mul_comm, ENNReal.rpow_two]
    congr
    simp_rw [← ENNReal.rpow_mul, inv_mul_cancel₀ (two_ne_zero : (2 : ℝ) ≠ 0), ENNReal.rpow_two,
      ENNReal.rpow_one, evariance]

/-- **Chebyshev's inequality**: one can control the deviation probability of a real random variable
from its expectation in terms of the variance. -/
theorem meas_ge_le_variance_div_sq [@IsFiniteMeasure Ω _ ℙ] {X : Ω → ℝ} (hX : Memℒp X 2) {c : ℝ}
    (hc : 0 < c) : ℙ {ω | c ≤ |X ω - 𝔼[X]|} ≤ ENNReal.ofReal (Var[X] / c ^ 2) := by
  rw [ENNReal.ofReal_div_of_pos (sq_pos_of_ne_zero hc.ne.symm), hX.ofReal_variance_eq]
  convert @meas_ge_le_evariance_div_sq _ _ _ hX.1 c.toNNReal (by simp [hc]) using 1
  · simp only [Real.coe_toNNReal', max_le_iff, abs_nonneg, and_true_iff]
  · rw [ENNReal.ofReal_pow hc.le]
    rfl

-- Porting note: supplied `MeasurableSpace Ω` argument of `h` by unification
/-- The variance of the sum of two independent random variables is the sum of the variances. -/
theorem IndepFun.variance_add [@IsProbabilityMeasure Ω _ ℙ] {X Y : Ω → ℝ} (hX : Memℒp X 2)
    (hY : Memℒp Y 2) (h : @IndepFun _ _ _ (_) _ _ X Y ℙ) : Var[X + Y] = Var[X] + Var[Y] :=
  calc
    Var[X + Y] = 𝔼[fun a => X a ^ 2 + Y a ^ 2 + 2 * X a * Y a] - 𝔼[X + Y] ^ 2 := by
      simp [variance_def' (hX.add hY), add_sq']
    _ = 𝔼[X ^ 2] + 𝔼[Y ^ 2] + (2 : ℝ) * 𝔼[X * Y] - (𝔼[X] + 𝔼[Y]) ^ 2 := by
      simp only [Pi.add_apply, Pi.pow_apply, Pi.mul_apply, mul_assoc]
      rw [integral_add, integral_add, integral_add, integral_mul_left]
      · exact hX.integrable one_le_two
      · exact hY.integrable one_le_two
      · exact hX.integrable_sq
      · exact hY.integrable_sq
      · exact hX.integrable_sq.add hY.integrable_sq
      · apply Integrable.const_mul
        exact h.integrable_mul (hX.integrable one_le_two) (hY.integrable one_le_two)
    _ = 𝔼[X ^ 2] + 𝔼[Y ^ 2] + 2 * (𝔼[X] * 𝔼[Y]) - (𝔼[X] + 𝔼[Y]) ^ 2 := by
      congr
      exact h.integral_mul_of_integrable (hX.integrable one_le_two) (hY.integrable one_le_two)
    _ = Var[X] + Var[Y] := by simp only [variance_def', hX, hY, Pi.pow_apply]; ring

-- Porting note: supplied `MeasurableSpace Ω` argument of `hs`, `h` by unification
/-- The variance of a finite sum of pairwise independent random variables is the sum of the
variances. -/
theorem IndepFun.variance_sum [@IsProbabilityMeasure Ω _ ℙ] {ι : Type*} {X : ι → Ω → ℝ}
    {s : Finset ι} (hs : ∀ i ∈ s, @Memℒp _ _ _ (_) (X i) 2 ℙ)
    (h : Set.Pairwise ↑s fun i j => @IndepFun _ _ _ (_) _ _ (X i) (X j) ℙ) :
    Var[∑ i ∈ s, X i] = ∑ i ∈ s, Var[X i] := by
  classical
  induction' s using Finset.induction_on with k s ks IH
  · simp only [Finset.sum_empty, variance_zero]
  rw [variance_def' (memℒp_finset_sum' _ hs), sum_insert ks, sum_insert ks]
  simp only [add_sq']
  calc
    𝔼[X k ^ 2 + (∑ i ∈ s, X i) ^ 2 + 2 * X k * ∑ i ∈ s, X i] - 𝔼[X k + ∑ i ∈ s, X i] ^ 2 =
        𝔼[X k ^ 2] + 𝔼[(∑ i ∈ s, X i) ^ 2] + 𝔼[2 * X k * ∑ i ∈ s, X i] -
          (𝔼[X k] + 𝔼[∑ i ∈ s, X i]) ^ 2 := by
      rw [integral_add', integral_add', integral_add']
      · exact Memℒp.integrable one_le_two (hs _ (mem_insert_self _ _))
      · apply integrable_finset_sum' _ fun i hi => ?_
        exact Memℒp.integrable one_le_two (hs _ (mem_insert_of_mem hi))
      · exact Memℒp.integrable_sq (hs _ (mem_insert_self _ _))
      · apply Memℒp.integrable_sq
        exact memℒp_finset_sum' _ fun i hi => hs _ (mem_insert_of_mem hi)
      · apply Integrable.add
        · exact Memℒp.integrable_sq (hs _ (mem_insert_self _ _))
        · apply Memℒp.integrable_sq
          exact memℒp_finset_sum' _ fun i hi => hs _ (mem_insert_of_mem hi)
      · rw [mul_assoc]
        apply Integrable.const_mul _ (2 : ℝ)
        rw [mul_sum, sum_fn]
        apply integrable_finset_sum _ fun i hi => ?_
        apply IndepFun.integrable_mul _ (Memℒp.integrable one_le_two (hs _ (mem_insert_self _ _)))
          (Memℒp.integrable one_le_two (hs _ (mem_insert_of_mem hi)))
        apply h (mem_insert_self _ _) (mem_insert_of_mem hi)
        exact fun hki => ks (hki.symm ▸ hi)
    _ = Var[X k] + Var[∑ i ∈ s, X i] +
        (𝔼[2 * X k * ∑ i ∈ s, X i] - 2 * 𝔼[X k] * 𝔼[∑ i ∈ s, X i]) := by
      rw [variance_def' (hs _ (mem_insert_self _ _)),
        variance_def' (memℒp_finset_sum' _ fun i hi => hs _ (mem_insert_of_mem hi))]
      ring
    _ = Var[X k] + Var[∑ i ∈ s, X i] := by
      simp_rw [Pi.mul_apply, Pi.ofNat_apply, Nat.cast_ofNat, sum_apply, mul_sum, mul_assoc,
        add_right_eq_self]
      rw [integral_finset_sum s fun i hi => ?_]; swap
      · apply Integrable.const_mul _ (2 : ℝ)
        apply IndepFun.integrable_mul _ (Memℒp.integrable one_le_two (hs _ (mem_insert_self _ _)))
          (Memℒp.integrable one_le_two (hs _ (mem_insert_of_mem hi)))
        apply h (mem_insert_self _ _) (mem_insert_of_mem hi)
        exact fun hki => ks (hki.symm ▸ hi)
      rw [integral_finset_sum s fun i hi =>
          Memℒp.integrable one_le_two (hs _ (mem_insert_of_mem hi)),
        mul_sum, mul_sum, ← sum_sub_distrib]
      apply Finset.sum_eq_zero fun i hi => ?_
      rw [integral_mul_left, IndepFun.integral_mul', sub_self]
      · apply h (mem_insert_self _ _) (mem_insert_of_mem hi)
        exact fun hki => ks (hki.symm ▸ hi)
      · exact Memℒp.aestronglyMeasurable (hs _ (mem_insert_self _ _))
      · exact Memℒp.aestronglyMeasurable (hs _ (mem_insert_of_mem hi))
    _ = Var[X k] + ∑ i ∈ s, Var[X i] := by
      rw [IH (fun i hi => hs i (mem_insert_of_mem hi))
          (h.mono (by simp only [coe_insert, Set.subset_insert]))]

end ProbabilityTheory<|MERGE_RESOLUTION|>--- conflicted
+++ resolved
@@ -137,10 +137,6 @@
   · rw [hω]
     simp
   · exact (hX.sub_const _).ennnorm.pow_const _ -- TODO `measurability` and `fun_prop` fail
-<<<<<<< HEAD
-#align probability_theory.evariance_eq_zero_iff ProbabilityTheory.evariance_eq_zero_iff
-=======
->>>>>>> 99508fb5
 
 theorem evariance_mul (c : ℝ) (X : Ω → ℝ) (μ : Measure Ω) :
     evariance (fun ω => c * X ω) μ = ENNReal.ofReal (c ^ 2) * evariance X μ := by
