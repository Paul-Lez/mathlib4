/-
Copyright (c) 2017 Johannes Hölzl. All rights reserved.
Released under Apache 2.0 license as described in the file LICENSE.
Authors: Johannes Hölzl, Mario Carneiro, Floris van Doorn
-/
import Mathlib.Data.Fintype.BigOperators
import Mathlib.Data.Set.Countable
import Mathlib.Logic.Small.Set
import Mathlib.Order.SuccPred.CompleteLinearOrder
import Mathlib.SetTheory.Cardinal.SchroederBernstein
import Mathlib.Algebra.Order.Ring.Nat
import Mathlib.Data.Nat.Cast.Order.Basic

/-!
# Cardinal Numbers

We define cardinal numbers as a quotient of types under the equivalence relation of equinumerity.

## Main definitions

* `Cardinal` is the type of cardinal numbers (in a given universe).
* `Cardinal.mk α` or `#α` is the cardinality of `α`. The notation `#` lives in the locale
  `Cardinal`.
* Addition `c₁ + c₂` is defined by `Cardinal.add_def α β : #α + #β = #(α ⊕ β)`.
* Multiplication `c₁ * c₂` is defined by `Cardinal.mul_def : #α * #β = #(α × β)`.
* The order `c₁ ≤ c₂` is defined by `Cardinal.le_def α β : #α ≤ #β ↔ Nonempty (α ↪ β)`.
* Exponentiation `c₁ ^ c₂` is defined by `Cardinal.power_def α β : #α ^ #β = #(β → α)`.
* `Cardinal.isLimit c` means that `c` is a (weak) limit cardinal: `c ≠ 0 ∧ ∀ x < c, succ x < c`.
* `Cardinal.aleph0` or `ℵ₀` is the cardinality of `ℕ`. This definition is universe polymorphic:
  `Cardinal.aleph0.{u} : Cardinal.{u}` (contrast with `ℕ : Type`, which lives in a specific
  universe). In some cases the universe level has to be given explicitly.
* `Cardinal.sum` is the sum of an indexed family of cardinals, i.e. the cardinality of the
  corresponding sigma type.
* `Cardinal.prod` is the product of an indexed family of cardinals, i.e. the cardinality of the
  corresponding pi type.
* `Cardinal.powerlt a b` or `a ^< b` is defined as the supremum of `a ^ c` for `c < b`.

## Main instances

* Cardinals form a `CanonicallyOrderedAdd` `OrderedCommSemiring` with the aforementioned sum and
  product.
* Cardinals form a `SuccOrder`. Use `Order.succ c` for the smallest cardinal greater than `c`.
* The less than relation on cardinals forms a well-order.
* Cardinals form a `ConditionallyCompleteLinearOrderBot`. Bounded sets for cardinals in universe
  `u` are precisely the sets indexed by some type in universe `u`, see
  `Cardinal.bddAbove_iff_small`. One can use `sSup` for the cardinal supremum, and `sInf` for the
  minimum of a set of cardinals.

## Main Statements

* Cantor's theorem: `Cardinal.cantor c : c < 2 ^ c`.
* König's theorem: `Cardinal.sum_lt_prod`

## Implementation notes

* There is a type of cardinal numbers in every universe level:
  `Cardinal.{u} : Type (u + 1)` is the quotient of types in `Type u`.
  The operation `Cardinal.lift` lifts cardinal numbers to a higher level.
* Cardinal arithmetic specifically for infinite cardinals (like `κ * κ = κ`) is in the file
  `Mathlib/SetTheory/Cardinal/Ordinal.lean`.
* There is an instance `Pow Cardinal`, but this will only fire if Lean already knows that both
  the base and the exponent live in the same universe. As a workaround, you can add
  ```
    local infixr:80 " ^' " => @HPow.hPow Cardinal Cardinal Cardinal _
  ```
  to a file. This notation will work even if Lean doesn't know yet that the base and the exponent
  live in the same universe (but no exponents in other types can be used).
  (Porting note: This last point might need to be updated.)

## References

* <https://en.wikipedia.org/wiki/Cardinal_number>

## Tags

cardinal number, cardinal arithmetic, cardinal exponentiation, aleph,
Cantor's theorem, König's theorem, Konig's theorem
-/

assert_not_exists Field

open Mathlib (Vector)
open Function Set Order

noncomputable section

universe u v w v' w'

variable {α β : Type u}

/-! ### Definition of cardinals -/

/-- The equivalence relation on types given by equivalence (bijective correspondence) of types.
  Quotienting by this equivalence relation gives the cardinal numbers.
-/
instance Cardinal.isEquivalent : Setoid (Type u) where
  r α β := Nonempty (α ≃ β)
  iseqv := ⟨
    fun α => ⟨Equiv.refl α⟩,
    fun ⟨e⟩ => ⟨e.symm⟩,
    fun ⟨e₁⟩ ⟨e₂⟩ => ⟨e₁.trans e₂⟩⟩

/-- `Cardinal.{u}` is the type of cardinal numbers in `Type u`,
  defined as the quotient of `Type u` by existence of an equivalence
  (a bijection with explicit inverse). -/
@[pp_with_univ]
def Cardinal : Type (u + 1) :=
  Quotient Cardinal.isEquivalent

namespace Cardinal

/-- The cardinal number of a type -/
def mk : Type u → Cardinal :=
  Quotient.mk'

@[inherit_doc]
scoped prefix:max "#" => Cardinal.mk

instance canLiftCardinalType : CanLift Cardinal.{u} (Type u) mk fun _ => True :=
  ⟨fun c _ => Quot.inductionOn c fun α => ⟨α, rfl⟩⟩

@[elab_as_elim]
theorem inductionOn {p : Cardinal → Prop} (c : Cardinal) (h : ∀ α, p #α) : p c :=
  Quotient.inductionOn c h

@[elab_as_elim]
theorem inductionOn₂ {p : Cardinal → Cardinal → Prop} (c₁ : Cardinal) (c₂ : Cardinal)
    (h : ∀ α β, p #α #β) : p c₁ c₂ :=
  Quotient.inductionOn₂ c₁ c₂ h

@[elab_as_elim]
theorem inductionOn₃ {p : Cardinal → Cardinal → Cardinal → Prop} (c₁ : Cardinal) (c₂ : Cardinal)
    (c₃ : Cardinal) (h : ∀ α β γ, p #α #β #γ) : p c₁ c₂ c₃ :=
  Quotient.inductionOn₃ c₁ c₂ c₃ h

theorem induction_on_pi {ι : Type u} {p : (ι → Cardinal.{v}) → Prop}
    (f : ι → Cardinal.{v}) (h : ∀ f : ι → Type v, p fun i ↦ #(f i)) : p f :=
  Quotient.induction_on_pi f h

protected theorem eq : #α = #β ↔ Nonempty (α ≃ β) :=
  Quotient.eq'

@[simp]
theorem mk'_def (α : Type u) : @Eq Cardinal ⟦α⟧ #α :=
  rfl

@[simp]
theorem mk_out (c : Cardinal) : #c.out = c :=
  Quotient.out_eq _

/-- The representative of the cardinal of a type is equivalent to the original type. -/
def outMkEquiv {α : Type v} : (#α).out ≃ α :=
  Nonempty.some <| Cardinal.eq.mp (by simp)

theorem mk_congr (e : α ≃ β) : #α = #β :=
  Quot.sound ⟨e⟩

alias _root_.Equiv.cardinal_eq := mk_congr

/-- Lift a function between `Type*`s to a function between `Cardinal`s. -/
def map (f : Type u → Type v) (hf : ∀ α β, α ≃ β → f α ≃ f β) : Cardinal.{u} → Cardinal.{v} :=
  Quotient.map f fun α β ⟨e⟩ => ⟨hf α β e⟩

@[simp]
theorem map_mk (f : Type u → Type v) (hf : ∀ α β, α ≃ β → f α ≃ f β) (α : Type u) :
    map f hf #α = #(f α) :=
  rfl

/-- Lift a binary operation `Type* → Type* → Type*` to a binary operation on `Cardinal`s. -/
def map₂ (f : Type u → Type v → Type w) (hf : ∀ α β γ δ, α ≃ β → γ ≃ δ → f α γ ≃ f β δ) :
    Cardinal.{u} → Cardinal.{v} → Cardinal.{w} :=
  Quotient.map₂ f fun α β ⟨e₁⟩ γ δ ⟨e₂⟩ => ⟨hf α β γ δ e₁ e₂⟩

/-- We define the order on cardinal numbers by `#α ≤ #β` if and only if
  there exists an embedding (injective function) from α to β. -/
instance : LE Cardinal.{u} :=
  ⟨fun q₁ q₂ =>
    Quotient.liftOn₂ q₁ q₂ (fun α β => Nonempty <| α ↪ β) fun _ _ _ _ ⟨e₁⟩ ⟨e₂⟩ =>
      propext ⟨fun ⟨e⟩ => ⟨e.congr e₁ e₂⟩, fun ⟨e⟩ => ⟨e.congr e₁.symm e₂.symm⟩⟩⟩

instance partialOrder : PartialOrder Cardinal.{u} where
  le := (· ≤ ·)
  le_refl := by
    rintro ⟨α⟩
    exact ⟨Embedding.refl _⟩
  le_trans := by
    rintro ⟨α⟩ ⟨β⟩ ⟨γ⟩ ⟨e₁⟩ ⟨e₂⟩
    exact ⟨e₁.trans e₂⟩
  le_antisymm := by
    rintro ⟨α⟩ ⟨β⟩ ⟨e₁⟩ ⟨e₂⟩
    exact Quotient.sound (e₁.antisymm e₂)

instance linearOrder : LinearOrder Cardinal.{u} :=
  { Cardinal.partialOrder with
    le_total := by
      rintro ⟨α⟩ ⟨β⟩
      apply Embedding.total
    decidableLE := Classical.decRel _ }

theorem le_def (α β : Type u) : #α ≤ #β ↔ Nonempty (α ↪ β) :=
  Iff.rfl

theorem mk_le_of_injective {α β : Type u} {f : α → β} (hf : Injective f) : #α ≤ #β :=
  ⟨⟨f, hf⟩⟩

theorem _root_.Function.Embedding.cardinal_le {α β : Type u} (f : α ↪ β) : #α ≤ #β :=
  ⟨f⟩

theorem mk_le_of_surjective {α β : Type u} {f : α → β} (hf : Surjective f) : #β ≤ #α :=
  ⟨Embedding.ofSurjective f hf⟩

theorem le_mk_iff_exists_set {c : Cardinal} {α : Type u} : c ≤ #α ↔ ∃ p : Set α, #p = c :=
  ⟨inductionOn c fun _ ⟨⟨f, hf⟩⟩ => ⟨Set.range f, (Equiv.ofInjective f hf).cardinal_eq.symm⟩,
    fun ⟨_, e⟩ => e ▸ ⟨⟨Subtype.val, fun _ _ => Subtype.eq⟩⟩⟩

theorem mk_subtype_le {α : Type u} (p : α → Prop) : #(Subtype p) ≤ #α :=
  ⟨Embedding.subtype p⟩

theorem mk_set_le (s : Set α) : #s ≤ #α :=
  mk_subtype_le s

/-! ### Lifting cardinals to a higher universe -/

/-- The universe lift operation on cardinals. You can specify the universes explicitly with
  `lift.{u v} : Cardinal.{v} → Cardinal.{max v u}` -/
@[pp_with_univ]
def lift (c : Cardinal.{v}) : Cardinal.{max v u} :=
  map ULift.{u, v} (fun _ _ e => Equiv.ulift.trans <| e.trans Equiv.ulift.symm) c

@[simp]
theorem mk_uLift (α) : #(ULift.{v, u} α) = lift.{v} #α :=
  rfl

-- Porting note: simpNF is not happy with universe levels, but this is needed as simp lemma
-- further down in this file
/-- `lift.{max u v, u}` equals `lift.{v, u}`. -/
@[simp, nolint simpNF]
theorem lift_umax : lift.{max u v, u} = lift.{v, u} :=
  funext fun a => inductionOn a fun _ => (Equiv.ulift.trans Equiv.ulift.symm).cardinal_eq

-- Porting note: simpNF is not happy with universe levels, but this is needed as simp lemma
-- further down in this file
/-- `lift.{max v u, u}` equals `lift.{v, u}`. -/
@[simp, nolint simpNF]
theorem lift_umax' : lift.{max v u, u} = lift.{v, u} :=
  lift_umax

-- Porting note: simpNF is not happy with universe levels, but this is needed as simp lemma
-- further down in this file
/-- A cardinal lifted to a lower or equal universe equals itself. -/
@[simp, nolint simpNF]
theorem lift_id' (a : Cardinal.{max u v}) : lift.{u} a = a :=
  inductionOn a fun _ => mk_congr Equiv.ulift

/-- A cardinal lifted to the same universe equals itself. -/
@[simp]
theorem lift_id (a : Cardinal) : lift.{u, u} a = a :=
  lift_id'.{u, u} a

/-- A cardinal lifted to the zero universe equals itself. -/
-- porting note (#10618): simp can prove this
-- @[simp]
theorem lift_uzero (a : Cardinal.{u}) : lift.{0} a = a :=
  lift_id'.{0, u} a

@[simp]
theorem lift_lift.{u_1} (a : Cardinal.{u_1}) : lift.{w} (lift.{v} a) = lift.{max v w} a :=
  inductionOn a fun _ => (Equiv.ulift.trans <| Equiv.ulift.trans Equiv.ulift.symm).cardinal_eq

@[simp]
lemma mk_preimage_down {s : Set α} : #(ULift.down.{v} ⁻¹' s) = lift.{v} (#s) := by
  rw [← mk_uLift, Cardinal.eq]
  constructor
  let f : ULift.down ⁻¹' s → ULift s := fun x ↦ ULift.up (restrictPreimage s ULift.down x)
  have : Function.Bijective f :=
    ULift.up_bijective.comp (restrictPreimage_bijective _ (ULift.down_bijective))
  exact Equiv.ofBijective f this

theorem out_embedding {c c' : Cardinal} : c ≤ c' ↔ Nonempty (c.out ↪ c'.out) := by
  trans
  · rw [← Quotient.out_eq c, ← Quotient.out_eq c']
  · rw [mk'_def, mk'_def, le_def]

theorem lift_mk_le {α : Type v} {β : Type w} :
    lift.{max u w} #α ≤ lift.{max u v} #β ↔ Nonempty (α ↪ β) :=
  ⟨fun ⟨f⟩ => ⟨Embedding.congr Equiv.ulift Equiv.ulift f⟩, fun ⟨f⟩ =>
    ⟨Embedding.congr Equiv.ulift.symm Equiv.ulift.symm f⟩⟩

/-- A variant of `Cardinal.lift_mk_le` with specialized universes.
Because Lean often can not realize it should use this specialization itself,
we provide this statement separately so you don't have to solve the specialization problem either.
-/
theorem lift_mk_le' {α : Type u} {β : Type v} : lift.{v} #α ≤ lift.{u} #β ↔ Nonempty (α ↪ β) :=
  lift_mk_le.{0}

theorem lift_mk_eq {α : Type u} {β : Type v} :
    lift.{max v w} #α = lift.{max u w} #β ↔ Nonempty (α ≃ β) :=
  Quotient.eq'.trans
    ⟨fun ⟨f⟩ => ⟨Equiv.ulift.symm.trans <| f.trans Equiv.ulift⟩, fun ⟨f⟩ =>
      ⟨Equiv.ulift.trans <| f.trans Equiv.ulift.symm⟩⟩

/-- A variant of `Cardinal.lift_mk_eq` with specialized universes.
Because Lean often can not realize it should use this specialization itself,
we provide this statement separately so you don't have to solve the specialization problem either.
-/
theorem lift_mk_eq' {α : Type u} {β : Type v} : lift.{v} #α = lift.{u} #β ↔ Nonempty (α ≃ β) :=
  lift_mk_eq.{u, v, 0}

@[simp]
theorem lift_le {a b : Cardinal.{v}} : lift.{u, v} a ≤ lift.{u, v} b ↔ a ≤ b :=
  inductionOn₂ a b fun α β => by
    rw [← lift_umax]
    exact lift_mk_le.{u}

-- Porting note: simpNF is not happy with universe levels.
@[simp, nolint simpNF]
theorem lift_mk_shrink (α : Type u) [Small.{v} α] :
    Cardinal.lift.{max u w} #(Shrink.{v} α) = Cardinal.lift.{max v w} #α :=
  lift_mk_eq.2 ⟨(equivShrink α).symm⟩

@[simp]
theorem lift_mk_shrink' (α : Type u) [Small.{v} α] :
    Cardinal.lift.{u} #(Shrink.{v} α) = Cardinal.lift.{v} #α :=
  lift_mk_shrink.{u, v, 0} α

@[simp]
theorem lift_mk_shrink'' (α : Type max u v) [Small.{v} α] :
    Cardinal.lift.{u} #(Shrink.{v} α) = #α := by
  rw [← lift_umax', lift_mk_shrink.{max u v, v, 0} α, ← lift_umax, lift_id]

theorem lift_down {a : Cardinal.{u}} {b : Cardinal.{max u v}} :
    b ≤ lift.{v,u} a → ∃ a', lift.{v,u} a' = b :=
  inductionOn₂ a b fun α β => by
    rw [← lift_id #β, ← lift_umax, ← lift_umax.{u, v}, lift_mk_le.{v}]
    exact fun ⟨f⟩ =>
      ⟨#(Set.range f),
        Eq.symm <| lift_mk_eq.{_, _, v}.2
          ⟨Function.Embedding.equivOfSurjective (Embedding.codRestrict _ f Set.mem_range_self)
              fun ⟨a, ⟨b, e⟩⟩ => ⟨b, Subtype.eq e⟩⟩⟩

-- Porting note: changed `simps` to `simps!` because the linter told to do so.
/-- `Cardinal.lift` as an `OrderEmbedding`. -/
@[simps! (config := .asFn)]
def liftOrderEmbedding : Cardinal.{v} ↪o Cardinal.{max v u} :=
  OrderEmbedding.ofMapLEIff lift.{u, v} fun _ _ => lift_le

theorem lift_injective : Injective lift.{u, v} :=
  liftOrderEmbedding.injective

@[simp]
theorem lift_inj {a b : Cardinal.{u}} : lift.{v, u} a = lift.{v, u} b ↔ a = b :=
  lift_injective.eq_iff

@[simp]
theorem lift_lt {a b : Cardinal.{u}} : lift.{v, u} a < lift.{v, u} b ↔ a < b :=
  liftOrderEmbedding.lt_iff_lt

theorem lift_strictMono : StrictMono lift := fun _ _ => lift_lt.2

theorem lift_monotone : Monotone lift :=
  lift_strictMono.monotone

@[simp]
theorem lift_min {a b : Cardinal} : lift.{u, v} (min a b) = min (lift.{u, v} a) (lift.{u, v} b) :=
  lift_monotone.map_min

@[simp]
theorem lift_max {a b : Cardinal} : lift.{u, v} (max a b) = max (lift.{u, v} a) (lift.{u, v} b) :=
  lift_monotone.map_max

-- Porting note: simpNF is not happy with universe levels.
@[simp, nolint simpNF]
theorem lift_umax_eq {a : Cardinal.{u}} {b : Cardinal.{v}} :
    lift.{max v w} a = lift.{max u w} b ↔ lift.{v} a = lift.{u} b := by
  rw [← lift_lift.{v, w, u}, ← lift_lift.{u, w, v}, lift_inj]

theorem le_lift_iff {a : Cardinal.{u}} {b : Cardinal.{max u v}} :
    b ≤ lift.{v, u} a ↔ ∃ a', lift.{v, u} a' = b ∧ a' ≤ a :=
  ⟨fun h =>
    let ⟨a', e⟩ := lift_down h
    ⟨a', e, lift_le.1 <| e.symm ▸ h⟩,
    fun ⟨_, e, h⟩ => e ▸ lift_le.2 h⟩

theorem lt_lift_iff {a : Cardinal.{u}} {b : Cardinal.{max u v}} :
    b < lift.{v, u} a ↔ ∃ a', lift.{v, u} a' = b ∧ a' < a :=
  ⟨fun h =>
    let ⟨a', e⟩ := lift_down h.le
    ⟨a', e, lift_lt.1 <| e.symm ▸ h⟩,
    fun ⟨_, e, h⟩ => e ▸ lift_lt.2 h⟩

/-! ### Basic cardinals -/

instance : Zero Cardinal.{u} :=
  -- `PEmpty` might be more canonical, but this is convenient for defeq with natCast
  ⟨lift #(Fin 0)⟩

instance : Inhabited Cardinal.{u} :=
  ⟨0⟩

@[simp]
theorem mk_eq_zero (α : Type u) [IsEmpty α] : #α = 0 :=
  (Equiv.equivOfIsEmpty α (ULift (Fin 0))).cardinal_eq

@[simp]
theorem lift_zero : lift 0 = 0 := mk_eq_zero _

@[simp]
theorem lift_eq_zero {a : Cardinal.{v}} : lift.{u} a = 0 ↔ a = 0 :=
  lift_injective.eq_iff' lift_zero

theorem mk_eq_zero_iff {α : Type u} : #α = 0 ↔ IsEmpty α :=
  ⟨fun e =>
    let ⟨h⟩ := Quotient.exact e
    h.isEmpty,
    @mk_eq_zero α⟩

theorem mk_ne_zero_iff {α : Type u} : #α ≠ 0 ↔ Nonempty α :=
  (not_iff_not.2 mk_eq_zero_iff).trans not_isEmpty_iff

@[simp]
theorem mk_ne_zero (α : Type u) [Nonempty α] : #α ≠ 0 :=
  mk_ne_zero_iff.2 ‹_›

instance : One Cardinal.{u} :=
  -- `PUnit` might be more canonical, but this is convenient for defeq with natCast
  ⟨lift #(Fin 1)⟩

instance : Nontrivial Cardinal.{u} :=
  ⟨⟨1, 0, mk_ne_zero _⟩⟩

theorem mk_eq_one (α : Type u) [Unique α] : #α = 1 :=
  (Equiv.equivOfUnique α (ULift (Fin 1))).cardinal_eq

theorem le_one_iff_subsingleton {α : Type u} : #α ≤ 1 ↔ Subsingleton α :=
  ⟨fun ⟨f⟩ => ⟨fun _ _ => f.injective (Subsingleton.elim _ _)⟩, fun ⟨h⟩ =>
    ⟨fun _ => ULift.up 0, fun _ _ _ => h _ _⟩⟩

@[simp]
theorem mk_le_one_iff_set_subsingleton {s : Set α} : #s ≤ 1 ↔ s.Subsingleton :=
  le_one_iff_subsingleton.trans s.subsingleton_coe

alias ⟨_, _root_.Set.Subsingleton.cardinal_mk_le_one⟩ := mk_le_one_iff_set_subsingleton

instance : Add Cardinal.{u} :=
  ⟨map₂ Sum fun _ _ _ _ => Equiv.sumCongr⟩

theorem add_def (α β : Type u) : #α + #β = #(α ⊕ β) :=
  rfl

instance : NatCast Cardinal.{u} :=
  ⟨fun n => lift #(Fin n)⟩

@[simp]
theorem mk_sum (α : Type u) (β : Type v) : #(α ⊕ β) = lift.{v, u} #α + lift.{u, v} #β :=
  mk_congr (Equiv.ulift.symm.sumCongr Equiv.ulift.symm)

@[simp]
theorem mk_option {α : Type u} : #(Option α) = #α + 1 := by
  rw [(Equiv.optionEquivSumPUnit.{u, u} α).cardinal_eq, mk_sum, mk_eq_one PUnit, lift_id, lift_id]

@[simp]
theorem mk_psum (α : Type u) (β : Type v) : #(α ⊕' β) = lift.{v} #α + lift.{u} #β :=
  (mk_congr (Equiv.psumEquivSum α β)).trans (mk_sum α β)

@[simp]
theorem mk_fintype (α : Type u) [h : Fintype α] : #α = Fintype.card α :=
  mk_congr (Fintype.equivOfCardEq (by simp))

instance : Mul Cardinal.{u} :=
  ⟨map₂ Prod fun _ _ _ _ => Equiv.prodCongr⟩

theorem mul_def (α β : Type u) : #α * #β = #(α × β) :=
  rfl

@[simp]
theorem mk_prod (α : Type u) (β : Type v) : #(α × β) = lift.{v, u} #α * lift.{u, v} #β :=
  mk_congr (Equiv.ulift.symm.prodCongr Equiv.ulift.symm)

/-- The cardinal exponential. `#α ^ #β` is the cardinal of `β → α`. -/
instance instPowCardinal : Pow Cardinal.{u} Cardinal.{u} :=
  ⟨map₂ (fun α β => β → α) fun _ _ _ _ e₁ e₂ => e₂.arrowCongr e₁⟩

theorem power_def (α β : Type u) : #α ^ #β = #(β → α) :=
  rfl

theorem mk_arrow (α : Type u) (β : Type v) : #(α → β) = (lift.{u} #β^lift.{v} #α) :=
  mk_congr (Equiv.ulift.symm.arrowCongr Equiv.ulift.symm)

@[simp]
theorem lift_power (a b : Cardinal.{u}) : lift.{v} (a ^ b) = lift.{v} a ^ lift.{v} b :=
  inductionOn₂ a b fun _ _ =>
    mk_congr <| Equiv.ulift.trans (Equiv.ulift.arrowCongr Equiv.ulift).symm

@[simp]
theorem power_zero (a : Cardinal) : a ^ (0 : Cardinal) = 1 :=
  inductionOn a fun _ => mk_eq_one _

@[simp]
theorem power_one (a : Cardinal.{u}) : a ^ (1 : Cardinal) = a :=
  inductionOn a fun α => mk_congr (Equiv.funUnique (ULift.{u} (Fin 1)) α)

theorem power_add (a b c : Cardinal) : a ^ (b + c) = a ^ b * a ^ c :=
  inductionOn₃ a b c fun α β γ => mk_congr <| Equiv.sumArrowEquivProdArrow β γ α

private theorem cast_succ (n : ℕ) : ((n + 1 : ℕ) : Cardinal.{u}) = n + 1 := by
  change #(ULift.{u} _) = #(ULift.{u} _) + 1
  rw [← mk_option]
  simp

instance commSemiring : CommSemiring Cardinal.{u} where
  zero := 0
  one := 1
  add := (· + ·)
  mul := (· * ·)
  zero_add a := inductionOn a fun α => mk_congr <| Equiv.emptySum _ α
  add_zero a := inductionOn a fun α => mk_congr <| Equiv.sumEmpty α _
  add_assoc a b c := inductionOn₃ a b c fun α β γ => mk_congr <| Equiv.sumAssoc α β γ
  add_comm a b := inductionOn₂ a b fun α β => mk_congr <| Equiv.sumComm α β
  zero_mul a := inductionOn a fun α => mk_eq_zero _
  mul_zero a := inductionOn a fun α => mk_eq_zero _
  one_mul a := inductionOn a fun α => mk_congr <| Equiv.uniqueProd α _
  mul_one a := inductionOn a fun α => mk_congr <| Equiv.prodUnique α _
  mul_assoc a b c := inductionOn₃ a b c fun α β γ => mk_congr <| Equiv.prodAssoc α β γ
  mul_comm a b := inductionOn₂ a b fun α β => mk_congr <| Equiv.prodComm α β
  left_distrib a b c := inductionOn₃ a b c fun α β γ => mk_congr <| Equiv.prodSumDistrib α β γ
  right_distrib a b c := inductionOn₃ a b c fun α β γ => mk_congr <| Equiv.sumProdDistrib α β γ
  nsmul := nsmulRec
  npow n c := c ^ (n : Cardinal)
  npow_zero := power_zero
  npow_succ n c := by dsimp; rw [cast_succ, power_add, power_one]
  natCast n := lift #(Fin n)
  natCast_zero := rfl
  natCast_succ n := cast_succ n

@[simp]
theorem one_power {a : Cardinal} : (1 : Cardinal) ^ a = 1 :=
  inductionOn a fun _ => mk_eq_one _

-- porting note (#10618): simp can prove this
-- @[simp]
theorem mk_bool : #Bool = 2 := by simp

-- porting note (#10618): simp can prove this
-- @[simp]
theorem mk_Prop : #Prop = 2 := by simp

@[simp]
theorem zero_power {a : Cardinal} : a ≠ 0 → (0 : Cardinal) ^ a = 0 :=
  inductionOn a fun _ heq =>
    mk_eq_zero_iff.2 <|
      isEmpty_pi.2 <|
        let ⟨a⟩ := mk_ne_zero_iff.1 heq
        ⟨a, inferInstance⟩

theorem power_ne_zero {a : Cardinal} (b : Cardinal) : a ≠ 0 → a ^ b ≠ 0 :=
  inductionOn₂ a b fun _ _ h =>
    let ⟨a⟩ := mk_ne_zero_iff.1 h
    mk_ne_zero_iff.2 ⟨fun _ => a⟩

theorem mul_power {a b c : Cardinal} : (a * b) ^ c = a ^ c * b ^ c :=
  inductionOn₃ a b c fun α β γ => mk_congr <| Equiv.arrowProdEquivProdArrow α β γ

theorem power_mul {a b c : Cardinal} : a ^ (b * c) = (a ^ b) ^ c := by
  rw [mul_comm b c]
  exact inductionOn₃ a b c fun α β γ => mk_congr <| Equiv.curry γ β α

@[simp]
theorem pow_cast_right (a : Cardinal.{u}) (n : ℕ) : a ^ (↑n : Cardinal.{u}) = a ^ n :=
  rfl

@[simp]
theorem lift_one : lift 1 = 1 := mk_eq_one _

@[simp]
theorem lift_eq_one {a : Cardinal.{v}} : lift.{u} a = 1 ↔ a = 1 :=
  lift_injective.eq_iff' lift_one

@[simp]
theorem lift_add (a b : Cardinal.{u}) : lift.{v} (a + b) = lift.{v} a + lift.{v} b :=
  inductionOn₂ a b fun _ _ =>
    mk_congr <| Equiv.ulift.trans (Equiv.sumCongr Equiv.ulift Equiv.ulift).symm

@[simp]
theorem lift_mul (a b : Cardinal.{u}) : lift.{v} (a * b) = lift.{v} a * lift.{v} b :=
  inductionOn₂ a b fun _ _ =>
    mk_congr <| Equiv.ulift.trans (Equiv.prodCongr Equiv.ulift Equiv.ulift).symm

-- Porting note: Proof used to be simp, needed to remind simp that 1 + 1 = 2
theorem lift_two : lift.{u, v} 2 = 2 := by simp [← one_add_one_eq_two]

@[simp]
theorem mk_set {α : Type u} : #(Set α) = 2 ^ #α := by simp [← one_add_one_eq_two, Set, mk_arrow]

/-- A variant of `Cardinal.mk_set` expressed in terms of a `Set` instead of a `Type`. -/
@[simp]
theorem mk_powerset {α : Type u} (s : Set α) : #(↥(𝒫 s)) = 2 ^ #(↥s) :=
  (mk_congr (Equiv.Set.powerset s)).trans mk_set

theorem lift_two_power (a : Cardinal) : lift.{v} (2 ^ a) = 2 ^ lift.{v} a := by
  simp [← one_add_one_eq_two]

/-! ### Order properties -/

protected theorem zero_le : ∀ a : Cardinal, 0 ≤ a := by
  rintro ⟨α⟩
  exact ⟨Embedding.ofIsEmpty⟩

private theorem add_le_add' : ∀ {a b c d : Cardinal}, a ≤ b → c ≤ d → a + c ≤ b + d := by
  rintro ⟨α⟩ ⟨β⟩ ⟨γ⟩ ⟨δ⟩ ⟨e₁⟩ ⟨e₂⟩; exact ⟨e₁.sumMap e₂⟩

instance add_covariantClass : CovariantClass Cardinal Cardinal (· + ·) (· ≤ ·) :=
  ⟨fun _ _ _ => add_le_add' le_rfl⟩

instance add_swap_covariantClass : CovariantClass Cardinal Cardinal (swap (· + ·)) (· ≤ ·) :=
  ⟨fun _ _ _ h => add_le_add' h le_rfl⟩

<<<<<<< HEAD
instance canonicallyOrderedAdd : CanonicallyOrderedAdd Cardinal.{u} where
  exists_add_of_le {a b} :=
    inductionOn₂ a b fun α β ⟨⟨f, hf⟩⟩ =>
      have : Sum α ((range f)ᶜ : Set β) ≃ β :=
        (Equiv.sumCongr (Equiv.ofInjective f hf) (Equiv.refl _)).trans <|
          Equiv.Set.sumCompl (range f)
      ⟨#(↥(range f)ᶜ), mk_congr this.symm⟩
  le_self_add a _ := (add_zero a).ge.trans <| add_le_add_left (Cardinal.zero_le _) _
=======
instance canonicallyOrderedCommSemiring : CanonicallyOrderedCommSemiring Cardinal.{u} :=
  { Cardinal.commSemiring,
    Cardinal.partialOrder with
    bot := 0
    bot_le := Cardinal.zero_le
    add_le_add_left := fun a b => add_le_add_left
    exists_add_of_le := fun {a b} =>
      inductionOn₂ a b fun α β ⟨⟨f, hf⟩⟩ =>
        have : α ⊕ ((range f)ᶜ : Set β) ≃ β := by
          classical
          exact (Equiv.sumCongr (Equiv.ofInjective f hf) (Equiv.refl _)).trans <|
            Equiv.Set.sumCompl (range f)
        ⟨#(↥(range f)ᶜ), mk_congr this.symm⟩
    le_self_add := fun a b => (add_zero a).ge.trans <| add_le_add_left (Cardinal.zero_le _) _
    eq_zero_or_eq_zero_of_mul_eq_zero := fun {a b} =>
      inductionOn₂ a b fun α β => by
        simpa only [mul_def, mk_eq_zero_iff, isEmpty_prod] using id }

instance : CanonicallyLinearOrderedAddCommMonoid Cardinal.{u} :=
  { Cardinal.canonicallyOrderedCommSemiring, Cardinal.linearOrder with }
>>>>>>> 875821f5

instance orderedCommSemiring : OrderedCommSemiring Cardinal.{u} :=
  CanonicallyOrderedAdd.toOrderedCommSemiring

instance orderBot : OrderBot Cardinal.{u} := inferInstance

instance noZeroDivisors : NoZeroDivisors Cardinal.{u} where
  eq_zero_or_eq_zero_of_mul_eq_zero := fun {a b} =>
    inductionOn₂ a b fun α β => by
      simpa only [mul_def, mk_eq_zero_iff, isEmpty_prod] using id

instance : LinearOrderedCommMonoidWithZero Cardinal.{u} :=
  { Cardinal.commSemiring,
    Cardinal.linearOrder with
    mul_le_mul_left := @mul_le_mul_left' _ _ _ _
    zero_le_one := zero_le _ }

-- Computable instance to prevent a non-computable one being found via the one above
instance : CommMonoidWithZero Cardinal.{u} :=
  { Cardinal.orderedCommSemiring with }

-- Porting note: new
-- Computable instance to prevent a non-computable one being found via the one above
instance : CommMonoid Cardinal.{u} :=
  { Cardinal.orderedCommSemiring with }

theorem zero_power_le (c : Cardinal.{u}) : (0 : Cardinal.{u}) ^ c ≤ 1 := by
  by_cases h : c = 0
  · rw [h, power_zero]
  · rw [zero_power h]
    apply zero_le

theorem power_le_power_left : ∀ {a b c : Cardinal}, a ≠ 0 → b ≤ c → a ^ b ≤ a ^ c := by
  rintro ⟨α⟩ ⟨β⟩ ⟨γ⟩ hα ⟨e⟩
  let ⟨a⟩ := mk_ne_zero_iff.1 hα
  exact ⟨@Function.Embedding.arrowCongrLeft _ _ _ ⟨a⟩ e⟩

theorem self_le_power (a : Cardinal) {b : Cardinal} (hb : 1 ≤ b) : a ≤ a ^ b := by
  rcases eq_or_ne a 0 with (rfl | ha)
  · exact zero_le _
  · convert power_le_power_left ha hb
    exact (power_one a).symm

/-- **Cantor's theorem** -/
theorem cantor (a : Cardinal.{u}) : a < 2 ^ a := by
  induction' a using Cardinal.inductionOn with α
  rw [← mk_set]
  refine ⟨⟨⟨singleton, fun a b => singleton_eq_singleton_iff.1⟩⟩, ?_⟩
  rintro ⟨⟨f, hf⟩⟩
  exact cantor_injective f hf

instance : NoMaxOrder Cardinal.{u} where exists_gt a := ⟨_, cantor a⟩

-- short-circuit type class inference
instance : DistribLattice Cardinal.{u} := inferInstance

theorem one_lt_iff_nontrivial {α : Type u} : 1 < #α ↔ Nontrivial α := by
  rw [← not_le, le_one_iff_subsingleton, ← not_nontrivial_iff_subsingleton, Classical.not_not]

theorem power_le_max_power_one {a b c : Cardinal} (h : b ≤ c) : a ^ b ≤ max (a ^ c) 1 := by
  by_cases ha : a = 0
  · simp [ha, zero_power_le]
  · exact (power_le_power_left ha h).trans (le_max_left _ _)

theorem power_le_power_right {a b c : Cardinal} : a ≤ b → a ^ c ≤ b ^ c :=
  inductionOn₃ a b c fun _ _ _ ⟨e⟩ => ⟨Embedding.arrowCongrRight e⟩

theorem power_pos {a : Cardinal} (b : Cardinal) (ha : 0 < a) : 0 < a ^ b :=
  (power_ne_zero _ ha.ne').bot_lt

protected theorem lt_wf : @WellFounded Cardinal.{u} (· < ·) :=
  ⟨fun a =>
    by_contradiction fun h => by
      let ι := { c : Cardinal // ¬Acc (· < ·) c }
      let f : ι → Cardinal := Subtype.val
      haveI hι : Nonempty ι := ⟨⟨_, h⟩⟩
      obtain ⟨⟨c : Cardinal, hc : ¬Acc (· < ·) c⟩, ⟨h_1 : ∀ j, (f ⟨c, hc⟩).out ↪ (f j).out⟩⟩ :=
        Embedding.min_injective fun i => (f i).out
      refine hc (Acc.intro _ fun j h' => by_contradiction fun hj => h'.2 ?_)
      have : #_ ≤ #_ := ⟨h_1 ⟨j, hj⟩⟩
      simpa only [mk_out] using this⟩

instance : WellFoundedRelation Cardinal.{u} :=
  ⟨(· < ·), Cardinal.lt_wf⟩

-- Porting note: this no longer is automatically inferred.
instance : WellFoundedLT Cardinal.{u} :=
  ⟨Cardinal.lt_wf⟩

instance wo : @IsWellOrder Cardinal.{u} (· < ·) where

instance : ConditionallyCompleteLinearOrderBot Cardinal :=
  WellFoundedLT.conditionallyCompleteLinearOrderBot _

@[simp]
theorem sInf_empty : sInf (∅ : Set Cardinal.{u}) = 0 :=
  dif_neg Set.not_nonempty_empty

lemma sInf_eq_zero_iff {s : Set Cardinal} : sInf s = 0 ↔ s = ∅ ∨ ∃ a ∈ s, a = 0 := by
  refine ⟨fun h ↦ ?_, fun h ↦ ?_⟩
  · rcases s.eq_empty_or_nonempty with rfl | hne
    · exact Or.inl rfl
    · exact Or.inr ⟨sInf s, csInf_mem hne, h⟩
  · rcases h with rfl | ⟨a, ha, rfl⟩
    · exact Cardinal.sInf_empty
    · exact eq_bot_iff.2 (csInf_le' ha)

lemma iInf_eq_zero_iff {ι : Sort*} {f : ι → Cardinal} :
    (⨅ i, f i) = 0 ↔ IsEmpty ι ∨ ∃ i, f i = 0 := by
  simp [iInf, sInf_eq_zero_iff]

/-- A variant of `ciSup_of_empty` but with `0` on the RHS for convenience -/
protected theorem iSup_of_empty {ι} (f : ι → Cardinal) [IsEmpty ι] : iSup f = 0 :=
  ciSup_of_empty f

@[simp]
theorem lift_sInf (s : Set Cardinal) : lift.{u, v} (sInf s) = sInf (lift.{u, v} '' s) := by
  rcases eq_empty_or_nonempty s with (rfl | hs)
  · simp
  · exact lift_monotone.map_csInf hs

@[simp]
theorem lift_iInf {ι} (f : ι → Cardinal) : lift.{u, v} (iInf f) = ⨅ i, lift.{u, v} (f i) := by
  unfold iInf
  convert lift_sInf (range f)
  simp_rw [← comp_apply (f := lift), range_comp]

/-- Note that the successor of `c` is not the same as `c + 1` except in the case of finite `c`. -/
instance : SuccOrder Cardinal := ConditionallyCompleteLinearOrder.toSuccOrder

theorem succ_def (c : Cardinal) : succ c = sInf { c' | c < c' } :=
  dif_neg <| not_isMax c

theorem succ_pos : ∀ c : Cardinal, 0 < succ c :=
  bot_lt_succ

theorem succ_ne_zero (c : Cardinal) : succ c ≠ 0 :=
  (succ_pos _).ne'

theorem add_one_le_succ (c : Cardinal.{u}) : c + 1 ≤ succ c := by
  -- Porting note: rewrote the next three lines to avoid defeq abuse.
  have : Set.Nonempty { c' | c < c' } := exists_gt c
  simp_rw [succ_def, le_csInf_iff'' this, mem_setOf]
  intro b hlt
  rcases b, c with ⟨⟨β⟩, ⟨γ⟩⟩
  cases' le_of_lt hlt with f
  have : ¬Surjective f := fun hn => (not_le_of_lt hlt) (mk_le_of_surjective hn)
  simp only [Surjective, not_forall] at this
  rcases this with ⟨b, hb⟩
  calc
    #γ + 1 = #(Option γ) := mk_option.symm
    _ ≤ #β := (f.optionElim b hb).cardinal_le

@[simp]
theorem lift_succ (a) : lift.{v, u} (succ a) = succ (lift.{v, u} a) :=
  le_antisymm
    (le_of_not_gt fun h => by
      rcases lt_lift_iff.1 h with ⟨b, e, h⟩
      rw [lt_succ_iff, ← lift_le, e] at h
      exact h.not_lt (lt_succ _))
    (succ_le_of_lt <| lift_lt.2 <| lt_succ a)

/-- A cardinal is a limit if it is not zero or a successor cardinal. Note that `ℵ₀` is a limit
  cardinal by this definition, but `0` isn't.
Deprecated. Use `Order.IsSuccLimit` instead. -/
@[deprecated IsSuccLimit (since := "2024-09-17")]
def IsLimit (c : Cardinal) : Prop :=
  c ≠ 0 ∧ IsSuccPrelimit c

theorem ne_zero_of_isSuccLimit {c} (h : IsSuccLimit c) : c ≠ 0 :=
  h.ne_bot

theorem isSuccPrelimit_zero : IsSuccPrelimit (0 : Cardinal) :=
  isSuccPrelimit_bot

protected theorem isSuccLimit_iff {c : Cardinal} : IsSuccLimit c ↔ c ≠ 0 ∧ IsSuccPrelimit c :=
  isSuccLimit_iff

section deprecated

set_option linter.deprecated false

@[deprecated IsSuccLimit.isSuccPrelimit (since := "2024-09-17")]
protected theorem IsLimit.isSuccPrelimit {c} (h : IsLimit c) : IsSuccPrelimit c :=
  h.2

@[deprecated ne_zero_of_isSuccLimit (since := "2024-09-17")]
protected theorem IsLimit.ne_zero {c} (h : IsLimit c) : c ≠ 0 :=
  h.1

@[deprecated IsLimit.isSuccPrelimit (since := "2024-09-05")]
alias IsLimit.isSuccLimit := IsLimit.isSuccPrelimit

@[deprecated IsSuccLimit.succ_lt (since := "2024-09-17")]
theorem IsLimit.succ_lt {x c} (h : IsLimit c) : x < c → succ x < c :=
  h.isSuccPrelimit.succ_lt

@[deprecated isSuccPrelimit_zero (since := "2024-09-05")]
alias isSuccLimit_zero := isSuccPrelimit_zero

end deprecated

/-! ### Indexed cardinal `sum` -/

/-- The indexed sum of cardinals is the cardinality of the
  indexed disjoint union, i.e. sigma type. -/
def sum {ι} (f : ι → Cardinal) : Cardinal :=
  mk (Σ i, (f i).out)

theorem le_sum {ι} (f : ι → Cardinal) (i) : f i ≤ sum f := by
  rw [← Quotient.out_eq (f i)]
  exact ⟨⟨fun a => ⟨i, a⟩, fun a b h => by injection h⟩⟩

theorem iSup_le_sum {ι} (f : ι → Cardinal) : iSup f ≤ sum f :=
  ciSup_le' <| le_sum _

@[simp]
theorem mk_sigma {ι} (f : ι → Type*) : #(Σ i, f i) = sum fun i => #(f i) :=
  mk_congr <| Equiv.sigmaCongrRight fun _ => outMkEquiv.symm

theorem mk_sigma_arrow {ι} (α : Type*) (f : ι → Type*) :
    #(Sigma f → α) = #(Π i, f i → α) := mk_congr <| Equiv.piCurry fun _ _ ↦ α

@[simp]
theorem sum_const (ι : Type u) (a : Cardinal.{v}) :
    (sum fun _ : ι => a) = lift.{v} #ι * lift.{u} a :=
  inductionOn a fun α =>
    mk_congr <|
      calc
        (Σ _ : ι, Quotient.out #α) ≃ ι × Quotient.out #α := Equiv.sigmaEquivProd _ _
        _ ≃ ULift ι × ULift α := Equiv.ulift.symm.prodCongr (outMkEquiv.trans Equiv.ulift.symm)

theorem sum_const' (ι : Type u) (a : Cardinal.{u}) : (sum fun _ : ι => a) = #ι * a := by simp

@[simp]
theorem sum_add_distrib {ι} (f g : ι → Cardinal) : sum (f + g) = sum f + sum g := by
  have := mk_congr (Equiv.sigmaSumDistrib (Quotient.out ∘ f) (Quotient.out ∘ g))
  simp only [comp_apply, mk_sigma, mk_sum, mk_out, lift_id] at this
  exact this

@[simp]
theorem sum_add_distrib' {ι} (f g : ι → Cardinal) :
    (Cardinal.sum fun i => f i + g i) = sum f + sum g :=
  sum_add_distrib f g

@[simp]
theorem lift_sum {ι : Type u} (f : ι → Cardinal.{v}) :
    Cardinal.lift.{w} (Cardinal.sum f) = Cardinal.sum fun i => Cardinal.lift.{w} (f i) :=
  Equiv.cardinal_eq <|
    Equiv.ulift.trans <|
      Equiv.sigmaCongrRight fun a =>
    -- Porting note: Inserted universe hint .{_,_,v} below
        Nonempty.some <| by rw [← lift_mk_eq.{_,_,v}, mk_out, mk_out, lift_lift]

theorem sum_le_sum {ι} (f g : ι → Cardinal) (H : ∀ i, f i ≤ g i) : sum f ≤ sum g :=
  ⟨(Embedding.refl _).sigmaMap fun i =>
      Classical.choice <| by have := H i; rwa [← Quot.out_eq (f i), ← Quot.out_eq (g i)] at this⟩

theorem mk_le_mk_mul_of_mk_preimage_le {c : Cardinal} (f : α → β) (hf : ∀ b : β, #(f ⁻¹' {b}) ≤ c) :
    #α ≤ #β * c := by
  simpa only [← mk_congr (@Equiv.sigmaFiberEquiv α β f), mk_sigma, ← sum_const'] using
    sum_le_sum _ _ hf

theorem lift_mk_le_lift_mk_mul_of_lift_mk_preimage_le {α : Type u} {β : Type v} {c : Cardinal}
    (f : α → β) (hf : ∀ b : β, lift.{v} #(f ⁻¹' {b}) ≤ c) : lift.{v} #α ≤ lift.{u} #β * c :=
  (mk_le_mk_mul_of_mk_preimage_le fun x : ULift.{v} α => ULift.up.{u} (f x.1)) <|
    ULift.forall.2 fun b =>
      (mk_congr <|
            (Equiv.ulift.image _).trans
              (Equiv.trans
                (by
                  rw [Equiv.image_eq_preimage]
                  /- Porting note: Need to insert the following `have` b/c bad fun coercion
                   behaviour for Equivs -/
                  have : DFunLike.coe (Equiv.symm (Equiv.ulift (α := α))) = ULift.up (α := α) := rfl
                  rw [this]
                  simp only [preimage, mem_singleton_iff, ULift.up_inj, mem_setOf_eq, coe_setOf]
                  exact Equiv.refl _)
                Equiv.ulift.symm)).trans_le
        (hf b)

theorem sum_nat_eq_add_sum_succ (f : ℕ → Cardinal.{u}) :
    Cardinal.sum f = f 0 + Cardinal.sum fun i => f (i + 1) := by
  refine (Equiv.sigmaNatSucc fun i => Quotient.out (f i)).cardinal_eq.trans ?_
  simp only [mk_sum, mk_out, lift_id, mk_sigma]

end Cardinal

/-! ### Well-ordering theorem -/

open Cardinal in
theorem nonempty_embedding_to_cardinal : Nonempty (α ↪ Cardinal.{u}) :=
  (Embedding.total _ _).resolve_left fun ⟨⟨f, hf⟩⟩ =>
    let g : α → Cardinal.{u} := invFun f
    let ⟨x, (hx : g x = 2 ^ sum g)⟩ := invFun_surjective hf (2 ^ sum g)
    have : g x ≤ sum g := le_sum.{u, u} g x
    not_le_of_gt (by rw [hx]; exact cantor _) this

/-- An embedding of any type to the set of cardinals in its universe. -/
def embeddingToCardinal : α ↪ Cardinal.{u} :=
  Classical.choice nonempty_embedding_to_cardinal

/-- Any type can be endowed with a well order, obtained by pulling back the well order over
cardinals by some embedding. -/
def WellOrderingRel : α → α → Prop :=
  embeddingToCardinal ⁻¹'o (· < ·)

instance WellOrderingRel.isWellOrder : IsWellOrder α WellOrderingRel :=
  (RelEmbedding.preimage _ _).isWellOrder

instance IsWellOrder.subtype_nonempty : Nonempty { r // IsWellOrder α r } :=
  ⟨⟨WellOrderingRel, inferInstance⟩⟩

/-! ### Small sets of cardinals -/

namespace Cardinal

/-- The range of an indexed cardinal function, whose outputs live in a higher universe than the
    inputs, is always bounded above. -/
theorem bddAbove_range {ι : Type u} (f : ι → Cardinal.{max u v}) : BddAbove (Set.range f) :=
  ⟨sum f, by
    rintro a ⟨i, rfl⟩
    exact le_sum f i⟩

instance small_Iic (a : Cardinal.{u}) : Small.{u} (Iic a) := by
  rw [← mk_out a]
  apply @small_of_surjective (Set a.out) (Iic #a.out) _ fun x => ⟨#x, mk_set_le x⟩
  rintro ⟨x, hx⟩
  simpa using le_mk_iff_exists_set.1 hx

instance small_Iio (a : Cardinal.{u}) : Small.{u} (Iio a) := small_subset Iio_subset_Iic_self
instance small_Icc (a b : Cardinal.{u}) : Small.{u} (Icc a b) := small_subset Icc_subset_Iic_self
instance small_Ico (a b : Cardinal.{u}) : Small.{u} (Ico a b) := small_subset Ico_subset_Iio_self
instance small_Ioc (a b : Cardinal.{u}) : Small.{u} (Ioc a b) := small_subset Ioc_subset_Iic_self
instance small_Ioo (a b : Cardinal.{u}) : Small.{u} (Ioo a b) := small_subset Ioo_subset_Iio_self

/-- A set of cardinals is bounded above iff it's small, i.e. it corresponds to a usual ZFC set. -/
theorem bddAbove_iff_small {s : Set Cardinal.{u}} : BddAbove s ↔ Small.{u} s :=
  ⟨fun ⟨a, ha⟩ => @small_subset _ (Iic a) s (fun x h => ha h) _, by
    rintro ⟨ι, ⟨e⟩⟩
    suffices (range fun x : ι => (e.symm x).1) = s by
      rw [← this]
      apply bddAbove_range.{u, u}
    ext x
    refine ⟨?_, fun hx => ⟨e ⟨x, hx⟩, ?_⟩⟩
    · rintro ⟨a, rfl⟩
      exact (e.symm a).2
    · simp_rw [Equiv.symm_apply_apply]⟩

theorem bddAbove_of_small (s : Set Cardinal.{u}) [h : Small.{u} s] : BddAbove s :=
  bddAbove_iff_small.2 h

theorem bddAbove_image (f : Cardinal.{u} → Cardinal.{max u v}) {s : Set Cardinal.{u}}
    (hs : BddAbove s) : BddAbove (f '' s) := by
  rw [bddAbove_iff_small] at hs ⊢
  exact small_lift _

theorem bddAbove_range_comp {ι : Type u} {f : ι → Cardinal.{v}} (hf : BddAbove (range f))
    (g : Cardinal.{v} → Cardinal.{max v w}) : BddAbove (range (g ∘ f)) := by
  rw [range_comp]
  exact bddAbove_image g hf

/-! ### Bounds on suprema -/

theorem sum_le_iSup_lift {ι : Type u}
    (f : ι → Cardinal.{max u v}) : sum f ≤ Cardinal.lift #ι * iSup f := by
  rw [← (iSup f).lift_id, ← lift_umax, lift_umax.{max u v, u}, ← sum_const]
  exact sum_le_sum _ _ (le_ciSup <| bddAbove_range f)

theorem sum_le_iSup {ι : Type u} (f : ι → Cardinal.{u}) : sum f ≤ #ι * iSup f := by
  rw [← lift_id #ι]
  exact sum_le_iSup_lift f

/-- The lift of a supremum is the supremum of the lifts. -/
theorem lift_sSup {s : Set Cardinal} (hs : BddAbove s) :
    lift.{u} (sSup s) = sSup (lift.{u} '' s) := by
  apply ((le_csSup_iff' (bddAbove_image.{_,u} _ hs)).2 fun c hc => _).antisymm (csSup_le' _)
  · intro c hc
    by_contra h
    obtain ⟨d, rfl⟩ := Cardinal.lift_down (not_le.1 h).le
    simp_rw [lift_le] at h hc
    rw [csSup_le_iff' hs] at h
    exact h fun a ha => lift_le.1 <| hc (mem_image_of_mem _ ha)
  · rintro i ⟨j, hj, rfl⟩
    exact lift_le.2 (le_csSup hs hj)

/-- The lift of a supremum is the supremum of the lifts. -/
theorem lift_iSup {ι : Type v} {f : ι → Cardinal.{w}} (hf : BddAbove (range f)) :
    lift.{u} (iSup f) = ⨆ i, lift.{u} (f i) := by
  rw [iSup, iSup, lift_sSup hf, ← range_comp]
  simp [Function.comp_def]

/-- To prove that the lift of a supremum is bounded by some cardinal `t`,
it suffices to show that the lift of each cardinal is bounded by `t`. -/
theorem lift_iSup_le {ι : Type v} {f : ι → Cardinal.{w}} {t : Cardinal} (hf : BddAbove (range f))
    (w : ∀ i, lift.{u} (f i) ≤ t) : lift.{u} (iSup f) ≤ t := by
  rw [lift_iSup hf]
  exact ciSup_le' w

@[simp]
theorem lift_iSup_le_iff {ι : Type v} {f : ι → Cardinal.{w}} (hf : BddAbove (range f))
    {t : Cardinal} : lift.{u} (iSup f) ≤ t ↔ ∀ i, lift.{u} (f i) ≤ t := by
  rw [lift_iSup hf]
  exact ciSup_le_iff' (bddAbove_range_comp.{_,_,u} hf _)

/-- To prove an inequality between the lifts to a common universe of two different supremums,
it suffices to show that the lift of each cardinal from the smaller supremum
if bounded by the lift of some cardinal from the larger supremum.
-/
theorem lift_iSup_le_lift_iSup {ι : Type v} {ι' : Type v'} {f : ι → Cardinal.{w}}
    {f' : ι' → Cardinal.{w'}} (hf : BddAbove (range f)) (hf' : BddAbove (range f')) {g : ι → ι'}
    (h : ∀ i, lift.{w'} (f i) ≤ lift.{w} (f' (g i))) : lift.{w'} (iSup f) ≤ lift.{w} (iSup f') := by
  rw [lift_iSup hf, lift_iSup hf']
  exact ciSup_mono' (bddAbove_range_comp.{_,_,w} hf' _) fun i => ⟨_, h i⟩

/-- A variant of `lift_iSup_le_lift_iSup` with universes specialized via `w = v` and `w' = v'`.
This is sometimes necessary to avoid universe unification issues. -/
theorem lift_iSup_le_lift_iSup' {ι : Type v} {ι' : Type v'} {f : ι → Cardinal.{v}}
    {f' : ι' → Cardinal.{v'}} (hf : BddAbove (range f)) (hf' : BddAbove (range f')) (g : ι → ι')
    (h : ∀ i, lift.{v'} (f i) ≤ lift.{v} (f' (g i))) : lift.{v'} (iSup f) ≤ lift.{v} (iSup f') :=
  lift_iSup_le_lift_iSup hf hf' h

lemma exists_eq_of_iSup_eq_of_not_isSuccPrelimit
    {ι : Type u} (f : ι → Cardinal.{v}) (ω : Cardinal.{v})
    (hω : ¬ IsSuccPrelimit ω)
    (h : ⨆ i : ι, f i = ω) : ∃ i, f i = ω := by
  subst h
  refine (isLUB_csSup' ?_).exists_of_not_isSuccPrelimit hω
  contrapose! hω with hf
  rw [iSup, csSup_of_not_bddAbove hf, csSup_empty]
  exact isSuccPrelimit_bot

lemma exists_eq_of_iSup_eq_of_not_isSuccLimit
    {ι : Type u} [hι : Nonempty ι] (f : ι → Cardinal.{v}) (hf : BddAbove (range f))
    {c : Cardinal.{v}} (hc : ¬ IsSuccLimit c)
    (h : ⨆ i, f i = c) : ∃ i, f i = c := by
  rw [Cardinal.isSuccLimit_iff] at hc
  refine (not_and_or.mp hc).elim (fun e ↦ ⟨hι.some, ?_⟩)
    (Cardinal.exists_eq_of_iSup_eq_of_not_isSuccPrelimit.{u, v} f c · h)
  cases not_not.mp e
  rw [← le_zero_iff] at h ⊢
  exact (le_ciSup hf _).trans h

set_option linter.deprecated false in
@[deprecated exists_eq_of_iSup_eq_of_not_isSuccLimit (since := "2024-09-17")]
lemma exists_eq_of_iSup_eq_of_not_isLimit
    {ι : Type u} [hι : Nonempty ι] (f : ι → Cardinal.{v}) (hf : BddAbove (range f))
    (ω : Cardinal.{v}) (hω : ¬ ω.IsLimit)
    (h : ⨆ i : ι, f i = ω) : ∃ i, f i = ω := by
  refine (not_and_or.mp hω).elim (fun e ↦ ⟨hι.some, ?_⟩)
    (Cardinal.exists_eq_of_iSup_eq_of_not_isSuccPrelimit.{u, v} f ω · h)
  cases not_not.mp e
  rw [← le_zero_iff] at h ⊢
  exact (le_ciSup hf _).trans h

/-! ### Indexed cardinal `prod` -/

/-- The indexed product of cardinals is the cardinality of the Pi type
  (dependent product). -/
def prod {ι : Type u} (f : ι → Cardinal) : Cardinal :=
  #(Π i, (f i).out)

@[simp]
theorem mk_pi {ι : Type u} (α : ι → Type v) : #(Π i, α i) = prod fun i => #(α i) :=
  mk_congr <| Equiv.piCongrRight fun _ => outMkEquiv.symm

@[simp]
theorem prod_const (ι : Type u) (a : Cardinal.{v}) :
    (prod fun _ : ι => a) = lift.{u} a ^ lift.{v} #ι :=
  inductionOn a fun _ =>
    mk_congr <| Equiv.piCongr Equiv.ulift.symm fun _ => outMkEquiv.trans Equiv.ulift.symm

theorem prod_const' (ι : Type u) (a : Cardinal.{u}) : (prod fun _ : ι => a) = a ^ #ι :=
  inductionOn a fun _ => (mk_pi _).symm

theorem prod_le_prod {ι} (f g : ι → Cardinal) (H : ∀ i, f i ≤ g i) : prod f ≤ prod g :=
  ⟨Embedding.piCongrRight fun i =>
      Classical.choice <| by have := H i; rwa [← mk_out (f i), ← mk_out (g i)] at this⟩

@[simp]
theorem prod_eq_zero {ι} (f : ι → Cardinal.{u}) : prod f = 0 ↔ ∃ i, f i = 0 := by
  lift f to ι → Type u using fun _ => trivial
  simp only [mk_eq_zero_iff, ← mk_pi, isEmpty_pi]

theorem prod_ne_zero {ι} (f : ι → Cardinal) : prod f ≠ 0 ↔ ∀ i, f i ≠ 0 := by simp [prod_eq_zero]

theorem power_sum {ι} (a : Cardinal) (f : ι → Cardinal) :
    a ^ sum f = prod fun i ↦ a ^ f i := by
  induction a using Cardinal.inductionOn with | _ α =>
  induction f using induction_on_pi with | _ f =>
  simp_rw [prod, sum, power_def]
  apply mk_congr
  refine (Equiv.piCurry fun _ _ => α).trans ?_
  refine Equiv.piCongrRight fun b => ?_
  refine (Equiv.arrowCongr outMkEquiv (Equiv.refl α)).trans ?_
  exact outMkEquiv.symm

@[simp]
theorem lift_prod {ι : Type u} (c : ι → Cardinal.{v}) :
    lift.{w} (prod c) = prod fun i => lift.{w} (c i) := by
  lift c to ι → Type v using fun _ => trivial
  simp only [← mk_pi, ← mk_uLift]
  exact mk_congr (Equiv.ulift.trans <| Equiv.piCongrRight fun i => Equiv.ulift.symm)

theorem prod_eq_of_fintype {α : Type u} [h : Fintype α] (f : α → Cardinal.{v}) :
    prod f = Cardinal.lift.{u} (∏ i, f i) := by
  revert f
  refine Fintype.induction_empty_option ?_ ?_ ?_ α (h_fintype := h)
  · intro α β hβ e h f
    letI := Fintype.ofEquiv β e.symm
    rw [← e.prod_comp f, ← h]
    exact mk_congr (e.piCongrLeft _).symm
  · intro f
    rw [Fintype.univ_pempty, Finset.prod_empty, lift_one, Cardinal.prod, mk_eq_one]
  · intro α hα h f
    rw [Cardinal.prod, mk_congr Equiv.piOptionEquivProd, mk_prod, lift_umax'.{v, u}, mk_out, ←
        Cardinal.prod, lift_prod, Fintype.prod_option, lift_mul, ← h fun a => f (some a)]
    simp only [lift_id]

/-- **König's theorem** -/
theorem sum_lt_prod {ι} (f g : ι → Cardinal) (H : ∀ i, f i < g i) : sum f < prod g :=
  lt_of_not_ge fun ⟨F⟩ => by
    have : Inhabited (∀ i : ι, (g i).out) := by
      refine ⟨fun i => Classical.choice <| mk_ne_zero_iff.1 ?_⟩
      rw [mk_out]
      exact (H i).ne_bot
    let G := invFun F
    have sG : Surjective G := invFun_surjective F.2
    choose C hc using
      show ∀ i, ∃ b, ∀ a, G ⟨i, a⟩ i ≠ b by
        intro i
        simp only [not_exists.symm, not_forall.symm]
        refine fun h => (H i).not_le ?_
        rw [← mk_out (f i), ← mk_out (g i)]
        exact ⟨Embedding.ofSurjective _ h⟩
    let ⟨⟨i, a⟩, h⟩ := sG C
    exact hc i a (congr_fun h _)

/-! ### The first infinite cardinal `aleph0` -/

/-- `ℵ₀` is the smallest infinite cardinal. -/
def aleph0 : Cardinal.{u} :=
  lift #ℕ

@[inherit_doc]
scoped notation "ℵ₀" => Cardinal.aleph0

theorem mk_nat : #ℕ = ℵ₀ :=
  (lift_id _).symm

theorem aleph0_ne_zero : ℵ₀ ≠ 0 :=
  mk_ne_zero _

theorem aleph0_pos : 0 < ℵ₀ :=
  pos_iff_ne_zero.2 aleph0_ne_zero

@[simp]
theorem lift_aleph0 : lift ℵ₀ = ℵ₀ :=
  lift_lift _

@[simp]
theorem aleph0_le_lift {c : Cardinal.{u}} : ℵ₀ ≤ lift.{v} c ↔ ℵ₀ ≤ c := by
  rw [← lift_aleph0.{v, u}, lift_le]

@[simp]
theorem lift_le_aleph0 {c : Cardinal.{u}} : lift.{v} c ≤ ℵ₀ ↔ c ≤ ℵ₀ := by
  rw [← lift_aleph0.{v, u}, lift_le]

@[simp]
theorem aleph0_lt_lift {c : Cardinal.{u}} : ℵ₀ < lift.{v} c ↔ ℵ₀ < c := by
  rw [← lift_aleph0.{v, u}, lift_lt]

@[simp]
theorem lift_lt_aleph0 {c : Cardinal.{u}} : lift.{v} c < ℵ₀ ↔ c < ℵ₀ := by
  rw [← lift_aleph0.{v, u}, lift_lt]

/-! ### Properties about the cast from `ℕ` -/

-- porting note (#10618): simp can prove this
-- @[simp]
theorem mk_fin (n : ℕ) : #(Fin n) = n := by simp

@[simp]
theorem lift_natCast (n : ℕ) : lift.{u} (n : Cardinal.{v}) = n := by induction n <;> simp [*]

-- See note [no_index around OfNat.ofNat]
@[simp]
theorem lift_ofNat (n : ℕ) [n.AtLeastTwo] :
    lift.{u} (no_index (OfNat.ofNat n : Cardinal.{v})) = OfNat.ofNat n :=
  lift_natCast n

@[simp]
theorem lift_eq_nat_iff {a : Cardinal.{u}} {n : ℕ} : lift.{v} a = n ↔ a = n :=
  lift_injective.eq_iff' (lift_natCast n)

@[simp]
theorem lift_eq_ofNat_iff {a : Cardinal.{u}} {n : ℕ} [n.AtLeastTwo] :
    lift.{v} a = (no_index (OfNat.ofNat n)) ↔ a = OfNat.ofNat n :=
  lift_eq_nat_iff

@[simp]
theorem nat_eq_lift_iff {n : ℕ} {a : Cardinal.{u}} :
    (n : Cardinal) = lift.{v} a ↔ (n : Cardinal) = a := by
  rw [← lift_natCast.{v,u} n, lift_inj]

@[simp]
theorem zero_eq_lift_iff {a : Cardinal.{u}} :
    (0 : Cardinal) = lift.{v} a ↔ 0 = a := by
  simpa using nat_eq_lift_iff (n := 0)

@[simp]
theorem one_eq_lift_iff {a : Cardinal.{u}} :
    (1 : Cardinal) = lift.{v} a ↔ 1 = a := by
  simpa using nat_eq_lift_iff (n := 1)

-- See note [no_index around OfNat.ofNat]
@[simp]
theorem ofNat_eq_lift_iff {a : Cardinal.{u}} {n : ℕ} [n.AtLeastTwo] :
    (no_index (OfNat.ofNat n : Cardinal)) = lift.{v} a ↔ (OfNat.ofNat n : Cardinal) = a :=
  nat_eq_lift_iff

@[simp]
theorem lift_le_nat_iff {a : Cardinal.{u}} {n : ℕ} : lift.{v} a ≤ n ↔ a ≤ n := by
  rw [← lift_natCast.{v,u}, lift_le]

@[simp]
theorem lift_le_one_iff {a : Cardinal.{u}} :
    lift.{v} a ≤ 1 ↔ a ≤ 1 := by
  simpa using lift_le_nat_iff (n := 1)

-- See note [no_index around OfNat.ofNat]
@[simp]
theorem lift_le_ofNat_iff {a : Cardinal.{u}} {n : ℕ} [n.AtLeastTwo] :
    lift.{v} a ≤ (no_index (OfNat.ofNat n)) ↔ a ≤ OfNat.ofNat n :=
  lift_le_nat_iff

@[simp]
theorem nat_le_lift_iff {n : ℕ} {a : Cardinal.{u}} : n ≤ lift.{v} a ↔ n ≤ a := by
  rw [← lift_natCast.{v,u}, lift_le]

@[simp]
theorem one_le_lift_iff {a : Cardinal.{u}} :
    (1 : Cardinal) ≤ lift.{v} a ↔ 1 ≤ a := by
  simpa using nat_le_lift_iff (n := 1)

-- See note [no_index around OfNat.ofNat]
@[simp]
theorem ofNat_le_lift_iff {a : Cardinal.{u}} {n : ℕ} [n.AtLeastTwo] :
    (no_index (OfNat.ofNat n : Cardinal)) ≤ lift.{v} a ↔ (OfNat.ofNat n : Cardinal) ≤ a :=
  nat_le_lift_iff

@[simp]
theorem lift_lt_nat_iff {a : Cardinal.{u}} {n : ℕ} : lift.{v} a < n ↔ a < n := by
  rw [← lift_natCast.{v,u}, lift_lt]

-- See note [no_index around OfNat.ofNat]
@[simp]
theorem lift_lt_ofNat_iff {a : Cardinal.{u}} {n : ℕ} [n.AtLeastTwo] :
    lift.{v} a < (no_index (OfNat.ofNat n)) ↔ a < OfNat.ofNat n :=
  lift_lt_nat_iff

@[simp]
theorem nat_lt_lift_iff {n : ℕ} {a : Cardinal.{u}} : n < lift.{v} a ↔ n < a := by
  rw [← lift_natCast.{v,u}, lift_lt]

-- See note [no_index around OfNat.ofNat]
@[simp]
theorem zero_lt_lift_iff {a : Cardinal.{u}} :
    (0 : Cardinal) < lift.{v} a ↔ 0 < a := by
  simpa using nat_lt_lift_iff (n := 0)

@[simp]
theorem one_lt_lift_iff {a : Cardinal.{u}} :
    (1 : Cardinal) < lift.{v} a ↔ 1 < a := by
  simpa using nat_lt_lift_iff (n := 1)

-- See note [no_index around OfNat.ofNat]
@[simp]
theorem ofNat_lt_lift_iff {a : Cardinal.{u}} {n : ℕ} [n.AtLeastTwo] :
    (no_index (OfNat.ofNat n : Cardinal)) < lift.{v} a ↔ (OfNat.ofNat n : Cardinal) < a :=
  nat_lt_lift_iff

theorem lift_mk_fin (n : ℕ) : lift #(Fin n) = n := rfl

theorem mk_coe_finset {α : Type u} {s : Finset α} : #s = ↑(Finset.card s) := by simp

theorem mk_finset_of_fintype [Fintype α] : #(Finset α) = 2 ^ Fintype.card α := by
  simp [Pow.pow]

theorem card_le_of_finset {α} (s : Finset α) : (s.card : Cardinal) ≤ #α :=
  @mk_coe_finset _ s ▸ mk_set_le _

-- Porting note: was `simp`. LHS is not normal form.
-- @[simp, norm_cast]
@[norm_cast]
theorem natCast_pow {m n : ℕ} : (↑(m ^ n) : Cardinal) = (↑m : Cardinal) ^ (↑n : Cardinal) := by
  induction n <;> simp [pow_succ, power_add, *, Pow.pow]

-- porting note (#10618): simp can prove this
-- @[simp, norm_cast]
@[norm_cast]
theorem natCast_le {m n : ℕ} : (m : Cardinal) ≤ n ↔ m ≤ n := by
  rw [← lift_mk_fin, ← lift_mk_fin, lift_le, le_def, Function.Embedding.nonempty_iff_card_le,
    Fintype.card_fin, Fintype.card_fin]

-- porting note (#10618): simp can prove this
-- @[simp, norm_cast]
@[norm_cast]
theorem natCast_lt {m n : ℕ} : (m : Cardinal) < n ↔ m < n := by
  rw [lt_iff_le_not_le, ← not_le]
  simp only [natCast_le, not_le, and_iff_right_iff_imp]
  exact fun h ↦ le_of_lt h

instance : CharZero Cardinal :=
  ⟨StrictMono.injective fun _ _ => natCast_lt.2⟩

theorem natCast_inj {m n : ℕ} : (m : Cardinal) = n ↔ m = n :=
  Nat.cast_inj

theorem natCast_injective : Injective ((↑) : ℕ → Cardinal) :=
  Nat.cast_injective

@[norm_cast]
theorem nat_succ (n : ℕ) : (n.succ : Cardinal) = succ ↑n := by
  rw [Nat.cast_succ]
  refine (add_one_le_succ _).antisymm (succ_le_of_lt ?_)
  rw [← Nat.cast_succ]
  exact natCast_lt.2 (Nat.lt_succ_self _)

lemma succ_natCast (n : ℕ) : Order.succ (n : Cardinal) = n + 1 := by
  rw [← Cardinal.nat_succ]
  norm_cast

lemma natCast_add_one_le_iff {n : ℕ} {c : Cardinal} : n + 1 ≤ c ↔ n < c := by
  rw [← Order.succ_le_iff, Cardinal.succ_natCast]

lemma two_le_iff_one_lt {c : Cardinal} : 2 ≤ c ↔ 1 < c := by
  convert natCast_add_one_le_iff
  norm_cast

@[simp]
theorem succ_zero : succ (0 : Cardinal) = 1 := by norm_cast

theorem exists_finset_le_card (α : Type*) (n : ℕ) (h : n ≤ #α) :
    ∃ s : Finset α, n ≤ s.card := by
  obtain hα|hα := finite_or_infinite α
  · let hα := Fintype.ofFinite α
    use Finset.univ
    simpa only [mk_fintype, Nat.cast_le] using h
  · obtain ⟨s, hs⟩ := Infinite.exists_subset_card_eq α n
    exact ⟨s, hs.ge⟩

theorem card_le_of {α : Type u} {n : ℕ} (H : ∀ s : Finset α, s.card ≤ n) : #α ≤ n := by
  contrapose! H
  apply exists_finset_le_card α (n+1)
  simpa only [nat_succ, succ_le_iff] using H

theorem cantor' (a) {b : Cardinal} (hb : 1 < b) : a < b ^ a := by
  rw [← succ_le_iff, (by norm_cast : succ (1 : Cardinal) = 2)] at hb
  exact (cantor a).trans_le (power_le_power_right hb)

theorem one_le_iff_pos {c : Cardinal} : 1 ≤ c ↔ 0 < c := by
  rw [← succ_zero, succ_le_iff]

theorem one_le_iff_ne_zero {c : Cardinal} : 1 ≤ c ↔ c ≠ 0 := by
  rw [one_le_iff_pos, pos_iff_ne_zero]

@[simp]
theorem lt_one_iff_zero {c : Cardinal} : c < 1 ↔ c = 0 := by
  simpa using lt_succ_bot_iff (a := c)

/-! ### Properties about `aleph0` -/

theorem nat_lt_aleph0 (n : ℕ) : (n : Cardinal.{u}) < ℵ₀ :=
  succ_le_iff.1
    (by
      rw [← nat_succ, ← lift_mk_fin, aleph0, lift_mk_le.{u}]
      exact ⟨⟨(↑), fun a b => Fin.ext⟩⟩)

@[simp]
theorem one_lt_aleph0 : 1 < ℵ₀ := by simpa using nat_lt_aleph0 1

theorem one_le_aleph0 : 1 ≤ ℵ₀ :=
  one_lt_aleph0.le

theorem lt_aleph0 {c : Cardinal} : c < ℵ₀ ↔ ∃ n : ℕ, c = n :=
  ⟨fun h => by
    rcases lt_lift_iff.1 h with ⟨c, rfl, h'⟩
    rcases le_mk_iff_exists_set.1 h'.1 with ⟨S, rfl⟩
    suffices S.Finite by
      lift S to Finset ℕ using this
      simp
    contrapose! h'
    haveI := Infinite.to_subtype h'
    exact ⟨Infinite.natEmbedding S⟩, fun ⟨n, e⟩ => e.symm ▸ nat_lt_aleph0 _⟩

lemma succ_eq_of_lt_aleph0 {c : Cardinal} (h : c < ℵ₀) : Order.succ c = c + 1 := by
  obtain ⟨n, hn⟩ := Cardinal.lt_aleph0.mp h
  rw [hn, succ_natCast]

theorem aleph0_le {c : Cardinal} : ℵ₀ ≤ c ↔ ∀ n : ℕ, ↑n ≤ c :=
  ⟨fun h n => (nat_lt_aleph0 _).le.trans h, fun h =>
    le_of_not_lt fun hn => by
      rcases lt_aleph0.1 hn with ⟨n, rfl⟩
      exact (Nat.lt_succ_self _).not_le (natCast_le.1 (h (n + 1)))⟩

theorem isSuccPrelimit_aleph0 : IsSuccPrelimit ℵ₀ :=
  isSuccPrelimit_of_succ_lt fun a ha => by
    rcases lt_aleph0.1 ha with ⟨n, rfl⟩
    rw [← nat_succ]
    apply nat_lt_aleph0

theorem isSuccLimit_aleph0 : IsSuccLimit ℵ₀ := by
  rw [Cardinal.isSuccLimit_iff]
  exact ⟨aleph0_ne_zero, isSuccPrelimit_aleph0⟩

lemma not_isSuccLimit_natCast : (n : ℕ) → ¬ IsSuccLimit (n : Cardinal.{u})
  | 0, e => e.1 isMin_bot
  | Nat.succ n, e => Order.not_isSuccPrelimit_succ _ (nat_succ n ▸ e.2)

theorem not_isSuccLimit_of_lt_aleph0 {c : Cardinal} (h : c < ℵ₀) : ¬ IsSuccLimit c := by
  obtain ⟨n, rfl⟩ := lt_aleph0.1 h
  exact not_isSuccLimit_natCast n

theorem aleph0_le_of_isSuccLimit {c : Cardinal} (h : IsSuccLimit c) : ℵ₀ ≤ c := by
  contrapose! h
  exact not_isSuccLimit_of_lt_aleph0 h

section deprecated

set_option linter.deprecated false

@[deprecated isSuccLimit_aleph0 (since := "2024-09-17")]
theorem isLimit_aleph0 : IsLimit ℵ₀ :=
  ⟨aleph0_ne_zero, isSuccPrelimit_aleph0⟩

@[deprecated not_isSuccLimit_natCast (since := "2024-09-17")]
lemma not_isLimit_natCast : (n : ℕ) → ¬ IsLimit (n : Cardinal.{u})
  | 0, e => e.1 rfl
  | Nat.succ n, e => Order.not_isSuccPrelimit_succ _ (nat_succ n ▸ e.2)

@[deprecated aleph0_le_of_isSuccLimit (since := "2024-09-17")]
theorem IsLimit.aleph0_le {c : Cardinal} (h : IsLimit c) : ℵ₀ ≤ c := by
  by_contra! h'
  rcases lt_aleph0.1 h' with ⟨n, rfl⟩
  exact not_isLimit_natCast n h

end deprecated

lemma exists_eq_natCast_of_iSup_eq {ι : Type u} [Nonempty ι] (f : ι → Cardinal.{v})
    (hf : BddAbove (range f)) (n : ℕ) (h : ⨆ i, f i = n) : ∃ i, f i = n :=
  exists_eq_of_iSup_eq_of_not_isSuccLimit.{u, v} f hf (not_isSuccLimit_natCast n) h

@[simp]
theorem range_natCast : range ((↑) : ℕ → Cardinal) = Iio ℵ₀ :=
  ext fun x => by simp only [mem_Iio, mem_range, eq_comm, lt_aleph0]

theorem mk_eq_nat_iff {α : Type u} {n : ℕ} : #α = n ↔ Nonempty (α ≃ Fin n) := by
  rw [← lift_mk_fin, ← lift_uzero #α, lift_mk_eq']

theorem lt_aleph0_iff_finite {α : Type u} : #α < ℵ₀ ↔ Finite α := by
  simp only [lt_aleph0, mk_eq_nat_iff, finite_iff_exists_equiv_fin]

theorem lt_aleph0_iff_fintype {α : Type u} : #α < ℵ₀ ↔ Nonempty (Fintype α) :=
  lt_aleph0_iff_finite.trans (finite_iff_nonempty_fintype _)

theorem lt_aleph0_of_finite (α : Type u) [Finite α] : #α < ℵ₀ :=
  lt_aleph0_iff_finite.2 ‹_›

-- porting note (#10618): simp can prove this
-- @[simp]
theorem lt_aleph0_iff_set_finite {S : Set α} : #S < ℵ₀ ↔ S.Finite :=
  lt_aleph0_iff_finite.trans finite_coe_iff

alias ⟨_, _root_.Set.Finite.lt_aleph0⟩ := lt_aleph0_iff_set_finite

@[simp]
theorem lt_aleph0_iff_subtype_finite {p : α → Prop} : #{ x // p x } < ℵ₀ ↔ { x | p x }.Finite :=
  lt_aleph0_iff_set_finite

theorem mk_le_aleph0_iff : #α ≤ ℵ₀ ↔ Countable α := by
  rw [countable_iff_nonempty_embedding, aleph0, ← lift_uzero #α, lift_mk_le']

@[simp]
theorem mk_le_aleph0 [Countable α] : #α ≤ ℵ₀ :=
  mk_le_aleph0_iff.mpr ‹_›

-- porting note (#10618): simp can prove this
-- @[simp]
theorem le_aleph0_iff_set_countable {s : Set α} : #s ≤ ℵ₀ ↔ s.Countable := mk_le_aleph0_iff

alias ⟨_, _root_.Set.Countable.le_aleph0⟩ := le_aleph0_iff_set_countable

@[simp]
theorem le_aleph0_iff_subtype_countable {p : α → Prop} :
    #{ x // p x } ≤ ℵ₀ ↔ { x | p x }.Countable :=
  le_aleph0_iff_set_countable

instance canLiftCardinalNat : CanLift Cardinal ℕ (↑) fun x => x < ℵ₀ :=
  ⟨fun _ hx =>
    let ⟨n, hn⟩ := lt_aleph0.mp hx
    ⟨n, hn.symm⟩⟩

theorem add_lt_aleph0 {a b : Cardinal} (ha : a < ℵ₀) (hb : b < ℵ₀) : a + b < ℵ₀ :=
  match a, b, lt_aleph0.1 ha, lt_aleph0.1 hb with
  | _, _, ⟨m, rfl⟩, ⟨n, rfl⟩ => by rw [← Nat.cast_add]; apply nat_lt_aleph0

theorem add_lt_aleph0_iff {a b : Cardinal} : a + b < ℵ₀ ↔ a < ℵ₀ ∧ b < ℵ₀ :=
  ⟨fun h => ⟨(self_le_add_right _ _).trans_lt h, (self_le_add_left _ _).trans_lt h⟩,
   fun ⟨h1, h2⟩ => add_lt_aleph0 h1 h2⟩

theorem aleph0_le_add_iff {a b : Cardinal} : ℵ₀ ≤ a + b ↔ ℵ₀ ≤ a ∨ ℵ₀ ≤ b := by
  simp only [← not_lt, add_lt_aleph0_iff, not_and_or]

/-- See also `Cardinal.nsmul_lt_aleph0_iff_of_ne_zero` if you already have `n ≠ 0`. -/
theorem nsmul_lt_aleph0_iff {n : ℕ} {a : Cardinal} : n • a < ℵ₀ ↔ n = 0 ∨ a < ℵ₀ := by
  cases n with
  | zero => simpa using nat_lt_aleph0 0
  | succ n =>
      simp only [Nat.succ_ne_zero, false_or]
      induction' n with n ih
      · simp
      rw [succ_nsmul, add_lt_aleph0_iff, ih, and_self_iff]

/-- See also `Cardinal.nsmul_lt_aleph0_iff` for a hypothesis-free version. -/
theorem nsmul_lt_aleph0_iff_of_ne_zero {n : ℕ} {a : Cardinal} (h : n ≠ 0) : n • a < ℵ₀ ↔ a < ℵ₀ :=
  nsmul_lt_aleph0_iff.trans <| or_iff_right h

theorem mul_lt_aleph0 {a b : Cardinal} (ha : a < ℵ₀) (hb : b < ℵ₀) : a * b < ℵ₀ :=
  match a, b, lt_aleph0.1 ha, lt_aleph0.1 hb with
  | _, _, ⟨m, rfl⟩, ⟨n, rfl⟩ => by rw [← Nat.cast_mul]; apply nat_lt_aleph0

theorem mul_lt_aleph0_iff {a b : Cardinal} : a * b < ℵ₀ ↔ a = 0 ∨ b = 0 ∨ a < ℵ₀ ∧ b < ℵ₀ := by
  refine ⟨fun h => ?_, ?_⟩
  · by_cases ha : a = 0
    · exact Or.inl ha
    right
    by_cases hb : b = 0
    · exact Or.inl hb
    right
    rw [← Ne, ← one_le_iff_ne_zero] at ha hb
    constructor
    · rw [← mul_one a]
      exact (mul_le_mul' le_rfl hb).trans_lt h
    · rw [← one_mul b]
      exact (mul_le_mul' ha le_rfl).trans_lt h
  rintro (rfl | rfl | ⟨ha, hb⟩) <;> simp only [*, mul_lt_aleph0, aleph0_pos, zero_mul, mul_zero]

/-- See also `Cardinal.aleph0_le_mul_iff`. -/
theorem aleph0_le_mul_iff {a b : Cardinal} : ℵ₀ ≤ a * b ↔ a ≠ 0 ∧ b ≠ 0 ∧ (ℵ₀ ≤ a ∨ ℵ₀ ≤ b) := by
  let h := (@mul_lt_aleph0_iff a b).not
  rwa [not_lt, not_or, not_or, not_and_or, not_lt, not_lt] at h

/-- See also `Cardinal.aleph0_le_mul_iff'`. -/
theorem aleph0_le_mul_iff' {a b : Cardinal.{u}} : ℵ₀ ≤ a * b ↔ a ≠ 0 ∧ ℵ₀ ≤ b ∨ ℵ₀ ≤ a ∧ b ≠ 0 := by
  have : ∀ {a : Cardinal.{u}}, ℵ₀ ≤ a → a ≠ 0 := fun a => ne_bot_of_le_ne_bot aleph0_ne_zero a
  simp only [aleph0_le_mul_iff, and_or_left, and_iff_right_of_imp this, @and_left_comm (a ≠ 0)]
  simp only [and_comm, or_comm]

theorem mul_lt_aleph0_iff_of_ne_zero {a b : Cardinal} (ha : a ≠ 0) (hb : b ≠ 0) :
    a * b < ℵ₀ ↔ a < ℵ₀ ∧ b < ℵ₀ := by simp [mul_lt_aleph0_iff, ha, hb]

theorem power_lt_aleph0 {a b : Cardinal} (ha : a < ℵ₀) (hb : b < ℵ₀) : a ^ b < ℵ₀ :=
  match a, b, lt_aleph0.1 ha, lt_aleph0.1 hb with
  | _, _, ⟨m, rfl⟩, ⟨n, rfl⟩ => by rw [← natCast_pow]; apply nat_lt_aleph0

theorem eq_one_iff_unique {α : Type*} : #α = 1 ↔ Subsingleton α ∧ Nonempty α :=
  calc
    #α = 1 ↔ #α ≤ 1 ∧ 1 ≤ #α := le_antisymm_iff
    _ ↔ Subsingleton α ∧ Nonempty α :=
      le_one_iff_subsingleton.and (one_le_iff_ne_zero.trans mk_ne_zero_iff)

theorem infinite_iff {α : Type u} : Infinite α ↔ ℵ₀ ≤ #α := by
  rw [← not_lt, lt_aleph0_iff_finite, not_finite_iff_infinite]

lemma aleph0_le_mk_iff : ℵ₀ ≤ #α ↔ Infinite α := infinite_iff.symm
lemma mk_lt_aleph0_iff : #α < ℵ₀ ↔ Finite α := by simp [← not_le, aleph0_le_mk_iff]

@[simp]
theorem aleph0_le_mk (α : Type u) [Infinite α] : ℵ₀ ≤ #α :=
  infinite_iff.1 ‹_›

@[simp]
theorem mk_eq_aleph0 (α : Type*) [Countable α] [Infinite α] : #α = ℵ₀ :=
  mk_le_aleph0.antisymm <| aleph0_le_mk _

theorem denumerable_iff {α : Type u} : Nonempty (Denumerable α) ↔ #α = ℵ₀ :=
  ⟨fun ⟨h⟩ => mk_congr ((@Denumerable.eqv α h).trans Equiv.ulift.symm), fun h => by
    cases' Quotient.exact h with f
    exact ⟨Denumerable.mk' <| f.trans Equiv.ulift⟩⟩

-- porting note (#10618): simp can prove this
-- @[simp]
theorem mk_denumerable (α : Type u) [Denumerable α] : #α = ℵ₀ :=
  denumerable_iff.1 ⟨‹_›⟩

theorem _root_.Set.countable_infinite_iff_nonempty_denumerable {α : Type*} {s : Set α} :
    s.Countable ∧ s.Infinite ↔ Nonempty (Denumerable s) := by
  rw [nonempty_denumerable_iff, ← Set.infinite_coe_iff, countable_coe_iff]

@[simp]
theorem aleph0_add_aleph0 : ℵ₀ + ℵ₀ = ℵ₀ :=
  mk_denumerable _

theorem aleph0_mul_aleph0 : ℵ₀ * ℵ₀ = ℵ₀ :=
  mk_denumerable _

@[simp]
theorem nat_mul_aleph0 {n : ℕ} (hn : n ≠ 0) : ↑n * ℵ₀ = ℵ₀ :=
  le_antisymm (lift_mk_fin n ▸ mk_le_aleph0) <|
    le_mul_of_one_le_left (zero_le _) <| by
      rwa [← Nat.cast_one, natCast_le, Nat.one_le_iff_ne_zero]

@[simp]
theorem aleph0_mul_nat {n : ℕ} (hn : n ≠ 0) : ℵ₀ * n = ℵ₀ := by rw [mul_comm, nat_mul_aleph0 hn]

-- See note [no_index around OfNat.ofNat]
@[simp]
theorem ofNat_mul_aleph0 {n : ℕ} [Nat.AtLeastTwo n] : no_index (OfNat.ofNat n) * ℵ₀ = ℵ₀ :=
  nat_mul_aleph0 (NeZero.ne n)

-- See note [no_index around OfNat.ofNat]
@[simp]
theorem aleph0_mul_ofNat {n : ℕ} [Nat.AtLeastTwo n] : ℵ₀ * no_index (OfNat.ofNat n) = ℵ₀ :=
  aleph0_mul_nat (NeZero.ne n)

@[simp]
theorem add_le_aleph0 {c₁ c₂ : Cardinal} : c₁ + c₂ ≤ ℵ₀ ↔ c₁ ≤ ℵ₀ ∧ c₂ ≤ ℵ₀ :=
  ⟨fun h => ⟨le_self_add.trans h, le_add_self.trans h⟩, fun h =>
    aleph0_add_aleph0 ▸ add_le_add h.1 h.2⟩

@[simp]
theorem aleph0_add_nat (n : ℕ) : ℵ₀ + n = ℵ₀ :=
  (add_le_aleph0.2 ⟨le_rfl, (nat_lt_aleph0 n).le⟩).antisymm le_self_add

@[simp]
theorem nat_add_aleph0 (n : ℕ) : ↑n + ℵ₀ = ℵ₀ := by rw [add_comm, aleph0_add_nat]

-- See note [no_index around OfNat.ofNat]
@[simp]
theorem ofNat_add_aleph0 {n : ℕ} [Nat.AtLeastTwo n] : no_index (OfNat.ofNat n) + ℵ₀ = ℵ₀ :=
  nat_add_aleph0 n

-- See note [no_index around OfNat.ofNat]
@[simp]
theorem aleph0_add_ofNat {n : ℕ} [Nat.AtLeastTwo n] : ℵ₀ + no_index (OfNat.ofNat n) = ℵ₀ :=
  aleph0_add_nat n

theorem exists_nat_eq_of_le_nat {c : Cardinal} {n : ℕ} (h : c ≤ n) : ∃ m, m ≤ n ∧ c = m := by
  lift c to ℕ using h.trans_lt (nat_lt_aleph0 _)
  exact ⟨c, mod_cast h, rfl⟩

theorem mk_int : #ℤ = ℵ₀ :=
  mk_denumerable ℤ

theorem mk_pNat : #ℕ+ = ℵ₀ :=
  mk_denumerable ℕ+

/-! ### Cardinalities of basic sets and types -/

-- porting note (#10618): simp can prove this
-- @[simp]
theorem mk_empty : #Empty = 0 :=
  mk_eq_zero _

-- porting note (#10618): simp can prove this
-- @[simp]
theorem mk_pempty : #PEmpty = 0 :=
  mk_eq_zero _

-- porting note (#10618): simp can prove this
-- @[simp]
theorem mk_punit : #PUnit = 1 :=
  mk_eq_one PUnit

theorem mk_unit : #Unit = 1 :=
  mk_punit

-- porting note (#10618): simp can prove this
-- @[simp]
theorem mk_singleton {α : Type u} (x : α) : #({x} : Set α) = 1 :=
  mk_eq_one _

-- porting note (#10618): simp can prove this
-- @[simp]
theorem mk_plift_true : #(PLift True) = 1 :=
  mk_eq_one _

-- porting note (#10618): simp can prove this
-- @[simp]
theorem mk_plift_false : #(PLift False) = 0 :=
  mk_eq_zero _

@[simp]
theorem mk_vector (α : Type u) (n : ℕ) : #(Vector α n) = #α ^ n :=
  (mk_congr (Equiv.vectorEquivFin α n)).trans <| by simp

theorem mk_list_eq_sum_pow (α : Type u) : #(List α) = sum fun n : ℕ => #α ^ n :=
  calc
    #(List α) = #(Σn, Vector α n) := mk_congr (Equiv.sigmaFiberEquiv List.length).symm
    _ = sum fun n : ℕ => #α ^ n := by simp

theorem mk_quot_le {α : Type u} {r : α → α → Prop} : #(Quot r) ≤ #α :=
  mk_le_of_surjective Quot.exists_rep

theorem mk_quotient_le {α : Type u} {s : Setoid α} : #(Quotient s) ≤ #α :=
  mk_quot_le

theorem mk_subtype_le_of_subset {α : Type u} {p q : α → Prop} (h : ∀ ⦃x⦄, p x → q x) :
    #(Subtype p) ≤ #(Subtype q) :=
  ⟨Embedding.subtypeMap (Embedding.refl α) h⟩

-- porting note (#10618): simp can prove this
-- @[simp]
theorem mk_emptyCollection (α : Type u) : #(∅ : Set α) = 0 :=
  mk_eq_zero _

theorem mk_emptyCollection_iff {α : Type u} {s : Set α} : #s = 0 ↔ s = ∅ := by
  constructor
  · intro h
    rw [mk_eq_zero_iff] at h
    exact eq_empty_iff_forall_not_mem.2 fun x hx => h.elim' ⟨x, hx⟩
  · rintro rfl
    exact mk_emptyCollection _

@[simp]
theorem mk_univ {α : Type u} : #(@univ α) = #α :=
  mk_congr (Equiv.Set.univ α)

theorem mk_image_le {α β : Type u} {f : α → β} {s : Set α} : #(f '' s) ≤ #s :=
  mk_le_of_surjective surjective_onto_image

theorem mk_image_le_lift {α : Type u} {β : Type v} {f : α → β} {s : Set α} :
    lift.{u} #(f '' s) ≤ lift.{v} #s :=
  lift_mk_le.{0}.mpr ⟨Embedding.ofSurjective _ surjective_onto_image⟩

theorem mk_range_le {α β : Type u} {f : α → β} : #(range f) ≤ #α :=
  mk_le_of_surjective surjective_onto_range

theorem mk_range_le_lift {α : Type u} {β : Type v} {f : α → β} :
    lift.{u} #(range f) ≤ lift.{v} #α :=
  lift_mk_le.{0}.mpr ⟨Embedding.ofSurjective _ surjective_onto_range⟩

theorem mk_range_eq (f : α → β) (h : Injective f) : #(range f) = #α :=
  mk_congr (Equiv.ofInjective f h).symm

theorem mk_range_eq_lift {α : Type u} {β : Type v} {f : α → β} (hf : Injective f) :
    lift.{max u w} #(range f) = lift.{max v w} #α :=
  lift_mk_eq.{v,u,w}.mpr ⟨(Equiv.ofInjective f hf).symm⟩

theorem mk_range_eq_of_injective {α : Type u} {β : Type v} {f : α → β} (hf : Injective f) :
    lift.{u} #(range f) = lift.{v} #α :=
  lift_mk_eq'.mpr ⟨(Equiv.ofInjective f hf).symm⟩

lemma lift_mk_le_lift_mk_of_injective {α : Type u} {β : Type v} {f : α → β} (hf : Injective f) :
    Cardinal.lift.{v} (#α) ≤ Cardinal.lift.{u} (#β) := by
  rw [← Cardinal.mk_range_eq_of_injective hf]
  exact Cardinal.lift_le.2 (Cardinal.mk_set_le _)

lemma lift_mk_le_lift_mk_of_surjective {α : Type u} {β : Type v} {f : α → β} (hf : Surjective f) :
    Cardinal.lift.{u} (#β) ≤ Cardinal.lift.{v} (#α) :=
  lift_mk_le_lift_mk_of_injective (injective_surjInv hf)

theorem mk_image_eq_of_injOn {α β : Type u} (f : α → β) (s : Set α) (h : InjOn f s) :
    #(f '' s) = #s :=
  mk_congr (Equiv.Set.imageOfInjOn f s h).symm

theorem mk_image_eq_of_injOn_lift {α : Type u} {β : Type v} (f : α → β) (s : Set α)
    (h : InjOn f s) : lift.{u} #(f '' s) = lift.{v} #s :=
  lift_mk_eq.{v, u, 0}.mpr ⟨(Equiv.Set.imageOfInjOn f s h).symm⟩

theorem mk_image_eq {α β : Type u} {f : α → β} {s : Set α} (hf : Injective f) : #(f '' s) = #s :=
  mk_image_eq_of_injOn _ _ hf.injOn

theorem mk_image_eq_lift {α : Type u} {β : Type v} (f : α → β) (s : Set α) (h : Injective f) :
    lift.{u} #(f '' s) = lift.{v} #s :=
  mk_image_eq_of_injOn_lift _ _ h.injOn

theorem mk_iUnion_le_sum_mk {α ι : Type u} {f : ι → Set α} : #(⋃ i, f i) ≤ sum fun i => #(f i) :=
  calc
    #(⋃ i, f i) ≤ #(Σi, f i) := mk_le_of_surjective (Set.sigmaToiUnion_surjective f)
    _ = sum fun i => #(f i) := mk_sigma _

theorem mk_iUnion_le_sum_mk_lift {α : Type u} {ι : Type v} {f : ι → Set α} :
    lift.{v} #(⋃ i, f i) ≤ sum fun i => #(f i) :=
  calc
    lift.{v} #(⋃ i, f i) ≤ #(Σi, f i) :=
      mk_le_of_surjective <| ULift.up_surjective.comp (Set.sigmaToiUnion_surjective f)
    _ = sum fun i => #(f i) := mk_sigma _

theorem mk_iUnion_eq_sum_mk {α ι : Type u} {f : ι → Set α}
    (h : Pairwise fun i j => Disjoint (f i) (f j)) : #(⋃ i, f i) = sum fun i => #(f i) :=
  calc
    #(⋃ i, f i) = #(Σi, f i) := mk_congr (Set.unionEqSigmaOfDisjoint h)
    _ = sum fun i => #(f i) := mk_sigma _

theorem mk_iUnion_eq_sum_mk_lift {α : Type u} {ι : Type v} {f : ι → Set α}
    (h : Pairwise fun i j => Disjoint (f i) (f j)) :
    lift.{v} #(⋃ i, f i) = sum fun i => #(f i) :=
  calc
    lift.{v} #(⋃ i, f i) = #(Σi, f i) :=
      mk_congr <| .trans Equiv.ulift (Set.unionEqSigmaOfDisjoint h)
    _ = sum fun i => #(f i) := mk_sigma _

theorem mk_iUnion_le {α ι : Type u} (f : ι → Set α) : #(⋃ i, f i) ≤ #ι * ⨆ i, #(f i) :=
  mk_iUnion_le_sum_mk.trans (sum_le_iSup _)

theorem mk_iUnion_le_lift {α : Type u} {ι : Type v} (f : ι → Set α) :
    lift.{v} #(⋃ i, f i) ≤ lift.{u} #ι * ⨆ i, lift.{v} #(f i) := by
  refine mk_iUnion_le_sum_mk_lift.trans <| Eq.trans_le ?_ (sum_le_iSup_lift _)
  rw [← lift_sum, lift_id'.{_,u}]

theorem mk_sUnion_le {α : Type u} (A : Set (Set α)) : #(⋃₀ A) ≤ #A * ⨆ s : A, #s := by
  rw [sUnion_eq_iUnion]
  apply mk_iUnion_le

theorem mk_biUnion_le {ι α : Type u} (A : ι → Set α) (s : Set ι) :
    #(⋃ x ∈ s, A x) ≤ #s * ⨆ x : s, #(A x.1) := by
  rw [biUnion_eq_iUnion]
  apply mk_iUnion_le

theorem mk_biUnion_le_lift {α : Type u} {ι : Type v} (A : ι → Set α) (s : Set ι) :
    lift.{v} #(⋃ x ∈ s, A x) ≤ lift.{u} #s * ⨆ x : s, lift.{v} #(A x.1) := by
  rw [biUnion_eq_iUnion]
  apply mk_iUnion_le_lift

theorem finset_card_lt_aleph0 (s : Finset α) : #(↑s : Set α) < ℵ₀ :=
  lt_aleph0_of_finite _

theorem mk_set_eq_nat_iff_finset {α} {s : Set α} {n : ℕ} :
    #s = n ↔ ∃ t : Finset α, (t : Set α) = s ∧ t.card = n := by
  constructor
  · intro h
    lift s to Finset α using lt_aleph0_iff_set_finite.1 (h.symm ▸ nat_lt_aleph0 n)
    simpa using h
  · rintro ⟨t, rfl, rfl⟩
    exact mk_coe_finset

theorem mk_eq_nat_iff_finset {n : ℕ} :
    #α = n ↔ ∃ t : Finset α, (t : Set α) = univ ∧ t.card = n := by
  rw [← mk_univ, mk_set_eq_nat_iff_finset]

theorem mk_eq_nat_iff_fintype {n : ℕ} : #α = n ↔ ∃ h : Fintype α, @Fintype.card α h = n := by
  rw [mk_eq_nat_iff_finset]
  constructor
  · rintro ⟨t, ht, hn⟩
    exact ⟨⟨t, eq_univ_iff_forall.1 ht⟩, hn⟩
  · rintro ⟨⟨t, ht⟩, hn⟩
    exact ⟨t, eq_univ_iff_forall.2 ht, hn⟩

theorem mk_union_add_mk_inter {α : Type u} {S T : Set α} :
    #(S ∪ T : Set α) + #(S ∩ T : Set α) = #S + #T := by
  classical
  exact Quot.sound ⟨Equiv.Set.unionSumInter S T⟩

/-- The cardinality of a union is at most the sum of the cardinalities
of the two sets. -/
theorem mk_union_le {α : Type u} (S T : Set α) : #(S ∪ T : Set α) ≤ #S + #T :=
  @mk_union_add_mk_inter α S T ▸ self_le_add_right #(S ∪ T : Set α) #(S ∩ T : Set α)

theorem mk_union_of_disjoint {α : Type u} {S T : Set α} (H : Disjoint S T) :
    #(S ∪ T : Set α) = #S + #T := by
  classical
  exact Quot.sound ⟨Equiv.Set.union H.le_bot⟩

theorem mk_insert {α : Type u} {s : Set α} {a : α} (h : a ∉ s) :
    #(insert a s : Set α) = #s + 1 := by
  rw [← union_singleton, mk_union_of_disjoint, mk_singleton]
  simpa

theorem mk_insert_le {α : Type u} {s : Set α} {a : α} : #(insert a s : Set α) ≤ #s + 1 := by
  by_cases h : a ∈ s
  · simp only [insert_eq_of_mem h, self_le_add_right]
  · rw [mk_insert h]

theorem mk_sum_compl {α} (s : Set α) : #s + #(sᶜ : Set α) = #α := by
  classical
  exact mk_congr (Equiv.Set.sumCompl s)

theorem mk_le_mk_of_subset {α} {s t : Set α} (h : s ⊆ t) : #s ≤ #t :=
  ⟨Set.embeddingOfSubset s t h⟩

theorem mk_le_iff_forall_finset_subset_card_le {α : Type u} {n : ℕ} {t : Set α} :
    #t ≤ n ↔ ∀ s : Finset α, (s : Set α) ⊆ t → s.card ≤ n := by
  refine ⟨fun H s hs ↦ by simpa using (mk_le_mk_of_subset hs).trans H, fun H ↦ ?_⟩
  apply card_le_of (fun s ↦ ?_)
  classical
  let u : Finset α := s.image Subtype.val
  have : u.card = s.card := Finset.card_image_of_injOn Subtype.coe_injective.injOn
  rw [← this]
  apply H
  simp only [u, Finset.coe_image, image_subset_iff, Subtype.coe_preimage_self, subset_univ]

theorem mk_subtype_mono {p q : α → Prop} (h : ∀ x, p x → q x) :
    #{ x // p x } ≤ #{ x // q x } :=
  ⟨embeddingOfSubset _ _ h⟩

theorem le_mk_diff_add_mk (S T : Set α) : #S ≤ #(S \ T : Set α) + #T :=
  (mk_le_mk_of_subset <| subset_diff_union _ _).trans <| mk_union_le _ _

theorem mk_diff_add_mk {S T : Set α} (h : T ⊆ S) : #(S \ T : Set α) + #T = #S := by
  refine (mk_union_of_disjoint <| ?_).symm.trans <| by rw [diff_union_of_subset h]
  exact disjoint_sdiff_self_left

theorem mk_union_le_aleph0 {α} {P Q : Set α} :
    #(P ∪ Q : Set α) ≤ ℵ₀ ↔ #P ≤ ℵ₀ ∧ #Q ≤ ℵ₀ := by
  simp only [le_aleph0_iff_subtype_countable, mem_union, setOf_mem_eq, Set.union_def,
    ← countable_union]

theorem mk_subtype_of_equiv {α β : Type u} (p : β → Prop) (e : α ≃ β) :
    #{ a : α // p (e a) } = #{ b : β // p b } :=
  mk_congr (Equiv.subtypeEquivOfSubtype e)

theorem mk_sep (s : Set α) (t : α → Prop) : #({ x ∈ s | t x } : Set α) = #{ x : s | t x.1 } :=
  mk_congr (Equiv.Set.sep s t)

theorem mk_preimage_of_injective_lift {α : Type u} {β : Type v} (f : α → β) (s : Set β)
    (h : Injective f) : lift.{v} #(f ⁻¹' s) ≤ lift.{u} #s := by
  rw [lift_mk_le.{0}]
  -- Porting note: Needed to insert `mem_preimage.mp` below
  use Subtype.coind (fun x => f x.1) fun x => mem_preimage.mp x.2
  apply Subtype.coind_injective; exact h.comp Subtype.val_injective

theorem mk_preimage_of_subset_range_lift {α : Type u} {β : Type v} (f : α → β) (s : Set β)
    (h : s ⊆ range f) : lift.{u} #s ≤ lift.{v} #(f ⁻¹' s) := by
  rw [← image_preimage_eq_iff] at h
  nth_rewrite 1 [← h]
  apply mk_image_le_lift

theorem mk_preimage_of_injective_of_subset_range_lift {β : Type v} (f : α → β) (s : Set β)
    (h : Injective f) (h2 : s ⊆ range f) : lift.{v} #(f ⁻¹' s) = lift.{u} #s :=
  le_antisymm (mk_preimage_of_injective_lift f s h) (mk_preimage_of_subset_range_lift f s h2)

theorem mk_preimage_of_injective_of_subset_range (f : α → β) (s : Set β) (h : Injective f)
    (h2 : s ⊆ range f) : #(f ⁻¹' s) = #s := by
  convert mk_preimage_of_injective_of_subset_range_lift.{u, u} f s h h2 using 1 <;> rw [lift_id]

theorem mk_preimage_of_injective (f : α → β) (s : Set β) (h : Injective f) :
    #(f ⁻¹' s) ≤ #s := by
  rw [← lift_id #(↑(f ⁻¹' s)), ← lift_id #(↑s)]
  exact mk_preimage_of_injective_lift f s h

theorem mk_preimage_of_subset_range (f : α → β) (s : Set β) (h : s ⊆ range f) :
    #s ≤ #(f ⁻¹' s) := by
  rw [← lift_id #(↑(f ⁻¹' s)), ← lift_id #(↑s)]
  exact mk_preimage_of_subset_range_lift f s h

theorem mk_subset_ge_of_subset_image_lift {α : Type u} {β : Type v} (f : α → β) {s : Set α}
    {t : Set β} (h : t ⊆ f '' s) : lift.{u} #t ≤ lift.{v} #({ x ∈ s | f x ∈ t } : Set α) := by
  rw [image_eq_range] at h
  convert mk_preimage_of_subset_range_lift _ _ h using 1
  rw [mk_sep]
  rfl

theorem mk_subset_ge_of_subset_image (f : α → β) {s : Set α} {t : Set β} (h : t ⊆ f '' s) :
    #t ≤ #({ x ∈ s | f x ∈ t } : Set α) := by
  rw [image_eq_range] at h
  convert mk_preimage_of_subset_range _ _ h using 1
  rw [mk_sep]
  rfl

theorem le_mk_iff_exists_subset {c : Cardinal} {α : Type u} {s : Set α} :
    c ≤ #s ↔ ∃ p : Set α, p ⊆ s ∧ #p = c := by
  rw [le_mk_iff_exists_set, ← Subtype.exists_set_subtype]
  apply exists_congr; intro t; rw [mk_image_eq]; apply Subtype.val_injective

theorem two_le_iff : (2 : Cardinal) ≤ #α ↔ ∃ x y : α, x ≠ y := by
  rw [← Nat.cast_two, nat_succ, succ_le_iff, Nat.cast_one, one_lt_iff_nontrivial, nontrivial_iff]

theorem two_le_iff' (x : α) : (2 : Cardinal) ≤ #α ↔ ∃ y : α, y ≠ x := by
  rw [two_le_iff, ← nontrivial_iff, nontrivial_iff_exists_ne x]

theorem mk_eq_two_iff : #α = 2 ↔ ∃ x y : α, x ≠ y ∧ ({x, y} : Set α) = univ := by
  classical
  simp only [← @Nat.cast_two Cardinal, mk_eq_nat_iff_finset, Finset.card_eq_two]
  constructor
  · rintro ⟨t, ht, x, y, hne, rfl⟩
    exact ⟨x, y, hne, by simpa using ht⟩
  · rintro ⟨x, y, hne, h⟩
    exact ⟨{x, y}, by simpa using h, x, y, hne, rfl⟩

theorem mk_eq_two_iff' (x : α) : #α = 2 ↔ ∃! y, y ≠ x := by
  rw [mk_eq_two_iff]; constructor
  · rintro ⟨a, b, hne, h⟩
    simp only [eq_univ_iff_forall, mem_insert_iff, mem_singleton_iff] at h
    rcases h x with (rfl | rfl)
    exacts [⟨b, hne.symm, fun z => (h z).resolve_left⟩, ⟨a, hne, fun z => (h z).resolve_right⟩]
  · rintro ⟨y, hne, hy⟩
    exact ⟨x, y, hne.symm, eq_univ_of_forall fun z => or_iff_not_imp_left.2 (hy z)⟩

theorem exists_not_mem_of_length_lt {α : Type*} (l : List α) (h : ↑l.length < #α) :
    ∃ z : α, z ∉ l := by
  classical
  contrapose! h
  calc
    #α = #(Set.univ : Set α) := mk_univ.symm
    _ ≤ #l.toFinset := mk_le_mk_of_subset fun x _ => List.mem_toFinset.mpr (h x)
    _ = l.toFinset.card := Cardinal.mk_coe_finset
    _ ≤ l.length := Cardinal.natCast_le.mpr (List.toFinset_card_le l)

theorem three_le {α : Type*} (h : 3 ≤ #α) (x : α) (y : α) : ∃ z : α, z ≠ x ∧ z ≠ y := by
  have : ↑(3 : ℕ) ≤ #α := by simpa using h
  have : ↑(2 : ℕ) < #α := by rwa [← succ_le_iff, ← Cardinal.nat_succ]
  have := exists_not_mem_of_length_lt [x, y] this
  simpa [not_or] using this

/-! ### `powerlt` operation -/

/-- The function `a ^< b`, defined as the supremum of `a ^ c` for `c < b`. -/
def powerlt (a b : Cardinal.{u}) : Cardinal.{u} :=
  ⨆ c : Iio b, a ^ (c : Cardinal)

@[inherit_doc]
infixl:80 " ^< " => powerlt

theorem le_powerlt {b c : Cardinal.{u}} (a) (h : c < b) : (a^c) ≤ a ^< b := by
  refine le_ciSup (f := fun y : Iio b => a ^ (y : Cardinal)) ?_ ⟨c, h⟩
  rw [← image_eq_range]
  exact bddAbove_image.{u, u} _ bddAbove_Iio

theorem powerlt_le {a b c : Cardinal.{u}} : a ^< b ≤ c ↔ ∀ x < b, a ^ x ≤ c := by
  rw [powerlt, ciSup_le_iff']
  · simp
  · rw [← image_eq_range]
    exact bddAbove_image.{u, u} _ bddAbove_Iio

theorem powerlt_le_powerlt_left {a b c : Cardinal} (h : b ≤ c) : a ^< b ≤ a ^< c :=
  powerlt_le.2 fun _ hx => le_powerlt a <| hx.trans_le h

theorem powerlt_mono_left (a) : Monotone fun c => a ^< c := fun _ _ => powerlt_le_powerlt_left

theorem powerlt_succ {a b : Cardinal} (h : a ≠ 0) : a ^< succ b = a ^ b :=
  (powerlt_le.2 fun _ h' => power_le_power_left h <| le_of_lt_succ h').antisymm <|
    le_powerlt a (lt_succ b)

theorem powerlt_min {a b c : Cardinal} : a ^< min b c = min (a ^< b) (a ^< c) :=
  (powerlt_mono_left a).map_min

theorem powerlt_max {a b c : Cardinal} : a ^< max b c = max (a ^< b) (a ^< c) :=
  (powerlt_mono_left a).map_max

theorem zero_powerlt {a : Cardinal} (h : a ≠ 0) : 0 ^< a = 1 := by
  apply (powerlt_le.2 fun c _ => zero_power_le _).antisymm
  rw [← power_zero]
  exact le_powerlt 0 (pos_iff_ne_zero.2 h)

@[simp]
theorem powerlt_zero {a : Cardinal} : a ^< 0 = 0 := by
  convert Cardinal.iSup_of_empty _
  exact Subtype.isEmpty_of_false fun x => mem_Iio.not.mpr (Cardinal.zero_le x).not_lt

end Cardinal

-- namespace Tactic

-- open Cardinal Positivity

-- Porting note: Meta code, do not port directly
-- /-- Extension for the `positivity` tactic: The cardinal power of a positive cardinal is
--  positive. -/
-- @[positivity]
-- unsafe def positivity_cardinal_pow : expr → tactic strictness
--   | q(@Pow.pow _ _ $(inst) $(a) $(b)) => do
--     let strictness_a ← core a
--     match strictness_a with
--       | positive p => positive <$> mk_app `` power_pos [b, p]
--       | _ => failed
--   |-- We already know that `0 ≤ x` for all `x : Cardinal`
--     _ =>
--     failed

-- end Tactic

set_option linter.style.longFile 2200<|MERGE_RESOLUTION|>--- conflicted
+++ resolved
@@ -614,37 +614,15 @@
 instance add_swap_covariantClass : CovariantClass Cardinal Cardinal (swap (· + ·)) (· ≤ ·) :=
   ⟨fun _ _ _ h => add_le_add' h le_rfl⟩
 
-<<<<<<< HEAD
 instance canonicallyOrderedAdd : CanonicallyOrderedAdd Cardinal.{u} where
   exists_add_of_le {a b} :=
     inductionOn₂ a b fun α β ⟨⟨f, hf⟩⟩ =>
-      have : Sum α ((range f)ᶜ : Set β) ≃ β :=
-        (Equiv.sumCongr (Equiv.ofInjective f hf) (Equiv.refl _)).trans <|
+      have : α ⊕ ((range f)ᶜ : Set β) ≃ β := by
+        classical
+        exact (Equiv.sumCongr (Equiv.ofInjective f hf) (Equiv.refl _)).trans <|
           Equiv.Set.sumCompl (range f)
       ⟨#(↥(range f)ᶜ), mk_congr this.symm⟩
   le_self_add a _ := (add_zero a).ge.trans <| add_le_add_left (Cardinal.zero_le _) _
-=======
-instance canonicallyOrderedCommSemiring : CanonicallyOrderedCommSemiring Cardinal.{u} :=
-  { Cardinal.commSemiring,
-    Cardinal.partialOrder with
-    bot := 0
-    bot_le := Cardinal.zero_le
-    add_le_add_left := fun a b => add_le_add_left
-    exists_add_of_le := fun {a b} =>
-      inductionOn₂ a b fun α β ⟨⟨f, hf⟩⟩ =>
-        have : α ⊕ ((range f)ᶜ : Set β) ≃ β := by
-          classical
-          exact (Equiv.sumCongr (Equiv.ofInjective f hf) (Equiv.refl _)).trans <|
-            Equiv.Set.sumCompl (range f)
-        ⟨#(↥(range f)ᶜ), mk_congr this.symm⟩
-    le_self_add := fun a b => (add_zero a).ge.trans <| add_le_add_left (Cardinal.zero_le _) _
-    eq_zero_or_eq_zero_of_mul_eq_zero := fun {a b} =>
-      inductionOn₂ a b fun α β => by
-        simpa only [mul_def, mk_eq_zero_iff, isEmpty_prod] using id }
-
-instance : CanonicallyLinearOrderedAddCommMonoid Cardinal.{u} :=
-  { Cardinal.canonicallyOrderedCommSemiring, Cardinal.linearOrder with }
->>>>>>> 875821f5
 
 instance orderedCommSemiring : OrderedCommSemiring Cardinal.{u} :=
   CanonicallyOrderedAdd.toOrderedCommSemiring
