--- conflicted
+++ resolved
@@ -71,17 +71,9 @@
 
 theorem Invariant.def (hκ : Invariant κ μ) : μ.bind κ = μ :=
   hκ
-<<<<<<< HEAD
-#align probability_theory.kernel.invariant.def ProbabilityTheory.kernel.Invariant.def
 
 theorem Invariant.comp_const (hκ : Invariant κ μ) : κ ∘ₖ const α μ = const α μ := by
   rw [← const_bind_eq_comp_const κ μ, hκ.def]
-#align probability_theory.kernel.invariant.comp_const ProbabilityTheory.kernel.Invariant.comp_const
-=======
-
-theorem Invariant.comp_const (hκ : Invariant κ μ) : κ ∘ₖ const α μ = const α μ := by
-  rw [← const_bind_eq_comp_const κ μ, hκ.def]
->>>>>>> 59de845a
 
 theorem Invariant.comp [IsSFiniteKernel κ] (hκ : Invariant κ μ) (hη : Invariant η μ) :
     Invariant (κ ∘ₖ η) μ := by
