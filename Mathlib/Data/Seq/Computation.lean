--- conflicted
+++ resolved
@@ -919,12 +919,7 @@
 @[simp]
 theorem ret_orElse (a : α) (c₂ : Computation α) : (pure a <|> c₂) = pure a :=
   destruct_eq_pure <| by
-<<<<<<< HEAD
-    unfold HOrElse.hOrElse instHOrElseOfOrElse
-    unfold OrElse.orElse instOrElseOfAlternative Alternative.orElse instAlternativeComputation
-=======
     unfold_projs
->>>>>>> 94b9da4b
     simp [orElse]
 #align computation.ret_orelse Computation.ret_orElse
 
@@ -932,12 +927,7 @@
 @[simp]
 theorem orElse_pure (c₁ : Computation α) (a : α) : (think c₁ <|> pure a) = pure a :=
   destruct_eq_pure <| by
-<<<<<<< HEAD
-    unfold HOrElse.hOrElse instHOrElseOfOrElse
-    unfold OrElse.orElse instOrElseOfAlternative Alternative.orElse instAlternativeComputation
-=======
     unfold_projs
->>>>>>> 94b9da4b
     simp [orElse]
 #align computation.orelse_ret Computation.orElse_pure
 
@@ -945,12 +935,7 @@
 @[simp]
 theorem orElse_think (c₁ c₂ : Computation α) : (think c₁ <|> think c₂) = think (c₁ <|> c₂) :=
   destruct_eq_think <| by
-<<<<<<< HEAD
-    unfold HOrElse.hOrElse instHOrElseOfOrElse
-    unfold OrElse.orElse instOrElseOfAlternative Alternative.orElse instAlternativeComputation
-=======
     unfold_projs
->>>>>>> 94b9da4b
     simp [orElse]
 #align computation.orelse_think Computation.orElse_think
 
