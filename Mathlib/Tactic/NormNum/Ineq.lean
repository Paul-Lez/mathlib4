/-
Copyright (c) 2022 Mario Carneiro. All rights reserved.
Released under Apache 2.0 license as described in the file LICENSE.
Authors: Mario Carneiro
-/
import Mathlib.Tactic.NormNum.Eq
import Mathlib.Algebra.Order.Field.Defs
import Mathlib.Algebra.Order.Invertible
import Mathlib.Algebra.Order.Monoid.WithTop
import Mathlib.Algebra.Order.Ring.Cast

/-!
# `norm_num` extensions for inequalities.
-/

<<<<<<< HEAD
open scoped AlgebraOrderInstances
=======
#adaptation_note
/--
Since https://github.com/leanprover/lean4/pull/5338,
the unused variable linter can not see usages of variables in
`haveI' : ⋯ =Q ⋯ := ⟨⟩` clauses, so generates many false positives.
-/
set_option linter.unusedVariables false
>>>>>>> 2f4be050

open Lean Meta Qq

namespace Mathlib.Meta.NormNum

variable {u : Level}

/-- Helper function to synthesize a typed `OrderedSemiring α` expression. -/
def inferOrderedSemiring (α : Q(Type u)) : MetaM Q(OrderedSemiring $α) :=
  return ← synthInstanceQ (q(OrderedSemiring $α) : Q(Type u)) <|>
    throwError "not an ordered semiring"

/-- Helper function to synthesize a typed `OrderedRing α` expression. -/
def inferOrderedRing (α : Q(Type u)) : MetaM Q(OrderedRing $α) :=
  return ← synthInstanceQ (q(OrderedRing $α) : Q(Type u)) <|> throwError "not an ordered ring"

/-- Helper function to synthesize a typed `LinearOrderedField α` expression. -/
def inferLinearOrderedField (α : Q(Type u)) : MetaM Q(LinearOrderedField $α) :=
  return ← synthInstanceQ (q(LinearOrderedField $α) : Q(Type u)) <|>
    throwError "not a linear ordered field"

variable {α : Type*}

theorem isNat_le_true [OrderedSemiring α] : {a b : α} → {a' b' : ℕ} →
    IsNat a a' → IsNat b b' → Nat.ble a' b' = true → a ≤ b
  | _, _, _, _, ⟨rfl⟩, ⟨rfl⟩, h => Nat.mono_cast (Nat.le_of_ble_eq_true h)

theorem isNat_lt_false [OrderedSemiring α] {a b : α} {a' b' : ℕ}
    (ha : IsNat a a') (hb : IsNat b b') (h : Nat.ble b' a' = true) : ¬a < b :=
  not_lt_of_le (isNat_le_true hb ha h)

theorem isRat_le_true [LinearOrderedRing α] : {a b : α} → {na nb : ℤ} → {da db : ℕ} →
    IsRat a na da → IsRat b nb db →
    decide (Int.mul na (.ofNat db) ≤ Int.mul nb (.ofNat da)) → a ≤ b
  | _, _, _, _, da, db, ⟨_, rfl⟩, ⟨_, rfl⟩, h => by
    have h := Int.cast_mono (R := α) <| of_decide_eq_true h
    have ha : 0 ≤ ⅟(da : α) := invOf_nonneg.mpr <| Nat.cast_nonneg da
    have hb : 0 ≤ ⅟(db : α) := invOf_nonneg.mpr <| Nat.cast_nonneg db
    have h := (mul_le_mul_of_nonneg_left · hb) <| mul_le_mul_of_nonneg_right h ha
    rw [← mul_assoc, Int.commute_cast] at h
    simp at h; rwa [Int.commute_cast] at h

theorem isRat_lt_true [LinearOrderedRing α] [Nontrivial α] : {a b : α} → {na nb : ℤ} → {da db : ℕ} →
    IsRat a na da → IsRat b nb db → decide (na * db < nb * da) → a < b
  | _, _, _, _, da, db, ⟨_, rfl⟩, ⟨_, rfl⟩, h => by
    have h := Int.cast_strictMono (R := α) <| of_decide_eq_true h
    have ha : 0 < ⅟(da : α) := pos_invOf_of_invertible_cast da
    have hb : 0 < ⅟(db : α) := pos_invOf_of_invertible_cast db
    have h := (mul_lt_mul_of_pos_left · hb) <| mul_lt_mul_of_pos_right h ha
    rw [← mul_assoc, Int.commute_cast] at h
    simp? at h says simp only [Int.cast_mul, Int.cast_natCast, mul_invOf_cancel_right'] at h
    rwa [Int.commute_cast] at h

theorem isRat_le_false [LinearOrderedRing α] [Nontrivial α] {a b : α} {na nb : ℤ} {da db : ℕ}
    (ha : IsRat a na da) (hb : IsRat b nb db) (h : decide (nb * da < na * db)) : ¬a ≤ b :=
  not_le_of_lt (isRat_lt_true hb ha h)

theorem isRat_lt_false [LinearOrderedRing α] {a b : α} {na nb : ℤ} {da db : ℕ}
    (ha : IsRat a na da) (hb : IsRat b nb db) (h : decide (nb * da ≤ na * db)) : ¬a < b :=
  not_lt_of_le (isRat_le_true hb ha h)

/-! # (In)equalities -/

theorem isNat_lt_true [OrderedSemiring α] [CharZero α] : {a b : α} → {a' b' : ℕ} →
    IsNat a a' → IsNat b b' → Nat.ble b' a' = false → a < b
  | _, _, _, _, ⟨rfl⟩, ⟨rfl⟩, h =>
    Nat.cast_lt.2 <| ble_eq_false.1 h

theorem isNat_le_false [OrderedSemiring α] [CharZero α] {a b : α} {a' b' : ℕ}
    (ha : IsNat a a') (hb : IsNat b b') (h : Nat.ble a' b' = false) : ¬a ≤ b :=
  not_le_of_lt (isNat_lt_true hb ha h)

theorem isInt_le_true [OrderedRing α] : {a b : α} → {a' b' : ℤ} →
    IsInt a a' → IsInt b b' → decide (a' ≤ b') → a ≤ b
  | _, _, _, _, ⟨rfl⟩, ⟨rfl⟩, h => Int.cast_mono <| of_decide_eq_true h

theorem isInt_lt_true [OrderedRing α] [Nontrivial α] : {a b : α} → {a' b' : ℤ} →
    IsInt a a' → IsInt b b' → decide (a' < b') → a < b
  | _, _, _, _, ⟨rfl⟩, ⟨rfl⟩, h => Int.cast_lt.2 <| of_decide_eq_true h

theorem isInt_le_false [OrderedRing α] [Nontrivial α] {a b : α} {a' b' : ℤ}
    (ha : IsInt a a') (hb : IsInt b b') (h : decide (b' < a')) : ¬a ≤ b :=
  not_le_of_lt (isInt_lt_true hb ha h)

theorem isInt_lt_false [OrderedRing α] {a b : α} {a' b' : ℤ}
    (ha : IsInt a a') (hb : IsInt b b') (h : decide (b' ≤ a')) : ¬a < b :=
  not_lt_of_le (isInt_le_true hb ha h)

/-- The `norm_num` extension which identifies expressions of the form `a ≤ b`,
such that `norm_num` successfully recognises both `a` and `b`. -/
@[norm_num _ ≤ _] def evalLE : NormNumExt where eval {v β} e := do
  haveI' : v =QL 0 := ⟨⟩; haveI' : $β =Q Prop := ⟨⟩
  let .app (.app f a) b ← whnfR e | failure
  let ⟨u, α, a⟩ ← inferTypeQ' a
  have b : Q($α) := b
  let ra ← derive a; let rb ← derive b
  let lα ← synthInstanceQ q(LE $α)
  guard <|← withNewMCtxDepth <| isDefEq f q(LE.le (α := $α))
  core lα ra rb
where
  /-- Identify (as `true` or `false`) expressions of the form `a ≤ b`, where `a` and `b` are numeric
  expressions whose evaluations to `NormNum.Result` have already been computed. -/
  core {u : Level} {α : Q(Type u)} (lα : Q(LE $α)) {a b : Q($α)}
    (ra : NormNum.Result a) (rb : NormNum.Result b) : MetaM (NormNum.Result q($a ≤ $b)) := do
  let e := q($a ≤ $b)
  let rec intArm : MetaM (Result e) := do
    let _i ← inferOrderedRing α
    haveI' : $e =Q ($a ≤ $b) := ⟨⟩
    let ⟨za, na, pa⟩ ← ra.toInt q(OrderedRing.toRing)
    let ⟨zb, nb, pb⟩ ← rb.toInt q(OrderedRing.toRing)
    assumeInstancesCommute
    if decide (za ≤ zb) then
      let r : Q(decide ($na ≤ $nb) = true) := (q(Eq.refl true) : Expr)
      return .isTrue q(isInt_le_true $pa $pb $r)
    else if let .some _i ← trySynthInstanceQ (q(@Nontrivial $α) : Q(Prop)) then
      let r : Q(decide ($nb < $na) = true) := (q(Eq.refl true) : Expr)
      return .isFalse q(isInt_le_false $pa $pb $r)
    else
      failure
  let rec ratArm : MetaM (Result e) := do
    -- We need a division ring with an order, and `LinearOrderedField` is the closest mathlib has.
    let _i ← inferLinearOrderedField α
    haveI' : $e =Q ($a ≤ $b) := ⟨⟩
    let ⟨qa, na, da, pa⟩ ← ra.toRat' q(Field.toDivisionRing)
    let ⟨qb, nb, db, pb⟩ ← rb.toRat' q(Field.toDivisionRing)
    assumeInstancesCommute
    if decide (qa ≤ qb) then
      let r : Q(decide ($na * $db ≤ $nb * $da) = true) := (q(Eq.refl true) : Expr)
      return (.isTrue q(isRat_le_true $pa $pb $r))
    else
      let _i : Q(Nontrivial $α) := q(StrictOrderedRing.toNontrivial)
      let r : Q(decide ($nb * $da < $na * $db) = true) := (q(Eq.refl true) : Expr)
      return .isFalse q(isRat_le_false $pa $pb $r)
  match ra, rb with
  | .isBool .., _ | _, .isBool .. => failure
  | .isRat _ .., _ | _, .isRat _ .. => ratArm
  | .isNegNat _ .., _ | _, .isNegNat _ .. => intArm
  | .isNat ra na pa, .isNat rb nb pb =>
    let _i ← inferOrderedSemiring α
    haveI' : $ra =Q by clear! $ra $rb; infer_instance := ⟨⟩
    haveI' : $rb =Q by clear! $ra $rb; infer_instance := ⟨⟩
    haveI' : $e =Q ($a ≤ $b) := ⟨⟩
    assumeInstancesCommute
    if na.natLit! ≤ nb.natLit! then
      let r : Q(Nat.ble $na $nb = true) := (q(Eq.refl true) : Expr)
      return .isTrue q(isNat_le_true $pa $pb $r)
    else if let .some _i ← trySynthInstanceQ (q(CharZero $α) : Q(Prop)) then
      let r : Q(Nat.ble $na $nb = false) := (q(Eq.refl false) : Expr)
      return .isFalse q(isNat_le_false $pa $pb $r)
    else -- Nats can appear in an `OrderedRing` without `CharZero`.
      intArm

/-- The `norm_num` extension which identifies expressions of the form `a < b`,
such that `norm_num` successfully recognises both `a` and `b`. -/
@[norm_num _ < _] def evalLT : NormNumExt where eval {v β} e := do
  haveI' : v =QL 0 := ⟨⟩; haveI' : $β =Q Prop := ⟨⟩
  let .app (.app f a) b ← whnfR e | failure
  let ⟨u, α, a⟩ ← inferTypeQ' a
  have b : Q($α) := b
  let ra ← derive a; let rb ← derive b
  let lα ← synthInstanceQ q(LT $α)
  guard <|← withNewMCtxDepth <| isDefEq f q(LT.lt (α := $α))
  core lα ra rb
where
  /-- Identify (as `true` or `false`) expressions of the form `a < b`, where `a` and `b` are numeric
  expressions whose evaluations to `NormNum.Result` have already been computed. -/
  core {u : Level} {α : Q(Type u)} (lα : Q(LT $α)) {a b : Q($α)}
    (ra : NormNum.Result a) (rb : NormNum.Result b) : MetaM (NormNum.Result q($a < $b)) := do
  let e := q($a < $b)
  let rec intArm : MetaM (Result e) := do
    let _i ← inferOrderedRing α
    haveI' : $e =Q ($a < $b) := ⟨⟩
    let ⟨za, na, pa⟩ ← ra.toInt q(OrderedRing.toRing)
    let ⟨zb, nb, pb⟩ ← rb.toInt q(OrderedRing.toRing)
    assumeInstancesCommute
    if za < zb then
      if let .some _i ← trySynthInstanceQ (q(@Nontrivial $α) : Q(Prop)) then
        let r : Q(decide ($na < $nb) = true) := (q(Eq.refl true) : Expr)
        return .isTrue q(isInt_lt_true $pa $pb $r)
      else
        failure
    else
      let r : Q(decide ($nb ≤ $na) = true) := (q(Eq.refl true) : Expr)
      return .isFalse q(isInt_lt_false $pa $pb $r)
  let rec ratArm : MetaM (Result e) := do
    -- We need a division ring with an order, and `LinearOrderedField` is the closest mathlib has.
    let _i ← inferLinearOrderedField α
    assumeInstancesCommute
    haveI' : $e =Q ($a < $b) := ⟨⟩
    let ⟨qa, na, da, pa⟩ ← ra.toRat' q(Field.toDivisionRing)
    let ⟨qb, nb, db, pb⟩ ← rb.toRat' q(Field.toDivisionRing)
    if qa < qb then
      let r : Q(decide ($na * $db < $nb * $da) = true) := (q(Eq.refl true) : Expr)
      return .isTrue q(isRat_lt_true $pa $pb $r)
    else
      let r : Q(decide ($nb * $da ≤ $na * $db) = true) := (q(Eq.refl true) : Expr)
      return .isFalse q(isRat_lt_false $pa $pb $r)
  match ra, rb with
  | .isBool .., _ | _, .isBool .. => failure
  | .isRat _ .., _ | _, .isRat _ .. => ratArm
  | .isNegNat _ .., _ | _, .isNegNat _ .. => intArm
  | .isNat ra na pa, .isNat rb nb pb =>
    let _i ← inferOrderedSemiring α
    haveI' : $ra =Q by clear! $ra $rb; infer_instance := ⟨⟩
    haveI' : $rb =Q by clear! $ra $rb; infer_instance := ⟨⟩
    haveI' : $e =Q ($a < $b) := ⟨⟩
    assumeInstancesCommute
    if na.natLit! < nb.natLit! then
      if let .some _i ← trySynthInstanceQ q(CharZero $α) then
        let r : Q(Nat.ble $nb $na = false) := (q(Eq.refl false) : Expr)
        return .isTrue q(isNat_lt_true $pa $pb $r)
      else -- Nats can appear in an `OrderedRing` without `CharZero`.
        intArm
    else
      let r : Q(Nat.ble $nb $na = true) := (q(Eq.refl true) : Expr)
      return .isFalse q(isNat_lt_false $pa $pb $r)

end Mathlib.Meta.NormNum<|MERGE_RESOLUTION|>--- conflicted
+++ resolved
@@ -13,9 +13,6 @@
 # `norm_num` extensions for inequalities.
 -/
 
-<<<<<<< HEAD
-open scoped AlgebraOrderInstances
-=======
 #adaptation_note
 /--
 Since https://github.com/leanprover/lean4/pull/5338,
@@ -23,7 +20,8 @@
 `haveI' : ⋯ =Q ⋯ := ⟨⟩` clauses, so generates many false positives.
 -/
 set_option linter.unusedVariables false
->>>>>>> 2f4be050
+
+open scoped AlgebraOrderInstances
 
 open Lean Meta Qq
 
