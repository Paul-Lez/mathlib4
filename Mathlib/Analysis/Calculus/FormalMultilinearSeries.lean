--- conflicted
+++ resolved
@@ -35,17 +35,10 @@
 
 section
 
-<<<<<<< HEAD
-variable [CommSemiring 𝕜] [AddCommMonoid E] [Module 𝕜 E] [TopologicalSpace E] [ContinuousAdd E]
+variable [Semiring 𝕜] [AddCommMonoid E] [Module 𝕜 E] [TopologicalSpace E] [ContinuousAdd E]
   [ContinuousConstSMul 𝕜 E] [AddCommMonoid F] [Module 𝕜 F] [TopologicalSpace F]
   [ContinuousAdd F] [ContinuousConstSMul 𝕜 F] [AddCommMonoid G] [Module 𝕜 G]
   [TopologicalSpace G] [ContinuousAdd G] [ContinuousConstSMul 𝕜 G]
-=======
-variable [Ring 𝕜] [AddCommGroup E] [Module 𝕜 E] [TopologicalSpace E] [TopologicalAddGroup E]
-  [ContinuousConstSMul 𝕜 E] [AddCommGroup F] [Module 𝕜 F] [TopologicalSpace F]
-  [TopologicalAddGroup F] [ContinuousConstSMul 𝕜 F] [AddCommGroup G] [Module 𝕜 G]
-  [TopologicalSpace G] [TopologicalAddGroup G] [ContinuousConstSMul 𝕜 G]
->>>>>>> 1aabff10
 
 /-- A formal multilinear series over a field `𝕜`, from `E` to `F`, is given by a family of
 multilinear maps from `E^n` to `F` for all `n`. -/
@@ -140,11 +133,7 @@
   rfl
 #align formal_multilinear_series.comp_continuous_linear_map_apply FormalMultilinearSeries.compContinuousLinearMap_apply
 
-<<<<<<< HEAD
-variable (𝕜) [CommSemiring 𝕜'] [SMul 𝕜 𝕜']
-=======
-variable (𝕜) [Ring 𝕜'] [SMul 𝕜 𝕜']
->>>>>>> 1aabff10
+variable (𝕜) [Semiring 𝕜'] [SMul 𝕜 𝕜']
 
 variable [Module 𝕜' E] [ContinuousConstSMul 𝕜' E] [IsScalarTower 𝕜 𝕜' E]
 
@@ -205,17 +194,10 @@
 
 section
 
-<<<<<<< HEAD
-variable [CommSemiring 𝕜] [AddCommMonoid E] [Module 𝕜 E] [TopologicalSpace E] [ContinuousAdd E]
+variable [Semiring 𝕜] [AddCommMonoid E] [Module 𝕜 E] [TopologicalSpace E] [ContinuousAdd E]
   [ContinuousConstSMul 𝕜 E] [AddCommMonoid F] [Module 𝕜 F] [TopologicalSpace F]
   [ContinuousAdd F] [ContinuousConstSMul 𝕜 F] [AddCommMonoid G] [Module 𝕜 G]
   [TopologicalSpace G] [ContinuousAdd G] [ContinuousConstSMul 𝕜 G]
-=======
-variable [Ring 𝕜] [AddCommGroup E] [Module 𝕜 E] [TopologicalSpace E] [TopologicalAddGroup E]
-  [ContinuousConstSMul 𝕜 E] [AddCommGroup F] [Module 𝕜 F] [TopologicalSpace F]
-  [TopologicalAddGroup F] [ContinuousConstSMul 𝕜 F] [AddCommGroup G] [Module 𝕜 G]
-  [TopologicalSpace G] [TopologicalAddGroup G] [ContinuousConstSMul 𝕜 G]
->>>>>>> 1aabff10
 
 namespace ContinuousLinearMap
 
@@ -260,15 +242,9 @@
 
 section Order
 
-<<<<<<< HEAD
-variable [CommSemiring 𝕜] {n : ℕ} [AddCommMonoid E] [Module 𝕜 E] [TopologicalSpace E]
+variable [Semiring 𝕜] {n : ℕ} [AddCommMonoid E] [Module 𝕜 E] [TopologicalSpace E]
   [ContinuousAdd E] [ContinuousConstSMul 𝕜 E] [AddCommMonoid F] [Module 𝕜 F]
   [TopologicalSpace F] [ContinuousAdd F] [ContinuousConstSMul 𝕜 F]
-=======
-variable [Ring 𝕜] {n : ℕ} [AddCommGroup E] [Module 𝕜 E] [TopologicalSpace E]
-  [TopologicalAddGroup E] [ContinuousConstSMul 𝕜 E] [AddCommGroup F] [Module 𝕜 F]
-  [TopologicalSpace F] [TopologicalAddGroup F] [ContinuousConstSMul 𝕜 F]
->>>>>>> 1aabff10
   {p : FormalMultilinearSeries 𝕜 E F}
 
 /-- The index of the first non-zero coefficient in `p` (or `0` if all coefficients are zero). This
