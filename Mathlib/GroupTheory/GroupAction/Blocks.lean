/-
Copyright (c) 2024 Antoine Chambert-Loir. All rights reserved.
Released under Apache 2.0 license as described in the file LICENSE.
Authors: Antoine Chambert-Loir
-/

import Mathlib.Algebra.BigOperators.Finprod
import Mathlib.Data.Set.Card
import Mathlib.Data.Setoid.Partition
import Mathlib.GroupTheory.GroupAction.Basic
import Mathlib.GroupTheory.GroupAction.Pointwise
import Mathlib.GroupTheory.GroupAction.SubMulAction

/-! # Blocks

Given `SMul G X`, an action of a type `G` on a type `X`, we define

- the predicate `IsBlock G B` states that `B : Set X` is a block,
which means that the sets `g • B`, for `g ∈ G`, are equal or disjoint.
Under `Group G` and `MulAction G X`, this is equivalent to the classical
definition `MulAction.IsBlock.def_one`

- a bunch of lemmas that give examples of “trivial” blocks : ⊥, ⊤, singletons,
and non trivial blocks: orbit of the group, orbit of a normal subgroup…

The non-existence of nontrivial blocks is the definition of primitive actions.

## Results for actions on finite sets

- `IsBlock.ncard_block_mul_ncard_orbit_eq` : The cardinality of a block
multiplied by the number of its translates is the cardinal of the ambient type

- `IsBlock.is_top_of_large_block` : a too large block is equal to top

- `IsBlock.is_subsingleton` : a too small block is a subsingleton

- `IsBlock.of_subset` : the intersections of the translates of a finite subset
that contain a given point is a block

## References

We follow [wielandt1964].

-/

open scoped BigOperators Pointwise

namespace MulAction

section orbits

variable {G : Type*} [Group G] {X : Type*} [MulAction G X]

theorem orbit.eq_or_disjoint (a b : X) :
    orbit G a = orbit G b ∨ Disjoint (orbit G a) (orbit G b) := by
  apply (em (Disjoint (orbit G a) (orbit G b))).symm.imp _ id
  simp (config := { contextual := true })
    only [Set.not_disjoint_iff, ← orbit_eq_iff, forall_exists_index, and_imp, eq_comm, implies_true]

theorem orbit.pairwiseDisjoint :
    (Set.range fun x : X => orbit G x).PairwiseDisjoint id := by
  rintro s ⟨x, rfl⟩ t ⟨y, rfl⟩ h
  contrapose! h
  exact (orbit.eq_or_disjoint x y).resolve_right h

/-- Orbits of an element form a partition -/
theorem IsPartition.of_orbits :
    Setoid.IsPartition (Set.range fun a : X => orbit G a) := by
  apply orbit.pairwiseDisjoint.isPartition_of_exists_of_ne_empty
  · intro x
    exact ⟨_, ⟨x, rfl⟩, mem_orbit_self x⟩
  · rintro ⟨a, ha : orbit G a = ∅⟩
    exact (MulAction.orbit_nonempty a).ne_empty ha

end orbits

section SMul

variable (G : Type*) {X : Type*} [SMul G X]

-- Change terminology : is_fully_invariant ?
/-- For `SMul G X`, a fixed block is a `Set X` which is fully invariant:
  `g • B = B` for all `g : G` -/
def IsFixedBlock (B : Set X) := ∀ g : G, g • B = B

/-- For `SMul G X`, an invariant block is a `Set X` which is stable:
  `g • B ⊆ B` for all `g : G` -/
def IsInvariantBlock (B : Set X) := ∀ g : G, g • B ⊆ B

/-- A trivial block is a `Set X` which is either a subsingleton or ⊤
  (it is not necessarily a block…) -/
def IsTrivialBlock (B : Set X) := B.Subsingleton ∨ B = ⊤

/-- `For SMul G X`, a block is a `Set X` whose translates are pairwise disjoint -/
def IsBlock (B : Set X) := (Set.range fun g : G => g • B).PairwiseDisjoint id

variable {G}

/-- A set B is a block iff for all g, g',
the sets g • B and g' • B are either equal or disjoint -/
theorem IsBlock.def {B : Set X} :
    IsBlock G B ↔ ∀ g g' : G, g • B = g' • B ∨ Disjoint (g • B) (g' • B) := by
  apply Set.pairwiseDisjoint_range_iff

/-- Alternate definition of a block -/
theorem IsBlock.mk_notempty {B : Set X} :
    IsBlock G B ↔ ∀ g g' : G, g • B ∩ g' • B ≠ ∅ → g • B = g' • B := by
  simp_rw [IsBlock.def, or_iff_not_imp_right, Set.disjoint_iff_inter_eq_empty]

/-- A fixed block is a block -/
theorem IsFixedBlock.isBlock {B : Set X} (hfB : IsFixedBlock G B) :
    IsBlock G B := by
  simp [IsBlock.def, hfB _]

variable (X)

/-- The empty set is a block -/
theorem isBlock_empty : IsBlock G (⊥ : Set X) := by
  simp [IsBlock.def, Set.bot_eq_empty, Set.smul_set_empty]

variable {X}

theorem isBlock_singleton (a : X) : IsBlock G ({a} : Set X) := by
  simp [IsBlock.def, Classical.or_iff_not_imp_left]

/-- Subsingletons are (trivial) blocks -/
theorem isBlock_subsingleton {B : Set X} (hB : B.Subsingleton) :
    IsBlock G B :=
  hB.induction_on (isBlock_empty _) isBlock_singleton

end SMul

section Group

variable {G : Type*} [Group G] {X : Type*} [MulAction G X]

theorem IsBlock.smul_eq_or_disjoint {B : Set X} (hB : IsBlock G B) (g : G) :
    g • B = B ∨ Disjoint (g • B) B := by
  rw [IsBlock.def] at hB
  simpa only [one_smul] using hB g 1

theorem IsBlock.def_one {B : Set X} :
    IsBlock G B ↔ ∀ g : G, g • B = B ∨ Disjoint (g • B) B := by
  refine ⟨IsBlock.smul_eq_or_disjoint, ?_⟩
  rw [IsBlock.def]
  intro hB g g'
  apply (hB (g'⁻¹ * g)).imp
  · rw [← smul_smul, ← eq_inv_smul_iff, inv_inv]
    exact id
  · intro h
    rw [Set.disjoint_iff] at h ⊢
    rintro x hx
    suffices g'⁻¹ • x ∈ (g'⁻¹ * g) • B ∩ B by apply h this
    simp only [Set.mem_inter_iff, ← Set.mem_smul_set_iff_inv_smul_mem, ← smul_smul, smul_inv_smul]
    exact hx

theorem IsBlock.mk_notempty_one {B : Set X} :
    IsBlock G B ↔ ∀ g : G, g • B ∩ B ≠ ∅ → g • B = B := by
  simp_rw [IsBlock.def_one, Set.disjoint_iff_inter_eq_empty, or_iff_not_imp_right]

theorem IsBlock.mk_mem {B : Set X} :
    IsBlock G B ↔ ∀ (g : G) (a : X) (_ : a ∈ B) (_ : g • a ∈ B), g • B = B := by
  rw [IsBlock.mk_notempty_one]
  simp only [← Set.nonempty_iff_ne_empty, Set.nonempty_def, Set.mem_inter_iff,
    exists_imp, and_imp, Set.mem_smul_set_iff_inv_smul_mem]
  constructor
  · intro H g a ha hga
    apply H g (g • a) _ hga
    simpa only [inv_smul_smul] using ha
  · intro H g a ha hga
    rw [← eq_inv_smul_iff, eq_comm]
    exact H g⁻¹ a hga ha

theorem IsBlock.def_mem {B : Set X} (hB : IsBlock G B) {a : X} {g : G} :
    a ∈ B → g • a ∈ B → g • B = B :=
  IsBlock.mk_mem.mp hB g a

theorem IsBlock.mk_subset {B : Set X} :
    IsBlock G B ↔ ∀ {g : G} {b : X} (_ : b ∈ B) (_ : b ∈ g • B), g • B ⊆ B := by
  simp_rw [IsBlock.mk_notempty_one, ← Set.nonempty_iff_ne_empty]
  constructor
  · intro hB g b hb hgb
    exact (hB g ⟨b, hgb, hb⟩).le
  · intro hB g ⟨b, hb', hb⟩
    apply le_antisymm (hB hb hb')
    suffices g⁻¹ • B ≤ B by
      rw [Set.le_iff_subset] at this ⊢
      rwa [← inv_inv g, ← Set.set_smul_subset_iff]
    exact hB (Set.mem_smul_set_iff_inv_smul_mem.mp hb') (Set.smul_mem_smul_set_iff.mpr hb)

/-- An invariant block is a fixed block -/
theorem IsInvariantBlock.isFixedBlock {B : Set X} (hfB : IsInvariantBlock G B) :
    IsFixedBlock G B := by
  intro g
  apply le_antisymm (hfB g)
  intro x hx
  rw [Set.mem_smul_set_iff_inv_smul_mem]
  apply hfB g⁻¹
  rwa [Set.smul_mem_smul_set_iff]

/-- An invariant block is a block -/
theorem IsInvariantBlock.isBlock {B : Set X} (hfB : IsInvariantBlock G B) :
    IsBlock G B :=
  hfB.isFixedBlock.isBlock

/-- An orbit is a block -/
theorem isFixedBlock_orbit (a : X) : IsFixedBlock G (orbit G a) :=
  (smul_orbit · a)

/-- An orbit is a block -/
theorem isBlock_orbit (a : X) : IsBlock G (orbit G a) :=
  (isFixedBlock_orbit a).isBlock

variable (X)

/-- The full set is a (trivial) block -/
theorem isFixedBlock_top : IsFixedBlock G (⊤ : Set X) :=
  fun _ ↦ by simp only [Set.top_eq_univ, Set.smul_set_univ]

/-- The full set is a (trivial) block -/
theorem isBlock_top : IsBlock G (⊤ : Set X) :=
  (isFixedBlock_top _).isBlock

variable {X}

/-- Is `B` is a block for an action of `G`, it is a block for the action of any subgroup of `G` -/
theorem IsBlock.subgroup {H : Subgroup G} {B : Set X} (hfB : IsBlock G B) :
    IsBlock H B := by
  rw [IsBlock.def_one]; rintro ⟨g, _⟩
  simpa only using hfB.smul_eq_or_disjoint g

theorem IsBlock.preimage {H Y : Type*} [Group H] [MulAction H Y]
    {φ : H → G} (j : Y →ₑ[φ] X) {B : Set X} (hB : IsBlock G B) :
    IsBlock H (j ⁻¹' B) := by
  rw [IsBlock.def_one]
  intro g
  rw [← Group.preimage_smul_setₛₗ Y X φ j]
  apply (hB.smul_eq_or_disjoint (φ g)).imp
  · intro heq
    rw [heq]
  · exact Disjoint.preimage _

theorem IsBlock.image {H Y : Type*} [Group H] [MulAction H Y]
    {φ : G →* H} (j : X →ₑ[φ] Y)
    (hφ : Function.Surjective φ) (hj : Function.Injective j)
    {B : Set X} (hB : IsBlock G B) :
    IsBlock H (j '' B) := by
  rw [IsBlock.def]
  intro h h'
  obtain ⟨g, rfl⟩ := hφ h
  obtain ⟨g', rfl⟩ := hφ h'
  simp only [← image_smul_setₛₗ X Y φ j]
  cases' IsBlock.def.mp hB g g' with h h
  · left; rw [h]
  · right; exact Set.disjoint_image_of_injective hj h

theorem IsBlock.subtype_val_preimage {C : SubMulAction G X} {B : Set X} (hB : IsBlock G B) :
    IsBlock G (Subtype.val ⁻¹' B : Set C) :=
  hB.preimage C.inclusion

theorem IsBlock.iff_subtype_val {C : SubMulAction G X} {B : Set C} :
    IsBlock G B ↔ IsBlock G (Subtype.val '' B : Set X) := by
  simp only [IsBlock.def_one]
  apply forall_congr'
  intro g
  rw [← SubMulAction.inclusion.coe_eq, ← image_smul_set _ _ _ C.inclusion g B,
    ← Set.image_eq_image Subtype.coe_injective]
  apply or_congr Iff.rfl
  simp only [Set.disjoint_iff, Set.subset_empty_iff, Set.image_eq_empty,
    ← C.inclusion_injective.injOn.image_inter (Set.subset_univ _) (Set.subset_univ _)]

theorem IsBlock.iff_top (B : Set X) :
    IsBlock G B ↔ IsBlock (⊤ : Subgroup G) B := by
  simp only [IsBlock.def_one]
  constructor
  · intro h g; exact h g
  · intro h g; exact h ⟨g, Subgroup.mem_top g⟩

/-- The intersection of two blocks is a block -/
theorem IsBlock.inter {B₁ B₂ : Set X} (h₁ : IsBlock G B₁) (h₂ : IsBlock G B₂) :
    IsBlock G (B₁ ∩ B₂) := by
  rw [IsBlock.def_one]
  intro g
  rw [Set.smul_set_inter]
  cases' h₁.smul_eq_or_disjoint g with h₁ h₁
  · cases' h₂.smul_eq_or_disjoint g with h₂ h₂
    · left; rw [h₁, h₂]
    right
    apply Disjoint.inter_left'; apply Disjoint.inter_right'
    exact h₂
  · right
    apply Disjoint.inter_left; apply Disjoint.inter_right
    exact h₁

/-- An intersection of blocks is a block -/
theorem IsBlock.iInter {ι : Type*} {B : ι → Set X} (hB : ∀ i : ι, IsBlock G (B i)) :
    IsBlock G (⋂ i, B i) := by
  by_cases hι : (IsEmpty ι)
  · -- ι = ∅, block = ⊤
    suffices (⋂ i : ι, B i) = Set.univ by simpa only [this] using isBlock_top X
    simpa only [Set.top_eq_univ, Set.iInter_eq_univ] using (hι.elim' ·)
  rw [IsBlock.def_one]
  intro g
  rw [Set.smul_set_iInter]
  by_cases h : ∃ i : ι, Disjoint (g • B i) (B i)
  · right
    obtain ⟨j, hj⟩ := h
    refine Disjoint.mono ?_ ?_ hj <;> apply Set.iInter_subset
  · left
    simp only [not_exists] at h
    have : ∀ i : ι, g • B i = B i := fun i => ((hB i).smul_eq_or_disjoint g).resolve_right (h i)
    rw [Set.iInter_congr this]

theorem IsBlock.of_subgroup_of_conjugate {B : Set X} {H : Subgroup G} (hB : IsBlock H B) (g : G) :
    IsBlock (Subgroup.map (MulEquiv.toMonoidHom (MulAut.conj g)) H) (g • B) := by
  rw [IsBlock.def_one]
  intro h'
  obtain ⟨h, hH, hh⟩ := Subgroup.mem_map.mp (SetLike.coe_mem h')
  simp only [MulEquiv.coe_toMonoidHom, MulAut.conj_apply] at hh
  suffices h' • g • B = g • h • B by
    simp only [this]
    apply (hB.smul_eq_or_disjoint ⟨h, hH⟩).imp
    · intro; congr
    · exact Set.disjoint_image_of_injective (MulAction.injective g)
  suffices (h' : G) • g • B = g • h • B by
    rw [← this]; rfl
  rw [← hh, smul_smul (g * h * g⁻¹) g B, smul_smul g h B, inv_mul_cancel_right]

/-- A translate of a block is a block -/
theorem IsBlock.translate {B : Set X} (g : G) (hB : IsBlock G B) :
    IsBlock G (g • B) := by
  rw [IsBlock.iff_top] at hB ⊢
  rw [← Subgroup.map_comap_eq_self_of_surjective (f := MulAut.conj g) (MulAut.conj g).surjective ⊤]
  apply IsBlock.of_subgroup_of_conjugate
  rwa [Subgroup.comap_top]

variable (G) in
/-- For `SMul G X`, a block system of `X` is a partition of `X` into blocks
  for the action of `G` -/
def IsBlockSystem (B : Set (Set X)) :=
  Setoid.IsPartition B ∧ ∀ b : Set X, b ∈ B → IsBlock G b

/-- Translates of a block form a `block_system` -/
theorem IsBlock.isBlockSystem [hGX : MulAction.IsPretransitive G X]
    {B : Set X} (hB : IsBlock G B) (hBe : B.Nonempty) :
    IsBlockSystem G (Set.range fun g : G => g • B) := by
  refine ⟨⟨?nonempty, ?cover⟩, ?mem_blocks⟩
  case mem_blocks => rintro B' ⟨g, rfl⟩; exact hB.translate g
  · simp only [Set.mem_range, not_exists]
    intro g hg
    apply hBe.ne_empty
    simpa only [Set.smul_set_eq_empty] using hg
  · intro a
    obtain ⟨b : X, hb : b ∈ B⟩ := hBe
    obtain ⟨g, rfl⟩ := exists_smul_eq G b a
    use g • B
    simp only [Set.smul_mem_smul_set_iff, hb, exists_unique_iff_exists, Set.mem_range,
      exists_apply_eq_apply, exists_const, exists_prop, and_imp, forall_exists_index,
      forall_apply_eq_imp_iff, true_and]
    intro g' ha
    apply (IsBlock.def.mp hB g' g).resolve_right
    rw [Set.not_disjoint_iff]
    refine ⟨g • b, ha, ⟨b, hb, rfl⟩⟩

section Normal

lemma smul_orbit_eq_orbit_smul (N : Subgroup G) [nN : N.Normal] (a : X) (g : G) :
    g • orbit N a = orbit N (g • a) := by
  simp only [orbit, Set.image_smul, Set.smul_set_range]
  ext
  simp only [Set.mem_range]
  constructor
  · rintro ⟨⟨k, hk⟩, rfl⟩
    use ⟨g * k * g⁻¹, nN.conj_mem k hk g⟩
    simp only [Submonoid.mk_smul]
    rw [smul_smul, inv_mul_cancel_right, ← smul_smul]
  · rintro ⟨⟨k, hk⟩, rfl⟩
    use ⟨g⁻¹ * k * g, nN.conj_mem' k hk g⟩
    simp only [Submonoid.mk_smul]
    simp only [← mul_assoc, ← smul_smul, smul_inv_smul, inv_inv]

/-- An orbit of a normal subgroup is a block -/
theorem orbit.isBlock_of_normal {N : Subgroup G} [N.Normal] (a : X) :
    IsBlock G (orbit N a) := by
  rw [IsBlock.def_one]
  intro g
  rw [smul_orbit_eq_orbit_smul]
  apply orbit.eq_or_disjoint

/-- The orbits of a normal subgroup form a block system -/
theorem IsBlockSystem.of_normal {N : Subgroup G} [N.Normal] :
    IsBlockSystem G (Set.range fun a : X => orbit N a) := by
  constructor
  · apply IsPartition.of_orbits
  · intro b; rintro ⟨a, rfl⟩
    exact orbit.isBlock_of_normal a

end Normal

section Stabilizer

/- For transitive actions, construction of the lattice equivalence
  `block_stabilizerOrderIso` between
  - blocks of `MulAction G X` containing a point `a ∈ X`,
  and
  - subgroups of G containing `stabilizer G a`.
  (Wielandt, th. 7.5) -/

/-- The orbit of `a` under a subgroup containing the stabilizer of `a` is a block -/
theorem IsBlock.of_orbit {H : Subgroup G} {a : X} (hH : stabilizer G a ≤ H) :
    IsBlock G (MulAction.orbit H a) := by
  simp_rw [IsBlock.def_one, or_iff_not_imp_right, Set.not_disjoint_iff]
  rintro g ⟨-, ⟨-, ⟨h₁, rfl⟩, h⟩, ⟨h₂, rfl⟩⟩
  suffices g ∈ H by
    rw [← Subgroup.coe_mk H g this, ← H.smul_def, smul_orbit (⟨g, this⟩ : H) a]
  rw [← mul_mem_cancel_left h₂⁻¹.2, ← mul_mem_cancel_right h₁.2]
  apply hH
  simp only [mem_stabilizer_iff, InvMemClass.coe_inv, mul_smul, inv_smul_eq_iff]
  exact h

/-- If `B` is a block containing `a`, then the stabilizer of `B` contains the stabilizer of `a` -/
theorem IsBlock.stabilizer_le {B : Set X} (hB : IsBlock G B) {a : X} (ha : a ∈ B) :
    stabilizer G a ≤ stabilizer G B := by
  intro g hg
  apply Or.resolve_right (hB.smul_eq_or_disjoint g)
  rw [Set.not_disjoint_iff]
  refine ⟨a, ?_, ha⟩
  rw [← hg, Set.smul_mem_smul_set_iff]
  exact ha

/-- A block containing `a` is the orbit of `a` under its stabilizer -/
theorem IsBlock.orbit_stabilizer_eq
    [htGX : IsPretransitive G X] {B : Set X} (hB : IsBlock G B) {a : X} (ha : a ∈ B) :
    MulAction.orbit (stabilizer G B) a = B := by
  ext x
  constructor
  · rintro ⟨⟨k, k_mem⟩, rfl⟩
    simp only [Submonoid.mk_smul]
    rw [← k_mem, Set.smul_mem_smul_set_iff]
    exact ha
  · intro hx
    obtain ⟨k, rfl⟩ := exists_smul_eq G a x
    exact ⟨⟨k, hB.def_mem ha hx⟩, rfl⟩

/-- A subgroup containing the stabilizer of `a`
  is the stabilizer of the orbit of `a` under that subgroup -/
theorem stabilizer_orbit_eq {a : X} {H : Subgroup G} (hH : stabilizer G a ≤ H) :
    stabilizer G (orbit H a) = H := by
  ext g
  constructor
  · intro hg
    obtain ⟨-, ⟨b, rfl⟩, h⟩ := hg.symm ▸ mem_orbit_self a
    simp_rw [H.smul_def, ← mul_smul, ← mem_stabilizer_iff] at h
    exact (mul_mem_cancel_right b.2).mp (hH h)
  · intro hg
    rw [mem_stabilizer_iff, ← Subgroup.coe_mk H g hg, ← Submonoid.smul_def]
    apply smul_orbit

variable (G)

/-- Order equivalence between blocks in `X` containing a point `a`
 and subgroups of `G` containing the stabilizer of `a` (Wielandt, th. 7.5)-/
def block_stabilizerOrderIso [htGX : IsPretransitive G X] (a : X) :
    { B : Set X // a ∈ B ∧ IsBlock G B } ≃o Set.Ici (stabilizer G a) where
  toFun := fun ⟨B, ha, hB⟩ => ⟨stabilizer G B, hB.stabilizer_le ha⟩
  invFun := fun ⟨H, hH⟩ =>
    ⟨MulAction.orbit H a, MulAction.mem_orbit_self a, IsBlock.of_orbit hH⟩
  left_inv := fun ⟨B, ha, hB⟩ =>
    (id (propext Subtype.mk_eq_mk)).mpr (hB.orbit_stabilizer_eq ha)
  right_inv := fun ⟨H, hH⟩ =>
    (id (propext Subtype.mk_eq_mk)).mpr (stabilizer_orbit_eq hH)
  map_rel_iff' := by
    rintro ⟨B, ha, hB⟩; rintro ⟨B', ha', hB'⟩
    simp only [Equiv.coe_fn_mk, Subtype.mk_le_mk, Set.le_eq_subset]
    constructor
    · rintro hBB' b hb
      obtain ⟨k, rfl⟩ := htGX.exists_smul_eq a b
      suffices k ∈ stabilizer G B' by
        exact this.symm ▸ (Set.smul_mem_smul_set ha')
      exact hBB' (hB.def_mem ha hb)
    · intro hBB' g hgB
      apply IsBlock.def_mem hB' ha'
      exact hBB' <| hgB.symm ▸ (Set.smul_mem_smul_set ha)

end Stabilizer

section Finite

theorem _root_.Setoid.nat_sum {α : Type _} [Finite α] {c : Set (Set α)} (hc : Setoid.IsPartition c) :
    (finsum fun x : c => Set.ncard (x : Set α)) = Nat.card α := by
  classical
  have := Fintype.ofFinite α
  simp only [finsum_eq_sum_of_fintype, Nat.card_eq_fintype_card, ← Set.Nat.card_coe_set_eq]
  rw [← Fintype.card_sigma]
  refine' Fintype.card_congr (Equiv.ofBijective (fun x => x.snd : (Σ a : ↥c, a) → α) _)
  constructor
  · -- injectivity
    rintro ⟨⟨x, hx⟩, ⟨a, ha : a ∈ x⟩⟩ ⟨⟨y, hy⟩, ⟨b, hb : b ∈ y⟩⟩ hab
    dsimp at hab
    rw [hab] at ha
    rw [Sigma.subtype_ext_iff]
    simp only [Subtype.mk_eq_mk, Subtype.coe_mk]
    apply And.intro _ hab
    exact ExistsUnique.unique (hc.2 b) ⟨hx, ha⟩ ⟨hy, hb⟩
  · -- surjectivity
    intro a
    obtain ⟨x, ⟨hx, ha : a ∈ x⟩, _⟩ := hc.2 a
    use ⟨⟨x, hx⟩, ⟨a, ha⟩⟩

theorem _root_.Set.ncard_coe {α : Type*} (s : Set α) :
    s.ncard = Set.ncard (Set.univ : Set (Set.Elem s)) := by
  apply Set.ncard_congr (fun a ha ↦ ⟨a, ha⟩)
  · exact fun a ha ↦ by simp only [Set.mem_univ]
  · simp [Subtype.mk_eq_mk]
  · exact fun ⟨a, ha⟩ _ ↦ ⟨a, ha, rfl⟩

namespace IsBlock

variable [IsPretransitive G X] [Finite X] {B : Set X} (hB : IsBlock G B)

/-- The cardinality of the ambient is the product of
  of the cardinality of a block
  by the cardinality of the set of translates of that block -/
theorem ncard_block_mul_ncard_orbit_eq (hB_ne : B.Nonempty) :
    Set.ncard B * Set.ncard (Set.range fun g : G => g • B) = Nat.card X := by
  classical
  have := Fintype.ofFinite X
  rw [← Setoid.nat_sum (hB.isBlockSystem hB_ne).1]
  simp only [finsum_eq_sum_of_fintype]
  rw [Finset.sum_congr rfl]
  · rw [Finset.sum_const, mul_comm]
    congr
    rw [← Set.ncard_coe_Finset, Finset.coe_univ, Set.ncard_coe]
  · rintro ⟨x, ⟨g, rfl⟩⟩ _
    exact Set.ncard_image_of_injective B (MulAction.injective g)

/-- The cardinality of a block divides the cardinality of the ambient type -/
theorem ncard_of_block_divides (hB_ne : B.Nonempty) :
    Set.ncard B ∣ Nat.card X :=
  Dvd.intro _ (hB.ncard_block_mul_ncard_orbit_eq hB_ne)

/-- A too large block is equal to ⊤ -/
theorem is_top_of_large_block (hB' : Nat.card X < Set.ncard B * 2) :
    B = ⊤ := by
  classical
  letI := Fintype.ofFinite X
  cases' Set.eq_empty_or_nonempty B with hB_e hB_ne
  -- case when B is empty (exfalso)
  · exfalso; rw [hB_e] at hB'
    simp only [Set.ncard_empty, zero_mul, gt_iff_lt, not_lt_zero'] at hB'
  -- case when B is not empty
  rw [Set.top_eq_univ, ← Set.toFinset_inj, Set.toFinset_univ,
    ← Finset.card_eq_iff_eq_univ, ← Set.ncard_eq_toFinset_card',
    ← Nat.card_eq_fintype_card]
  obtain ⟨k, h⟩ := hB.ncard_of_block_divides hB_ne
  suffices k = 1 by
    simp only [h, this, mul_one]
  rw [h, Nat.mul_lt_mul_left ?_] at hB'
  apply Nat.eq_of_le_of_lt_succ ?_ hB'
  apply Nat.pos_of_ne_zero
  intro hk
  rw [hk, mul_zero] at h
  rw [Nat.card_eq_fintype_card, Fintype.card_eq_zero_iff] at h
  exact hB_ne.ne_empty B.eq_empty_of_isEmpty
  rwa [← Set.ncard_pos] at hB_ne

/-- If a block has too many translates, then it is a (sub)singleton  -/
theorem is_subsingleton
    (hB' : Nat.card X < 2 * Set.ncard (Set.range fun g : G => (g • B : Set X))) :
    B.Subsingleton := by
  suffices Set.ncard B < 2 by
    rw [Nat.lt_succ_iff, Set.ncard_le_one_iff_eq] at this
    cases this with
    | inl h => rw [h]; exact Set.subsingleton_empty
    | inr h =>
      obtain ⟨a, ha⟩ := h; rw [ha]; exact Set.subsingleton_singleton
  cases Set.eq_empty_or_nonempty B with
  | inl h => rw [h, Set.ncard_empty]; norm_num
  | inr h =>
    rw [← hB.ncard_block_mul_ncard_orbit_eq h, lt_iff_not_ge] at hB'
    rw [← not_le]
    exact fun hb ↦ hB' (Nat.mul_le_mul_right _ hb)

-- TODO : Is the assumption B.finite necessary ?
<<<<<<< HEAD
/-- The intersection of the translates of a *finite* subset which contain a given point
is a block (Wielandt, th. 7.3 )-/
theorem of_subset (a : X) (hfB : B.Finite) :
=======
-- Note : add {B} because otherwise Lean includes `hB : IsBlock B`
/-- The intersection of the translates of a *finite* subset which contain a given point
is a block (Wielandt, th. 7.3 )-/
theorem of_subset {B : Set X} (a : X) (hfB : B.Finite) :
>>>>>>> 7e065ce4
    IsBlock G (⋂ (k : G) (_ : a ∈ k • B), k • B) := by
  let B' := ⋂ (k : G) (_ : a ∈ k • B), k • B
  cases' Set.eq_empty_or_nonempty B with hfB_e hfB_ne
  · convert isBlock_top X
    simp only [Set.top_eq_univ, Set.iInter_eq_univ]
    intro k hk; exfalso
    rw [hfB_e] at hk; simpa only [Set.smul_set_empty] using hk

  have hB'₀ : ∀ (k : G) (_ : a ∈ k • B), B' ≤ k • B := by
    intro k hk
    exact Set.biInter_subset_of_mem hk
  have hfB' : B'.Finite := by
    obtain ⟨b, hb : b ∈ B⟩ := hfB_ne
    obtain ⟨k, hk : k • b = a⟩ := exists_smul_eq G b a
    apply Set.Finite.subset (Set.Finite.map _ hfB) (hB'₀ k ⟨b, hb, hk⟩)
  have hag : ∀ g : G, a ∈ g • B' → B' ≤ g • B' :=  by
    intro g hg x hx
    -- a = g • b; b ∈ B'; a ∈ k • B → b ∈ k • B
    use g⁻¹ • x
    constructor
    · apply Set.mem_biInter; intro k; rintro (hk : a ∈ k • B)
      rw [← Set.mem_smul_set_iff_inv_smul_mem, smul_smul]
      apply hB'₀
      rw [← smul_smul, Set.mem_smul_set_iff_inv_smul_mem]
      apply hB'₀ k hk
      rw [← Set.mem_smul_set_iff_inv_smul_mem]
      exact hg
      exact hx
    · simp only [smul_inv_smul]
  have hag' : ∀ g : G, a ∈ g • B' → B' = g • B' := by
    intro g hg
    apply symm
    rw [← mem_stabilizer_iff]
    rw [← Subgroup.inv_mem_iff (stabilizer G B')]
    rw [mem_stabilizer_of_finite_iff_smul_le B' hfB' g⁻¹]
    simp_rw [← Set.subset_set_smul_iff]
    exact hag g hg
  rw [mk_notempty_one]
  intro g hg
  rw [← Set.nonempty_iff_ne_empty] at hg
  obtain ⟨b : X, hb' : b ∈ g • B', hb : b ∈ B'⟩ := Set.nonempty_def.mp hg
  obtain ⟨k : G, hk : k • a = b⟩ := exists_smul_eq G a b
  have hak : a ∈ k⁻¹ • B' := by
    refine ⟨b, hb, ?_⟩
    simp only [← hk, inv_smul_smul]
  have hagk : a ∈ (k⁻¹ * g) • B' := by
    rw [mul_smul, Set.mem_smul_set_iff_inv_smul_mem, inv_inv, hk]
    exact hb'
  have hkB' : B' = k⁻¹ • B' := hag' k⁻¹ hak
  have hgkB' : B' = (k⁻¹ * g) • B' := hag' (k⁻¹ * g) hagk
  rw [mul_smul] at hgkB'
  rw [← smul_eq_iff_eq_inv_smul] at hkB' hgkB'
  rw [← hgkB', hkB']

end IsBlock

end Finite

end Group

end MulAction<|MERGE_RESOLUTION|>--- conflicted
+++ resolved
@@ -582,16 +582,10 @@
     exact fun hb ↦ hB' (Nat.mul_le_mul_right _ hb)
 
 -- TODO : Is the assumption B.finite necessary ?
-<<<<<<< HEAD
-/-- The intersection of the translates of a *finite* subset which contain a given point
-is a block (Wielandt, th. 7.3 )-/
-theorem of_subset (a : X) (hfB : B.Finite) :
-=======
 -- Note : add {B} because otherwise Lean includes `hB : IsBlock B`
 /-- The intersection of the translates of a *finite* subset which contain a given point
 is a block (Wielandt, th. 7.3 )-/
 theorem of_subset {B : Set X} (a : X) (hfB : B.Finite) :
->>>>>>> 7e065ce4
     IsBlock G (⋂ (k : G) (_ : a ∈ k • B), k • B) := by
   let B' := ⋂ (k : G) (_ : a ∈ k • B), k • B
   cases' Set.eq_empty_or_nonempty B with hfB_e hfB_ne
