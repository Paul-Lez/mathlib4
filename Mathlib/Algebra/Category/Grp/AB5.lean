--- conflicted
+++ resolved
@@ -45,9 +45,5 @@
 instance : HasFilteredColimits (AddCommGrp.{u}) where
   HasColimitsOfShape := inferInstance
 
-<<<<<<< HEAD
-noncomputable instance : AB5 (AddCommGrp.{u}) := fun _ ↦ ⟨inferInstance⟩
-=======
 noncomputable instance : AB5 (AddCommGrp.{u}) where
-  ofShape _ := { preservesFiniteLimits := inferInstance }
->>>>>>> 26d3c960
+  ofShape _ := { preservesFiniteLimits := inferInstance }