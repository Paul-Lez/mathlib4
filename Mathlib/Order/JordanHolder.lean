--- conflicted
+++ resolved
@@ -301,110 +301,6 @@
 
 end FinLemmas
 
-<<<<<<< HEAD
-/-- Append two composition series `s₁` and `s₂` such that
-the least element of `s₁` is the maximum element of `s₂`. -/
-@[simps length]
-def append (s₁ s₂ : CompositionSeries X) (h : s₁.top = s₂.bot) : CompositionSeries X where
-  length := s₁.length + s₂.length
-  series := Matrix.vecAppend (Nat.add_succ s₁.length s₂.length).symm (s₁ ∘ Fin.castSucc) s₂
-  step' i := by
-    refine Fin.addCases ?_ ?_ i
-    · intro i
-      rw [append_succ_castAdd_aux _ _ _ h, append_castAdd_aux]
-      exact s₁.step i
-    · intro i
-      rw [append_natAdd_aux, append_succ_natAdd_aux]
-      exact s₂.step i
-#align composition_series.append CompositionSeries.append
-
-theorem coe_append (s₁ s₂ : CompositionSeries X) (h) :
-    ⇑(s₁.append s₂ h) = Matrix.vecAppend (Nat.add_succ _ _).symm (s₁ ∘ Fin.castSucc) s₂ :=
-  rfl
-#align composition_series.coe_append CompositionSeries.coe_append
-
-@[simp]
-theorem append_castAdd {s₁ s₂ : CompositionSeries X} (h : s₁.top = s₂.bot) (i : Fin s₁.length) :
-    append s₁ s₂ h (Fin.castSucc <| Fin.castAdd s₂.length i) = s₁ (Fin.castSucc i) := by
-  rw [coe_append, append_castAdd_aux _ _ i]
-#align composition_series.append_cast_add CompositionSeries.append_castAdd
-
-@[simp]
-theorem append_succ_castAdd {s₁ s₂ : CompositionSeries X} (h : s₁.top = s₂.bot)
-    (i : Fin s₁.length) : append s₁ s₂ h (Fin.castAdd s₂.length i).succ = s₁ i.succ := by
-  rw [coe_append, append_succ_castAdd_aux _ _ _ h]
-#align composition_series.append_succ_cast_add CompositionSeries.append_succ_castAdd
-
-@[simp]
-theorem append_natAdd {s₁ s₂ : CompositionSeries X} (h : s₁.top = s₂.bot) (i : Fin s₂.length) :
-    append s₁ s₂ h (Fin.castSucc <| Fin.natAdd s₁.length i) = s₂ (Fin.castSucc i) := by
-  rw [coe_append, append_natAdd_aux _ _ i]
-#align composition_series.append_nat_add CompositionSeries.append_natAdd
-
-@[simp]
-theorem append_succ_natAdd {s₁ s₂ : CompositionSeries X} (h : s₁.top = s₂.bot) (i : Fin s₂.length) :
-    append s₁ s₂ h (Fin.natAdd s₁.length i).succ = s₂ i.succ := by
-  rw [coe_append, append_succ_natAdd_aux _ _ i]
-#align composition_series.append_succ_nat_add CompositionSeries.append_succ_natAdd
-
-/-- Add an element to the top of a `CompositionSeries` -/
-@[simps length]
-def snoc (s : CompositionSeries X) (x : X) (hsat : IsMaximal s.top x) : CompositionSeries X where
-  length := s.length + 1
-  series := Fin.snoc s x
-  step' i := by
-    refine Fin.lastCases ?_ ?_ i
-    · rwa [Fin.snoc_castSucc, Fin.succ_last, Fin.snoc_last, ← top]
-    · intro i
-      rw [Fin.snoc_castSucc, ← Fin.castSucc_fin_succ, Fin.snoc_castSucc]
-      exact s.step _
-#align composition_series.snoc CompositionSeries.snoc
-
-@[simp]
-theorem top_snoc (s : CompositionSeries X) (x : X) (hsat : IsMaximal s.top x) :
-    (snoc s x hsat).top = x :=
-  Fin.snoc_last (α := fun _ => X) _ _
-#align composition_series.top_snoc CompositionSeries.top_snoc
-
-@[simp]
-theorem snoc_last (s : CompositionSeries X) (x : X) (hsat : IsMaximal s.top x) :
-    snoc s x hsat (Fin.last (s.length + 1)) = x :=
-  Fin.snoc_last (α := fun _ => X) _ _
-#align composition_series.snoc_last CompositionSeries.snoc_last
-
-@[simp]
-theorem snoc_castSucc (s : CompositionSeries X) (x : X) (hsat : IsMaximal s.top x)
-    (i : Fin (s.length + 1)) : snoc s x hsat (Fin.castSucc i) = s i :=
-  Fin.snoc_castSucc (α := fun _ => X) _ _ _
-#align composition_series.snoc_cast_succ CompositionSeries.snoc_castSucc
-
-@[simp]
-theorem bot_snoc (s : CompositionSeries X) (x : X) (hsat : IsMaximal s.top x) :
-    (snoc s x hsat).bot = s.bot := by
-  rw [bot, bot, ← snoc_castSucc s x hsat 0, Fin.castSucc_zero' (n := s.length + 1)]
-#align composition_series.bot_snoc CompositionSeries.bot_snoc
-
-theorem mem_snoc {s : CompositionSeries X} {x y : X} {hsat : IsMaximal s.top x} :
-    y ∈ snoc s x hsat ↔ y ∈ s ∨ y = x := by
-  simp only [snoc, mem_def]
-  constructor
-  · rintro ⟨i, rfl⟩
-    refine Fin.lastCases ?_ (fun i => ?_) i
-    · right
-      simp
-    · left
-      simp
-  · intro h
-    rcases h with (⟨i, rfl⟩ | rfl)
-    · use Fin.castSucc i
-      simp
-    · use Fin.last _
-      simp
-#align composition_series.mem_snoc CompositionSeries.mem_snoc
-
-theorem eq_snoc_eraseTop {s : CompositionSeries X} (h : 0 < s.length) :
-    s = snoc (eraseTop s) s.top (isMaximal_eraseTop_top h) := by
-=======
 #align composition_series.append RelSeries.smash
 #noalign composition_series.coe_append
 #align composition_series.append_cast_add RelSeries.smash_castAdd
@@ -420,7 +316,6 @@
 
 theorem eq_snoc_eraseLast {s : CompositionSeries X} (h : 0 < s.length) :
     s = snoc (eraseLast s) s.last (isMaximal_eraseLast_last h) := by
->>>>>>> ac59a83c
   ext x
   simp only [mem_snoc, mem_eraseLast h, ne_eq]
   by_cases h : x = s.last <;> simp [*, s.last_mem]
