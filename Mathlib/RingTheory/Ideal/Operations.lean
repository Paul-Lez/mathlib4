/-
Copyright (c) 2018 Kenny Lau. All rights reserved.
Released under Apache 2.0 license as described in the file LICENSE.
Authors: Kenny Lau
-/
import Mathlib.Algebra.Algebra.Operations
import Mathlib.Data.Fintype.Lattice
import Mathlib.RingTheory.Coprime.Lemmas
import Mathlib.RingTheory.Ideal.Basic
import Mathlib.RingTheory.NonUnitalSubsemiring.Basic

/-!
# More operations on modules and ideals
-/

assert_not_exists Basis -- See `RingTheory.Ideal.Basis`
assert_not_exists Submodule.hasQuotient -- See `RingTheory.Ideal.QuotientOperations`

universe u v w x

open Pointwise

namespace Submodule

variable {R : Type u} {M : Type v} {M' F G : Type*}

section Semiring

variable [Semiring R] [AddCommMonoid M] [Module R M]
<<<<<<< HEAD
=======

instance : SMul (Ideal R) (Submodule R M) where
  smul I N :=
  { __ := I.toAddSubmonoid • N.toAddSubmonoid
    smul_mem' := fun r m hm ↦ AddSubmonoid.smul_induction_on hm
      (fun m hm n ↦ by rw [smul_smul]; exact AddSubmonoid.smul_mem_smul <| I.smul_mem _ hm)
      fun m₁ m₂ h₁ h₂ ↦ by rw [smul_add]; exact (I.1 • N.1).add_mem h₁ h₂ }
>>>>>>> 225ff188

/-- This duplicates the global `smul_eq_mul`, but doesn't have to unfold anywhere near as much to
apply. -/
protected theorem _root_.Ideal.smul_eq_mul (I J : Ideal R) : I • J = I * J :=
  rfl

<<<<<<< HEAD
variable {I : Ideal R} {N : Submodule R M}

theorem smul_le_right : I • N ≤ N :=
  smul_le.2 fun r _ _ ↦ N.smul_mem r
=======
variable {I J : Ideal R} {N P : Submodule R M}

theorem smul_toAddSubmonoid : (I • N).toAddSubmonoid = I.toAddSubmonoid • N.toAddSubmonoid := rfl

theorem smul_mem_smul {r} {n} (hr : r ∈ I) (hn : n ∈ N) : r • n ∈ I • N :=
  AddSubmonoid.smul_mem_smul hr hn

theorem smul_le : I • N ≤ P ↔ ∀ r ∈ I, ∀ n ∈ N, r • n ∈ P :=
  AddSubmonoid.smul_le

@[simp, norm_cast]
lemma coe_set_smul : (I : Set R) • N = I • N :=
  set_smul_eq_of_le _ _ _
    (fun _ _ hr hx ↦ smul_mem_smul hr hx)
    (smul_le.mpr fun _ hr _ hx ↦ mem_set_smul_of_mem_mem hr hx)

@[elab_as_elim]
theorem smul_induction_on {p : M → Prop} {x} (H : x ∈ I • N) (smul : ∀ r ∈ I, ∀ n ∈ N, p (r • n))
    (add : ∀ x y, p x → p y → p (x + y)) : p x :=
  AddSubmonoid.smul_induction_on H smul add

/-- Dependent version of `Submodule.smul_induction_on`. -/
@[elab_as_elim]
theorem smul_induction_on' {x : M} (hx : x ∈ I • N) {p : ∀ x, x ∈ I • N → Prop}
    (smul : ∀ (r : R) (hr : r ∈ I) (n : M) (hn : n ∈ N), p (r • n) (smul_mem_smul hr hn))
    (add : ∀ x hx y hy, p x hx → p y hy → p (x + y) (add_mem ‹_› ‹_›)) : p x hx := by
  refine Exists.elim ?_ fun (h : x ∈ I • N) (H : p x h) ↦ H
  exact smul_induction_on hx (fun a ha x hx ↦ ⟨_, smul _ ha _ hx⟩)
    fun x y ⟨_, hx⟩ ⟨_, hy⟩ ↦ ⟨_, add _ _ _ _ hx hy⟩

theorem smul_le_right : I • N ≤ N :=
  smul_le.2 fun r _ _ ↦ N.smul_mem r

theorem smul_mono (hij : I ≤ J) (hnp : N ≤ P) : I • N ≤ J • P :=
  AddSubmonoid.smul_le_smul hij hnp

theorem smul_mono_left (h : I ≤ J) : I • N ≤ J • N :=
  smul_mono h le_rfl

instance : CovariantClass (Ideal R) (Submodule R M) HSMul.hSMul LE.le :=
  ⟨fun _ _ => smul_mono le_rfl⟩

@[deprecated smul_mono_right (since := "2024-03-31")]
protected theorem smul_mono_right (h : N ≤ P) : I • N ≤ I • P :=
  _root_.smul_mono_right I h
>>>>>>> 225ff188

theorem map_le_smul_top (I : Ideal R) (f : R →ₗ[R] M) :
    Submodule.map f I ≤ I • (⊤ : Submodule R M) := by
  rintro _ ⟨y, hy, rfl⟩
  rw [← mul_one y, ← smul_eq_mul, f.map_smul]
  exact smul_mem_smul hy mem_top

variable (I N)

@[simp]
<<<<<<< HEAD
theorem top_smul : (⊤ : Ideal R) • N = N :=
  le_antisymm smul_le_right fun r hri => one_smul R r ▸ smul_mem_smul mem_top hri

variable {M' : Type w} [AddCommMonoid M'] [Module R M']

@[simp]
theorem map_smul'' (f : M →ₗ[R] M') : (I • N).map f = I • N.map f :=
  le_antisymm
    (map_le_iff_le_comap.2 <|
      smul_le.2 fun r hr n hn =>
        show f (r • n) ∈ I • N.map f from
          (f.map_smul r n).symm ▸ smul_mem_smul hr (mem_map_of_mem hn)) <|
    smul_le.2 fun r hr _ hn =>
      let ⟨p, hp, hfp⟩ := mem_map.1 hn
      hfp ▸ f.map_smul r p ▸ mem_map_of_mem (smul_mem_smul hr hp)

theorem mem_smul_top_iff (N : Submodule R M) (x : N) :
    x ∈ I • (⊤ : Submodule R N) ↔ (x : M) ∈ I • N := by
  change _ ↔ N.subtype x ∈ I • N
  have : Submodule.map N.subtype (I • ⊤) = I • N := by
    rw [Submodule.map_smul'', Submodule.map_top, Submodule.range_subtype]
  rw [← this]
  exact (Function.Injective.mem_set_image N.injective_subtype).symm
=======
theorem smul_bot : I • (⊥ : Submodule R M) = ⊥ :=
  toAddSubmonoid_injective <| AddSubmonoid.addSubmonoid_smul_bot _

@[simp]
theorem bot_smul : (⊥ : Ideal R) • N = ⊥ :=
  le_bot_iff.mp <| smul_le.mpr <| by rintro _ rfl _ _; rw [zero_smul]; exact zero_mem _
>>>>>>> 225ff188

@[simp]
theorem smul_comap_le_comap_smul (f : M →ₗ[R] M') (S : Submodule R M') (I : Ideal R) :
    I • S.comap f ≤ (I • S).comap f := by
  refine Submodule.smul_le.mpr fun r hr x hx => ?_
  rw [Submodule.mem_comap] at hx ⊢
  rw [f.map_smul]
  exact Submodule.smul_mem_smul hr hx

<<<<<<< HEAD
end Semiring

section CommSemiring

variable [CommSemiring R] [AddCommMonoid M] [Module R M] [AddCommMonoid M'] [Module R M']

=======
theorem smul_sup : I • (N ⊔ P) = I • N ⊔ I • P :=
  toAddSubmonoid_injective <| by
    simp only [smul_toAddSubmonoid, sup_toAddSubmonoid, AddSubmonoid.addSubmonoid_smul_sup]

theorem sup_smul : (I ⊔ J) • N = I • N ⊔ J • N :=
  le_antisymm (smul_le.mpr fun mn hmn p hp ↦ by
    obtain ⟨m, hm, n, hn, rfl⟩ := mem_sup.mp hmn
    rw [add_smul]; exact add_mem_sup (smul_mem_smul hm hp) <| smul_mem_smul hn hp)
    (sup_le (smul_mono_left le_sup_left) <| smul_mono_left le_sup_right)

protected theorem smul_assoc : (I • J) • N = I • J • N :=
  le_antisymm
    (smul_le.2 fun _ hrsij t htn ↦ smul_induction_on hrsij
      (fun r hr s hs ↦ smul_assoc r s t ▸ smul_mem_smul hr (smul_mem_smul hs htn))
      fun x y ↦ (add_smul x y t).symm ▸ add_mem)
    (smul_le.2 fun r hr _ hsn ↦ smul_induction_on hsn
      (fun j hj n hn ↦ (smul_assoc r j n).symm ▸ smul_mem_smul (smul_mem_smul hr hj) hn)
      fun m₁ m₂ ↦ (smul_add r m₁ m₂) ▸ add_mem)

@[deprecated smul_inf_le (since := "2024-03-31")]
protected theorem smul_inf_le (M₁ M₂ : Submodule R M) :
    I • (M₁ ⊓ M₂) ≤ I • M₁ ⊓ I • M₂ := smul_inf_le _ _ _

theorem smul_iSup {ι : Sort*} {I : Ideal R} {t : ι → Submodule R M} : I • iSup t = ⨆ i, I • t i :=
  toAddSubmonoid_injective <| by
    simp only [smul_toAddSubmonoid, iSup_toAddSubmonoid, AddSubmonoid.smul_iSup]

@[deprecated smul_iInf_le (since := "2024-03-31")]
protected theorem smul_iInf_le {ι : Sort*} {I : Ideal R} {t : ι → Submodule R M} :
    I • iInf t ≤ ⨅ i, I • t i :=
  smul_iInf_le

theorem mem_of_span_top_of_smul_mem (M' : Submodule R M) (s : Set R) (hs : Ideal.span s = ⊤) (x : M)
    (H : ∀ r : s, (r : R) • x ∈ M') : x ∈ M' := by
  suffices LinearMap.range (LinearMap.toSpanSingleton R M x) ≤ M' by
    rw [← LinearMap.toSpanSingleton_one R M x]
    exact this (LinearMap.mem_range_self _ 1)
  rw [LinearMap.range_eq_map, ← hs, map_le_iff_le_comap, Ideal.span, span_le]
  exact fun r hr ↦ H ⟨r, hr⟩

variable {M' : Type w} [AddCommMonoid M'] [Module R M']

@[simp]
theorem map_smul'' (f : M →ₗ[R] M') : (I • N).map f = I • N.map f :=
  le_antisymm
    (map_le_iff_le_comap.2 <|
      smul_le.2 fun r hr n hn =>
        show f (r • n) ∈ I • N.map f from
          (f.map_smul r n).symm ▸ smul_mem_smul hr (mem_map_of_mem hn)) <|
    smul_le.2 fun r hr _ hn =>
      let ⟨p, hp, hfp⟩ := mem_map.1 hn
      hfp ▸ f.map_smul r p ▸ mem_map_of_mem (smul_mem_smul hr hp)

theorem mem_smul_top_iff (N : Submodule R M) (x : N) :
    x ∈ I • (⊤ : Submodule R N) ↔ (x : M) ∈ I • N := by
  change _ ↔ N.subtype x ∈ I • N
  have : Submodule.map N.subtype (I • ⊤) = I • N := by
    rw [Submodule.map_smul'', Submodule.map_top, Submodule.range_subtype]
  rw [← this]
  exact (Function.Injective.mem_set_image N.injective_subtype).symm

@[simp]
theorem smul_comap_le_comap_smul (f : M →ₗ[R] M') (S : Submodule R M') (I : Ideal R) :
    I • S.comap f ≤ (I • S).comap f := by
  refine Submodule.smul_le.mpr fun r hr x hx => ?_
  rw [Submodule.mem_comap] at hx ⊢
  rw [f.map_smul]
  exact Submodule.smul_mem_smul hr hx

end Semiring

section CommSemiring

variable [CommSemiring R] [AddCommMonoid M] [Module R M] [AddCommMonoid M'] [Module R M']

>>>>>>> 225ff188
open Pointwise

theorem mem_smul_span_singleton {I : Ideal R} {m : M} {x : M} :
    x ∈ I • span R ({m} : Set M) ↔ ∃ y ∈ I, y • m = x :=
  ⟨fun hx =>
    smul_induction_on hx
      (fun r hri _ hnm =>
        let ⟨s, hs⟩ := mem_span_singleton.1 hnm
        ⟨r * s, I.mul_mem_right _ hri, hs ▸ mul_smul r s m⟩)
      fun m1 m2 ⟨y1, hyi1, hy1⟩ ⟨y2, hyi2, hy2⟩ =>
      ⟨y1 + y2, I.add_mem hyi1 hyi2, by rw [add_smul, hy1, hy2]⟩,
    fun ⟨_, hyi, hy⟩ => hy ▸ smul_mem_smul hyi (subset_span <| Set.mem_singleton m)⟩

variable {I J : Ideal R} {N P : Submodule R M}
variable (S : Set R) (T : Set M)

theorem smul_eq_map₂ : I • N = Submodule.map₂ (LinearMap.lsmul R M) I N :=
  le_antisymm (smul_le.mpr fun _m hm _n ↦ Submodule.apply_mem_map₂ _ hm)
    (map₂_le.mpr fun _m hm _n ↦ smul_mem_smul hm)

theorem span_smul_span : Ideal.span S • span R T = span R (⋃ (s ∈ S) (t ∈ T), {s • t}) := by
  rw [smul_eq_map₂]
  exact (map₂_span_span _ _ _ _).trans <| congr_arg _ <| Set.image2_eq_iUnion _ _ _

theorem ideal_span_singleton_smul (r : R) (N : Submodule R M) :
    (Ideal.span {r} : Ideal R) • N = r • N := by
  have : span R (⋃ (t : M) (_ : t ∈ N), {r • t}) = r • N := by
    convert span_eq (r • N)
    exact (Set.image_eq_iUnion _ (N : Set M)).symm
  conv_lhs => rw [← span_eq N, span_smul_span]
  simpa

/-- Given `s`, a generating set of `R`, to check that an `x : M` falls in a
submodule `M'` of `x`, we only need to show that `r ^ n • x ∈ M'` for some `n` for each `r : s`. -/
theorem mem_of_span_eq_top_of_smul_pow_mem (M' : Submodule R M) (s : Set R) (hs : Ideal.span s = ⊤)
    (x : M) (H : ∀ r : s, ∃ n : ℕ, ((r : R) ^ n : R) • x ∈ M') : x ∈ M' := by
  obtain ⟨s', hs₁, hs₂⟩ := (Ideal.span_eq_top_iff_finite _).mp hs
  replace H : ∀ r : s', ∃ n : ℕ, ((r : R) ^ n : R) • x ∈ M' := fun r => H ⟨_, hs₁ r.2⟩
  choose n₁ n₂ using H
  let N := s'.attach.sup n₁
  have hs' := Ideal.span_pow_eq_top (s' : Set R) hs₂ N
  apply M'.mem_of_span_top_of_smul_mem _ hs'
  rintro ⟨_, r, hr, rfl⟩
  convert M'.smul_mem (r ^ (N - n₁ ⟨r, hr⟩)) (n₂ ⟨r, hr⟩) using 1
  simp only [Subtype.coe_mk, smul_smul, ← pow_add]
  rw [tsub_add_cancel_of_le (Finset.le_sup (s'.mem_attach _) : n₁ ⟨r, hr⟩ ≤ N)]

open Pointwise in
@[simp]
theorem map_pointwise_smul (r : R) (N : Submodule R M) (f : M →ₗ[R] M') :
    (r • N).map f = r • N.map f := by
  simp_rw [← ideal_span_singleton_smul, map_smul'']

theorem mem_smul_span {s : Set M} {x : M} :
    x ∈ I • Submodule.span R s ↔ x ∈ Submodule.span R (⋃ (a ∈ I) (b ∈ s), ({a • b} : Set M)) := by
  rw [← I.span_eq, Submodule.span_smul_span, I.span_eq]
  rfl

variable (I)

/-- If `x` is an `I`-multiple of the submodule spanned by `f '' s`,
then we can write `x` as an `I`-linear combination of the elements of `f '' s`. -/
theorem mem_ideal_smul_span_iff_exists_sum {ι : Type*} (f : ι → M) (x : M) :
    x ∈ I • span R (Set.range f) ↔
      ∃ (a : ι →₀ R) (_ : ∀ i, a i ∈ I), (a.sum fun i c => c • f i) = x := by
  constructor; swap
  · rintro ⟨a, ha, rfl⟩
    exact Submodule.sum_mem _ fun c _ => smul_mem_smul (ha c) <| subset_span <| Set.mem_range_self _
  refine fun hx => span_induction ?_ ?_ ?_ ?_ (mem_smul_span.mp hx)
  · simp only [Set.mem_iUnion, Set.mem_range, Set.mem_singleton_iff]
    rintro x ⟨y, hy, x, ⟨i, rfl⟩, rfl⟩
    refine ⟨Finsupp.single i y, fun j => ?_, ?_⟩
    · letI := Classical.decEq ι
      rw [Finsupp.single_apply]
      split_ifs
      · assumption
      · exact I.zero_mem
    refine @Finsupp.sum_single_index ι R M _ _ i _ (fun i y => y • f i) ?_
    simp
  · exact ⟨0, fun _ => I.zero_mem, Finsupp.sum_zero_index⟩
  · rintro x y - - ⟨ax, hax, rfl⟩ ⟨ay, hay, rfl⟩
    refine ⟨ax + ay, fun i => I.add_mem (hax i) (hay i), Finsupp.sum_add_index' ?_ ?_⟩ <;>
      intros <;> simp only [zero_smul, add_smul]
  · rintro c x - ⟨a, ha, rfl⟩
    refine ⟨c • a, fun i => I.mul_mem_left c (ha i), ?_⟩
    rw [Finsupp.sum_smul_index, Finsupp.smul_sum] <;> intros <;> simp only [zero_smul, mul_smul]

theorem mem_ideal_smul_span_iff_exists_sum' {ι : Type*} (s : Set ι) (f : ι → M) (x : M) :
    x ∈ I • span R (f '' s) ↔
    ∃ (a : s →₀ R) (_ : ∀ i, a i ∈ I), (a.sum fun i c => c • f i) = x := by
  rw [← Submodule.mem_ideal_smul_span_iff_exists_sum, ← Set.image_eq_range]

end CommSemiring

end Submodule

namespace Ideal

section Add

variable {R : Type u} [Semiring R]

@[simp]
theorem add_eq_sup {I J : Ideal R} : I + J = I ⊔ J :=
  rfl

-- dsimp loops when applying this lemma to its LHS,
-- probably https://github.com/leanprover/lean4/pull/2867
@[simp, nolint simpNF]
theorem zero_eq_bot : (0 : Ideal R) = ⊥ :=
  rfl

@[simp]
theorem sum_eq_sup {ι : Type*} (s : Finset ι) (f : ι → Ideal R) : s.sum f = s.sup f :=
  rfl

end Add

section Semiring

variable {R : Type u} [Semiring R] {I J K L : Ideal R}

@[simp]
theorem one_eq_top : (1 : Ideal R) = ⊤ := by
  rw [Submodule.one_eq_span, ← Ideal.span, Ideal.span_singleton_one]

theorem add_eq_one_iff : I + J = 1 ↔ ∃ i ∈ I, ∃ j ∈ J, i + j = 1 := by
  rw [one_eq_top, eq_top_iff_one, add_eq_sup, Submodule.mem_sup]

theorem mul_mem_mul {r s} (hr : r ∈ I) (hs : s ∈ J) : r * s ∈ I * J :=
  Submodule.smul_mem_smul hr hs

theorem pow_mem_pow {x : R} (hx : x ∈ I) (n : ℕ) : x ^ n ∈ I ^ n :=
  Submodule.pow_mem_pow _ hx _

theorem mul_le : I * J ≤ K ↔ ∀ r ∈ I, ∀ s ∈ J, r * s ∈ K :=
  Submodule.smul_le

theorem mul_le_left : I * J ≤ J :=
  Ideal.mul_le.2 fun _ _ _ => J.mul_mem_left _

@[simp]
theorem sup_mul_left_self : I ⊔ J * I = I :=
  sup_eq_left.2 Ideal.mul_le_left

@[simp]
theorem mul_left_self_sup : J * I ⊔ I = I :=
  sup_eq_right.2 Ideal.mul_le_left

protected theorem mul_assoc : I * J * K = I * (J * K) :=
  Submodule.smul_assoc I J K

variable (I)

theorem mul_bot : I * ⊥ = ⊥ := by simp

theorem bot_mul : ⊥ * I = ⊥ := by simp

@[simp]
theorem top_mul : ⊤ * I = I :=
  Submodule.top_smul I

variable {I}

theorem mul_mono (hik : I ≤ K) (hjl : J ≤ L) : I * J ≤ K * L :=
  Submodule.smul_mono hik hjl

theorem mul_mono_left (h : I ≤ J) : I * K ≤ J * K :=
  Submodule.smul_mono_left h

theorem mul_mono_right (h : J ≤ K) : I * J ≤ I * K :=
  smul_mono_right I h

variable (I J K)

theorem mul_sup : I * (J ⊔ K) = I * J ⊔ I * K :=
  Submodule.smul_sup I J K

theorem sup_mul : (I ⊔ J) * K = I * K ⊔ J * K :=
  Submodule.sup_smul I J K

variable {I J K}

theorem pow_le_pow_right {m n : ℕ} (h : m ≤ n) : I ^ n ≤ I ^ m := by
  obtain _ | m := m
  · rw [Submodule.pow_zero, one_eq_top]; exact le_top
  obtain ⟨n, rfl⟩ := Nat.exists_eq_add_of_le h
  simp_rw [add_comm, (· ^ ·), Pow.pow, npowRec_add _ _ m.succ_ne_zero _ I.one_mul]
  exact mul_le_left

theorem pow_le_self {n : ℕ} (hn : n ≠ 0) : I ^ n ≤ I :=
  calc
    I ^ n ≤ I ^ 1 := pow_le_pow_right (Nat.pos_of_ne_zero hn)
    _ = I := Submodule.pow_one _

theorem pow_right_mono (e : I ≤ J) (n : ℕ) : I ^ n ≤ J ^ n := by
  induction' n with _ hn
  · rw [Submodule.pow_zero, Submodule.pow_zero]
  · rw [Submodule.pow_succ, Submodule.pow_succ]
    exact Ideal.mul_mono hn e

@[simp]
theorem mul_eq_bot [NoZeroDivisors R] : I * J = ⊥ ↔ I = ⊥ ∨ J = ⊥ :=
  ⟨fun hij =>
    or_iff_not_imp_left.mpr fun I_ne_bot =>
      J.eq_bot_iff.mpr fun j hj =>
        let ⟨i, hi, ne0⟩ := I.ne_bot_iff.mp I_ne_bot
        Or.resolve_left (mul_eq_zero.mp ((I * J).eq_bot_iff.mp hij _ (mul_mem_mul hi hj))) ne0,
    fun h => by obtain rfl | rfl := h; exacts [bot_mul _, mul_bot _]⟩

instance [NoZeroDivisors R] : NoZeroDivisors (Ideal R) where
  eq_zero_or_eq_zero_of_mul_eq_zero := mul_eq_bot.1

instance {S A : Type*} [Semiring S] [SMul R S] [AddCommMonoid A] [Module R A] [Module S A]
    [IsScalarTower R S A] [NoZeroSMulDivisors R A] {I : Submodule S A} : NoZeroSMulDivisors R I :=
  Submodule.noZeroSMulDivisors (Submodule.restrictScalars R I)

end Semiring

section MulAndRadical

variable {R : Type u} {ι : Type*} [CommSemiring R]
variable {I J K L : Ideal R}

theorem mul_mem_mul_rev {r s} (hr : r ∈ I) (hs : s ∈ J) : s * r ∈ I * J :=
  mul_comm r s ▸ mul_mem_mul hr hs

theorem prod_mem_prod {ι : Type*} {s : Finset ι} {I : ι → Ideal R} {x : ι → R} :
    (∀ i ∈ s, x i ∈ I i) → (∏ i ∈ s, x i) ∈ ∏ i ∈ s, I i := by
  classical
    refine Finset.induction_on s ?_ ?_
    · intro
      rw [Finset.prod_empty, Finset.prod_empty, one_eq_top]
      exact Submodule.mem_top
    · intro a s ha IH h
      rw [Finset.prod_insert ha, Finset.prod_insert ha]
      exact
        mul_mem_mul (h a <| Finset.mem_insert_self a s)
          (IH fun i hi => h i <| Finset.mem_insert_of_mem hi)

theorem mul_le_right : I * J ≤ I :=
  Ideal.mul_le.2 fun _ hr _ _ => I.mul_mem_right _ hr

@[simp]
theorem sup_mul_right_self : I ⊔ I * J = I :=
  sup_eq_left.2 Ideal.mul_le_right

@[simp]
theorem mul_right_self_sup : I * J ⊔ I = I :=
  sup_eq_right.2 Ideal.mul_le_right

lemma sup_pow_add_le_pow_sup_pow {n m : ℕ} : (I ⊔ J) ^ (n + m) ≤ I ^ n ⊔ J ^ m := by
  rw [← Ideal.add_eq_sup, ← Ideal.add_eq_sup, add_pow, Ideal.sum_eq_sup]
  apply Finset.sup_le
  intros i hi
  by_cases hn : n ≤ i
  · exact (Ideal.mul_le_right.trans (Ideal.mul_le_right.trans
      ((Ideal.pow_le_pow_right hn).trans le_sup_left)))
  · refine (Ideal.mul_le_right.trans (Ideal.mul_le_left.trans
      ((Ideal.pow_le_pow_right ?_).trans le_sup_right)))
    simp only [Finset.mem_range, Nat.lt_succ] at hi
    rw [Nat.le_sub_iff_add_le hi]
    nlinarith

variable (I J K)

protected theorem mul_comm : I * J = J * I :=
  le_antisymm (mul_le.2 fun _ hrI _ hsJ => mul_mem_mul_rev hsJ hrI)
    (mul_le.2 fun _ hrJ _ hsI => mul_mem_mul_rev hsI hrJ)

theorem span_mul_span (S T : Set R) : span S * span T = span (⋃ (s ∈ S) (t ∈ T), {s * t}) :=
  Submodule.span_smul_span S T

variable {I J K}

theorem span_mul_span' (S T : Set R) : span S * span T = span (S * T) := by
  unfold span
  rw [Submodule.span_mul_span]

theorem span_singleton_mul_span_singleton (r s : R) :
    span {r} * span {s} = (span {r * s} : Ideal R) := by
  unfold span
  rw [Submodule.span_mul_span, Set.singleton_mul_singleton]

theorem span_singleton_pow (s : R) (n : ℕ) : span {s} ^ n = (span {s ^ n} : Ideal R) := by
  induction' n with n ih; · simp [Set.singleton_one]
  simp only [pow_succ, ih, span_singleton_mul_span_singleton]

theorem mem_mul_span_singleton {x y : R} {I : Ideal R} : x ∈ I * span {y} ↔ ∃ z ∈ I, z * y = x :=
  Submodule.mem_smul_span_singleton

theorem mem_span_singleton_mul {x y : R} {I : Ideal R} : x ∈ span {y} * I ↔ ∃ z ∈ I, y * z = x := by
  simp only [mul_comm, mem_mul_span_singleton]

theorem le_span_singleton_mul_iff {x : R} {I J : Ideal R} :
    I ≤ span {x} * J ↔ ∀ zI ∈ I, ∃ zJ ∈ J, x * zJ = zI :=
  show (∀ {zI} (_ : zI ∈ I), zI ∈ span {x} * J) ↔ ∀ zI ∈ I, ∃ zJ ∈ J, x * zJ = zI by
    simp only [mem_span_singleton_mul]

theorem span_singleton_mul_le_iff {x : R} {I J : Ideal R} :
    span {x} * I ≤ J ↔ ∀ z ∈ I, x * z ∈ J := by
  simp only [mul_le, mem_span_singleton_mul, mem_span_singleton]
  constructor
  · intro h zI hzI
    exact h x (dvd_refl x) zI hzI
  · rintro h _ ⟨z, rfl⟩ zI hzI
    rw [mul_comm x z, mul_assoc]
    exact J.mul_mem_left _ (h zI hzI)

theorem span_singleton_mul_le_span_singleton_mul {x y : R} {I J : Ideal R} :
    span {x} * I ≤ span {y} * J ↔ ∀ zI ∈ I, ∃ zJ ∈ J, x * zI = y * zJ := by
  simp only [span_singleton_mul_le_iff, mem_span_singleton_mul, eq_comm]

theorem span_singleton_mul_right_mono [IsDomain R] {x : R} (hx : x ≠ 0) :
    span {x} * I ≤ span {x} * J ↔ I ≤ J := by
  simp_rw [span_singleton_mul_le_span_singleton_mul, mul_right_inj' hx,
    exists_eq_right', SetLike.le_def]

theorem span_singleton_mul_left_mono [IsDomain R] {x : R} (hx : x ≠ 0) :
    I * span {x} ≤ J * span {x} ↔ I ≤ J := by
  simpa only [mul_comm I, mul_comm J] using span_singleton_mul_right_mono hx

theorem span_singleton_mul_right_inj [IsDomain R] {x : R} (hx : x ≠ 0) :
    span {x} * I = span {x} * J ↔ I = J := by
  simp only [le_antisymm_iff, span_singleton_mul_right_mono hx]

theorem span_singleton_mul_left_inj [IsDomain R] {x : R} (hx : x ≠ 0) :
    I * span {x} = J * span {x} ↔ I = J := by
  simp only [le_antisymm_iff, span_singleton_mul_left_mono hx]

theorem span_singleton_mul_right_injective [IsDomain R] {x : R} (hx : x ≠ 0) :
    Function.Injective ((span {x} : Ideal R) * ·) := fun _ _ =>
  (span_singleton_mul_right_inj hx).mp

theorem span_singleton_mul_left_injective [IsDomain R] {x : R} (hx : x ≠ 0) :
    Function.Injective fun I : Ideal R => I * span {x} := fun _ _ =>
  (span_singleton_mul_left_inj hx).mp

theorem eq_span_singleton_mul {x : R} (I J : Ideal R) :
    I = span {x} * J ↔ (∀ zI ∈ I, ∃ zJ ∈ J, x * zJ = zI) ∧ ∀ z ∈ J, x * z ∈ I := by
  simp only [le_antisymm_iff, le_span_singleton_mul_iff, span_singleton_mul_le_iff]

theorem span_singleton_mul_eq_span_singleton_mul {x y : R} (I J : Ideal R) :
    span {x} * I = span {y} * J ↔
      (∀ zI ∈ I, ∃ zJ ∈ J, x * zI = y * zJ) ∧ ∀ zJ ∈ J, ∃ zI ∈ I, x * zI = y * zJ := by
  simp only [le_antisymm_iff, span_singleton_mul_le_span_singleton_mul, eq_comm]

theorem prod_span {ι : Type*} (s : Finset ι) (I : ι → Set R) :
    (∏ i ∈ s, Ideal.span (I i)) = Ideal.span (∏ i ∈ s, I i) :=
  Submodule.prod_span s I

theorem prod_span_singleton {ι : Type*} (s : Finset ι) (I : ι → R) :
    (∏ i ∈ s, Ideal.span ({I i} : Set R)) = Ideal.span {∏ i ∈ s, I i} :=
  Submodule.prod_span_singleton s I

@[simp]
theorem multiset_prod_span_singleton (m : Multiset R) :
    (m.map fun x => Ideal.span {x}).prod = Ideal.span ({Multiset.prod m} : Set R) :=
  Multiset.induction_on m (by simp) fun a m ih => by
    simp only [Multiset.map_cons, Multiset.prod_cons, ih, ← Ideal.span_singleton_mul_span_singleton]

theorem finset_inf_span_singleton {ι : Type*} (s : Finset ι) (I : ι → R)
    (hI : Set.Pairwise (↑s) (IsCoprime on I)) :
    (s.inf fun i => Ideal.span ({I i} : Set R)) = Ideal.span {∏ i ∈ s, I i} := by
  ext x
  simp only [Submodule.mem_finset_inf, Ideal.mem_span_singleton]
  exact ⟨Finset.prod_dvd_of_coprime hI, fun h i hi => (Finset.dvd_prod_of_mem _ hi).trans h⟩

theorem iInf_span_singleton {ι : Type*} [Fintype ι] {I : ι → R}
    (hI : ∀ (i j) (_ : i ≠ j), IsCoprime (I i) (I j)) :
    ⨅ i, span ({I i} : Set R) = span {∏ i, I i} := by
  rw [← Finset.inf_univ_eq_iInf, finset_inf_span_singleton]
  rwa [Finset.coe_univ, Set.pairwise_univ]

theorem iInf_span_singleton_natCast {R : Type*} [CommRing R] {ι : Type*} [Fintype ι]
    {I : ι → ℕ} (hI : Pairwise fun i j => (I i).Coprime (I j)) :
    ⨅ (i : ι), span {(I i : R)} = span {((∏ i : ι, I i : ℕ) : R)} := by
  rw [iInf_span_singleton, Nat.cast_prod]
  exact fun i j h ↦ (hI h).cast

theorem sup_eq_top_iff_isCoprime {R : Type*} [CommSemiring R] (x y : R) :
    span ({x} : Set R) ⊔ span {y} = ⊤ ↔ IsCoprime x y := by
  rw [eq_top_iff_one, Submodule.mem_sup]
  constructor
  · rintro ⟨u, hu, v, hv, h1⟩
    rw [mem_span_singleton'] at hu hv
    rw [← hu.choose_spec, ← hv.choose_spec] at h1
    exact ⟨_, _, h1⟩
  · exact fun ⟨u, v, h1⟩ =>
      ⟨_, mem_span_singleton'.mpr ⟨_, rfl⟩, _, mem_span_singleton'.mpr ⟨_, rfl⟩, h1⟩

theorem mul_le_inf : I * J ≤ I ⊓ J :=
  mul_le.2 fun r hri s hsj => ⟨I.mul_mem_right s hri, J.mul_mem_left r hsj⟩

theorem multiset_prod_le_inf {s : Multiset (Ideal R)} : s.prod ≤ s.inf := by
  classical
    refine s.induction_on ?_ ?_
    · rw [Multiset.inf_zero]
      exact le_top
    intro a s ih
    rw [Multiset.prod_cons, Multiset.inf_cons]
    exact le_trans mul_le_inf (inf_le_inf le_rfl ih)

theorem prod_le_inf {s : Finset ι} {f : ι → Ideal R} : s.prod f ≤ s.inf f :=
  multiset_prod_le_inf

theorem mul_eq_inf_of_coprime (h : I ⊔ J = ⊤) : I * J = I ⊓ J :=
  le_antisymm mul_le_inf fun r ⟨hri, hrj⟩ =>
    let ⟨s, hsi, t, htj, hst⟩ := Submodule.mem_sup.1 ((eq_top_iff_one _).1 h)
    mul_one r ▸
      hst ▸
        (mul_add r s t).symm ▸ Ideal.add_mem (I * J) (mul_mem_mul_rev hsi hrj) (mul_mem_mul hri htj)

theorem sup_mul_eq_of_coprime_left (h : I ⊔ J = ⊤) : I ⊔ J * K = I ⊔ K :=
  le_antisymm (sup_le_sup_left mul_le_left _) fun i hi => by
    rw [eq_top_iff_one] at h; rw [Submodule.mem_sup] at h hi ⊢
    obtain ⟨i1, hi1, j, hj, h⟩ := h; obtain ⟨i', hi', k, hk, hi⟩ := hi
    refine ⟨_, add_mem hi' (mul_mem_right k _ hi1), _, mul_mem_mul hj hk, ?_⟩
    rw [add_assoc, ← add_mul, h, one_mul, hi]

theorem sup_mul_eq_of_coprime_right (h : I ⊔ K = ⊤) : I ⊔ J * K = I ⊔ J := by
  rw [mul_comm]
  exact sup_mul_eq_of_coprime_left h

theorem mul_sup_eq_of_coprime_left (h : I ⊔ J = ⊤) : I * K ⊔ J = K ⊔ J := by
  rw [sup_comm] at h
  rw [sup_comm, sup_mul_eq_of_coprime_left h, sup_comm]

theorem mul_sup_eq_of_coprime_right (h : K ⊔ J = ⊤) : I * K ⊔ J = I ⊔ J := by
  rw [sup_comm] at h
  rw [sup_comm, sup_mul_eq_of_coprime_right h, sup_comm]

theorem sup_prod_eq_top {s : Finset ι} {J : ι → Ideal R} (h : ∀ i, i ∈ s → I ⊔ J i = ⊤) :
    (I ⊔ ∏ i ∈ s, J i) = ⊤ :=
  Finset.prod_induction _ (fun J => I ⊔ J = ⊤)
    (fun _ _ hJ hK => (sup_mul_eq_of_coprime_left hJ).trans hK)
    (by simp_rw [one_eq_top, sup_top_eq]) h

theorem sup_multiset_prod_eq_top {s : Multiset (Ideal R)} (h : ∀  p ∈ s, I ⊔ p = ⊤) :
    I ⊔ Multiset.prod s = ⊤ :=
  Multiset.prod_induction (I ⊔ · = ⊤) s (fun _ _ hp hq ↦ (sup_mul_eq_of_coprime_left hp).trans hq)
    (by simp only [one_eq_top, ge_iff_le, top_le_iff, le_top, sup_of_le_right]) h

theorem sup_iInf_eq_top {s : Finset ι} {J : ι → Ideal R} (h : ∀ i, i ∈ s → I ⊔ J i = ⊤) :
    (I ⊔ ⨅ i ∈ s, J i) = ⊤ :=
  eq_top_iff.mpr <|
    le_of_eq_of_le (sup_prod_eq_top h).symm <|
      sup_le_sup_left (le_of_le_of_eq prod_le_inf <| Finset.inf_eq_iInf _ _) _

theorem prod_sup_eq_top {s : Finset ι} {J : ι → Ideal R} (h : ∀ i, i ∈ s → J i ⊔ I = ⊤) :
    (∏ i ∈ s, J i) ⊔ I = ⊤ := by rw [sup_comm, sup_prod_eq_top]; intro i hi; rw [sup_comm, h i hi]

theorem iInf_sup_eq_top {s : Finset ι} {J : ι → Ideal R} (h : ∀ i, i ∈ s → J i ⊔ I = ⊤) :
    (⨅ i ∈ s, J i) ⊔ I = ⊤ := by rw [sup_comm, sup_iInf_eq_top]; intro i hi; rw [sup_comm, h i hi]

theorem sup_pow_eq_top {n : ℕ} (h : I ⊔ J = ⊤) : I ⊔ J ^ n = ⊤ := by
  rw [← Finset.card_range n, ← Finset.prod_const]
  exact sup_prod_eq_top fun _ _ => h

theorem pow_sup_eq_top {n : ℕ} (h : I ⊔ J = ⊤) : I ^ n ⊔ J = ⊤ := by
  rw [← Finset.card_range n, ← Finset.prod_const]
  exact prod_sup_eq_top fun _ _ => h

theorem pow_sup_pow_eq_top {m n : ℕ} (h : I ⊔ J = ⊤) : I ^ m ⊔ J ^ n = ⊤ :=
  sup_pow_eq_top (pow_sup_eq_top h)

variable (I) in
@[simp]
theorem mul_top : I * ⊤ = I :=
  Ideal.mul_comm ⊤ I ▸ Submodule.top_smul I

/-- A product of ideals in an integral domain is zero if and only if one of the terms is zero. -/
@[simp]
lemma multiset_prod_eq_bot {R : Type*} [CommRing R] [IsDomain R] {s : Multiset (Ideal R)} :
    s.prod = ⊥ ↔ ⊥ ∈ s :=
  Multiset.prod_eq_zero_iff

/-- A product of ideals in an integral domain is zero if and only if one of the terms is zero. -/
@[deprecated multiset_prod_eq_bot (since := "2023-12-26")]
theorem prod_eq_bot {R : Type*} [CommRing R] [IsDomain R] {s : Multiset (Ideal R)} :
    s.prod = ⊥ ↔ ∃ I ∈ s, I = ⊥ := by
  simp

theorem span_pair_mul_span_pair (w x y z : R) :
    (span {w, x} : Ideal R) * span {y, z} = span {w * y, w * z, x * y, x * z} := by
  simp_rw [span_insert, sup_mul, mul_sup, span_singleton_mul_span_singleton, sup_assoc]

theorem isCoprime_iff_codisjoint : IsCoprime I J ↔ Codisjoint I J := by
  rw [IsCoprime, codisjoint_iff]
  constructor
  · rintro ⟨x, y, hxy⟩
    rw [eq_top_iff_one]
    apply (show x * I + y * J ≤ I ⊔ J from
      sup_le (mul_le_left.trans le_sup_left) (mul_le_left.trans le_sup_right))
    rw [hxy]
    simp only [one_eq_top, Submodule.mem_top]
  · intro h
    refine ⟨1, 1, ?_⟩
    simpa only [one_eq_top, top_mul, Submodule.add_eq_sup]

theorem isCoprime_iff_add : IsCoprime I J ↔ I + J = 1 := by
  rw [isCoprime_iff_codisjoint, codisjoint_iff, add_eq_sup, one_eq_top]

theorem isCoprime_iff_exists : IsCoprime I J ↔ ∃ i ∈ I, ∃ j ∈ J, i + j = 1 := by
  rw [← add_eq_one_iff, isCoprime_iff_add]

theorem isCoprime_iff_sup_eq : IsCoprime I J ↔ I ⊔ J = ⊤ := by
  rw [isCoprime_iff_codisjoint, codisjoint_iff]

open List in
theorem isCoprime_tfae : TFAE [IsCoprime I J, Codisjoint I J, I + J = 1,
    ∃ i ∈ I, ∃ j ∈ J, i + j = 1, I ⊔ J = ⊤] := by
  rw [← isCoprime_iff_codisjoint, ← isCoprime_iff_add, ← isCoprime_iff_exists,
      ← isCoprime_iff_sup_eq]
  simp

theorem _root_.IsCoprime.codisjoint (h : IsCoprime I J) : Codisjoint I J :=
  isCoprime_iff_codisjoint.mp h

theorem _root_.IsCoprime.add_eq (h : IsCoprime I J) : I + J = 1 := isCoprime_iff_add.mp h

theorem _root_.IsCoprime.exists (h : IsCoprime I J) : ∃ i ∈ I, ∃ j ∈ J, i + j = 1 :=
  isCoprime_iff_exists.mp h

theorem _root_.IsCoprime.sup_eq (h : IsCoprime I J) : I ⊔ J = ⊤ := isCoprime_iff_sup_eq.mp h

theorem inf_eq_mul_of_isCoprime (coprime : IsCoprime I J) : I ⊓ J = I * J :=
  (Ideal.mul_eq_inf_of_coprime coprime.sup_eq).symm

@[deprecated (since := "2024-05-28")]
alias inf_eq_mul_of_coprime := inf_eq_mul_of_isCoprime

theorem isCoprime_span_singleton_iff (x y : R) :
    IsCoprime (span <| singleton x) (span <| singleton y) ↔ IsCoprime x y := by
  simp_rw [isCoprime_iff_codisjoint, codisjoint_iff, eq_top_iff_one, mem_span_singleton_sup,
    mem_span_singleton]
  constructor
  · rintro ⟨a, _, ⟨b, rfl⟩, e⟩; exact ⟨a, b, mul_comm b y ▸ e⟩
  · rintro ⟨a, b, e⟩; exact ⟨a, _, ⟨b, rfl⟩, mul_comm y b ▸ e⟩

theorem isCoprime_biInf {J : ι → Ideal R} {s : Finset ι}
    (hf : ∀ j ∈ s, IsCoprime I (J j)) : IsCoprime I (⨅ j ∈ s, J j) := by
  classical
  simp_rw [isCoprime_iff_add] at *
  induction s using Finset.induction with
  | empty =>
      simp
  | @insert i s _ hs =>
      rw [Finset.iInf_insert, inf_comm, one_eq_top, eq_top_iff, ← one_eq_top]
      set K := ⨅ j ∈ s, J j
      calc
        1 = I + K            := (hs fun j hj ↦ hf j (Finset.mem_insert_of_mem hj)).symm
        _ = I + K*(I + J i)  := by rw [hf i (Finset.mem_insert_self i s), mul_one]
        _ = (1+K)*I + K*J i  := by ring
        _ ≤ I + K ⊓ J i      := add_le_add mul_le_left mul_le_inf

/-- The radical of an ideal `I` consists of the elements `r` such that `r ^ n ∈ I` for some `n`. -/
def radical (I : Ideal R) : Ideal R where
  carrier := { r | ∃ n : ℕ, r ^ n ∈ I }
  zero_mem' := ⟨1, (pow_one (0 : R)).symm ▸ I.zero_mem⟩
  add_mem' := fun {_ _} ⟨m, hxmi⟩ ⟨n, hyni⟩ =>
    ⟨m + n - 1, add_pow_add_pred_mem_of_pow_mem I hxmi hyni⟩
  smul_mem' {r s} := fun ⟨n, h⟩ ↦ ⟨n, (mul_pow r s n).symm ▸ I.mul_mem_left (r ^ n) h⟩

theorem mem_radical_iff {r : R} : r ∈ I.radical ↔ ∃ n : ℕ, r ^ n ∈ I := Iff.rfl

/-- An ideal is radical if it contains its radical. -/
def IsRadical (I : Ideal R) : Prop :=
  I.radical ≤ I

theorem le_radical : I ≤ radical I := fun r hri => ⟨1, (pow_one r).symm ▸ hri⟩

/-- An ideal is radical iff it is equal to its radical. -/
theorem radical_eq_iff : I.radical = I ↔ I.IsRadical := by
  rw [le_antisymm_iff, and_iff_left le_radical, IsRadical]

alias ⟨_, IsRadical.radical⟩ := radical_eq_iff

theorem isRadical_iff_pow_one_lt (k : ℕ) (hk : 1 < k) : I.IsRadical ↔ ∀ r, r ^ k ∈ I → r ∈ I :=
  ⟨fun h _r hr ↦ h ⟨k, hr⟩, fun h x ⟨n, hx⟩ ↦
    k.pow_imp_self_of_one_lt hk _ (fun _ _ ↦ .inr ∘ I.smul_mem _) h n x hx⟩

variable (R)

theorem radical_top : (radical ⊤ : Ideal R) = ⊤ :=
  (eq_top_iff_one _).2 ⟨0, Submodule.mem_top⟩

variable {R}

theorem radical_mono (H : I ≤ J) : radical I ≤ radical J := fun _ ⟨n, hrni⟩ => ⟨n, H hrni⟩

variable (I)

theorem radical_isRadical : (radical I).IsRadical := fun r ⟨n, k, hrnki⟩ =>
  ⟨n * k, (pow_mul r n k).symm ▸ hrnki⟩

@[simp]
theorem radical_idem : radical (radical I) = radical I :=
  (radical_isRadical I).radical

variable {I}

theorem IsRadical.radical_le_iff (hJ : J.IsRadical) : I.radical ≤ J ↔ I ≤ J :=
  ⟨le_trans le_radical, fun h => hJ.radical ▸ radical_mono h⟩

theorem radical_le_radical_iff : radical I ≤ radical J ↔ I ≤ radical J :=
  (radical_isRadical J).radical_le_iff

theorem radical_eq_top : radical I = ⊤ ↔ I = ⊤ :=
  ⟨fun h =>
    (eq_top_iff_one _).2 <|
      let ⟨n, hn⟩ := (eq_top_iff_one _).1 h
      @one_pow R _ n ▸ hn,
    fun h => h.symm ▸ radical_top R⟩

theorem IsPrime.isRadical (H : IsPrime I) : I.IsRadical := fun _ ⟨n, hrni⟩ =>
  H.mem_of_pow_mem n hrni

theorem IsPrime.radical (H : IsPrime I) : radical I = I :=
  IsRadical.radical H.isRadical

theorem mem_radical_of_pow_mem {I : Ideal R} {x : R} {m : ℕ} (hx : x ^ m ∈ radical I) :
    x ∈ radical I :=
  radical_idem I ▸ ⟨m, hx⟩

theorem disjoint_powers_iff_not_mem (y : R) (hI : I.IsRadical) :
    Disjoint (Submonoid.powers y : Set R) ↑I ↔ y ∉ I.1 := by
  refine ⟨fun h => Set.disjoint_left.1 h (Submonoid.mem_powers _),
      fun h => disjoint_iff.mpr (eq_bot_iff.mpr ?_)⟩
  rintro x ⟨⟨n, rfl⟩, hx'⟩
  exact h (hI <| mem_radical_of_pow_mem <| le_radical hx')

variable (I J)

theorem radical_sup : radical (I ⊔ J) = radical (radical I ⊔ radical J) :=
  le_antisymm (radical_mono <| sup_le_sup le_radical le_radical) <|
    radical_le_radical_iff.2 <| sup_le (radical_mono le_sup_left) (radical_mono le_sup_right)

theorem radical_inf : radical (I ⊓ J) = radical I ⊓ radical J :=
  le_antisymm (le_inf (radical_mono inf_le_left) (radical_mono inf_le_right))
    fun r ⟨⟨m, hrm⟩, ⟨n, hrn⟩⟩ =>
    ⟨m + n, (pow_add r m n).symm ▸ I.mul_mem_right _ hrm,
      (pow_add r m n).symm ▸ J.mul_mem_left _ hrn⟩

variable {I J} in
theorem IsRadical.inf (hI : IsRadical I) (hJ : IsRadical J) : IsRadical (I ⊓ J) := by
  rw [IsRadical, radical_inf]; exact inf_le_inf hI hJ

/-- `Ideal.radical` as an `InfTopHom`, bundling in that it distributes over `inf`. -/
def radicalInfTopHom : InfTopHom (Ideal R) (Ideal R) where
  toFun := radical
  map_inf' := radical_inf
  map_top' := radical_top _

@[simp]
lemma radicalInfTopHom_apply (I : Ideal R) : radicalInfTopHom I = radical I := rfl

open Finset in
lemma radical_finset_inf {ι} {s : Finset ι} {f : ι → Ideal R} {i : ι} (hi : i ∈ s)
    (hs : ∀ ⦃y⦄, y ∈ s → (f y).radical = (f i).radical) :
    (s.inf f).radical = (f i).radical := by
  rw [← radicalInfTopHom_apply, map_finset_inf, ← Finset.inf'_eq_inf ⟨_, hi⟩]
  exact Finset.inf'_eq_of_forall _ _ hs

/-- The reverse inclusion does not hold for e.g. `I := fun n : ℕ ↦ Ideal.span {(2 ^ n : ℤ)}`. -/
theorem radical_iInf_le {ι} (I : ι → Ideal R) : radical (⨅ i, I i) ≤ ⨅ i, radical (I i) :=
  le_iInf fun _ ↦ radical_mono (iInf_le _ _)

theorem isRadical_iInf {ι} (I : ι → Ideal R) (hI : ∀ i, IsRadical (I i)) : IsRadical (⨅ i, I i) :=
  (radical_iInf_le I).trans (iInf_mono hI)

theorem radical_mul : radical (I * J) = radical I ⊓ radical J := by
  refine le_antisymm ?_ fun r ⟨⟨m, hrm⟩, ⟨n, hrn⟩⟩ =>
    ⟨m + n, (pow_add r m n).symm ▸ mul_mem_mul hrm hrn⟩
  have := radical_mono <| @mul_le_inf _ _ I J
  simp_rw [radical_inf I J] at this
  assumption

variable {I J}

theorem IsPrime.radical_le_iff (hJ : IsPrime J) : I.radical ≤ J ↔ I ≤ J :=
  IsRadical.radical_le_iff hJ.isRadical

theorem radical_eq_sInf (I : Ideal R) : radical I = sInf { J : Ideal R | I ≤ J ∧ IsPrime J } :=
  le_antisymm (le_sInf fun _ hJ ↦ hJ.2.radical_le_iff.2 hJ.1) fun r hr ↦
    by_contradiction fun hri ↦
      let ⟨m, hIm, hm⟩ :=
        zorn_le_nonempty₀ { K : Ideal R | r ∉ radical K }
          (fun c hc hcc y hyc =>
            ⟨sSup c, fun ⟨n, hrnc⟩ =>
              let ⟨_, hyc, hrny⟩ := (Submodule.mem_sSup_of_directed ⟨y, hyc⟩ hcc.directedOn).1 hrnc
              hc hyc ⟨n, hrny⟩,
              fun _ => le_sSup⟩)
          I hri
      have hrm : r ∉ radical m := hm.prop
      have : ∀ x ∉ m, r ∈ radical (m ⊔ span {x}) := fun x hxm =>
        by_contradiction fun hrmx => hxm <| by
          rw [hm.eq_of_le hrmx le_sup_left]
          exact Submodule.mem_sup_right <| mem_span_singleton_self x
      have : IsPrime m :=
        ⟨by rintro rfl; rw [radical_top] at hrm; exact hrm trivial, fun {x y} hxym =>
          or_iff_not_imp_left.2 fun hxm =>
            by_contradiction fun hym =>
              let ⟨n, hrn⟩ := this _ hxm
              let ⟨p, hpm, q, hq, hpqrn⟩ := Submodule.mem_sup.1 hrn
              let ⟨c, hcxq⟩ := mem_span_singleton'.1 hq
              let ⟨k, hrk⟩ := this _ hym
              let ⟨f, hfm, g, hg, hfgrk⟩ := Submodule.mem_sup.1 hrk
              let ⟨d, hdyg⟩ := mem_span_singleton'.1 hg
              hrm
                ⟨n + k, by
                  rw [pow_add, ← hpqrn, ← hcxq, ← hfgrk, ← hdyg, add_mul, mul_add (c * x),
                      mul_assoc c x (d * y), mul_left_comm x, ← mul_assoc]
                  refine
                    m.add_mem (m.mul_mem_right _ hpm)
                    (m.add_mem (m.mul_mem_left _ hfm) (m.mul_mem_left _ hxym))⟩⟩
    hrm <|
      this.radical.symm ▸ (sInf_le ⟨hIm, this⟩ : sInf { J : Ideal R | I ≤ J ∧ IsPrime J } ≤ m) hr

theorem isRadical_bot_of_noZeroDivisors {R} [CommSemiring R] [NoZeroDivisors R] :
    (⊥ : Ideal R).IsRadical := fun _ hx => hx.recOn fun _ hn => pow_eq_zero hn

@[simp]
theorem radical_bot_of_noZeroDivisors {R : Type u} [CommSemiring R] [NoZeroDivisors R] :
    radical (⊥ : Ideal R) = ⊥ :=
  eq_bot_iff.2 isRadical_bot_of_noZeroDivisors

instance : IdemCommSemiring (Ideal R) :=
  inferInstance

variable (R) in
theorem top_pow (n : ℕ) : (⊤ ^ n : Ideal R) = ⊤ :=
  Nat.recOn n one_eq_top fun n ih => by rw [pow_succ, ih, top_mul]

variable (I)

lemma radical_pow : ∀ {n}, n ≠ 0 → radical (I ^ n) = radical I
  | 1, _ => by simp
  | n + 2, _ => by rw [pow_succ, radical_mul, radical_pow n.succ_ne_zero, inf_idem]

theorem IsPrime.mul_le {I J P : Ideal R} (hp : IsPrime P) : I * J ≤ P ↔ I ≤ P ∨ J ≤ P := by
  rw [or_comm, Ideal.mul_le]
  simp_rw [hp.mul_mem_iff_mem_or_mem, SetLike.le_def, ← forall_or_left, or_comm, forall_or_left]

theorem IsPrime.inf_le {I J P : Ideal R} (hp : IsPrime P) : I ⊓ J ≤ P ↔ I ≤ P ∨ J ≤ P :=
  ⟨fun h ↦ hp.mul_le.1 <| mul_le_inf.trans h, fun h ↦ h.elim inf_le_left.trans inf_le_right.trans⟩

theorem IsPrime.multiset_prod_le {s : Multiset (Ideal R)} {P : Ideal R} (hp : IsPrime P) :
    s.prod ≤ P ↔ ∃ I ∈ s, I ≤ P :=
  s.induction_on (by simp [hp.ne_top]) fun I s ih ↦ by simp [hp.mul_le, ih]

theorem IsPrime.multiset_prod_map_le {s : Multiset ι} (f : ι → Ideal R) {P : Ideal R}
    (hp : IsPrime P) : (s.map f).prod ≤ P ↔ ∃ i ∈ s, f i ≤ P := by
  simp_rw [hp.multiset_prod_le, Multiset.mem_map, exists_exists_and_eq_and]

theorem IsPrime.multiset_prod_mem_iff_exists_mem {I : Ideal R} (hI : I.IsPrime) (s : Multiset R) :
    s.prod ∈ I ↔ ∃ p ∈ s, p ∈ I := by
  simpa [span_singleton_le_iff_mem] using (hI.multiset_prod_map_le (span {·}))

theorem IsPrime.pow_le_iff {I P : Ideal R} [hP : P.IsPrime] {n : ℕ} (hn : n ≠ 0) :
    I ^ n ≤ P ↔ I ≤ P := by
  have h : (Multiset.replicate n I).prod ≤ P ↔ _ := hP.multiset_prod_le
  simp_rw [Multiset.prod_replicate, Multiset.mem_replicate, ne_eq, hn, not_false_eq_true,
    true_and, exists_eq_left] at h
  exact h

@[deprecated (since := "2024-10-06")] alias pow_le_prime_iff := IsPrime.pow_le_iff

theorem IsPrime.le_of_pow_le {I P : Ideal R} [hP : P.IsPrime] {n : ℕ} (h : I ^ n ≤ P) :
    I ≤ P := by
  by_cases hn : n = 0
  · rw [hn, pow_zero, one_eq_top] at h
    exact fun ⦃_⦄ _ ↦ h Submodule.mem_top
  · exact (pow_le_iff hn).mp h

@[deprecated (since := "2024-10-06")] alias le_of_pow_le_prime := IsPrime.le_of_pow_le

theorem IsPrime.prod_le {s : Finset ι} {f : ι → Ideal R} {P : Ideal R} (hp : IsPrime P) :
    s.prod f ≤ P ↔ ∃ i ∈ s, f i ≤ P :=
  hp.multiset_prod_map_le f

@[deprecated (since := "2024-10-06")] alias prod_le_prime := IsPrime.prod_le

/-- The product of a finite number of elements in the commutative semiring `R` lies in the
  prime ideal `p` if and only if at least one of those elements is in `p`. -/
theorem IsPrime.prod_mem_iff {s : Finset ι} {x : ι → R} {p : Ideal R} [hp : p.IsPrime] :
    ∏ i in s, x i ∈ p ↔ ∃ i ∈ s, x i ∈ p := by
  simp_rw [← span_singleton_le_iff_mem, ← prod_span_singleton]
  exact hp.prod_le

theorem IsPrime.prod_mem_iff_exists_mem {I : Ideal R} (hI : I.IsPrime) (s : Finset R) :
    s.prod (fun x ↦ x) ∈ I ↔ ∃ p ∈ s, p ∈ I := by
  rw [Finset.prod_eq_multiset_prod, Multiset.map_id']
  exact hI.multiset_prod_mem_iff_exists_mem s.val

theorem IsPrime.inf_le' {s : Finset ι} {f : ι → Ideal R} {P : Ideal R} (hp : IsPrime P) :
    s.inf f ≤ P ↔ ∃ i ∈ s, f i ≤ P :=
  ⟨fun h ↦ hp.prod_le.1 <| prod_le_inf.trans h, fun ⟨_, his, hip⟩ ↦ (Finset.inf_le his).trans hip⟩

-- Porting note: needed to add explicit coercions (· : Set R).
theorem subset_union {R : Type u} [Ring R] {I J K : Ideal R} :
    (I : Set R) ⊆ J ∪ K ↔ I ≤ J ∨ I ≤ K :=
  AddSubgroupClass.subset_union

theorem subset_union_prime' {R : Type u} [CommRing R] {s : Finset ι} {f : ι → Ideal R} {a b : ι}
    (hp : ∀ i ∈ s, IsPrime (f i)) {I : Ideal R} :
    ((I : Set R) ⊆ f a ∪ f b ∪ ⋃ i ∈ (↑s : Set ι), f i) ↔ I ≤ f a ∨ I ≤ f b ∨ ∃ i ∈ s, I ≤ f i := by
  suffices
    ((I : Set R) ⊆ f a ∪ f b ∪ ⋃ i ∈ (↑s : Set ι), f i) → I ≤ f a ∨ I ≤ f b ∨ ∃ i ∈ s, I ≤ f i from
    ⟨this, fun h =>
      Or.casesOn h
        (fun h =>
          Set.Subset.trans h <|
            Set.Subset.trans Set.subset_union_left Set.subset_union_left)
        fun h =>
        Or.casesOn h
          (fun h =>
            Set.Subset.trans h <|
              Set.Subset.trans Set.subset_union_right Set.subset_union_left)
          fun ⟨i, his, hi⟩ => by
          refine Set.Subset.trans hi <| Set.Subset.trans ?_ Set.subset_union_right
          exact Set.subset_biUnion_of_mem (u := fun x ↦ (f x : Set R)) (Finset.mem_coe.2 his)⟩
  generalize hn : s.card = n; intro h
  induction' n with n ih generalizing a b s
  · clear hp
    rw [Finset.card_eq_zero] at hn
    subst hn
    rw [Finset.coe_empty, Set.biUnion_empty, Set.union_empty, subset_union] at h
    simpa only [exists_prop, Finset.not_mem_empty, false_and, exists_false, or_false]
  classical
    replace hn : ∃ (i : ι) (t : Finset ι), i ∉ t ∧ insert i t = s ∧ t.card = n :=
      Finset.card_eq_succ.1 hn
    rcases hn with ⟨i, t, hit, rfl, hn⟩
    replace hp : IsPrime (f i) ∧ ∀ x ∈ t, IsPrime (f x) := (t.forall_mem_insert _ _).1 hp
    by_cases Ht : ∃ j ∈ t, f j ≤ f i
    · obtain ⟨j, hjt, hfji⟩ : ∃ j ∈ t, f j ≤ f i := Ht
      obtain ⟨u, hju, rfl⟩ : ∃ u, j ∉ u ∧ insert j u = t :=
        ⟨t.erase j, t.not_mem_erase j, Finset.insert_erase hjt⟩
      have hp' : ∀ k ∈ insert i u, IsPrime (f k) := by
        rw [Finset.forall_mem_insert] at hp ⊢
        exact ⟨hp.1, hp.2.2⟩
      have hiu : i ∉ u := mt Finset.mem_insert_of_mem hit
      have hn' : (insert i u).card = n := by
        rwa [Finset.card_insert_of_not_mem] at hn ⊢
        exacts [hiu, hju]
      have h' : (I : Set R) ⊆ f a ∪ f b ∪ ⋃ k ∈ (↑(insert i u) : Set ι), f k := by
        rw [Finset.coe_insert] at h ⊢
        rw [Finset.coe_insert] at h
        simp only [Set.biUnion_insert] at h ⊢
        rw [← Set.union_assoc (f i : Set R),
            Set.union_eq_self_of_subset_right hfji] at h
        exact h
      specialize ih hp' hn' h'
      refine ih.imp id (Or.imp id (Exists.imp fun k => ?_))
      exact And.imp (fun hk => Finset.insert_subset_insert i (Finset.subset_insert j u) hk) id
    by_cases Ha : f a ≤ f i
    · have h' : (I : Set R) ⊆ f i ∪ f b ∪ ⋃ j ∈ (↑t : Set ι), f j := by
        rw [Finset.coe_insert, Set.biUnion_insert, ← Set.union_assoc,
          Set.union_right_comm (f a : Set R),
          Set.union_eq_self_of_subset_left Ha] at h
        exact h
      specialize ih hp.2 hn h'
      right
      rcases ih with (ih | ih | ⟨k, hkt, ih⟩)
      · exact Or.inr ⟨i, Finset.mem_insert_self i t, ih⟩
      · exact Or.inl ih
      · exact Or.inr ⟨k, Finset.mem_insert_of_mem hkt, ih⟩
    by_cases Hb : f b ≤ f i
    · have h' : (I : Set R) ⊆ f a ∪ f i ∪ ⋃ j ∈ (↑t : Set ι), f j := by
        rw [Finset.coe_insert, Set.biUnion_insert, ← Set.union_assoc,
          Set.union_assoc (f a : Set R),
          Set.union_eq_self_of_subset_left Hb] at h
        exact h
      specialize ih hp.2 hn h'
      rcases ih with (ih | ih | ⟨k, hkt, ih⟩)
      · exact Or.inl ih
      · exact Or.inr (Or.inr ⟨i, Finset.mem_insert_self i t, ih⟩)
      · exact Or.inr (Or.inr ⟨k, Finset.mem_insert_of_mem hkt, ih⟩)
    by_cases Hi : I ≤ f i
    · exact Or.inr (Or.inr ⟨i, Finset.mem_insert_self i t, Hi⟩)
    have : ¬I ⊓ f a ⊓ f b ⊓ t.inf f ≤ f i := by
      simp only [hp.1.inf_le, hp.1.inf_le', not_or]
      exact ⟨⟨⟨Hi, Ha⟩, Hb⟩, Ht⟩
    rcases Set.not_subset.1 this with ⟨r, ⟨⟨⟨hrI, hra⟩, hrb⟩, hr⟩, hri⟩
    by_cases HI : (I : Set R) ⊆ f a ∪ f b ∪ ⋃ j ∈ (↑t : Set ι), f j
    · specialize ih hp.2 hn HI
      rcases ih with (ih | ih | ⟨k, hkt, ih⟩)
      · left
        exact ih
      · right
        left
        exact ih
      · right
        right
        exact ⟨k, Finset.mem_insert_of_mem hkt, ih⟩
    exfalso
    rcases Set.not_subset.1 HI with ⟨s, hsI, hs⟩
    rw [Finset.coe_insert, Set.biUnion_insert] at h
    have hsi : s ∈ f i := ((h hsI).resolve_left (mt Or.inl hs)).resolve_right (mt Or.inr hs)
    rcases h (I.add_mem hrI hsI) with (⟨ha | hb⟩ | hi | ht)
    · exact hs (Or.inl <| Or.inl <| add_sub_cancel_left r s ▸ (f a).sub_mem ha hra)
    · exact hs (Or.inl <| Or.inr <| add_sub_cancel_left r s ▸ (f b).sub_mem hb hrb)
    · exact hri (add_sub_cancel_right r s ▸ (f i).sub_mem hi hsi)
    · rw [Set.mem_iUnion₂] at ht
      rcases ht with ⟨j, hjt, hj⟩
      simp only [Finset.inf_eq_iInf, SetLike.mem_coe, Submodule.mem_iInf] at hr
      exact hs <| Or.inr <| Set.mem_biUnion hjt <|
        add_sub_cancel_left r s ▸ (f j).sub_mem hj <| hr j hjt

/-- Prime avoidance. Atiyah-Macdonald 1.11, Eisenbud 3.3, Stacks 00DS, Matsumura Ex.1.6. -/
theorem subset_union_prime {R : Type u} [CommRing R] {s : Finset ι} {f : ι → Ideal R} (a b : ι)
    (hp : ∀ i ∈ s, i ≠ a → i ≠ b → IsPrime (f i)) {I : Ideal R} :
    ((I : Set R) ⊆ ⋃ i ∈ (↑s : Set ι), f i) ↔ ∃ i ∈ s, I ≤ f i :=
  suffices ((I : Set R) ⊆ ⋃ i ∈ (↑s : Set ι), f i) → ∃ i, i ∈ s ∧ I ≤ f i by
    have aux := fun h => (bex_def.2 <| this h)
    simp_rw [exists_prop] at aux
    refine ⟨aux, fun ⟨i, his, hi⟩ ↦ Set.Subset.trans hi ?_⟩
    apply Set.subset_biUnion_of_mem (show i ∈ (↑s : Set ι) from his)
  fun h : (I : Set R) ⊆ ⋃ i ∈ (↑s : Set ι), f i => by
  classical
    by_cases has : a ∈ s
    · obtain ⟨t, hat, rfl⟩ : ∃ t, a ∉ t ∧ insert a t = s :=
        ⟨s.erase a, Finset.not_mem_erase a s, Finset.insert_erase has⟩
      by_cases hbt : b ∈ t
      · obtain ⟨u, hbu, rfl⟩ : ∃ u, b ∉ u ∧ insert b u = t :=
          ⟨t.erase b, Finset.not_mem_erase b t, Finset.insert_erase hbt⟩
        have hp' : ∀ i ∈ u, IsPrime (f i) := by
          intro i hiu
          refine hp i (Finset.mem_insert_of_mem (Finset.mem_insert_of_mem hiu)) ?_ ?_ <;>
              rintro rfl <;>
            solve_by_elim only [Finset.mem_insert_of_mem, *]
        rw [Finset.coe_insert, Finset.coe_insert, Set.biUnion_insert, Set.biUnion_insert, ←
          Set.union_assoc, subset_union_prime' hp'] at h
        rwa [Finset.exists_mem_insert, Finset.exists_mem_insert]
      · have hp' : ∀ j ∈ t, IsPrime (f j) := by
          intro j hj
          refine hp j (Finset.mem_insert_of_mem hj) ?_ ?_ <;> rintro rfl <;>
            solve_by_elim only [Finset.mem_insert_of_mem, *]
        rw [Finset.coe_insert, Set.biUnion_insert, ← Set.union_self (f a : Set R),
          subset_union_prime' hp', ← or_assoc, or_self_iff] at h
        rwa [Finset.exists_mem_insert]
    · by_cases hbs : b ∈ s
      · obtain ⟨t, hbt, rfl⟩ : ∃ t, b ∉ t ∧ insert b t = s :=
          ⟨s.erase b, Finset.not_mem_erase b s, Finset.insert_erase hbs⟩
        have hp' : ∀ j ∈ t, IsPrime (f j) := by
          intro j hj
          refine hp j (Finset.mem_insert_of_mem hj) ?_ ?_ <;> rintro rfl <;>
            solve_by_elim only [Finset.mem_insert_of_mem, *]
        rw [Finset.coe_insert, Set.biUnion_insert, ← Set.union_self (f b : Set R),
          subset_union_prime' hp', ← or_assoc, or_self_iff] at h
        rwa [Finset.exists_mem_insert]
      rcases s.eq_empty_or_nonempty with hse | hsne
      · subst hse
        rw [Finset.coe_empty, Set.biUnion_empty, Set.subset_empty_iff] at h
        have : (I : Set R) ≠ ∅ := Set.Nonempty.ne_empty (Set.nonempty_of_mem I.zero_mem)
        exact absurd h this
      · cases' hsne with i his
        obtain ⟨t, _, rfl⟩ : ∃ t, i ∉ t ∧ insert i t = s :=
          ⟨s.erase i, Finset.not_mem_erase i s, Finset.insert_erase his⟩
        have hp' : ∀ j ∈ t, IsPrime (f j) := by
          intro j hj
          refine hp j (Finset.mem_insert_of_mem hj) ?_ ?_ <;> rintro rfl <;>
            solve_by_elim only [Finset.mem_insert_of_mem, *]
        rw [Finset.coe_insert, Set.biUnion_insert, ← Set.union_self (f i : Set R),
          subset_union_prime' hp', ← or_assoc, or_self_iff] at h
        rwa [Finset.exists_mem_insert]

section Dvd

/-- If `I` divides `J`, then `I` contains `J`.

In a Dedekind domain, to divide and contain are equivalent, see `Ideal.dvd_iff_le`.
-/
theorem le_of_dvd {I J : Ideal R} : I ∣ J → J ≤ I
  | ⟨_, h⟩ => h.symm ▸ le_trans mul_le_inf inf_le_left

@[simp]
theorem isUnit_iff {I : Ideal R} : IsUnit I ↔ I = ⊤ :=
  isUnit_iff_dvd_one.trans
    ((@one_eq_top R _).symm ▸
      ⟨fun h => eq_top_iff.mpr (Ideal.le_of_dvd h), fun h => ⟨⊤, by rw [mul_top, h]⟩⟩)

instance uniqueUnits : Unique (Ideal R)ˣ where
  default := 1
  uniq u := Units.ext (show (u : Ideal R) = 1 by rw [isUnit_iff.mp u.isUnit, one_eq_top])

end Dvd

end MulAndRadical



section Total

variable (ι : Type*)
variable (M : Type*) [AddCommGroup M] {R : Type*} [CommRing R] [Module R M] (I : Ideal R)
variable (v : ι → M) (hv : Submodule.span R (Set.range v) = ⊤)

/-- A variant of `Finsupp.linearCombination` that takes in vectors valued in `I`. -/
noncomputable def finsuppTotal : (ι →₀ I) →ₗ[R] M :=
  (Finsupp.linearCombination R v).comp (Finsupp.mapRange.linearMap I.subtype)

variable {ι M v}

theorem finsuppTotal_apply (f : ι →₀ I) :
    finsuppTotal ι M I v f = f.sum fun i x => (x : R) • v i := by
  dsimp [finsuppTotal]
  rw [Finsupp.linearCombination_apply, Finsupp.sum_mapRange_index]
  exact fun _ => zero_smul _ _

theorem finsuppTotal_apply_eq_of_fintype [Fintype ι] (f : ι →₀ I) :
    finsuppTotal ι M I v f = ∑ i, (f i : R) • v i := by
  rw [finsuppTotal_apply, Finsupp.sum_fintype]
  exact fun _ => zero_smul _ _

theorem range_finsuppTotal :
    LinearMap.range (finsuppTotal ι M I v) = I • Submodule.span R (Set.range v) := by
  ext
  rw [Submodule.mem_ideal_smul_span_iff_exists_sum]
  refine ⟨fun ⟨f, h⟩ => ⟨Finsupp.mapRange.linearMap I.subtype f, fun i => (f i).2, h⟩, ?_⟩
  rintro ⟨a, ha, rfl⟩
  classical
    refine ⟨a.mapRange (fun r => if h : r ∈ I then ⟨r, h⟩ else 0)
      (by simp only [Submodule.zero_mem, ↓reduceDIte]; rfl), ?_⟩
    rw [finsuppTotal_apply, Finsupp.sum_mapRange_index]
    · apply Finsupp.sum_congr
      intro i _
      rw [dif_pos (ha i)]
    · exact fun _ => zero_smul _ _

end Total

end Ideal

section span_range
variable {α R : Type*} [Semiring R]

theorem Finsupp.mem_ideal_span_range_iff_exists_finsupp {x : R} {v : α → R} :
    x ∈ Ideal.span (Set.range v) ↔ ∃ c : α →₀ R, (c.sum fun i a => a * v i) = x :=
  Finsupp.mem_span_range_iff_exists_finsupp

/-- An element `x` lies in the span of `v` iff it can be written as sum `∑ cᵢ • vᵢ = x`.
-/
theorem mem_ideal_span_range_iff_exists_fun [Fintype α] {x : R} {v : α → R} :
    x ∈ Ideal.span (Set.range v) ↔ ∃ c : α → R, ∑ i, c i * v i = x :=
  mem_span_range_iff_exists_fun _

end span_range

theorem Associates.mk_ne_zero' {R : Type*} [CommSemiring R] {r : R} :
    Associates.mk (Ideal.span {r} : Ideal R) ≠ 0 ↔ r ≠ 0 := by
  rw [Associates.mk_ne_zero, Ideal.zero_eq_bot, Ne, Ideal.span_singleton_eq_bot]

open scoped nonZeroDivisors in
theorem Ideal.span_singleton_nonZeroDivisors {R : Type*} [CommSemiring R] [NoZeroDivisors R]
    {r : R} : span {r} ∈ (Ideal R)⁰ ↔ r ∈ R⁰ := by
  cases subsingleton_or_nontrivial R
  · exact ⟨fun _ _ _ ↦ Subsingleton.eq_zero _, fun _ _ _ ↦ Subsingleton.eq_zero _⟩
  · rw [mem_nonZeroDivisors_iff_ne_zero, mem_nonZeroDivisors_iff_ne_zero, ne_eq, zero_eq_bot,
      span_singleton_eq_bot]

namespace Submodule

variable {R : Type u} {M : Type v}
variable [CommSemiring R] [AddCommMonoid M] [Module R M]

-- TODO: show `[Algebra R A] : Algebra (Ideal R) A` too
instance moduleSubmodule : Module (Ideal R) (Submodule R M) where
  smul_add := smul_sup
  add_smul := sup_smul
  mul_smul := Submodule.smul_assoc
  one_smul := by simp
  zero_smul := bot_smul
  smul_zero := smul_bot

lemma span_smul_eq
    (s : Set R) (N : Submodule R M) :
    Ideal.span s • N = s • N := by
  rw [← coe_set_smul, coe_span_smul]

@[simp]
theorem set_smul_top_eq_span (s : Set R) :
    s • ⊤ = Ideal.span s :=
  (span_smul_eq s ⊤).symm.trans (Ideal.span s).mul_top

end Submodule

instance {R} [Semiring R] : NonUnitalSubsemiringClass (Ideal R) R where
  mul_mem _ hb := Ideal.mul_mem_left _ _ hb
instance {R} [Ring R] : NonUnitalSubringClass (Ideal R) R where<|MERGE_RESOLUTION|>--- conflicted
+++ resolved
@@ -27,74 +27,16 @@
 section Semiring
 
 variable [Semiring R] [AddCommMonoid M] [Module R M]
-<<<<<<< HEAD
-=======
-
-instance : SMul (Ideal R) (Submodule R M) where
-  smul I N :=
-  { __ := I.toAddSubmonoid • N.toAddSubmonoid
-    smul_mem' := fun r m hm ↦ AddSubmonoid.smul_induction_on hm
-      (fun m hm n ↦ by rw [smul_smul]; exact AddSubmonoid.smul_mem_smul <| I.smul_mem _ hm)
-      fun m₁ m₂ h₁ h₂ ↦ by rw [smul_add]; exact (I.1 • N.1).add_mem h₁ h₂ }
->>>>>>> 225ff188
 
 /-- This duplicates the global `smul_eq_mul`, but doesn't have to unfold anywhere near as much to
 apply. -/
 protected theorem _root_.Ideal.smul_eq_mul (I J : Ideal R) : I • J = I * J :=
   rfl
 
-<<<<<<< HEAD
 variable {I : Ideal R} {N : Submodule R M}
 
 theorem smul_le_right : I • N ≤ N :=
   smul_le.2 fun r _ _ ↦ N.smul_mem r
-=======
-variable {I J : Ideal R} {N P : Submodule R M}
-
-theorem smul_toAddSubmonoid : (I • N).toAddSubmonoid = I.toAddSubmonoid • N.toAddSubmonoid := rfl
-
-theorem smul_mem_smul {r} {n} (hr : r ∈ I) (hn : n ∈ N) : r • n ∈ I • N :=
-  AddSubmonoid.smul_mem_smul hr hn
-
-theorem smul_le : I • N ≤ P ↔ ∀ r ∈ I, ∀ n ∈ N, r • n ∈ P :=
-  AddSubmonoid.smul_le
-
-@[simp, norm_cast]
-lemma coe_set_smul : (I : Set R) • N = I • N :=
-  set_smul_eq_of_le _ _ _
-    (fun _ _ hr hx ↦ smul_mem_smul hr hx)
-    (smul_le.mpr fun _ hr _ hx ↦ mem_set_smul_of_mem_mem hr hx)
-
-@[elab_as_elim]
-theorem smul_induction_on {p : M → Prop} {x} (H : x ∈ I • N) (smul : ∀ r ∈ I, ∀ n ∈ N, p (r • n))
-    (add : ∀ x y, p x → p y → p (x + y)) : p x :=
-  AddSubmonoid.smul_induction_on H smul add
-
-/-- Dependent version of `Submodule.smul_induction_on`. -/
-@[elab_as_elim]
-theorem smul_induction_on' {x : M} (hx : x ∈ I • N) {p : ∀ x, x ∈ I • N → Prop}
-    (smul : ∀ (r : R) (hr : r ∈ I) (n : M) (hn : n ∈ N), p (r • n) (smul_mem_smul hr hn))
-    (add : ∀ x hx y hy, p x hx → p y hy → p (x + y) (add_mem ‹_› ‹_›)) : p x hx := by
-  refine Exists.elim ?_ fun (h : x ∈ I • N) (H : p x h) ↦ H
-  exact smul_induction_on hx (fun a ha x hx ↦ ⟨_, smul _ ha _ hx⟩)
-    fun x y ⟨_, hx⟩ ⟨_, hy⟩ ↦ ⟨_, add _ _ _ _ hx hy⟩
-
-theorem smul_le_right : I • N ≤ N :=
-  smul_le.2 fun r _ _ ↦ N.smul_mem r
-
-theorem smul_mono (hij : I ≤ J) (hnp : N ≤ P) : I • N ≤ J • P :=
-  AddSubmonoid.smul_le_smul hij hnp
-
-theorem smul_mono_left (h : I ≤ J) : I • N ≤ J • N :=
-  smul_mono h le_rfl
-
-instance : CovariantClass (Ideal R) (Submodule R M) HSMul.hSMul LE.le :=
-  ⟨fun _ _ => smul_mono le_rfl⟩
-
-@[deprecated smul_mono_right (since := "2024-03-31")]
-protected theorem smul_mono_right (h : N ≤ P) : I • N ≤ I • P :=
-  _root_.smul_mono_right I h
->>>>>>> 225ff188
 
 theorem map_le_smul_top (I : Ideal R) (f : R →ₗ[R] M) :
     Submodule.map f I ≤ I • (⊤ : Submodule R M) := by
@@ -105,7 +47,6 @@
 variable (I N)
 
 @[simp]
-<<<<<<< HEAD
 theorem top_smul : (⊤ : Ideal R) • N = N :=
   le_antisymm smul_le_right fun r hri => one_smul R r ▸ smul_mem_smul mem_top hri
 
@@ -129,14 +70,6 @@
     rw [Submodule.map_smul'', Submodule.map_top, Submodule.range_subtype]
   rw [← this]
   exact (Function.Injective.mem_set_image N.injective_subtype).symm
-=======
-theorem smul_bot : I • (⊥ : Submodule R M) = ⊥ :=
-  toAddSubmonoid_injective <| AddSubmonoid.addSubmonoid_smul_bot _
-
-@[simp]
-theorem bot_smul : (⊥ : Ideal R) • N = ⊥ :=
-  le_bot_iff.mp <| smul_le.mpr <| by rintro _ rfl _ _; rw [zero_smul]; exact zero_mem _
->>>>>>> 225ff188
 
 @[simp]
 theorem smul_comap_le_comap_smul (f : M →ₗ[R] M') (S : Submodule R M') (I : Ideal R) :
@@ -146,90 +79,12 @@
   rw [f.map_smul]
   exact Submodule.smul_mem_smul hr hx
 
-<<<<<<< HEAD
 end Semiring
 
 section CommSemiring
 
 variable [CommSemiring R] [AddCommMonoid M] [Module R M] [AddCommMonoid M'] [Module R M']
 
-=======
-theorem smul_sup : I • (N ⊔ P) = I • N ⊔ I • P :=
-  toAddSubmonoid_injective <| by
-    simp only [smul_toAddSubmonoid, sup_toAddSubmonoid, AddSubmonoid.addSubmonoid_smul_sup]
-
-theorem sup_smul : (I ⊔ J) • N = I • N ⊔ J • N :=
-  le_antisymm (smul_le.mpr fun mn hmn p hp ↦ by
-    obtain ⟨m, hm, n, hn, rfl⟩ := mem_sup.mp hmn
-    rw [add_smul]; exact add_mem_sup (smul_mem_smul hm hp) <| smul_mem_smul hn hp)
-    (sup_le (smul_mono_left le_sup_left) <| smul_mono_left le_sup_right)
-
-protected theorem smul_assoc : (I • J) • N = I • J • N :=
-  le_antisymm
-    (smul_le.2 fun _ hrsij t htn ↦ smul_induction_on hrsij
-      (fun r hr s hs ↦ smul_assoc r s t ▸ smul_mem_smul hr (smul_mem_smul hs htn))
-      fun x y ↦ (add_smul x y t).symm ▸ add_mem)
-    (smul_le.2 fun r hr _ hsn ↦ smul_induction_on hsn
-      (fun j hj n hn ↦ (smul_assoc r j n).symm ▸ smul_mem_smul (smul_mem_smul hr hj) hn)
-      fun m₁ m₂ ↦ (smul_add r m₁ m₂) ▸ add_mem)
-
-@[deprecated smul_inf_le (since := "2024-03-31")]
-protected theorem smul_inf_le (M₁ M₂ : Submodule R M) :
-    I • (M₁ ⊓ M₂) ≤ I • M₁ ⊓ I • M₂ := smul_inf_le _ _ _
-
-theorem smul_iSup {ι : Sort*} {I : Ideal R} {t : ι → Submodule R M} : I • iSup t = ⨆ i, I • t i :=
-  toAddSubmonoid_injective <| by
-    simp only [smul_toAddSubmonoid, iSup_toAddSubmonoid, AddSubmonoid.smul_iSup]
-
-@[deprecated smul_iInf_le (since := "2024-03-31")]
-protected theorem smul_iInf_le {ι : Sort*} {I : Ideal R} {t : ι → Submodule R M} :
-    I • iInf t ≤ ⨅ i, I • t i :=
-  smul_iInf_le
-
-theorem mem_of_span_top_of_smul_mem (M' : Submodule R M) (s : Set R) (hs : Ideal.span s = ⊤) (x : M)
-    (H : ∀ r : s, (r : R) • x ∈ M') : x ∈ M' := by
-  suffices LinearMap.range (LinearMap.toSpanSingleton R M x) ≤ M' by
-    rw [← LinearMap.toSpanSingleton_one R M x]
-    exact this (LinearMap.mem_range_self _ 1)
-  rw [LinearMap.range_eq_map, ← hs, map_le_iff_le_comap, Ideal.span, span_le]
-  exact fun r hr ↦ H ⟨r, hr⟩
-
-variable {M' : Type w} [AddCommMonoid M'] [Module R M']
-
-@[simp]
-theorem map_smul'' (f : M →ₗ[R] M') : (I • N).map f = I • N.map f :=
-  le_antisymm
-    (map_le_iff_le_comap.2 <|
-      smul_le.2 fun r hr n hn =>
-        show f (r • n) ∈ I • N.map f from
-          (f.map_smul r n).symm ▸ smul_mem_smul hr (mem_map_of_mem hn)) <|
-    smul_le.2 fun r hr _ hn =>
-      let ⟨p, hp, hfp⟩ := mem_map.1 hn
-      hfp ▸ f.map_smul r p ▸ mem_map_of_mem (smul_mem_smul hr hp)
-
-theorem mem_smul_top_iff (N : Submodule R M) (x : N) :
-    x ∈ I • (⊤ : Submodule R N) ↔ (x : M) ∈ I • N := by
-  change _ ↔ N.subtype x ∈ I • N
-  have : Submodule.map N.subtype (I • ⊤) = I • N := by
-    rw [Submodule.map_smul'', Submodule.map_top, Submodule.range_subtype]
-  rw [← this]
-  exact (Function.Injective.mem_set_image N.injective_subtype).symm
-
-@[simp]
-theorem smul_comap_le_comap_smul (f : M →ₗ[R] M') (S : Submodule R M') (I : Ideal R) :
-    I • S.comap f ≤ (I • S).comap f := by
-  refine Submodule.smul_le.mpr fun r hr x hx => ?_
-  rw [Submodule.mem_comap] at hx ⊢
-  rw [f.map_smul]
-  exact Submodule.smul_mem_smul hr hx
-
-end Semiring
-
-section CommSemiring
-
-variable [CommSemiring R] [AddCommMonoid M] [Module R M] [AddCommMonoid M'] [Module R M']
-
->>>>>>> 225ff188
 open Pointwise
 
 theorem mem_smul_span_singleton {I : Ideal R} {m : M} {x : M} :
