--- conflicted
+++ resolved
@@ -29,11 +29,7 @@
 
 namespace ZLattice
 
-<<<<<<< HEAD
-open Submodule MeasureTheory FiniteDimensional MeasureTheory Module ZSpan
-=======
-open Submodule MeasureTheory Module MeasureTheory Module
->>>>>>> 77a0e208
+open Submodule MeasureTheory Module MeasureTheory Module ZSpan
 
 section General
 
