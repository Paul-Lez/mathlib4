--- conflicted
+++ resolved
@@ -42,8 +42,9 @@
 
 open Mathlib.Meta.NormNum
 
-<<<<<<< HEAD
-lemma CharP.isInt_of_mod {α : Type _} [Ring α] {n n' : ℕ} (inst : CharP α n) {e : α}
+variable {u : Level}
+
+lemma CharP.isInt_of_mod {e' r : ℤ} {α : Type _} [Ring α] {n n' : ℕ} (inst : CharP α n) {e : α}
     (he : IsInt e e') (hn : IsNat n n') (h₂ : IsInt (e' % n') r) : IsInt e r :=
   ⟨by rw [he.out, CharP.intCast_eq_intCast_mod α n, show n = n' from hn.out, h₂.out, Int.cast_id]⟩
 
@@ -59,13 +60,13 @@
     (e : Q($α)) (instRing : Q(Ring $α)) (instCharP : Q(CharP $α $n)) : MetaM (Result e) := do
   let ⟨ze, ne, pe⟩ ← Result.toInt instRing (← Mathlib.Meta.NormNum.derive e)
   let rr ← evalIntMod.go _ _ ze q(IsInt.raw_refl $ne) _ <|
-    .isNat q(instAddMonoidWithOne) _ q(isNat_cast _ _ (IsNat.raw_refl $n'))
-  let ⟨zr, nr, pr⟩ ← rr.toInt q(Int.instRingInt)
+    .isNat q(instAddMonoidWithOne) _ q(isNat_natCast _ _ (IsNat.raw_refl $n'))
+  let ⟨zr, nr, pr⟩ ← rr.toInt q(Int.instRing)
   return .isInt instRing nr zr q(CharP.isInt_of_mod $instCharP $pe $pn $pr)
 
 mutual
 
-  /-- Given an epression of the form `a ^ b` in a ring of characteristic `n`, reduces `a`
+  /-- Given an expression of the form `a ^ b` in a ring of characteristic `n`, reduces `a`
       modulo `n` recursively and then calculates `a ^ b` using fast modular exponentiation. -/
   partial def normPow {α : Q(Type u)} (n n' : Q(ℕ)) (pn : Q(IsNat «$n» «$n'»)) (e : Q($α))
       (instRing : Q(Ring $α)) (instCharP : Q(CharP $α $n)) : MetaM (Result e) := do
@@ -86,8 +87,6 @@
     normPow n n' pn e instRing instCharP <|> normBareNumeral n n' pn e instRing instCharP
 
 end
-=======
-variable {u : Level}
 
 lemma CharP.intCast_eq_mod (R : Type _) [Ring R] (p : ℕ) [CharP R p] (k : ℤ) :
     (k : R) = (k % p : ℤ) := by
@@ -95,24 +94,12 @@
     (k : R) = ↑(k % p + p * (k / p)) := by rw [Int.emod_add_ediv]
     _ = ↑(k % p) := by simp [CharP.cast_eq_zero R]
 
-lemma CharP.isInt_of_mod {e' r : ℤ} {α : Type _} [Ring α] {n n' : ℕ} (inst : CharP α n) {e : α}
-    (he : IsInt e e') (hn : IsNat n n') (h₂ : IsInt (e' % n') r) : IsInt e r :=
-  ⟨by rw [he.out, CharP.intCast_eq_mod α n, show n = n' from hn.out, h₂.out, Int.cast_id]⟩
->>>>>>> 344c0bb0
-
 /-- Given an integral expression `e : t` such that `t` is a ring of characteristic `n`,
 reduce `e` modulo `n`. -/
 partial def normIntNumeral {α : Q(Type u)} (n : Q(ℕ)) (e : Q($α)) (instRing : Q(Ring $α))
     (instCharP : Q(CharP $α $n)) : MetaM (Result e) := do
   let ⟨n', pn⟩ ← deriveNat n q(instAddMonoidWithOneNat)
-<<<<<<< HEAD
   normIntNumeral' n n' pn e instRing instCharP
-=======
-  let rr ← evalIntMod.go _ _ ze q(IsInt.raw_refl $ne) _ <|
-    .isNat q(instAddMonoidWithOne) _ q(isNat_natCast _ _ (IsNat.raw_refl $n'))
-  let ⟨zr, nr, pr⟩ ← rr.toInt q(Int.instRing)
-  return .isInt instRing nr zr q(CharP.isInt_of_mod $instCharP $pe $pn $pr)
->>>>>>> 344c0bb0
 
 lemma CharP.neg_eq_sub_one_mul {α : Type _} [Ring α] (n : ℕ) (inst : CharP α n) (b : α)
     (a : ℕ) (a' : α) (p : IsNat (n - 1 : α) a) (pa : a = a') :
