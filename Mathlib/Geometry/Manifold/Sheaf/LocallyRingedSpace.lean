--- conflicted
+++ resolved
@@ -31,15 +31,11 @@
 noncomputable section
 universe u
 
-<<<<<<< HEAD
-variable {𝕜 : Type u} [NontriviallyNormedField 𝕜]
-=======
 /- Next line is necessary while the manifold smoothness class is not extended to `ω`.
 Later, replace with `open scoped ContDiff`. -/
 local notation "∞" => (⊤ : ℕ∞)
 
 variable {𝕜 : Type u} [NontriviallyNormedField 𝕜] [CompleteSpace 𝕜]
->>>>>>> 85ded514
   {EM : Type*} [NormedAddCommGroup EM] [NormedSpace 𝕜 EM]
   {HM : Type*} [TopologicalSpace HM] (IM : ModelWithCorners 𝕜 EM HM)
   {M : Type u} [TopologicalSpace M] [ChartedSpace HM M]
