{"version": "1.1.0",
 "packagesDir": ".lake/packages",
 "packages":
 [{"url": "https://github.com/leanprover-community/batteries",
   "type": "git",
   "subDir": null,
   "scope": "leanprover-community",
<<<<<<< HEAD
   "rev": "eb6c831c05bc6ca6d37454ca97531a9b780dfcb5",
=======
   "rev": "500a529408399c44d7e1649577e3c98697f95aa4",
>>>>>>> 4efbd2b0
   "name": "batteries",
   "manifestFile": "lake-manifest.json",
   "inputRev": "main",
   "inherited": false,
   "configFile": "lakefile.toml"},
  {"url": "https://github.com/leanprover-community/quote4",
   "type": "git",
   "subDir": null,
   "scope": "leanprover-community",
   "rev": "1357f4f49450abb9dfd4783e38219f4ce84f9785",
   "name": "Qq",
   "manifestFile": "lake-manifest.json",
   "inputRev": "master",
   "inherited": false,
   "configFile": "lakefile.lean"},
  {"url": "https://github.com/leanprover-community/aesop",
   "type": "git",
   "subDir": null,
   "scope": "leanprover-community",
   "rev": "9ac12945862fa39eab7795c2f79bb9aa0c8e332c",
   "name": "aesop",
   "manifestFile": "lake-manifest.json",
   "inputRev": "master",
   "inherited": false,
   "configFile": "lakefile.toml"},
  {"url": "https://github.com/leanprover-community/ProofWidgets4",
   "type": "git",
   "subDir": null,
   "scope": "leanprover-community",
   "rev": "baa65c6339a56bd22b7292aa4511c54b3cc7a6af",
   "name": "proofwidgets",
   "manifestFile": "lake-manifest.json",
   "inputRev": "v0.0.43",
   "inherited": false,
   "configFile": "lakefile.lean"},
  {"url": "https://github.com/leanprover/lean4-cli",
   "type": "git",
   "subDir": null,
   "scope": "leanprover",
   "rev": "2cf1030dc2ae6b3632c84a09350b675ef3e347d0",
   "name": "Cli",
   "manifestFile": "lake-manifest.json",
   "inputRev": "main",
   "inherited": true,
   "configFile": "lakefile.toml"},
  {"url": "https://github.com/leanprover-community/import-graph",
   "type": "git",
   "subDir": null,
   "scope": "leanprover-community",
   "rev": "c1970bea80ac3357a6a991a6d00d12e7435c12c7",
   "name": "importGraph",
   "manifestFile": "lake-manifest.json",
   "inputRev": "main",
   "inherited": false,
   "configFile": "lakefile.toml"},
  {"url": "https://github.com/leanprover-community/LeanSearchClient",
   "type": "git",
   "subDir": null,
   "scope": "leanprover-community",
   "rev": "7bedaed1ef024add1e171cc17706b012a9a37802",
   "name": "LeanSearchClient",
   "manifestFile": "lake-manifest.json",
   "inputRev": "main",
   "inherited": false,
   "configFile": "lakefile.toml"}],
 "name": "mathlib",
 "lakeDir": ".lake"}<|MERGE_RESOLUTION|>--- conflicted
+++ resolved
@@ -5,11 +5,7 @@
    "type": "git",
    "subDir": null,
    "scope": "leanprover-community",
-<<<<<<< HEAD
-   "rev": "eb6c831c05bc6ca6d37454ca97531a9b780dfcb5",
-=======
    "rev": "500a529408399c44d7e1649577e3c98697f95aa4",
->>>>>>> 4efbd2b0
    "name": "batteries",
    "manifestFile": "lake-manifest.json",
    "inputRev": "main",
