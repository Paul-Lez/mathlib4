/-
Copyright (c) 2022 Damiano Testa. All rights reserved.
Released under Apache 2.0 license as described in the file LICENSE.
Authors: Damiano Testa
-/
import Mathlib.Algebra.MonoidAlgebra.Support
import Mathlib.Order.Filter.Extr

#align_import algebra.monoid_algebra.degree from "leanprover-community/mathlib"@"f694c7dead66f5d4c80f446c796a5aad14707f0e"

/-!
# Lemmas about the `sup` and `inf` of the support of `AddMonoidAlgebra`

## TODO
The current plan is to state and prove lemmas about `Finset.sup (Finsupp.support f) D` with a
"generic" degree/weight function `D` from the grading Type `A` to a somewhat ordered Type `B`.

Next, the general lemmas get specialized for some yet-to-be-defined `degree`s.
-/


variable {R R' A T B ι : Type*}

namespace AddMonoidAlgebra

open scoped Classical
open BigOperators

/-!

# sup-degree and inf-degree of an `AddMonoidAlgebra`

Let `R` be a semiring and let `A` be a `SemilatticeSup`.
For an element `f : R[A]`, this file defines
* `AddMonoidAlgebra.supDegree`: the sup-degree taking values in `WithBot A`,
* `AddMonoidAlgebra.infDegree`: the inf-degree taking values in `WithTop A`.

If the grading type `A` is a linearly ordered additive monoid, then these two notions of degree
coincide with the standard one:
* the sup-degree is the maximum of the exponents of the monomials that appear with non-zero
  coefficient in `f`, or `⊥`, if `f = 0`;
* the inf-degree is the minimum of the exponents of the monomials that appear with non-zero
  coefficient in `f`, or `⊤`, if `f = 0`.

The main results are
* `AddMonoidAlgebra.supDegree_mul_le`:
  the sup-degree of a product is at most the sum of the sup-degrees,
* `AddMonoidAlgebra.le_infDegree_mul`:
  the inf-degree of a product is at least the sum of the inf-degrees,
* `AddMonoidAlgebra.supDegree_add_le`:
  the sup-degree of a sum is at most the sup of the sup-degrees,
* `AddMonoidAlgebra.le_infDegree_add`:
  the inf-degree of a sum is at least the inf of the inf-degrees.

## Implementation notes

The current plan is to state and prove lemmas about `Finset.sup (Finsupp.support f) D` with a
"generic" degree/weight function `D` from the grading Type `A` to a somewhat ordered Type `B`.
Next, the general lemmas get specialized twice:
* once for `supDegree` (essentially a simple application) and
* once for `infDegree` (a simple application, via `OrderDual`).

These final lemmas are the ones that likely get used the most.  The generic lemmas about
`Finset.support.sup` may not be used directly much outside of this file.
To see this in action, you can look at the triple
`(sup_support_mul_le, maxDegree_mul_le, le_minDegree_mul)`.
-/


section GeneralResultsAssumingSemilatticeSup

variable [SemilatticeSup B] [OrderBot B] [SemilatticeInf T] [OrderTop T]

section Semiring

variable [Semiring R]

section ExplicitDegrees

/-!

In this section, we use `degb` and `degt` to denote "degree functions" on `A` with values in
a type with *b*ot or *t*op respectively.
-/


variable (degb : A → B) (degt : A → T) (f g : R[A])

theorem sup_support_add_le : (f + g).support.sup degb ≤ f.support.sup degb ⊔ g.support.sup degb :=
  (Finset.sup_mono Finsupp.support_add).trans_eq Finset.sup_union
#align add_monoid_algebra.sup_support_add_le AddMonoidAlgebra.sup_support_add_le

theorem le_inf_support_add : f.support.inf degt ⊓ g.support.inf degt ≤ (f + g).support.inf degt :=
  sup_support_add_le (fun a : A => OrderDual.toDual (degt a)) f g
#align add_monoid_algebra.le_inf_support_add AddMonoidAlgebra.le_inf_support_add

end ExplicitDegrees

section AddOnly

variable [Add A] [Add B] [Add T] [CovariantClass B B (· + ·) (· ≤ ·)]
  [CovariantClass B B (Function.swap (· + ·)) (· ≤ ·)] [CovariantClass T T (· + ·) (· ≤ ·)]
  [CovariantClass T T (Function.swap (· + ·)) (· ≤ ·)]

theorem sup_support_mul_le {degb : A → B} (degbm : ∀ {a b}, degb (a + b) ≤ degb a + degb b)
    (f g : R[A]) :
    (f * g).support.sup degb ≤ f.support.sup degb + g.support.sup degb :=
  (Finset.sup_mono <| support_mul _ _).trans <| Finset.sup_add_le.2 fun _fd fds _gd gds ↦
    degbm.trans <| add_le_add (Finset.le_sup fds) (Finset.le_sup gds)
#align add_monoid_algebra.sup_support_mul_le AddMonoidAlgebra.sup_support_mul_le

theorem le_inf_support_mul {degt : A → T} (degtm : ∀ {a b}, degt a + degt b ≤ degt (a + b))
    (f g : R[A]) :
    f.support.inf degt + g.support.inf degt ≤ (f * g).support.inf degt :=
  sup_support_mul_le (B := Tᵒᵈ) degtm f g
#align add_monoid_algebra.le_inf_support_mul AddMonoidAlgebra.le_inf_support_mul

end AddOnly

section AddMonoids

variable [AddMonoid A] [AddMonoid B] [CovariantClass B B (· + ·) (· ≤ ·)]
  [CovariantClass B B (Function.swap (· + ·)) (· ≤ ·)] [AddMonoid T]
  [CovariantClass T T (· + ·) (· ≤ ·)] [CovariantClass T T (Function.swap (· + ·)) (· ≤ ·)]
  {degb : A → B} {degt : A → T}

theorem sup_support_list_prod_le (degb0 : degb 0 ≤ 0)
    (degbm : ∀ a b, degb (a + b) ≤ degb a + degb b) :
    ∀ l : List R[A],
      l.prod.support.sup degb ≤ (l.map fun f : R[A] => f.support.sup degb).sum
  | [] => by
    rw [List.map_nil, Finset.sup_le_iff, List.prod_nil, List.sum_nil]
    exact fun a ha => by rwa [Finset.mem_singleton.mp (Finsupp.support_single_subset ha)]
  | f::fs => by
    rw [List.prod_cons, List.map_cons, List.sum_cons]
    exact (sup_support_mul_le (@fun a b => degbm a b) _ _).trans
        (add_le_add_left (sup_support_list_prod_le degb0 degbm fs) _)
#align add_monoid_algebra.sup_support_list_prod_le AddMonoidAlgebra.sup_support_list_prod_le

theorem le_inf_support_list_prod (degt0 : 0 ≤ degt 0)
    (degtm : ∀ a b, degt a + degt b ≤ degt (a + b)) (l : List R[A]) :
    (l.map fun f : R[A] => f.support.inf degt).sum ≤ l.prod.support.inf degt := by
  refine' OrderDual.ofDual_le_ofDual.mpr _
  refine' sup_support_list_prod_le _ _ l
  · refine' (OrderDual.ofDual_le_ofDual.mp _)
    exact degt0
  · refine' (fun a b => OrderDual.ofDual_le_ofDual.mp _)
    exact degtm a b
#align add_monoid_algebra.le_inf_support_list_prod AddMonoidAlgebra.le_inf_support_list_prod

theorem sup_support_pow_le (degb0 : degb 0 ≤ 0) (degbm : ∀ a b, degb (a + b) ≤ degb a + degb b)
    (n : ℕ) (f : R[A]) : (f ^ n).support.sup degb ≤ n • f.support.sup degb := by
  rw [← List.prod_replicate, ← List.sum_replicate]
  refine' (sup_support_list_prod_le degb0 degbm _).trans_eq _
  rw [List.map_replicate]
#align add_monoid_algebra.sup_support_pow_le AddMonoidAlgebra.sup_support_pow_le

theorem le_inf_support_pow (degt0 : 0 ≤ degt 0) (degtm : ∀ a b, degt a + degt b ≤ degt (a + b))
    (n : ℕ) (f : R[A]) : n • f.support.inf degt ≤ (f ^ n).support.inf degt := by
  refine' OrderDual.ofDual_le_ofDual.mpr <| sup_support_pow_le (OrderDual.ofDual_le_ofDual.mp _)
      (fun a b => OrderDual.ofDual_le_ofDual.mp _) n f
  · exact degt0
  · exact degtm _ _
#align add_monoid_algebra.le_inf_support_pow AddMonoidAlgebra.le_inf_support_pow

end AddMonoids

end Semiring

section CommutativeLemmas

variable [CommSemiring R] [AddCommMonoid A] [AddCommMonoid B] [CovariantClass B B (· + ·) (· ≤ ·)]
  [CovariantClass B B (Function.swap (· + ·)) (· ≤ ·)] [AddCommMonoid T]
  [CovariantClass T T (· + ·) (· ≤ ·)] [CovariantClass T T (Function.swap (· + ·)) (· ≤ ·)]
  {degb : A → B} {degt : A → T}

theorem sup_support_multiset_prod_le (degb0 : degb 0 ≤ 0)
    (degbm : ∀ a b, degb (a + b) ≤ degb a + degb b) (m : Multiset R[A]) :
    m.prod.support.sup degb ≤ (m.map fun f : R[A] => f.support.sup degb).sum := by
  induction m using Quot.inductionOn
  rw [Multiset.quot_mk_to_coe'', Multiset.map_coe, Multiset.sum_coe, Multiset.prod_coe]
  exact sup_support_list_prod_le degb0 degbm _
#align add_monoid_algebra.sup_support_multiset_prod_le AddMonoidAlgebra.sup_support_multiset_prod_le

theorem le_inf_support_multiset_prod (degt0 : 0 ≤ degt 0)
    (degtm : ∀ a b, degt a + degt b ≤ degt (a + b)) (m : Multiset R[A]) :
    (m.map fun f : R[A] => f.support.inf degt).sum ≤ m.prod.support.inf degt := by
  refine' OrderDual.ofDual_le_ofDual.mpr <|
    sup_support_multiset_prod_le (OrderDual.ofDual_le_ofDual.mp _)
      (fun a b => OrderDual.ofDual_le_ofDual.mp _) m
  · exact degt0
  · exact degtm _ _
#align add_monoid_algebra.le_inf_support_multiset_prod AddMonoidAlgebra.le_inf_support_multiset_prod

theorem sup_support_finset_prod_le (degb0 : degb 0 ≤ 0)
    (degbm : ∀ a b, degb (a + b) ≤ degb a + degb b) (s : Finset ι) (f : ι → R[A]) :
    (∏ i in s, f i).support.sup degb ≤ ∑ i in s, (f i).support.sup degb :=
  (sup_support_multiset_prod_le degb0 degbm _).trans_eq <| congr_arg _ <| Multiset.map_map _ _ _
#align add_monoid_algebra.sup_support_finset_prod_le AddMonoidAlgebra.sup_support_finset_prod_le

theorem le_inf_support_finset_prod (degt0 : 0 ≤ degt 0)
    (degtm : ∀ a b, degt a + degt b ≤ degt (a + b)) (s : Finset ι) (f : ι → R[A]) :
    (∑ i in s, (f i).support.inf degt) ≤ (∏ i in s, f i).support.inf degt :=
  le_of_eq_of_le (by rw [Multiset.map_map]; rfl) (le_inf_support_multiset_prod degt0 degtm _)
#align add_monoid_algebra.le_inf_support_finset_prod AddMonoidAlgebra.le_inf_support_finset_prod

end CommutativeLemmas

end GeneralResultsAssumingSemilatticeSup


/-! ### Shorthands for special cases
Note that these definitions are reducible, in order to make it easier to apply the more generic
lemmas above. -/


section Degrees

variable [Semiring R] [Ring R']

section SupDegree

variable [AddZeroClass A] [Add B] (D : A → B)

section SemilatticeSup

variable [SemilatticeSup B] [OrderBot B]

/-- Let `R` be a semiring, let `A` be an `AddZeroClass`, let `B` be an `OrderBot`,
and let `D : A → B` be a "degree" function.
For an element `f : R[A]`, the element `supDegree f : B` is the supremum of all the elements in the
support of `f`, or `⊥` if `f` is zero.
Often, the Type `B` is `WithBot A`,
If, further, `A` has a linear order, then this notion coincides with the usual one,
<<<<<<< HEAD
using the maximum of the exponents.

If `A := σ →₀ ℕ` then `R[A] = MvPolynomial σ R`, and if we equip `σ` with a linear order then
the induced linear order on `Lex A` equips `MvPolynomial` ring with a
[monomial order](https://en.wikipedia.org/wiki/Monomial_order) (i.e. a linear order on `A`, the
type of (monic) monomials in `R[A]`, that respects addition). We make use of this monomial order
by taking `D := toLex`, and different monomial orders could be accessed via different type
synonyms once they are added. -/
@[reducible]
def supDegree (f : R[A]) : B :=
=======
using the maximum of the exponents. -/
abbrev supDegree (f : R[A]) : B :=
>>>>>>> 661ebd0d
  f.support.sup D

/-- If `D` is an injection into a linear order `B`, the leading coefficient of `f : R[A]` is the
  nonzero coefficient of highest degree according to `D`, or 0 if `f = 0`. In general, it is defined
  to be the coefficient at an inverse image of `supDegree f` (if such exists). -/
noncomputable def leadingCoeff (f : R[A]) : R := f (D.invFun <| f.supDegree D)

/-- An element `f : R[A]` is monic if its leading coefficient is one. -/
@[reducible] def Monic (f : R[A]) : Prop := f.leadingCoeff D = 1

variable {D}

theorem supDegree_add_le {f g : R[A]} :
    (f + g).supDegree D ≤ (f.supDegree D) ⊔ (g.supDegree D) :=
  sup_support_add_le D f g

@[simp]
theorem supDegree_neg {f : R'[A]} :
    (-f).supDegree D = f.supDegree D := by
  rw [supDegree, supDegree, Finsupp.support_neg]

theorem supDegree_sub_le {f g : R'[A]} :
    (f - g).supDegree D ≤ f.supDegree D ⊔ g.supDegree D := by
  rw [sub_eq_add_neg, ← supDegree_neg (f := g)]; apply supDegree_add_le

theorem supDegree_sum_le {ι} {s : Finset ι} {f : ι → R[A]} :
    (∑ i in s, f i).supDegree D ≤ s.sup (fun i => (f i).supDegree D) :=
  (Finset.sup_mono Finsupp.support_finset_sum).trans_eq (Finset.sup_biUnion _ _)

theorem supDegree_single_ne_zero (a : A) {r : R} (hr : r ≠ 0) :
    (single a r).supDegree D = D a := by
  rw [supDegree, Finsupp.support_single_ne_zero a hr, Finset.sup_singleton]

theorem supDegree_single (a : A) (r : R) :
    (single a r).supDegree D = if r = 0 then ⊥ else D a := by
  split_ifs with hr <;> simp [supDegree_single_ne_zero, hr]

theorem leadingCoeff_single (hD : D.Injective) (a : A) (r : R) :
    (single a r).leadingCoeff D = r := by
  rw [leadingCoeff, supDegree_single]
  split_ifs with hr
  · simp [hr]
  · rw [Function.leftInverse_invFun hD, single_apply, if_pos rfl]

variable {p q : R[A]}

@[simp]
theorem supDegree_zero : (0 : R[A]).supDegree D = ⊥ := by simp [supDegree]

theorem leadingCoeff_zero : (0 : R[A]).leadingCoeff D = 0 := rfl

theorem ne_zero_of_supDegree_ne_bot : p.supDegree D ≠ ⊥ → p ≠ 0 := mt (fun h => h ▸ supDegree_zero)

theorem ne_zero_of_not_supDegree_le {b : B} (h : ¬ p.supDegree D ≤ b) : p ≠ 0 :=
  ne_zero_of_supDegree_ne_bot (fun he => h <| he ▸ bot_le)

lemma Monic.ne_zero [Nontrivial R] (hp : p.Monic D) : p ≠ 0 := fun h => by
  simp_rw [Monic, h, leadingCoeff_zero, zero_ne_one] at hp

theorem monic_one (hD : D.Injective) : (1 : R[A]).Monic D := by
  rw [Monic, one_def, leadingCoeff_single hD]

theorem supDegree_eq_of_isMaxOn {a : A} (hmem : a ∈ p.support)
    (hmax : IsMaxOn D p.support a) : p.supDegree D = D a :=
  (Finset.sup_le hmax).antisymm (Finset.le_sup hmem)

theorem supDegree_eq_of_max {b : B} (hb : b ∈ Set.range D) (hmem : D.invFun b ∈ p.support)
    (hmax : ∀ a ∈ p.support, D a ≤ b) : p.supDegree D = b := by
  obtain ⟨a, rfl⟩ := hb
  rw [← Function.apply_invFun_apply (f := D)]
  apply supDegree_eq_of_isMaxOn hmem; intro
  rw [Function.apply_invFun_apply (f := D)]; apply hmax

theorem apply_eq_zero_of_not_le_supDegree {a : A} (hlt : ¬ D a ≤ p.supDegree D) : p a = 0 := by
  contrapose! hlt
  exact Finset.le_sup (Finsupp.mem_support_iff.2 hlt)

variable (hadd : ∀ a1 a2, D (a1 + a2) = D a1 + D a2)

theorem supDegree_mul_le [CovariantClass B B (· + ·) (· ≤ ·)]
    [CovariantClass B B (Function.swap (· + ·)) (· ≤ ·)] :
    (p * q).supDegree D ≤ p.supDegree D + q.supDegree D :=
  sup_support_mul_le (fun {_ _} => (hadd _ _).le) p q

theorem supDegree_prod_le {R A B : Type*} [CommSemiring R] [AddCommMonoid A] [AddCommMonoid B]
    [SemilatticeSup B] [OrderBot B]
    [CovariantClass B B (· + ·) (· ≤ ·)] [CovariantClass B B (Function.swap (· + ·)) (· ≤ ·)]
    {D : A → B} (hzero : D 0 = 0) (hadd : ∀ a1 a2, D (a1 + a2) = D a1 + D a2)
    {ι} {s : Finset ι} {f : ι → R[A]} :
    (∏ i in s, f i).supDegree D ≤ ∑ i in s, (f i).supDegree D := by
  refine' s.induction _ _
  · rw [Finset.prod_empty, Finset.sum_empty, one_def, supDegree_single]
    split_ifs; exacts [bot_le, hzero.le]
  · intro i s his ih
    rw [Finset.prod_insert his, Finset.sum_insert his]
    exact (supDegree_mul_le hadd).trans (add_le_add_left ih _)

variable [CovariantClass B B (· + ·) (· < ·)] [CovariantClass B B (Function.swap (· + ·)) (· < ·)]

theorem apply_add_of_supDegree_le (hD : D.Injective) {ap aq : A}
    (hp : p.supDegree D ≤ D ap) (hq : q.supDegree D ≤ D aq) :
    (p * q) (ap + aq) = p ap * q aq := by
  simp_rw [mul_apply, Finsupp.sum]
  rw [Finset.sum_eq_single ap, Finset.sum_eq_single aq, if_pos rfl]
  · refine fun a ha hne => if_neg (fun he => ?_)
    apply_fun D at he; simp_rw [hadd] at he
    exact (add_lt_add_left (((Finset.le_sup ha).trans hq).lt_of_ne <| hD.ne_iff.2 hne) _).ne he
  · intro h; rw [if_pos rfl, Finsupp.not_mem_support_iff.1 h, mul_zero]
  · refine fun a ha hne => Finset.sum_eq_zero (fun a' ha' => if_neg <| fun he => ?_)
    apply_fun D at he
    simp_rw [hadd] at he
    have := covariantClass_le_of_lt B B (· + ·)
    exact (add_lt_add_of_lt_of_le (((Finset.le_sup ha).trans hp).lt_of_ne <| hD.ne_iff.2 hne)
      <| (Finset.le_sup ha').trans hq).ne he
  · refine fun h => Finset.sum_eq_zero (fun a _ => ite_eq_right_iff.mpr <| fun _ => ?_)
    rw [Finsupp.not_mem_support_iff.mp h, zero_mul]

theorem supDegree_withBot_some_comp {s : AddMonoidAlgebra R A} (hs : s.support.Nonempty) :
    supDegree (WithBot.some ∘ D) s = supDegree D s := by
  unfold AddMonoidAlgebra.supDegree
  rw [← Finset.coe_sup' hs, Finset.sup'_eq_sup]

end SemilatticeSup

section LinearOrder

variable [LinearOrder B] [OrderBot B] {p q : R[A]}

lemma exists_supDegree_mem_support (hp : p ≠ 0) : ∃ a ∈ p.support, p.supDegree D = D a :=
  Finset.exists_mem_eq_sup _ (Finsupp.support_nonempty_iff.mpr hp) D

lemma supDegree_mem_range (hp : p ≠ 0) : p.supDegree D ∈ Set.range D := by
  obtain ⟨a, -, he⟩ := exists_supDegree_mem_support D hp; exact ⟨a, he.symm⟩

variable {D}

open Finsupp in
lemma supDegree_add_eq (h : q.supDegree D < p.supDegree D) :
    (p + q).supDegree D = p.supDegree D := by
  apply (supDegree_add_le.trans <| sup_le le_rfl h.le).antisymm
  obtain ⟨a, ha, he⟩ := exists_supDegree_mem_support D (ne_zero_of_not_supDegree_le h.not_le)
  rw [he] at h ⊢; apply Finset.le_sup
  rw [mem_support_iff, add_apply, apply_eq_zero_of_not_le_supDegree h.not_le, add_zero]
  exact mem_support_iff.mp ha

lemma leadingCoeff_add_eq (h : q.supDegree D < p.supDegree D) :
    (p + q).leadingCoeff D = p.leadingCoeff D := by
  obtain ⟨a, he⟩ := supDegree_mem_range D (ne_zero_of_not_supDegree_le h.not_le)
  rw [leadingCoeff, supDegree_add_eq h, Finsupp.add_apply, ← leadingCoeff,
      apply_eq_zero_of_not_le_supDegree (D := D), add_zero]
  rw [← he, Function.apply_invFun_apply (f := D), he]; exact h.not_le

variable (hD : D.Injective)

lemma supDegree_mem_support (hp : p ≠ 0) : D.invFun (p.supDegree D) ∈ p.support := by
  obtain ⟨a, ha, he⟩ := exists_supDegree_mem_support D hp
  rw [he, Function.leftInverse_invFun hD]; exact ha

lemma leadingCoeff_eq_zero : p.leadingCoeff D = 0 ↔ p = 0 := by
  refine ⟨(fun h => ?_).mtr, fun h => h ▸ leadingCoeff_zero⟩
  rw [leadingCoeff, ← Ne, ← Finsupp.mem_support_iff]
  exact supDegree_mem_support hD h

lemma supDegree_sub_lt_of_leadingCoeff_eq {R} [CommRing R] {p q : R[A]}
    (hd : p.supDegree D = q.supDegree D) (hc : p.leadingCoeff D = q.leadingCoeff D) :
    (p - q).supDegree D < p.supDegree D ∨ p = q := by
  by_cases he : p = q; · exact Or.inr he
  refine Or.inl ((supDegree_sub_le.trans ?_).lt_of_ne ?_)
  · rw [hd, sup_idem]
  · rw [← sub_eq_zero, ← leadingCoeff_eq_zero hD, leadingCoeff] at he
    refine fun h => he ?_
    rwa [h, Finsupp.sub_apply, ← leadingCoeff, hd, ← leadingCoeff, sub_eq_zero]

variable {ι : Type*} {s : Finset ι} {i : ι} (hi : i ∈ s) {f : ι → R[A]}
  (hmax : ∀ j ∈ s, j ≠ i → (f j).supDegree D < (f i).supDegree D)

lemma supDegree_sum_lt (hs : s.Nonempty) {b : B}
    (h : ∀ i ∈ s, (f i).supDegree D < b) : (∑ i in s, f i).supDegree D < b := by
  refine supDegree_sum_le.trans_lt ((Finset.sup_lt_iff ?_).mpr h)
  obtain ⟨i, hi⟩ := hs; exact bot_le.trans_lt (h i hi)

lemma supDegree_leadingCoeff_sum_eq :
    (∑ j in s, f j).supDegree D = (f i).supDegree D ∧
    (∑ j in s, f j).leadingCoeff D = (f i).leadingCoeff D := by
  rw [← s.add_sum_erase _ hi]
  by_cases hs : s.erase i = ∅
  · rw [hs, Finset.sum_empty, add_zero]; exact ⟨rfl, rfl⟩
  suffices _ from ⟨supDegree_add_eq this, leadingCoeff_add_eq this⟩
  refine supDegree_sum_lt ?_ (fun j hj => ?_)
  · rw [Finset.nonempty_iff_ne_empty]; exact hs
  · rw [Finset.mem_erase] at hj; exact hmax j hj.2 hj.1

open Finset in
lemma sum_ne_zero_of_injOn_supDegree' (hs : ∃ i ∈ s, f i ≠ 0)
    (hd : (s : Set ι).InjOn (supDegree D ∘ f)) :
    ∑ i in s, f i ≠ 0 := by
  obtain ⟨j, hj, hne⟩ := hs
  obtain ⟨i, hi, he⟩ := exists_mem_eq_sup _ ⟨j, hj⟩ (supDegree D ∘ f)
  by_cases h : ∀ k ∈ s, k = i
  · refine (sum_eq_single_of_mem j hj (fun k hk hne => ?_)).trans_ne hne
    rw [h k hk, h j hj] at hne; exact (hne rfl).elim
  push_neg at h; obtain ⟨j, hj, hne⟩ := h
  apply ne_zero_of_supDegree_ne_bot (D := D)
  have : ∀ j ∈ s, j ≠ i → supDegree D (f j) < supDegree D (f i) :=
    fun k hk hne => ((le_sup hk).trans_eq he).lt_of_ne (hd.ne hk hi hne)
  rw [(supDegree_leadingCoeff_sum_eq hi this).1]
  exact (this j hj hne).ne_bot

lemma sum_ne_zero_of_injOn_supDegree (hs : s ≠ ∅)
    (hf : ∀ i ∈ s, f i ≠ 0) (hd : (s : Set ι).InjOn (supDegree D ∘ f)) :
    ∑ i in s, f i ≠ 0 :=
  let ⟨i, hi⟩ := Finset.nonempty_iff_ne_empty.2 hs
  sum_ne_zero_of_injOn_supDegree' ⟨i, hi, hf i hi⟩ hd

variable (hadd : ∀ a1 a2, D (a1 + a2) = D a1 + D a2)

variable [CovariantClass B B (· + ·) (· < ·)] [CovariantClass B B (Function.swap (· + ·)) (· < ·)]

lemma apply_supDegree_add_supDegree :
    (p * q) (D.invFun (p.supDegree D + q.supDegree D)) = p.leadingCoeff D * q.leadingCoeff D := by
  obtain rfl | hp := eq_or_ne p 0
  · simp_rw [leadingCoeff_zero, zero_mul]; rfl
  obtain rfl | hq := eq_or_ne q 0
  · simp_rw [leadingCoeff_zero, mul_zero]; rfl
  obtain ⟨ap, -, hp⟩ := exists_supDegree_mem_support D hp
  obtain ⟨aq, -, hq⟩ := exists_supDegree_mem_support D hq
  simp_rw [leadingCoeff, hp, hq, ← hadd, Function.leftInverse_invFun hD _]
  exact apply_add_of_supDegree_le hadd hD hp.le hq.le

lemma Monic.supDegree_mul_of_ne_zero (hq : q.Monic D) (hp : p ≠ 0) :
    (p * q).supDegree D = p.supDegree D + q.supDegree D := by
  cases subsingleton_or_nontrivial R; · exact (hp (Subsingleton.elim _ _)).elim
  apply supDegree_eq_of_max
  · rw [← AddHom.mem_srange_mk hadd]
    exact add_mem (supDegree_mem_range D hp) (supDegree_mem_range D hq.ne_zero)
  · simp_rw [Finsupp.mem_support_iff, apply_supDegree_add_supDegree hD hadd, hq, mul_one,
      Ne, leadingCoeff_eq_zero hD, hp, not_false_eq_true]
  · have := covariantClass_le_of_lt B B (· + ·)
    have := covariantClass_le_of_lt B B (Function.swap (· + ·))
    exact fun a ha => (Finset.le_sup ha).trans (supDegree_mul_le hadd)

lemma Monic.supDegree_mul (hbot : (⊥ : B) + ⊥ = ⊥) (hp : p.Monic D) (hq : q.Monic D) :
    (p * q).supDegree D = p.supDegree D + q.supDegree D := by
  cases subsingleton_or_nontrivial R
  · simp_rw [Subsingleton.eq_zero p, Subsingleton.eq_zero q, mul_zero, supDegree_zero, hbot]
  exact hq.supDegree_mul_of_ne_zero hD hadd hp.ne_zero

lemma Monic.leadingCoeff_mul (hq : q.Monic D) :
    (p * q).leadingCoeff D = p.leadingCoeff D := by
  obtain rfl | hp := eq_or_ne p 0; rw [zero_mul]
  rw [leadingCoeff, hq.supDegree_mul_of_ne_zero hD hadd hp,
      apply_supDegree_add_supDegree hD hadd, hq, mul_one]

lemma Monic.mul (hp : p.Monic D) (hq : q.Monic D) : (p * q).Monic D := by
  rw [Monic, hq.leadingCoeff_mul hD hadd]; exact hp

section AddMonoid

variable {A B : Type*} [AddMonoid A] [AddMonoid B] [LinearOrder B] [OrderBot B]
  [CovariantClass B B (· + ·) (· < ·)] [CovariantClass B B (Function.swap (· + ·)) (· < ·)]
  {D : A → B} (hzero : D 0 = 0) (hadd : ∀ a1 a2, D (a1 + a2) = D a1 + D a2)
  (hD : D.Injective) {p : R[A]} {n : ℕ}

lemma Monic.pow (hp : p.Monic D) : (p ^ n).Monic D := by
  induction' n with n ih
  · rw [pow_zero]; exact monic_one hD
  · rw [pow_succ]; exact hp.mul hD hadd ih

lemma Monic.supDegree_pow [Nontrivial R] (hp : p.Monic D) :
    (p ^ n).supDegree D = n • p.supDegree D := by
  induction' n with n ih
  · rw [pow_zero, zero_nsmul, one_def, supDegree_single 0 1, if_neg one_ne_zero, hzero]
  · rw [pow_succ, (hp.pow hadd hD).supDegree_mul_of_ne_zero hD hadd hp.ne_zero, ih, succ_nsmul]

end AddMonoid

end LinearOrder

end SupDegree

section InfDegree

variable [AddZeroClass A] [SemilatticeInf T] [Add T] [OrderTop T] (D : A → T)

/-- Let `R` be a semiring, let `A` be an `AddZeroClass`, let `T` be an `OrderTop`,
and let `D : A → T` be a "degree" function.
For an element `f : R[A]`, the element `infDegree f : T` is the infimum of all the elements in the
support of `f`, or `⊤` if `f` is zero.
Often, the Type `T` is `WithTop A`,
If, further, `A` has a linear order, then this notion coincides with the usual one,
using the minimum of the exponents. -/
abbrev infDegree (f : R[A]) : T :=
  f.support.inf D

variable {D}

theorem le_infDegree_add (f g : R[A]) :
    (f.infDegree D) ⊓ (g.infDegree D) ≤ (f + g).infDegree D :=
  le_inf_support_add D f g

variable [CovariantClass T T (· + ·) (· ≤ ·)] [CovariantClass T T (Function.swap (· + ·)) (· ≤ ·)]
  {D : AddHom A T} in
theorem le_infDegree_mul (f g : R[A]) :
    f.infDegree D + g.infDegree D ≤ (f * g).infDegree D :=
  le_inf_support_mul (fun {a b : A} => (map_add D a b).ge) _ _

theorem infDegree_withTop_some_comp {s : AddMonoidAlgebra R A} (hs : s.support.Nonempty) :
    infDegree (WithTop.some ∘ D) s = infDegree D s := by
  unfold AddMonoidAlgebra.infDegree
  rw [← Finset.coe_inf' hs, Finset.inf'_eq_inf]

end InfDegree

end Degrees

end AddMonoidAlgebra<|MERGE_RESOLUTION|>--- conflicted
+++ resolved
@@ -232,7 +232,6 @@
 support of `f`, or `⊥` if `f` is zero.
 Often, the Type `B` is `WithBot A`,
 If, further, `A` has a linear order, then this notion coincides with the usual one,
-<<<<<<< HEAD
 using the maximum of the exponents.
 
 If `A := σ →₀ ℕ` then `R[A] = MvPolynomial σ R`, and if we equip `σ` with a linear order then
@@ -241,12 +240,7 @@
 type of (monic) monomials in `R[A]`, that respects addition). We make use of this monomial order
 by taking `D := toLex`, and different monomial orders could be accessed via different type
 synonyms once they are added. -/
-@[reducible]
-def supDegree (f : R[A]) : B :=
-=======
-using the maximum of the exponents. -/
 abbrev supDegree (f : R[A]) : B :=
->>>>>>> 661ebd0d
   f.support.sup D
 
 /-- If `D` is an injection into a linear order `B`, the leading coefficient of `f : R[A]` is the
