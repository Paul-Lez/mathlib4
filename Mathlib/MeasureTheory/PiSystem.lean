/-
Copyright (c) 2021 Martin Zinkevich. All rights reserved.
Released under Apache 2.0 license as described in the file LICENSE.
Authors: Johannes Hölzl, Martin Zinkevich, Rémy Degenne
-/
import Mathlib.Logic.Encodable.Lattice
import Mathlib.MeasureTheory.MeasurableSpace.Defs

/-!
# Induction principles for measurable sets, related to π-systems and λ-systems.

## Main statements

* The main theorem of this file is Dynkin's π-λ theorem, which appears
  here as an induction principle `induction_on_inter`. Suppose `s` is a
  collection of subsets of `α` such that the intersection of two members
  of `s` belongs to `s` whenever it is nonempty. Let `m` be the σ-algebra
  generated by `s`. In order to check that a predicate `C` holds on every
  member of `m`, it suffices to check that `C` holds on the members of `s` and
  that `C` is preserved by complementation and *disjoint* countable
  unions.

* The proof of this theorem relies on the notion of `IsPiSystem`, i.e., a collection of sets
  which is closed under binary non-empty intersections. Note that this is a small variation around
  the usual notion in the literature, which often requires that a π-system is non-empty, and closed
  also under disjoint intersections. This variation turns out to be convenient for the
  formalization.

* The proof of Dynkin's π-λ theorem also requires the notion of `DynkinSystem`, i.e., a collection
  of sets which contains the empty set, is closed under complementation and under countable union
  of pairwise disjoint sets. The disjointness condition is the only difference with `σ`-algebras.

* `generatePiSystem g` gives the minimal π-system containing `g`.
  This can be considered a Galois insertion into both measurable spaces and sets.

* `generateFrom_generatePiSystem_eq` proves that if you start from a collection of sets `g`,
  take the generated π-system, and then the generated σ-algebra, you get the same result as
  the σ-algebra generated from `g`. This is useful because there are connections between
  independent sets that are π-systems and the generated independent spaces.

* `mem_generatePiSystem_iUnion_elim` and `mem_generatePiSystem_iUnion_elim'` show that any
  element of the π-system generated from the union of a set of π-systems can be
  represented as the intersection of a finite number of elements from these sets.

* `piiUnionInter` defines a new π-system from a family of π-systems `π : ι → Set (Set α)` and a
  set of indices `S : Set ι`. `piiUnionInter π S` is the set of sets that can be written
  as `⋂ x ∈ t, f x` for some finset `t ∈ S` and sets `f x ∈ π x`.

## Implementation details

* `IsPiSystem` is a predicate, not a type. Thus, we don't explicitly define the galois
  insertion, nor do we define a complete lattice. In theory, we could define a complete
  lattice and galois insertion on the subtype corresponding to `IsPiSystem`.
-/


open MeasurableSpace Set

open scoped Classical
open MeasureTheory

/-- A π-system is a collection of subsets of `α` that is closed under binary intersection of
  non-disjoint sets. Usually it is also required that the collection is nonempty, but we don't do
  that here. -/
def IsPiSystem {α} (C : Set (Set α)) : Prop :=
  ∀ᵉ (s ∈ C) (t ∈ C), (s ∩ t : Set α).Nonempty → s ∩ t ∈ C

namespace MeasurableSpace

theorem isPiSystem_measurableSet {α : Type*} [MeasurableSpace α] :
    IsPiSystem { s : Set α | MeasurableSet s } := fun _ hs _ ht _ => hs.inter ht

end MeasurableSpace

theorem IsPiSystem.singleton {α} (S : Set α) : IsPiSystem ({S} : Set (Set α)) := by
  intro s h_s t h_t _
  rw [Set.mem_singleton_iff.1 h_s, Set.mem_singleton_iff.1 h_t, Set.inter_self,
    Set.mem_singleton_iff]

theorem IsPiSystem.insert_empty {α} {S : Set (Set α)} (h_pi : IsPiSystem S) :
    IsPiSystem (insert ∅ S) := by
  intro s hs t ht hst
  cases' hs with hs hs
  · simp [hs]
  · cases' ht with ht ht
    · simp [ht]
    · exact Set.mem_insert_of_mem _ (h_pi s hs t ht hst)

theorem IsPiSystem.insert_univ {α} {S : Set (Set α)} (h_pi : IsPiSystem S) :
    IsPiSystem (insert Set.univ S) := by
  intro s hs t ht hst
  cases' hs with hs hs
  · cases' ht with ht ht <;> simp [hs, ht]
  · cases' ht with ht ht
    · simp [hs, ht]
    · exact Set.mem_insert_of_mem _ (h_pi s hs t ht hst)

theorem IsPiSystem.comap {α β} {S : Set (Set β)} (h_pi : IsPiSystem S) (f : α → β) :
    IsPiSystem { s : Set α | ∃ t ∈ S, f ⁻¹' t = s } := by
  rintro _ ⟨s, hs_mem, rfl⟩ _ ⟨t, ht_mem, rfl⟩ hst
  rw [← Set.preimage_inter] at hst ⊢
  exact ⟨s ∩ t, h_pi s hs_mem t ht_mem (nonempty_of_nonempty_preimage hst), rfl⟩
<<<<<<< HEAD
#align is_pi_system.comap IsPiSystem.comap
=======
>>>>>>> 59de845a

theorem isPiSystem_iUnion_of_directed_le {α ι} (p : ι → Set (Set α))
    (hp_pi : ∀ n, IsPiSystem (p n)) (hp_directed : Directed (· ≤ ·) p) :
    IsPiSystem (⋃ n, p n) := by
  intro t1 ht1 t2 ht2 h
  rw [Set.mem_iUnion] at ht1 ht2 ⊢
  cases' ht1 with n ht1
  cases' ht2 with m ht2
  obtain ⟨k, hpnk, hpmk⟩ : ∃ k, p n ≤ p k ∧ p m ≤ p k := hp_directed n m
  exact ⟨k, hp_pi k t1 (hpnk ht1) t2 (hpmk ht2) h⟩

theorem isPiSystem_iUnion_of_monotone {α ι} [SemilatticeSup ι] (p : ι → Set (Set α))
    (hp_pi : ∀ n, IsPiSystem (p n)) (hp_mono : Monotone p) : IsPiSystem (⋃ n, p n) :=
  isPiSystem_iUnion_of_directed_le p hp_pi (Monotone.directed_le hp_mono)

section Order

variable {α : Type*} {ι ι' : Sort*} [LinearOrder α]

theorem isPiSystem_image_Iio (s : Set α) : IsPiSystem (Iio '' s) := by
  rintro _ ⟨a, ha, rfl⟩ _ ⟨b, hb, rfl⟩ -
  exact ⟨a ⊓ b, inf_ind a b ha hb, Iio_inter_Iio.symm⟩

theorem isPiSystem_Iio : IsPiSystem (range Iio : Set (Set α)) :=
  @image_univ α _ Iio ▸ isPiSystem_image_Iio univ

theorem isPiSystem_image_Ioi (s : Set α) : IsPiSystem (Ioi '' s) :=
  @isPiSystem_image_Iio αᵒᵈ _ s

theorem isPiSystem_Ioi : IsPiSystem (range Ioi : Set (Set α)) :=
  @image_univ α _ Ioi ▸ isPiSystem_image_Ioi univ

theorem isPiSystem_image_Iic (s : Set α) : IsPiSystem (Iic '' s) := by
  rintro _ ⟨a, ha, rfl⟩ _ ⟨b, hb, rfl⟩ -
  exact ⟨a ⊓ b, inf_ind a b ha hb, Iic_inter_Iic.symm⟩

theorem isPiSystem_Iic : IsPiSystem (range Iic : Set (Set α)) :=
  @image_univ α _ Iic ▸ isPiSystem_image_Iic univ

theorem isPiSystem_image_Ici (s : Set α) : IsPiSystem (Ici '' s) :=
  @isPiSystem_image_Iic αᵒᵈ _ s

theorem isPiSystem_Ici : IsPiSystem (range Ici : Set (Set α)) :=
  @image_univ α _ Ici ▸ isPiSystem_image_Ici univ

theorem isPiSystem_Ixx_mem {Ixx : α → α → Set α} {p : α → α → Prop}
    (Hne : ∀ {a b}, (Ixx a b).Nonempty → p a b)
    (Hi : ∀ {a₁ b₁ a₂ b₂}, Ixx a₁ b₁ ∩ Ixx a₂ b₂ = Ixx (max a₁ a₂) (min b₁ b₂)) (s t : Set α) :
    IsPiSystem { S | ∃ᵉ (l ∈ s) (u ∈ t), p l u ∧ Ixx l u = S } := by
  rintro _ ⟨l₁, hls₁, u₁, hut₁, _, rfl⟩ _ ⟨l₂, hls₂, u₂, hut₂, _, rfl⟩
  simp only [Hi]
  exact fun H => ⟨l₁ ⊔ l₂, sup_ind l₁ l₂ hls₁ hls₂, u₁ ⊓ u₂, inf_ind u₁ u₂ hut₁ hut₂, Hne H, rfl⟩

theorem isPiSystem_Ixx {Ixx : α → α → Set α} {p : α → α → Prop}
    (Hne : ∀ {a b}, (Ixx a b).Nonempty → p a b)
    (Hi : ∀ {a₁ b₁ a₂ b₂}, Ixx a₁ b₁ ∩ Ixx a₂ b₂ = Ixx (max a₁ a₂) (min b₁ b₂)) (f : ι → α)
    (g : ι' → α) : @IsPiSystem α { S | ∃ i j, p (f i) (g j) ∧ Ixx (f i) (g j) = S } := by
  simpa only [exists_range_iff] using isPiSystem_Ixx_mem (@Hne) (@Hi) (range f) (range g)

theorem isPiSystem_Ioo_mem (s t : Set α) :
    IsPiSystem { S | ∃ᵉ (l ∈ s) (u ∈ t), l < u ∧ Ioo l u = S } :=
  isPiSystem_Ixx_mem (Ixx := Ioo) (fun ⟨_, hax, hxb⟩ => hax.trans hxb) Ioo_inter_Ioo s t

theorem isPiSystem_Ioo (f : ι → α) (g : ι' → α) :
    @IsPiSystem α { S | ∃ l u, f l < g u ∧ Ioo (f l) (g u) = S } :=
  isPiSystem_Ixx (Ixx := Ioo) (fun ⟨_, hax, hxb⟩ => hax.trans hxb) Ioo_inter_Ioo f g

theorem isPiSystem_Ioc_mem (s t : Set α) :
    IsPiSystem { S | ∃ᵉ (l ∈ s) (u ∈ t), l < u ∧ Ioc l u = S } :=
  isPiSystem_Ixx_mem (Ixx := Ioc) (fun ⟨_, hax, hxb⟩ => hax.trans_le hxb) Ioc_inter_Ioc s t

theorem isPiSystem_Ioc (f : ι → α) (g : ι' → α) :
    @IsPiSystem α { S | ∃ i j, f i < g j ∧ Ioc (f i) (g j) = S } :=
  isPiSystem_Ixx (Ixx := Ioc) (fun ⟨_, hax, hxb⟩ => hax.trans_le hxb) Ioc_inter_Ioc f g

theorem isPiSystem_Ico_mem (s t : Set α) :
    IsPiSystem { S | ∃ᵉ (l ∈ s) (u ∈ t), l < u ∧ Ico l u = S } :=
  isPiSystem_Ixx_mem (Ixx := Ico) (fun ⟨_, hax, hxb⟩ => hax.trans_lt hxb) Ico_inter_Ico s t

theorem isPiSystem_Ico (f : ι → α) (g : ι' → α) :
    @IsPiSystem α { S | ∃ i j, f i < g j ∧ Ico (f i) (g j) = S } :=
  isPiSystem_Ixx (Ixx := Ico) (fun ⟨_, hax, hxb⟩ => hax.trans_lt hxb) Ico_inter_Ico f g

theorem isPiSystem_Icc_mem (s t : Set α) :
    IsPiSystem { S | ∃ᵉ (l ∈ s) (u ∈ t), l ≤ u ∧ Icc l u = S } :=
  isPiSystem_Ixx_mem (Ixx := Icc) nonempty_Icc.1 (by exact Icc_inter_Icc) s t

theorem isPiSystem_Icc (f : ι → α) (g : ι' → α) :
    @IsPiSystem α { S | ∃ i j, f i ≤ g j ∧ Icc (f i) (g j) = S } :=
  isPiSystem_Ixx (Ixx := Icc) nonempty_Icc.1 (by exact Icc_inter_Icc) f g

end Order

/-- Given a collection `S` of subsets of `α`, then `generatePiSystem S` is the smallest
π-system containing `S`. -/
inductive generatePiSystem {α} (S : Set (Set α)) : Set (Set α)
  | base {s : Set α} (h_s : s ∈ S) : generatePiSystem S s
  | inter {s t : Set α} (h_s : generatePiSystem S s) (h_t : generatePiSystem S t)
    (h_nonempty : (s ∩ t).Nonempty) : generatePiSystem S (s ∩ t)

theorem isPiSystem_generatePiSystem {α} (S : Set (Set α)) : IsPiSystem (generatePiSystem S) :=
  fun _ h_s _ h_t h_nonempty => generatePiSystem.inter h_s h_t h_nonempty

theorem subset_generatePiSystem_self {α} (S : Set (Set α)) : S ⊆ generatePiSystem S := fun _ =>
  generatePiSystem.base

theorem generatePiSystem_subset_self {α} {S : Set (Set α)} (h_S : IsPiSystem S) :
    generatePiSystem S ⊆ S := fun x h => by
  induction' h with _ h_s s u _ _ h_nonempty h_s h_u
  · exact h_s
  · exact h_S _ h_s _ h_u h_nonempty

theorem generatePiSystem_eq {α} {S : Set (Set α)} (h_pi : IsPiSystem S) : generatePiSystem S = S :=
  Set.Subset.antisymm (generatePiSystem_subset_self h_pi) (subset_generatePiSystem_self S)

theorem generatePiSystem_mono {α} {S T : Set (Set α)} (hST : S ⊆ T) :
    generatePiSystem S ⊆ generatePiSystem T := fun t ht => by
  induction' ht with s h_s s u _ _ h_nonempty h_s h_u
  · exact generatePiSystem.base (Set.mem_of_subset_of_mem hST h_s)
  · exact isPiSystem_generatePiSystem T _ h_s _ h_u h_nonempty

theorem generatePiSystem_measurableSet {α} [M : MeasurableSpace α] {S : Set (Set α)}
    (h_meas_S : ∀ s ∈ S, MeasurableSet s) (t : Set α) (h_in_pi : t ∈ generatePiSystem S) :
    MeasurableSet t := by
  induction' h_in_pi with s h_s s u _ _ _ h_s h_u
  · apply h_meas_S _ h_s
  · apply MeasurableSet.inter h_s h_u

theorem generateFrom_measurableSet_of_generatePiSystem {α} {g : Set (Set α)} (t : Set α)
    (ht : t ∈ generatePiSystem g) : MeasurableSet[generateFrom g] t :=
  @generatePiSystem_measurableSet α (generateFrom g) g
    (fun _ h_s_in_g => measurableSet_generateFrom h_s_in_g) t ht

theorem generateFrom_generatePiSystem_eq {α} {g : Set (Set α)} :
    generateFrom (generatePiSystem g) = generateFrom g := by
  apply le_antisymm <;> apply generateFrom_le
  · exact fun t h_t => generateFrom_measurableSet_of_generatePiSystem t h_t
  · exact fun t h_t => measurableSet_generateFrom (generatePiSystem.base h_t)

/-- Every element of the π-system generated by the union of a family of π-systems
is a finite intersection of elements from the π-systems.
For an indexed union version, see `mem_generatePiSystem_iUnion_elim'`. -/
theorem mem_generatePiSystem_iUnion_elim {α β} {g : β → Set (Set α)} (h_pi : ∀ b, IsPiSystem (g b))
    (t : Set α) (h_t : t ∈ generatePiSystem (⋃ b, g b)) :
    ∃ (T : Finset β) (f : β → Set α), (t = ⋂ b ∈ T, f b) ∧ ∀ b ∈ T, f b ∈ g b := by
  induction' h_t with s h_s s t' h_gen_s h_gen_t' h_nonempty h_s h_t'
  · rcases h_s with ⟨t', ⟨⟨b, rfl⟩, h_s_in_t'⟩⟩
    refine ⟨{b}, fun _ => s, ?_⟩
    simpa using h_s_in_t'
  · rcases h_t' with ⟨T_t', ⟨f_t', ⟨rfl, h_t'⟩⟩⟩
    rcases h_s with ⟨T_s, ⟨f_s, ⟨rfl, h_s⟩⟩⟩
    use T_s ∪ T_t', fun b : β =>
      if b ∈ T_s then if b ∈ T_t' then f_s b ∩ f_t' b else f_s b
      else if b ∈ T_t' then f_t' b else (∅ : Set α)
    constructor
    · ext a
      simp_rw [Set.mem_inter_iff, Set.mem_iInter, Finset.mem_union, or_imp]
      rw [← forall_and]
      constructor <;> intro h1 b <;> by_cases hbs : b ∈ T_s <;> by_cases hbt : b ∈ T_t' <;>
          specialize h1 b <;>
        simp only [hbs, hbt, if_true, if_false, true_imp_iff, and_self_iff, false_imp_iff,
          and_true_iff, true_and_iff] at h1 ⊢
      all_goals exact h1
    intro b h_b
    split_ifs with hbs hbt hbt
    · refine h_pi b (f_s b) (h_s b hbs) (f_t' b) (h_t' b hbt) (Set.Nonempty.mono ?_ h_nonempty)
      exact Set.inter_subset_inter (Set.biInter_subset_of_mem hbs) (Set.biInter_subset_of_mem hbt)
    · exact h_s b hbs
    · exact h_t' b hbt
    · rw [Finset.mem_union] at h_b
      apply False.elim (h_b.elim hbs hbt)

/-- Every element of the π-system generated by an indexed union of a family of π-systems
is a finite intersection of elements from the π-systems.
For a total union version, see `mem_generatePiSystem_iUnion_elim`. -/
theorem mem_generatePiSystem_iUnion_elim' {α β} {g : β → Set (Set α)} {s : Set β}
    (h_pi : ∀ b ∈ s, IsPiSystem (g b)) (t : Set α) (h_t : t ∈ generatePiSystem (⋃ b ∈ s, g b)) :
    ∃ (T : Finset β) (f : β → Set α), ↑T ⊆ s ∧ (t = ⋂ b ∈ T, f b) ∧ ∀ b ∈ T, f b ∈ g b := by
  have : t ∈ generatePiSystem (⋃ b : Subtype s, (g ∘ Subtype.val) b) := by
    suffices h1 : ⋃ b : Subtype s, (g ∘ Subtype.val) b = ⋃ b ∈ s, g b by rwa [h1]
    ext x
    simp only [exists_prop, Set.mem_iUnion, Function.comp_apply, Subtype.exists, Subtype.coe_mk]
    rfl
  rcases @mem_generatePiSystem_iUnion_elim α (Subtype s) (g ∘ Subtype.val)
      (fun b => h_pi b.val b.property) t this with
    ⟨T, ⟨f, ⟨rfl, h_t'⟩⟩⟩
  refine
    ⟨T.image (fun x : s => (x : β)),
      Function.extend (fun x : s => (x : β)) f fun _ : β => (∅ : Set α), by simp, ?_, ?_⟩
  · ext a
    constructor <;>
      · simp (config := { proj := false }) only
          [Set.mem_iInter, Subtype.forall, Finset.set_biInter_finset_image]
        intro h1 b h_b h_b_in_T
        have h2 := h1 b h_b h_b_in_T
        revert h2
        rw [Subtype.val_injective.extend_apply]
        apply id
  · intros b h_b
    simp_rw [Finset.mem_image, Subtype.exists, exists_and_right, exists_eq_right]
      at h_b
    cases' h_b with h_b_w h_b_h
    have h_b_alt : b = (Subtype.mk b h_b_w).val := rfl
    rw [h_b_alt, Subtype.val_injective.extend_apply]
    apply h_t'
    apply h_b_h

section UnionInter

variable {α ι : Type*}

/-! ### π-system generated by finite intersections of sets of a π-system family -/


/-- From a set of indices `S : Set ι` and a family of sets of sets `π : ι → Set (Set α)`,
define the set of sets that can be written as `⋂ x ∈ t, f x` for some finset `t ⊆ S` and sets
`f x ∈ π x`. If `π` is a family of π-systems, then it is a π-system. -/
def piiUnionInter (π : ι → Set (Set α)) (S : Set ι) : Set (Set α) :=
  { s : Set α |
    ∃ (t : Finset ι) (_ : ↑t ⊆ S) (f : ι → Set α) (_ : ∀ x, x ∈ t → f x ∈ π x), s = ⋂ x ∈ t, f x }

theorem piiUnionInter_singleton (π : ι → Set (Set α)) (i : ι) :
    piiUnionInter π {i} = π i ∪ {univ} := by
  ext1 s
  simp only [piiUnionInter, exists_prop, mem_union]
  refine ⟨?_, fun h => ?_⟩
  · rintro ⟨t, hti, f, hfπ, rfl⟩
    simp only [subset_singleton_iff, Finset.mem_coe] at hti
    by_cases hi : i ∈ t
    · have ht_eq_i : t = {i} := by
        ext1 x
        rw [Finset.mem_singleton]
        exact ⟨fun h => hti x h, fun h => h.symm ▸ hi⟩
      simp only [ht_eq_i, Finset.mem_singleton, iInter_iInter_eq_left]
      exact Or.inl (hfπ i hi)
    · have ht_empty : t = ∅ := by
        ext1 x
        simp only [Finset.not_mem_empty, iff_false_iff]
        exact fun hx => hi (hti x hx ▸ hx)
      -- Porting note: `Finset.not_mem_empty` required
      simp [ht_empty, Finset.not_mem_empty, iInter_false, iInter_univ, Set.mem_singleton univ,
        or_true_iff]
  · cases' h with hs hs
    · refine ⟨{i}, ?_, fun _ => s, ⟨fun x hx => ?_, ?_⟩⟩
      · rw [Finset.coe_singleton]
      · rw [Finset.mem_singleton] at hx
        rwa [hx]
      · simp only [Finset.mem_singleton, iInter_iInter_eq_left]
    · refine ⟨∅, ?_⟩
      simpa only [Finset.coe_empty, subset_singleton_iff, mem_empty_iff_false, IsEmpty.forall_iff,
        imp_true_iff, Finset.not_mem_empty, iInter_false, iInter_univ, true_and_iff,
        exists_const] using hs

theorem piiUnionInter_singleton_left (s : ι → Set α) (S : Set ι) :
    piiUnionInter (fun i => ({s i} : Set (Set α))) S =
      { s' : Set α | ∃ (t : Finset ι) (_ : ↑t ⊆ S), s' = ⋂ i ∈ t, s i } := by
  ext1 s'
  simp_rw [piiUnionInter, Set.mem_singleton_iff, exists_prop, Set.mem_setOf_eq]
  refine ⟨fun h => ?_, fun ⟨t, htS, h_eq⟩ => ⟨t, htS, s, fun _ _ => rfl, h_eq⟩⟩
  obtain ⟨t, htS, f, hft_eq, rfl⟩ := h
  refine ⟨t, htS, ?_⟩
  congr! 3
  apply hft_eq
  assumption

theorem generateFrom_piiUnionInter_singleton_left (s : ι → Set α) (S : Set ι) :
    generateFrom (piiUnionInter (fun k => {s k}) S) = generateFrom { t | ∃ k ∈ S, s k = t } := by
  refine le_antisymm (generateFrom_le ?_) (generateFrom_mono ?_)
  · rintro _ ⟨I, hI, f, hf, rfl⟩
    refine Finset.measurableSet_biInter _ fun m hm => measurableSet_generateFrom ?_
    exact ⟨m, hI hm, (hf m hm).symm⟩
  · rintro _ ⟨k, hk, rfl⟩
    refine ⟨{k}, fun m hm => ?_, s, fun i _ => ?_, ?_⟩
    · rw [Finset.mem_coe, Finset.mem_singleton] at hm
      rwa [hm]
    · exact Set.mem_singleton _
    · simp only [Finset.mem_singleton, Set.iInter_iInter_eq_left]

/-- If `π` is a family of π-systems, then `piiUnionInter π S` is a π-system. -/
theorem isPiSystem_piiUnionInter (π : ι → Set (Set α)) (hpi : ∀ x, IsPiSystem (π x)) (S : Set ι) :
    IsPiSystem (piiUnionInter π S) := by
  rintro t1 ⟨p1, hp1S, f1, hf1m, ht1_eq⟩ t2 ⟨p2, hp2S, f2, hf2m, ht2_eq⟩ h_nonempty
  simp_rw [piiUnionInter, Set.mem_setOf_eq]
  let g n := ite (n ∈ p1) (f1 n) Set.univ ∩ ite (n ∈ p2) (f2 n) Set.univ
  have hp_union_ss : ↑(p1 ∪ p2) ⊆ S := by
    simp only [hp1S, hp2S, Finset.coe_union, union_subset_iff, and_self_iff]
  use p1 ∪ p2, hp_union_ss, g
  have h_inter_eq : t1 ∩ t2 = ⋂ i ∈ p1 ∪ p2, g i := by
    rw [ht1_eq, ht2_eq]
    simp_rw [← Set.inf_eq_inter]
    ext1 x
    simp only [g, inf_eq_inter, mem_inter_iff, mem_iInter, Finset.mem_union]
    refine ⟨fun h i _ => ?_, fun h => ⟨fun i hi1 => ?_, fun i hi2 => ?_⟩⟩
    · split_ifs with h_1 h_2 h_2
      exacts [⟨h.1 i h_1, h.2 i h_2⟩, ⟨h.1 i h_1, Set.mem_univ _⟩, ⟨Set.mem_univ _, h.2 i h_2⟩,
        ⟨Set.mem_univ _, Set.mem_univ _⟩]
    · specialize h i (Or.inl hi1)
      rw [if_pos hi1] at h
      exact h.1
    · specialize h i (Or.inr hi2)
      rw [if_pos hi2] at h
      exact h.2
  refine ⟨fun n hn => ?_, h_inter_eq⟩
  simp only [g]
  split_ifs with hn1 hn2 h
  · refine hpi n (f1 n) (hf1m n hn1) (f2 n) (hf2m n hn2) (Set.nonempty_iff_ne_empty.2 fun h => ?_)
    rw [h_inter_eq] at h_nonempty
    suffices h_empty : ⋂ i ∈ p1 ∪ p2, g i = ∅ from
      (Set.not_nonempty_iff_eq_empty.mpr h_empty) h_nonempty
    refine le_antisymm (Set.iInter_subset_of_subset n ?_) (Set.empty_subset _)
    refine Set.iInter_subset_of_subset hn ?_
    simp_rw [g, if_pos hn1, if_pos hn2]
    exact h.subset
  · simp [hf1m n hn1]
  · simp [hf2m n h]
  · exact absurd hn (by simp [hn1, h])

theorem piiUnionInter_mono_left {π π' : ι → Set (Set α)} (h_le : ∀ i, π i ⊆ π' i) (S : Set ι) :
    piiUnionInter π S ⊆ piiUnionInter π' S := fun _ ⟨t, ht_mem, ft, hft_mem_pi, h_eq⟩ =>
  ⟨t, ht_mem, ft, fun x hxt => h_le x (hft_mem_pi x hxt), h_eq⟩

theorem piiUnionInter_mono_right {π : ι → Set (Set α)} {S T : Set ι} (hST : S ⊆ T) :
    piiUnionInter π S ⊆ piiUnionInter π T := fun _ ⟨t, ht_mem, ft, hft_mem_pi, h_eq⟩ =>
  ⟨t, ht_mem.trans hST, ft, hft_mem_pi, h_eq⟩

theorem generateFrom_piiUnionInter_le {m : MeasurableSpace α} (π : ι → Set (Set α))
    (h : ∀ n, generateFrom (π n) ≤ m) (S : Set ι) : generateFrom (piiUnionInter π S) ≤ m := by
  refine generateFrom_le ?_
  rintro t ⟨ht_p, _, ft, hft_mem_pi, rfl⟩
  refine Finset.measurableSet_biInter _ fun x hx_mem => (h x) _ ?_
  exact measurableSet_generateFrom (hft_mem_pi x hx_mem)

theorem subset_piiUnionInter {π : ι → Set (Set α)} {S : Set ι} {i : ι} (his : i ∈ S) :
    π i ⊆ piiUnionInter π S := by
  have h_ss : {i} ⊆ S := by
    intro j hj
    rw [mem_singleton_iff] at hj
    rwa [hj]
  refine Subset.trans ?_ (piiUnionInter_mono_right h_ss)
  rw [piiUnionInter_singleton]
  exact subset_union_left

theorem mem_piiUnionInter_of_measurableSet (m : ι → MeasurableSpace α) {S : Set ι} {i : ι}
    (hiS : i ∈ S) (s : Set α) (hs : MeasurableSet[m i] s) :
    s ∈ piiUnionInter (fun n => { s | MeasurableSet[m n] s }) S :=
  subset_piiUnionInter hiS hs

theorem le_generateFrom_piiUnionInter {π : ι → Set (Set α)} (S : Set ι) {x : ι} (hxS : x ∈ S) :
    generateFrom (π x) ≤ generateFrom (piiUnionInter π S) :=
  generateFrom_mono (subset_piiUnionInter hxS)

theorem measurableSet_iSup_of_mem_piiUnionInter (m : ι → MeasurableSpace α) (S : Set ι) (t : Set α)
    (ht : t ∈ piiUnionInter (fun n => { s | MeasurableSet[m n] s }) S) :
    MeasurableSet[⨆ i ∈ S, m i] t := by
  rcases ht with ⟨pt, hpt, ft, ht_m, rfl⟩
  refine pt.measurableSet_biInter fun i hi => ?_
  suffices h_le : m i ≤ ⨆ i ∈ S, m i from h_le (ft i) (ht_m i hi)
  have hi' : i ∈ S := hpt hi
  exact le_iSup₂ (f := fun i (_ : i ∈ S) => m i) i hi'

theorem generateFrom_piiUnionInter_measurableSet (m : ι → MeasurableSpace α) (S : Set ι) :
    generateFrom (piiUnionInter (fun n => { s | MeasurableSet[m n] s }) S) = ⨆ i ∈ S, m i := by
  refine le_antisymm ?_ ?_
  · rw [← @generateFrom_measurableSet α (⨆ i ∈ S, m i)]
    exact generateFrom_mono (measurableSet_iSup_of_mem_piiUnionInter m S)
  · refine iSup₂_le fun i hi => ?_
    rw [← @generateFrom_measurableSet α (m i)]
    exact generateFrom_mono (mem_piiUnionInter_of_measurableSet m hi)

end UnionInter

namespace MeasurableSpace

variable {α : Type*}

/-! ## Dynkin systems and Π-λ theorem -/


/-- A Dynkin system is a collection of subsets of a type `α` that contains the empty set,
  is closed under complementation and under countable union of pairwise disjoint sets.
  The disjointness condition is the only difference with `σ`-algebras.

  The main purpose of Dynkin systems is to provide a powerful induction rule for σ-algebras
  generated by a collection of sets which is stable under intersection.

  A Dynkin system is also known as a "λ-system" or a "d-system".
-/
structure DynkinSystem (α : Type*) where
  /-- Predicate saying that a given set is contained in the Dynkin system. -/
  Has : Set α → Prop
  /-- A Dynkin system contains the empty set. -/
  has_empty : Has ∅
  /-- A Dynkin system is closed under complementation. -/
  has_compl : ∀ {a}, Has a → Has aᶜ
  /-- A Dynkin system is closed under countable union of pairwise disjoint sets. Use a more general
  `MeasurableSpace.DynkinSystem.has_iUnion` instead. -/
  has_iUnion_nat : ∀ {f : ℕ → Set α}, Pairwise (Disjoint on f) → (∀ i, Has (f i)) → Has (⋃ i, f i)

namespace DynkinSystem

@[ext]
theorem ext : ∀ {d₁ d₂ : DynkinSystem α}, (∀ s : Set α, d₁.Has s ↔ d₂.Has s) → d₁ = d₂
  | ⟨s₁, _, _, _⟩, ⟨s₂, _, _, _⟩, h => by
    have : s₁ = s₂ := funext fun x => propext <| h x
    subst this
    rfl

variable (d : DynkinSystem α)

theorem has_compl_iff {a} : d.Has aᶜ ↔ d.Has a :=
  ⟨fun h => by simpa using d.has_compl h, fun h => d.has_compl h⟩

theorem has_univ : d.Has univ := by simpa using d.has_compl d.has_empty

theorem has_iUnion {β} [Countable β] {f : β → Set α} (hd : Pairwise (Disjoint on f))
    (h : ∀ i, d.Has (f i)) : d.Has (⋃ i, f i) := by
  cases nonempty_encodable β
  rw [← Encodable.iUnion_decode₂]
  exact
    d.has_iUnion_nat (Encodable.iUnion_decode₂_disjoint_on hd) fun n =>
      Encodable.iUnion_decode₂_cases d.has_empty h

theorem has_union {s₁ s₂ : Set α} (h₁ : d.Has s₁) (h₂ : d.Has s₂) (h : Disjoint s₁ s₂) :
    d.Has (s₁ ∪ s₂) := by
  rw [union_eq_iUnion]
  exact d.has_iUnion (pairwise_disjoint_on_bool.2 h) (Bool.forall_bool.2 ⟨h₂, h₁⟩)

theorem has_diff {s₁ s₂ : Set α} (h₁ : d.Has s₁) (h₂ : d.Has s₂) (h : s₂ ⊆ s₁) :
    d.Has (s₁ \ s₂) := by
  apply d.has_compl_iff.1
  simp only [diff_eq, compl_inter, compl_compl]
  exact d.has_union (d.has_compl h₁) h₂ (disjoint_compl_left.mono_right h)

instance instLEDynkinSystem : LE (DynkinSystem α) where le m₁ m₂ := m₁.Has ≤ m₂.Has

theorem le_def {α} {a b : DynkinSystem α} : a ≤ b ↔ a.Has ≤ b.Has :=
  Iff.rfl

instance : PartialOrder (DynkinSystem α) :=
  { DynkinSystem.instLEDynkinSystem with
    le_refl := fun a b => le_rfl
    le_trans := fun a b c hab hbc => le_def.mpr (le_trans hab hbc)
    le_antisymm := fun a b h₁ h₂ => ext fun s => ⟨h₁ s, h₂ s⟩ }

/-- Every measurable space (σ-algebra) forms a Dynkin system -/
def ofMeasurableSpace (m : MeasurableSpace α) : DynkinSystem α where
  Has := m.MeasurableSet'
  has_empty := m.measurableSet_empty
  has_compl {a} := m.measurableSet_compl a
  has_iUnion_nat {f} _ hf := m.measurableSet_iUnion f hf

theorem ofMeasurableSpace_le_ofMeasurableSpace_iff {m₁ m₂ : MeasurableSpace α} :
    ofMeasurableSpace m₁ ≤ ofMeasurableSpace m₂ ↔ m₁ ≤ m₂ :=
  Iff.rfl

/-- The least Dynkin system containing a collection of basic sets.
  This inductive type gives the underlying collection of sets. -/
inductive GenerateHas (s : Set (Set α)) : Set α → Prop
  | basic : ∀ t ∈ s, GenerateHas s t
  | empty : GenerateHas s ∅
  | compl : ∀ {a}, GenerateHas s a → GenerateHas s aᶜ
  | iUnion : ∀ {f : ℕ → Set α},
    Pairwise (Disjoint on f) → (∀ i, GenerateHas s (f i)) → GenerateHas s (⋃ i, f i)

theorem generateHas_compl {C : Set (Set α)} {s : Set α} : GenerateHas C sᶜ ↔ GenerateHas C s := by
  refine ⟨?_, GenerateHas.compl⟩
  intro h
  convert GenerateHas.compl h
  simp

/-- The least Dynkin system containing a collection of basic sets. -/
def generate (s : Set (Set α)) : DynkinSystem α where
  Has := GenerateHas s
  has_empty := GenerateHas.empty
  has_compl {_} := GenerateHas.compl
  has_iUnion_nat {_} := GenerateHas.iUnion

theorem generateHas_def {C : Set (Set α)} : (generate C).Has = GenerateHas C :=
  rfl

instance : Inhabited (DynkinSystem α) :=
  ⟨generate univ⟩

/-- If a Dynkin system is closed under binary intersection, then it forms a `σ`-algebra. -/
def toMeasurableSpace (h_inter : ∀ s₁ s₂, d.Has s₁ → d.Has s₂ → d.Has (s₁ ∩ s₂)) :
    MeasurableSpace α where
  MeasurableSet' := d.Has
  measurableSet_empty := d.has_empty
  measurableSet_compl s h := d.has_compl h
  measurableSet_iUnion f hf := by
    rw [← iUnion_disjointed]
    exact
      d.has_iUnion (disjoint_disjointed _) fun n =>
        disjointedRec (fun (t : Set α) i h => h_inter _ _ h <| d.has_compl <| hf i) (hf n)

theorem ofMeasurableSpace_toMeasurableSpace
    (h_inter : ∀ s₁ s₂, d.Has s₁ → d.Has s₂ → d.Has (s₁ ∩ s₂)) :
    ofMeasurableSpace (d.toMeasurableSpace h_inter) = d :=
  ext fun _ => Iff.rfl

/-- If `s` is in a Dynkin system `d`, we can form the new Dynkin system `{s ∩ t | t ∈ d}`. -/
def restrictOn {s : Set α} (h : d.Has s) : DynkinSystem α where
  -- Porting note(#12129): additional beta reduction needed
  Has t := d.Has (t ∩ s)
  has_empty := by simp [d.has_empty]
  has_compl {t} hts := by
    beta_reduce
    have : tᶜ ∩ s = (t ∩ s)ᶜ \ sᶜ := Set.ext fun x => by by_cases h : x ∈ s <;> simp [h]
    rw [this]
    exact
      d.has_diff (d.has_compl hts) (d.has_compl h)
        (compl_subset_compl.mpr inter_subset_right)
  has_iUnion_nat {f} hd hf := by
    simp only []
    rw [iUnion_inter]
    refine d.has_iUnion_nat ?_ hf
    exact hd.mono fun i j => Disjoint.mono inter_subset_left inter_subset_left

theorem generate_le {s : Set (Set α)} (h : ∀ t ∈ s, d.Has t) : generate s ≤ d := fun _ ht =>
  ht.recOn h d.has_empty (fun {_} _ h => d.has_compl h) fun {_} hd _ hf => d.has_iUnion hd hf

theorem generate_has_subset_generate_measurable {C : Set (Set α)} {s : Set α}
    (hs : (generate C).Has s) : MeasurableSet[generateFrom C] s :=
  generate_le (ofMeasurableSpace (generateFrom C)) (fun _ => measurableSet_generateFrom) s hs

theorem generate_inter {s : Set (Set α)} (hs : IsPiSystem s) {t₁ t₂ : Set α}
    (ht₁ : (generate s).Has t₁) (ht₂ : (generate s).Has t₂) : (generate s).Has (t₁ ∩ t₂) :=
  have : generate s ≤ (generate s).restrictOn ht₂ :=
    generate_le _ fun s₁ hs₁ =>
      have : (generate s).Has s₁ := GenerateHas.basic s₁ hs₁
      have : generate s ≤ (generate s).restrictOn this :=
        generate_le _ fun s₂ hs₂ =>
          show (generate s).Has (s₂ ∩ s₁) from
            (s₂ ∩ s₁).eq_empty_or_nonempty.elim (fun h => h.symm ▸ GenerateHas.empty) fun h =>
              GenerateHas.basic _ <| hs _ hs₂ _ hs₁ h
      have : (generate s).Has (t₂ ∩ s₁) := this _ ht₂
      show (generate s).Has (s₁ ∩ t₂) by rwa [inter_comm]
  this _ ht₁

/-- **Dynkin's π-λ theorem**:
  Given a collection of sets closed under binary intersections, then the Dynkin system it
  generates is equal to the σ-algebra it generates.
  This result is known as the π-λ theorem.
  A collection of sets closed under binary intersection is called a π-system (often requiring
  additionally that it is non-empty, but we drop this condition in the formalization).
-/
theorem generateFrom_eq {s : Set (Set α)} (hs : IsPiSystem s) :
    generateFrom s = (generate s).toMeasurableSpace fun t₁ t₂ => generate_inter hs :=
  le_antisymm (generateFrom_le fun t ht => GenerateHas.basic t ht)
    (ofMeasurableSpace_le_ofMeasurableSpace_iff.mp <| by
      rw [ofMeasurableSpace_toMeasurableSpace]
      exact generate_le _ fun t ht => measurableSet_generateFrom ht)

end DynkinSystem

theorem induction_on_inter {C : Set α → Prop} {s : Set (Set α)} [m : MeasurableSpace α]
    (h_eq : m = generateFrom s) (h_inter : IsPiSystem s) (h_empty : C ∅) (h_basic : ∀ t ∈ s, C t)
    (h_compl : ∀ t, MeasurableSet t → C t → C tᶜ)
    (h_union :
      ∀ f : ℕ → Set α,
        Pairwise (Disjoint on f) → (∀ i, MeasurableSet (f i)) → (∀ i, C (f i)) → C (⋃ i, f i)) :
    ∀ ⦃t⦄, MeasurableSet t → C t :=
  have eq : MeasurableSet = DynkinSystem.GenerateHas s := by
    rw [h_eq, DynkinSystem.generateFrom_eq h_inter]
    rfl
  fun t ht =>
  have : DynkinSystem.GenerateHas s t := by rwa [eq] at ht
  this.recOn h_basic h_empty
    (fun {t} ht =>
      h_compl t <| by
        rw [eq]
        exact ht)
    fun {f} hf ht =>
    h_union f hf fun i => by
      rw [eq]
      exact ht _

end MeasurableSpace<|MERGE_RESOLUTION|>--- conflicted
+++ resolved
@@ -100,10 +100,6 @@
   rintro _ ⟨s, hs_mem, rfl⟩ _ ⟨t, ht_mem, rfl⟩ hst
   rw [← Set.preimage_inter] at hst ⊢
   exact ⟨s ∩ t, h_pi s hs_mem t ht_mem (nonempty_of_nonempty_preimage hst), rfl⟩
-<<<<<<< HEAD
-#align is_pi_system.comap IsPiSystem.comap
-=======
->>>>>>> 59de845a
 
 theorem isPiSystem_iUnion_of_directed_le {α ι} (p : ι → Set (Set α))
     (hp_pi : ∀ n, IsPiSystem (p n)) (hp_directed : Directed (· ≤ ·) p) :
