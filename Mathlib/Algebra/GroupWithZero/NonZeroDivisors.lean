/-
Copyright (c) 2020 Kenny Lau. All rights reserved.
Released under Apache 2.0 license as described in the file LICENSE.
Authors: Kenny Lau, Devon Tuma, Oliver Nash
-/
<<<<<<< HEAD
import Mathlib.Algebra.Ring.Opposite
import Mathlib.GroupTheory.Submonoid.Operations
import Mathlib.GroupTheory.Submonoid.Membership
import Mathlib.GroupTheory.Submonoid.MulOpposite
import Mathlib.GroupTheory.GroupAction.Opposite

#align_import ring_theory.non_zero_divisors from "leanprover-community/mathlib"@"1126441d6bccf98c81214a0780c73d499f6721fe"
=======
import Mathlib.Algebra.Associated.Basic
import Mathlib.Algebra.Group.Action.Opposite
import Mathlib.Algebra.Group.Submonoid.Membership
import Mathlib.Algebra.GroupWithZero.Opposite
>>>>>>> 59de845a

/-!
# Non-zero divisors and smul-divisors

In this file we define the submonoid `nonZeroDivisors` and `nonZeroSMulDivisors` of a
`MonoidWithZero`. We also define `nonZeroDivisorsLeft` and `nonZeroDivisorsRight` for
non-commutative monoids.

## Notations

This file declares the notations:
- `R⁰` for the submonoid of non-zero-divisors of `R`, in the locale `nonZeroDivisors`.
- `R⁰[M]` for the submonoid of non-zero smul-divisors of `R` with respect to `M`, in the locale
  `nonZeroSMulDivisors`

Use the statement `open scoped nonZeroDivisors nonZeroSMulDivisors` to access this notation in
your own code.

-/

variable (M₀ : Type*) [MonoidWithZero M₀]

/-- The collection of elements of a `MonoidWithZero` that are not left zero divisors form a
`Submonoid`. -/
def nonZeroDivisorsLeft : Submonoid M₀ where
  carrier := {x | ∀ y, y * x = 0 → y = 0}
  one_mem' := by simp
  mul_mem' {x} {y} hx hy := fun z hz ↦ hx _ <| hy _ (mul_assoc z x y ▸ hz)

@[simp] lemma mem_nonZeroDivisorsLeft_iff {x : M₀} :
    x ∈ nonZeroDivisorsLeft M₀ ↔ ∀ y, y * x = 0 → y = 0 :=
  Iff.rfl

lemma nmem_nonZeroDivisorsLeft_iff {r : M₀} :
    r ∉ nonZeroDivisorsLeft M₀ ↔ {s | s * r = 0 ∧ s ≠ 0}.Nonempty := by
  simpa [mem_nonZeroDivisorsLeft_iff] using Set.nonempty_def.symm

/-- The collection of elements of a `MonoidWithZero` that are not right zero divisors form a
`Submonoid`. -/
def nonZeroDivisorsRight : Submonoid M₀ where
  carrier := {x | ∀ y, x * y = 0 → y = 0}
  one_mem' := by simp
  mul_mem' := fun {x} {y} hx hy z hz ↦ hy _ (hx _ ((mul_assoc x y z).symm ▸ hz))

@[simp] lemma mem_nonZeroDivisorsRight_iff {x : M₀} :
    x ∈ nonZeroDivisorsRight M₀ ↔ ∀ y, x * y = 0 → y = 0 :=
  Iff.rfl

lemma nmem_nonZeroDivisorsRight_iff {r : M₀} :
    r ∉ nonZeroDivisorsRight M₀ ↔ {s | r * s = 0 ∧ s ≠ 0}.Nonempty := by
  simpa [mem_nonZeroDivisorsRight_iff] using Set.nonempty_def.symm

lemma nonZeroDivisorsLeft_eq_right (M₀ : Type*) [CommMonoidWithZero M₀] :
    nonZeroDivisorsLeft M₀ = nonZeroDivisorsRight M₀ := by
  ext x; simp [mul_comm x]

@[simp] lemma coe_nonZeroDivisorsLeft_eq [NoZeroDivisors M₀] [Nontrivial M₀] :
    nonZeroDivisorsLeft M₀ = {x : M₀ | x ≠ 0} := by
  ext x
  simp only [SetLike.mem_coe, mem_nonZeroDivisorsLeft_iff, mul_eq_zero, forall_eq_or_imp, true_and,
    Set.mem_setOf_eq]
  refine ⟨fun h ↦ ?_, fun hx y hx' ↦ by contradiction⟩
  contrapose! h
  exact ⟨1, h, one_ne_zero⟩

@[simp] lemma coe_nonZeroDivisorsRight_eq [NoZeroDivisors M₀] [Nontrivial M₀] :
    nonZeroDivisorsRight M₀ = {x : M₀ | x ≠ 0} := by
  ext x
  simp only [SetLike.mem_coe, mem_nonZeroDivisorsRight_iff, mul_eq_zero, Set.mem_setOf_eq]
  refine ⟨fun h ↦ ?_, fun hx y hx' ↦ by aesop⟩
  contrapose! h
  exact ⟨1, Or.inl h, one_ne_zero⟩

/-- The submonoid of non-zero-divisors of a `MonoidWithZero` `R`. -/
def nonZeroDivisors (R : Type*) [MonoidWithZero R] : Submonoid R where
  carrier := { x | ∀ z, z * x = 0 → z = 0 }
  one_mem' _ hz := by rwa [mul_one] at hz
  mul_mem' hx₁ hx₂ _ hz := by
    rw [← mul_assoc] at hz
    exact hx₁ _ (hx₂ _ hz)

/-- The notation for the submonoid of non-zerodivisors. -/
scoped[nonZeroDivisors] notation:9000 R "⁰" => nonZeroDivisors R

/-- Let `R` be a monoid with zero and `M` an additive monoid with an `R`-action, then the collection
of non-zero smul-divisors forms a submonoid. These elements are also called `M`-regular. -/
def nonZeroSMulDivisors (R : Type*) [MonoidWithZero R] (M : Type _) [Zero M] [MulAction R M] :
    Submonoid R where
  carrier := { r | ∀ m : M, r • m = 0 → m = 0}
  one_mem' m h := (one_smul R m) ▸ h
  mul_mem' {r₁ r₂} h₁ h₂ m H := h₂ _ <| h₁ _ <| mul_smul r₁ r₂ m ▸ H

/-- The notation for the submonoid of non-zero smul-divisors. -/
scoped[nonZeroSMulDivisors] notation:9000 R "⁰[" M "]" => nonZeroSMulDivisors R M

section nonZeroDivisors

open nonZeroDivisors

variable {M M' M₁ R R' F : Type*} [MonoidWithZero M] [MonoidWithZero M'] [CommMonoidWithZero M₁]
  [Ring R] [CommRing R']

theorem mem_nonZeroDivisors_iff {r : M} : r ∈ M⁰ ↔ ∀ x, x * r = 0 → x = 0 := Iff.rfl

lemma nmem_nonZeroDivisors_iff {r : M} : r ∉ M⁰ ↔ {s | s * r = 0 ∧ s ≠ 0}.Nonempty := by
  simpa [mem_nonZeroDivisors_iff] using Set.nonempty_def.symm

theorem mul_right_mem_nonZeroDivisors_eq_zero_iff {x r : M} (hr : r ∈ M⁰) : x * r = 0 ↔ x = 0 :=
  ⟨hr _, by simp (config := { contextual := true })⟩
@[simp]
theorem mul_right_coe_nonZeroDivisors_eq_zero_iff {x : M} {c : M⁰} : x * c = 0 ↔ x = 0 :=
  mul_right_mem_nonZeroDivisors_eq_zero_iff c.prop

theorem mul_left_mem_nonZeroDivisors_eq_zero_iff {r x : M₁} (hr : r ∈ M₁⁰) : r * x = 0 ↔ x = 0 := by
  rw [mul_comm, mul_right_mem_nonZeroDivisors_eq_zero_iff hr]

@[simp]
theorem mul_left_coe_nonZeroDivisors_eq_zero_iff {c : M₁⁰} {x : M₁} : (c : M₁) * x = 0 ↔ x = 0 :=
  mul_left_mem_nonZeroDivisors_eq_zero_iff c.prop

theorem mul_cancel_right_mem_nonZeroDivisors {x y r : R} (hr : r ∈ R⁰) : x * r = y * r ↔ x = y := by
  refine ⟨fun h ↦ ?_, congrArg (· * r)⟩
  rw [← sub_eq_zero, ← mul_right_mem_nonZeroDivisors_eq_zero_iff hr, sub_mul, h, sub_self]

theorem mul_cancel_right_coe_nonZeroDivisors {x y : R} {c : R⁰} : x * c = y * c ↔ x = y :=
  mul_cancel_right_mem_nonZeroDivisors c.prop

@[simp]
theorem mul_cancel_left_mem_nonZeroDivisors {x y r : R'} (hr : r ∈ R'⁰) :
    r * x = r * y ↔ x = y := by
  simp_rw [mul_comm r, mul_cancel_right_mem_nonZeroDivisors hr]

theorem mul_cancel_left_coe_nonZeroDivisors {x y : R'} {c : R'⁰} : (c : R') * x = c * y ↔ x = y :=
  mul_cancel_left_mem_nonZeroDivisors c.prop

theorem dvd_cancel_right_mem_nonZeroDivisors {x y r : R'} (hr : r ∈ R'⁰) : x * r ∣ y * r ↔ x ∣ y :=
  ⟨fun ⟨z, _⟩ ↦ ⟨z, by rwa [← mul_cancel_right_mem_nonZeroDivisors hr, mul_assoc, mul_comm z r,
    ← mul_assoc]⟩, fun ⟨z, h⟩ ↦ ⟨z, by rw [h, mul_assoc, mul_comm z r, ← mul_assoc]⟩⟩

theorem dvd_cancel_right_coe_nonZeroDivisors {x y : R'} {c : R'⁰} : x * c ∣ y * c ↔ x ∣ y :=
  dvd_cancel_right_mem_nonZeroDivisors c.prop

theorem dvd_cancel_left_mem_nonZeroDivisors {x y r : R'} (hr : r ∈ R'⁰) : r * x ∣ r * y ↔ x ∣ y :=
  ⟨fun ⟨z, _⟩ ↦ ⟨z, by rwa [← mul_cancel_left_mem_nonZeroDivisors hr, ← mul_assoc]⟩,
    fun ⟨z, h⟩ ↦ ⟨z, by rw [h, ← mul_assoc]⟩⟩

theorem dvd_cancel_left_coe_nonZeroDivisors {x y : R'} {c : R'⁰} : c * x ∣ c * y ↔ x ∣ y :=
  dvd_cancel_left_mem_nonZeroDivisors c.prop

theorem zero_not_mem_nonZeroDivisors [Nontrivial M] : 0 ∉ M⁰ :=
  fun h ↦ one_ne_zero <| h 1 <| mul_zero _

theorem nonZeroDivisors.ne_zero [Nontrivial M] {x} (hx : x ∈ M⁰) : x ≠ 0 :=
  ne_of_mem_of_not_mem hx zero_not_mem_nonZeroDivisors

@[simp]
theorem nonZeroDivisors.coe_ne_zero [Nontrivial M] (x : M⁰) : (x : M) ≠ 0 :=
  nonZeroDivisors.ne_zero x.2

theorem mul_mem_nonZeroDivisors {a b : M₁} : a * b ∈ M₁⁰ ↔ a ∈ M₁⁰ ∧ b ∈ M₁⁰ := by
  constructor
  · intro h
    constructor <;> intro x h' <;> apply h
    · rw [← mul_assoc, h', zero_mul]
    · rw [mul_comm a b, ← mul_assoc, h', zero_mul]
  · rintro ⟨ha, hb⟩ x hx
    apply ha
    apply hb
    rw [mul_assoc, hx]

theorem isUnit_of_mem_nonZeroDivisors {G₀ : Type*} [GroupWithZero G₀] {x : G₀}
    (hx : x ∈ nonZeroDivisors G₀) : IsUnit x :=
  ⟨⟨x, x⁻¹, mul_inv_cancel (nonZeroDivisors.ne_zero hx),
    inv_mul_cancel (nonZeroDivisors.ne_zero hx)⟩, rfl⟩

lemma IsUnit.mem_nonZeroDivisors {a : M} (ha : IsUnit a) : a ∈ M⁰ :=
  fun _ h ↦ ha.mul_left_eq_zero.mp h

theorem eq_zero_of_ne_zero_of_mul_right_eq_zero [NoZeroDivisors M] {x y : M} (hnx : x ≠ 0)
    (hxy : y * x = 0) : y = 0 :=
  Or.resolve_right (eq_zero_or_eq_zero_of_mul_eq_zero hxy) hnx

theorem eq_zero_of_ne_zero_of_mul_left_eq_zero [NoZeroDivisors M] {x y : M} (hnx : x ≠ 0)
    (hxy : x * y = 0) : y = 0 :=
  Or.resolve_left (eq_zero_or_eq_zero_of_mul_eq_zero hxy) hnx

theorem mem_nonZeroDivisors_of_ne_zero [NoZeroDivisors M] {x : M} (hx : x ≠ 0) : x ∈ M⁰ := fun _ ↦
  eq_zero_of_ne_zero_of_mul_right_eq_zero hx

theorem mem_nonZeroDivisors_iff_ne_zero [NoZeroDivisors M] [Nontrivial M] {x : M} :
    x ∈ M⁰ ↔ x ≠ 0 := ⟨nonZeroDivisors.ne_zero, mem_nonZeroDivisors_of_ne_zero⟩

variable [FunLike F M M']

theorem map_ne_zero_of_mem_nonZeroDivisors [Nontrivial M] [ZeroHomClass F M M'] (g : F)
    (hg : Function.Injective (g : M → M')) {x : M} (h : x ∈ M⁰) : g x ≠ 0 := fun h0 ↦
  one_ne_zero (h 1 ((one_mul x).symm ▸ hg (h0.trans (map_zero g).symm)))

theorem map_mem_nonZeroDivisors [Nontrivial M] [NoZeroDivisors M'] [ZeroHomClass F M M'] (g : F)
    (hg : Function.Injective g) {x : M} (h : x ∈ M⁰) : g x ∈ M'⁰ := fun _ hz ↦
  eq_zero_of_ne_zero_of_mul_right_eq_zero (map_ne_zero_of_mem_nonZeroDivisors g hg h) hz

theorem le_nonZeroDivisors_of_noZeroDivisors [NoZeroDivisors M] {S : Submonoid M}
    (hS : (0 : M) ∉ S) : S ≤ M⁰ := fun _ hx _ hy ↦
  Or.recOn (eq_zero_or_eq_zero_of_mul_eq_zero hy) (fun h ↦ h) fun h ↦
    absurd (h ▸ hx : (0 : M) ∈ S) hS

theorem powers_le_nonZeroDivisors_of_noZeroDivisors [NoZeroDivisors M] {a : M} (ha : a ≠ 0) :
    Submonoid.powers a ≤ M⁰ :=
  le_nonZeroDivisors_of_noZeroDivisors fun h ↦ absurd (h.recOn fun _ hn ↦ pow_eq_zero hn) ha

theorem map_le_nonZeroDivisors_of_injective [NoZeroDivisors M'] [MonoidWithZeroHomClass F M M']
    (f : F) (hf : Function.Injective f) {S : Submonoid M} (hS : S ≤ M⁰) : S.map f ≤ M'⁰ := by
  cases subsingleton_or_nontrivial M
  · simp [Subsingleton.elim S ⊥]
  · exact le_nonZeroDivisors_of_noZeroDivisors fun h ↦
      let ⟨x, hx, hx0⟩ := h
      zero_ne_one (hS (hf (hx0.trans (map_zero f).symm) ▸ hx : 0 ∈ S) 1 (mul_zero 1)).symm

theorem nonZeroDivisors_le_comap_nonZeroDivisors_of_injective [NoZeroDivisors M']
    [MonoidWithZeroHomClass F M M'] (f : F) (hf : Function.Injective f) : M⁰ ≤ M'⁰.comap f :=
  Submonoid.le_comap_of_map_le _ (map_le_nonZeroDivisors_of_injective _ hf le_rfl)

<<<<<<< HEAD
=======
/-- In a finite ring, an element is a unit iff it is a non-zero-divisor. -/
lemma isUnit_iff_mem_nonZeroDivisors_of_finite [Finite R] {a : R} :
    IsUnit a ↔ a ∈ nonZeroDivisors R := by
  refine ⟨IsUnit.mem_nonZeroDivisors, fun ha ↦ ?_⟩
  rw [IsUnit.isUnit_iff_mulRight_bijective, ← Finite.injective_iff_bijective]
  intro b c hbc
  rw [← sub_eq_zero, ← sub_mul] at hbc
  exact sub_eq_zero.mp (ha _ hbc)

>>>>>>> 59de845a
end nonZeroDivisors

section nonZeroSMulDivisors

open nonZeroSMulDivisors nonZeroDivisors

variable {R M : Type*} [MonoidWithZero R] [Zero M] [MulAction R M]

lemma mem_nonZeroSMulDivisors_iff {x : R} : x ∈ R⁰[M] ↔ ∀ (m : M), x • m = 0 → m = 0 := Iff.rfl

variable (R)

@[simp]
lemma unop_nonZeroSMulDivisors_mulOpposite_eq_nonZeroDivisors :
    (Rᵐᵒᵖ ⁰[R]).unop = R⁰ := rfl

/-- The non-zero `•`-divisors with `•` as right multiplication correspond with the non-zero
divisors. Note that the `MulOpposite` is needed because we defined `nonZeroDivisors` with
multiplication on the right. -/
lemma nonZeroSMulDivisors_mulOpposite_eq_op_nonZeroDivisors :
    Rᵐᵒᵖ ⁰[R] = R⁰.op := rfl

end nonZeroSMulDivisors

open scoped nonZeroDivisors

variable {M₀}

section MonoidWithZero
variable [MonoidWithZero M₀] {a b : M₀⁰}

/-- The units of the monoid of non-zero divisors of `M₀` are equivalent to the units of `M₀`. -/
@[simps]
def unitsNonZeroDivisorsEquiv : M₀⁰ˣ ≃* M₀ˣ where
  __ := Units.map M₀⁰.subtype
  invFun u := ⟨⟨u, u.isUnit.mem_nonZeroDivisors⟩, ⟨(u⁻¹ : M₀ˣ), u⁻¹.isUnit.mem_nonZeroDivisors⟩,
    by simp, by simp⟩
  left_inv _ := rfl
  right_inv _ := rfl

@[simp, norm_cast] lemma nonZeroDivisors.associated_coe : Associated (a : M₀) b ↔ Associated a b :=
  unitsNonZeroDivisorsEquiv.symm.exists_congr_left.trans $ by simp [Associated]; norm_cast

end MonoidWithZero

section CommMonoidWithZero
variable {M₀ : Type*} [CommMonoidWithZero M₀] {a : M₀}

theorem mk_mem_nonZeroDivisors_associates : Associates.mk a ∈ (Associates M₀)⁰ ↔ a ∈ M₀⁰ := by
  rw [mem_nonZeroDivisors_iff, mem_nonZeroDivisors_iff, ← not_iff_not]
  push_neg
  constructor
  · rintro ⟨⟨x⟩, hx₁, hx₂⟩
    refine ⟨x, ?_, ?_⟩
    · rwa [← Associates.mk_eq_zero, ← Associates.mk_mul_mk, ← Associates.quot_mk_eq_mk]
    · rwa [← Associates.mk_ne_zero, ← Associates.quot_mk_eq_mk]
  · refine fun ⟨b, hb₁, hb₂⟩ ↦ ⟨Associates.mk b, ?_, by rwa [Associates.mk_ne_zero]⟩
    rw [Associates.mk_mul_mk, hb₁, Associates.mk_zero]

/-- The non-zero divisors of associates of a monoid with zero `M₀` are isomorphic to the associates
of the non-zero divisors of `M₀` under the map `⟨⟦a⟧, _⟩ ↦ ⟦⟨a, _⟩⟧`. -/
def associatesNonZeroDivisorsEquiv : (Associates M₀)⁰ ≃* Associates M₀⁰ where
  toEquiv := .subtypeQuotientEquivQuotientSubtype (s₂ := Associated.setoid _)
    (· ∈ nonZeroDivisors _)
    (by simp [mem_nonZeroDivisors_iff, Quotient.forall, Associates.mk_mul_mk])
    (by simp [Associated.setoid])
  map_mul' := by simp [Quotient.forall, Associates.mk_mul_mk]

@[simp]
lemma associatesNonZeroDivisorsEquiv_mk_mk (a : M₀) (ha) :
    associatesNonZeroDivisorsEquiv ⟨⟦a⟧, ha⟩ = ⟦⟨a, mk_mem_nonZeroDivisors_associates.1 ha⟩⟧ := rfl

@[simp]
lemma associatesNonZeroDivisorsEquiv_symm_mk_mk (a : M₀) (ha) :
    associatesNonZeroDivisorsEquiv.symm ⟦⟨a, ha⟩⟧ = ⟨⟦a⟧, mk_mem_nonZeroDivisors_associates.2 ha⟩ :=
  rfl

end CommMonoidWithZero<|MERGE_RESOLUTION|>--- conflicted
+++ resolved
@@ -3,20 +3,10 @@
 Released under Apache 2.0 license as described in the file LICENSE.
 Authors: Kenny Lau, Devon Tuma, Oliver Nash
 -/
-<<<<<<< HEAD
-import Mathlib.Algebra.Ring.Opposite
-import Mathlib.GroupTheory.Submonoid.Operations
-import Mathlib.GroupTheory.Submonoid.Membership
-import Mathlib.GroupTheory.Submonoid.MulOpposite
-import Mathlib.GroupTheory.GroupAction.Opposite
-
-#align_import ring_theory.non_zero_divisors from "leanprover-community/mathlib"@"1126441d6bccf98c81214a0780c73d499f6721fe"
-=======
 import Mathlib.Algebra.Associated.Basic
 import Mathlib.Algebra.Group.Action.Opposite
 import Mathlib.Algebra.Group.Submonoid.Membership
 import Mathlib.Algebra.GroupWithZero.Opposite
->>>>>>> 59de845a
 
 /-!
 # Non-zero divisors and smul-divisors
@@ -240,8 +230,6 @@
     [MonoidWithZeroHomClass F M M'] (f : F) (hf : Function.Injective f) : M⁰ ≤ M'⁰.comap f :=
   Submonoid.le_comap_of_map_le _ (map_le_nonZeroDivisors_of_injective _ hf le_rfl)
 
-<<<<<<< HEAD
-=======
 /-- In a finite ring, an element is a unit iff it is a non-zero-divisor. -/
 lemma isUnit_iff_mem_nonZeroDivisors_of_finite [Finite R] {a : R} :
     IsUnit a ↔ a ∈ nonZeroDivisors R := by
@@ -251,7 +239,6 @@
   rw [← sub_eq_zero, ← sub_mul] at hbc
   exact sub_eq_zero.mp (ha _ hbc)
 
->>>>>>> 59de845a
 end nonZeroDivisors
 
 section nonZeroSMulDivisors
