/-
Copyright (c) 2022 Yury Kudryashov. All rights reserved.
Released under Apache 2.0 license as described in the file LICENSE.
Authors: Yury Kudryashov
-/
import Mathlib.Data.Nat.SuccPred
import Mathlib.Algebra.CharZero.Lemmas
import Mathlib.Algebra.Order.Sub.WithTop
import Mathlib.Algebra.Order.Ring.WithTop
import Mathlib.Data.Nat.Cast.Order.Basic

/-!
# Definition and basic properties of extended natural numbers

In this file we define `ENat` (notation: `ℕ∞`) to be `WithTop ℕ` and prove some basic lemmas
about this type.

## Implementation details

There are two natural coercions from `ℕ` to `WithTop ℕ = ENat`: `WithTop.some` and `Nat.cast`.  In
Lean 3, this difference was hidden in typeclass instances. Since these instances were definitionally
equal, we did not duplicate generic lemmas about `WithTop α` and `WithTop.some` coercion for `ENat`
and `Nat.cast` coercion. If you need to apply a lemma about `WithTop`, you may either rewrite back
and forth using `ENat.some_eq_coe`, or restate the lemma for `ENat`.
-/

deriving instance Zero, CanonicallyOrderedCommSemiring, Nontrivial,
  LinearOrder, Bot, CanonicallyLinearOrderedAddCommMonoid, Sub,
  LinearOrderedAddCommMonoidWithTop, WellFoundedRelation
  for ENat
  -- AddCommMonoidWithOne,
  -- OrderBot, OrderTop, OrderedSub, SuccOrder, WellFoundedLt, CharZero

-- Porting Note: In `Data.Nat.ENatPart` proofs timed out when having
-- the `deriving AddCommMonoidWithOne`, and it seems to work without.

namespace ENat

-- Porting note: instances that derive failed to find
instance : OrderBot ℕ∞ := WithTop.orderBot
instance : OrderTop ℕ∞ := WithTop.orderTop
instance : OrderedSub ℕ∞ := inferInstanceAs (OrderedSub (WithTop ℕ))
instance : SuccOrder ℕ∞ := inferInstanceAs (SuccOrder (WithTop ℕ))
instance : WellFoundedLT ℕ∞ := inferInstanceAs (WellFoundedLT (WithTop ℕ))
instance : CharZero ℕ∞ := inferInstanceAs (CharZero (WithTop ℕ))
instance : IsWellOrder ℕ∞ (· < ·) where

variable {m n : ℕ∞}

/-- Lemmas about `WithTop` expect (and can output) `WithTop.some` but the normal form for coercion
`ℕ → ℕ∞` is `Nat.cast`. -/
@[simp] theorem some_eq_coe : (WithTop.some : ℕ → ℕ∞) = Nat.cast := rfl

instance : SuccAddOrder ℕ∞ where
  succ_eq_add_one x := by cases x <;> simp [SuccOrder.succ]

-- Porting note: `simp` and `norm_cast` can prove it
--@[simp, norm_cast]
theorem coe_zero : ((0 : ℕ) : ℕ∞) = 0 :=
  rfl

-- Porting note: `simp` and `norm_cast` can prove it
--@[simp, norm_cast]
theorem coe_one : ((1 : ℕ) : ℕ∞) = 1 :=
  rfl

-- Porting note: `simp` and `norm_cast` can prove it
--@[simp, norm_cast]
theorem coe_add (m n : ℕ) : ↑(m + n) = (m + n : ℕ∞) :=
  rfl

@[simp, norm_cast]
theorem coe_sub (m n : ℕ) : ↑(m - n) = (m - n : ℕ∞) :=
  rfl

@[simp] lemma coe_mul (m n : ℕ) : ↑(m * n) = (m * n : ℕ∞) := rfl

@[simp] theorem mul_top (hm : m ≠ 0) : m * ⊤ = ⊤ := WithTop.mul_top hm
@[simp] theorem top_mul (hm : m ≠ 0) : ⊤ * m = ⊤ := WithTop.top_mul hm

theorem top_pow {n : ℕ} (n_pos : 0 < n) : (⊤ : ℕ∞) ^ n = ⊤ := WithTop.top_pow n_pos

instance canLift : CanLift ℕ∞ ℕ (↑) (· ≠ ⊤) := WithTop.canLift

instance : WellFoundedRelation ℕ∞ where
  rel := (· < ·)
  wf := IsWellFounded.wf

/-- Conversion of `ℕ∞` to `ℕ` sending `∞` to `0`. -/
def toNat : ℕ∞ → ℕ := WithTop.untop' 0

/-- Homomorphism from `ℕ∞` to `ℕ` sending `∞` to `0`. -/
def toNatHom : MonoidWithZeroHom ℕ∞ ℕ where
  toFun := toNat
  map_one' := rfl
  map_zero' := rfl
  map_mul' := WithTop.untop'_zero_mul

@[simp, norm_cast] lemma coe_toNatHom : toNatHom = toNat := rfl

lemma toNatHom_apply (n : ℕ) : toNatHom n = toNat n := rfl

@[simp]
theorem toNat_coe (n : ℕ) : toNat n = n :=
  rfl

@[simp]
theorem toNat_zero : toNat 0 = 0 :=
  rfl

@[simp]
theorem toNat_one : toNat 1 = 1 :=
  rfl

-- See note [no_index around OfNat.ofNat]
@[simp]
theorem toNat_ofNat (n : ℕ) [n.AtLeastTwo] : toNat (no_index (OfNat.ofNat n)) = n :=
  rfl

@[simp]
theorem toNat_top : toNat ⊤ = 0 :=
  rfl

@[simp] theorem toNat_eq_zero : toNat n = 0 ↔ n = 0 ∨ n = ⊤ := WithTop.untop'_eq_self_iff

@[simp]
theorem recTopCoe_zero {C : ℕ∞ → Sort*} (d : C ⊤) (f : ∀ a : ℕ, C a) : @recTopCoe C d f 0 = f 0 :=
  rfl

@[simp]
theorem recTopCoe_one {C : ℕ∞ → Sort*} (d : C ⊤) (f : ∀ a : ℕ, C a) : @recTopCoe C d f 1 = f 1 :=
  rfl

-- See note [no_index around OfNat.ofNat]
@[simp]
theorem recTopCoe_ofNat {C : ℕ∞ → Sort*} (d : C ⊤) (f : ∀ a : ℕ, C a) (x : ℕ) [x.AtLeastTwo] :
    @recTopCoe C d f (no_index (OfNat.ofNat x)) = f (OfNat.ofNat x) :=
  rfl

@[simp]
theorem top_ne_coe (a : ℕ) : ⊤ ≠ (a : ℕ∞) :=
  nofun

-- See note [no_index around OfNat.ofNat]
@[simp]
theorem top_ne_ofNat (a : ℕ) [a.AtLeastTwo] : ⊤ ≠ (no_index (OfNat.ofNat a : ℕ∞)) :=
  nofun

@[simp] lemma top_ne_zero : (⊤ : ℕ∞) ≠ 0 := nofun
@[simp] lemma top_ne_one : (⊤ : ℕ∞) ≠ 1 := nofun

@[simp]
theorem coe_ne_top (a : ℕ) : (a : ℕ∞) ≠ ⊤ :=
  nofun

-- See note [no_index around OfNat.ofNat]
@[simp]
theorem ofNat_ne_top (a : ℕ) [a.AtLeastTwo] : (no_index (OfNat.ofNat a : ℕ∞)) ≠ ⊤ :=
  nofun

@[simp] lemma zero_ne_top : 0 ≠ (⊤ : ℕ∞) := nofun
@[simp] lemma one_ne_top : 1 ≠ (⊤ : ℕ∞) := nofun

@[simp]
theorem top_sub_coe (a : ℕ) : (⊤ : ℕ∞) - a = ⊤ :=
  WithTop.top_sub_coe

@[simp]
theorem top_sub_one : (⊤ : ℕ∞) - 1 = ⊤ :=
  top_sub_coe 1

-- See note [no_index around OfNat.ofNat]
@[simp]
theorem top_sub_ofNat (a : ℕ) [a.AtLeastTwo] : (⊤ : ℕ∞) - (no_index (OfNat.ofNat a)) = ⊤ :=
  top_sub_coe a

@[simp]
theorem zero_lt_top : (0 : ℕ∞) < ⊤ :=
  WithTop.zero_lt_top

theorem sub_top (a : ℕ∞) : a - ⊤ = 0 :=
  WithTop.sub_top

@[simp]
theorem coe_toNat_eq_self : ENat.toNat n = n ↔ n ≠ ⊤ :=
  ENat.recTopCoe (by decide) (fun _ => by simp [toNat_coe]) n

alias ⟨_, coe_toNat⟩ := coe_toNat_eq_self

theorem coe_toNat_le_self (n : ℕ∞) : ↑(toNat n) ≤ n :=
  ENat.recTopCoe le_top (fun _ => le_rfl) n

theorem toNat_add {m n : ℕ∞} (hm : m ≠ ⊤) (hn : n ≠ ⊤) : toNat (m + n) = toNat m + toNat n := by
  lift m to ℕ using hm
  lift n to ℕ using hn
  rfl

theorem toNat_sub {n : ℕ∞} (hn : n ≠ ⊤) (m : ℕ∞) : toNat (m - n) = toNat m - toNat n := by
  lift n to ℕ using hn
  induction m
  · rw [top_sub_coe, toNat_top, zero_tsub]
  · rw [← coe_sub, toNat_coe, toNat_coe, toNat_coe]

theorem toNat_eq_iff {m : ℕ∞} {n : ℕ} (hn : n ≠ 0) : toNat m = n ↔ m = n := by
  induction m <;> simp [hn.symm]

lemma toNat_le_of_le_coe {m : ℕ∞} {n : ℕ} (h : m ≤ n) : toNat m ≤ n := by
  lift m to ℕ using ne_top_of_le_ne_top (coe_ne_top n) h
  simpa using h

@[gcongr]
lemma toNat_le_toNat {m n : ℕ∞} (h : m ≤ n) (hn : n ≠ ⊤) : toNat m ≤ toNat n :=
  toNat_le_of_le_coe <| h.trans_eq (coe_toNat hn).symm

@[simp]
theorem succ_def (m : ℕ∞) : Order.succ m = m + 1 :=
  Order.succ_eq_add_one m

@[deprecated Order.add_one_le_of_lt (since := "2024-09-04")]
theorem add_one_le_of_lt (h : m < n) : m + 1 ≤ n :=
  Order.add_one_le_of_lt h

lemma add_one_nat_le_withTop_of_lt {m : ℕ} {n : WithTop ℕ∞} (h : m < n) : (m + 1 : ℕ) ≤ n := by
  match n with
  | ⊤ => exact le_top
  | (⊤ : ℕ∞) => exact WithTop.coe_le_coe.2 (OrderTop.le_top _)
  | (n : ℕ) => simpa only [Nat.cast_le, ge_iff_le, Nat.cast_lt] using h

theorem add_one_le_iff (hm : m ≠ ⊤) : m + 1 ≤ n ↔ m < n :=
  Order.add_one_le_iff_of_not_isMax (not_isMax_iff_ne_top.mpr hm)

@[deprecated Order.one_le_iff_pos (since := "2024-09-04")]
theorem one_le_iff_pos : 1 ≤ n ↔ 0 < n :=
  Order.one_le_iff_pos

theorem one_le_iff_ne_zero : 1 ≤ n ↔ n ≠ 0 :=
  Order.one_le_iff_pos.trans pos_iff_ne_zero

lemma lt_one_iff_eq_zero : n < 1 ↔ n = 0 :=
  not_le.symm.trans one_le_iff_ne_zero.not_left

@[deprecated Order.le_of_lt_add_one (since := "2024-09-04")]
theorem le_of_lt_add_one (h : m < n + 1) : m ≤ n :=
  Order.le_of_lt_add_one h

theorem lt_add_one_iff (hm : n ≠ ⊤) : m < n + 1 ↔ m ≤ n :=
  Order.lt_add_one_iff_of_not_isMax (not_isMax_iff_ne_top.mpr hm)

theorem le_coe_iff {n : ℕ∞} {k : ℕ} : n ≤ ↑k ↔ ∃ (n₀ : ℕ), n = n₀ ∧ n₀ ≤ k :=
  WithTop.le_coe_iff

@[simp]
lemma not_lt_zero (n : ℕ∞) : ¬ n < 0 := by
  cases n <;> simp

@[simp]
lemma coe_lt_top (n : ℕ) : (n : ℕ∞) < ⊤ :=
  WithTop.coe_lt_top n

@[elab_as_elim]
theorem nat_induction {P : ℕ∞ → Prop} (a : ℕ∞) (h0 : P 0) (hsuc : ∀ n : ℕ, P n → P n.succ)
    (htop : (∀ n : ℕ, P n) → P ⊤) : P a := by
  have A : ∀ n : ℕ, P n := fun n => Nat.recOn n h0 hsuc
  cases a
  · exact htop A
  · exact A _

<<<<<<< HEAD
=======
lemma add_one_nat_le_withTop_of_lt {m : ℕ} {n : WithTop ℕ∞} (h : m < n) : (m + 1 : ℕ) ≤ n := by
  match n with
  | ⊤ => exact le_top
  | (⊤ : ℕ∞) => exact WithTop.coe_le_coe.2 (OrderTop.le_top _)
  | (n : ℕ) => simpa only [Nat.cast_le, ge_iff_le, Nat.cast_lt] using h

>>>>>>> 8d426f12
@[simp] lemma coe_top_add_one : ((⊤ : ℕ∞) : WithTop ℕ∞) + 1 = (⊤ : ℕ∞) := rfl

@[simp] lemma add_one_eq_coe_top_iff (n : WithTop ℕ∞) :
    n + 1 = (⊤ : ℕ∞) ↔ n = (⊤ : ℕ∞) := by
  match n with
  | ⊤ => exact Iff.rfl
  | (⊤ : ℕ∞) => exact Iff.rfl
  | (n : ℕ) => norm_cast; simp only [coe_ne_top, iff_false, ne_eq]

@[simp] lemma nat_ne_coe_top (n : ℕ) : (n : WithTop ℕ∞) ≠ (⊤ : ℕ∞) := ne_of_beq_false rfl

lemma one_le_iff_ne_zero_withTop {n : WithTop ℕ∞} :
    1 ≤ n ↔ n ≠ 0 :=
  ⟨fun h ↦ (zero_lt_one.trans_le h).ne',
    fun h ↦ add_one_nat_le_withTop_of_lt (pos_iff_ne_zero.mpr h)⟩

end ENat<|MERGE_RESOLUTION|>--- conflicted
+++ resolved
@@ -220,12 +220,6 @@
 theorem add_one_le_of_lt (h : m < n) : m + 1 ≤ n :=
   Order.add_one_le_of_lt h
 
-lemma add_one_nat_le_withTop_of_lt {m : ℕ} {n : WithTop ℕ∞} (h : m < n) : (m + 1 : ℕ) ≤ n := by
-  match n with
-  | ⊤ => exact le_top
-  | (⊤ : ℕ∞) => exact WithTop.coe_le_coe.2 (OrderTop.le_top _)
-  | (n : ℕ) => simpa only [Nat.cast_le, ge_iff_le, Nat.cast_lt] using h
-
 theorem add_one_le_iff (hm : m ≠ ⊤) : m + 1 ≤ n ↔ m < n :=
   Order.add_one_le_iff_of_not_isMax (not_isMax_iff_ne_top.mpr hm)
 
@@ -265,15 +259,12 @@
   · exact htop A
   · exact A _
 
-<<<<<<< HEAD
-=======
 lemma add_one_nat_le_withTop_of_lt {m : ℕ} {n : WithTop ℕ∞} (h : m < n) : (m + 1 : ℕ) ≤ n := by
   match n with
   | ⊤ => exact le_top
   | (⊤ : ℕ∞) => exact WithTop.coe_le_coe.2 (OrderTop.le_top _)
   | (n : ℕ) => simpa only [Nat.cast_le, ge_iff_le, Nat.cast_lt] using h
 
->>>>>>> 8d426f12
 @[simp] lemma coe_top_add_one : ((⊤ : ℕ∞) : WithTop ℕ∞) + 1 = (⊤ : ℕ∞) := rfl
 
 @[simp] lemma add_one_eq_coe_top_iff (n : WithTop ℕ∞) :
