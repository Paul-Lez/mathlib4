/-
Copyright (c) 2022 Yaël Dillies. All rights reserved.
Released under Apache 2.0 license as described in the file LICENSE.
Authors: Yaël Dillies
-/
import Mathlib.Algebra.Order.Ring.Nat
import Mathlib.Combinatorics.SetFamily.Compression.Down
import Mathlib.Order.UpperLower.Basic
import Mathlib.Data.Fintype.Powerset

/-!
# Harris-Kleitman inequality

This file proves the Harris-Kleitman inequality. This relates `#𝒜 * #ℬ` and
`2 ^ card α * #(𝒜 ∩ ℬ)` where `𝒜` and `ℬ` are upward- or downcard-closed finite families of
finsets. This can be interpreted as saying that any two lower sets (resp. any two upper sets)
correlate in the uniform measure.

## Main declarations

* `IsLowerSet.le_card_inter_finset`: One form of the Harris-Kleitman inequality.

## References

* [D. J. Kleitman, *Families of non-disjoint subsets*][kleitman1966]
-/


open Finset

variable {α : Type*} [DecidableEq α] {𝒜 ℬ : Finset (Finset α)} {s : Finset α} {a : α}

theorem IsLowerSet.nonMemberSubfamily (h : IsLowerSet (𝒜 : Set (Finset α))) :
    IsLowerSet (𝒜.nonMemberSubfamily a : Set (Finset α)) := fun s t hts => by
  simp_rw [mem_coe, mem_nonMemberSubfamily]
  exact And.imp (h hts) (mt <| @hts _)

theorem IsLowerSet.memberSubfamily (h : IsLowerSet (𝒜 : Set (Finset α))) :
    IsLowerSet (𝒜.memberSubfamily a : Set (Finset α)) := by
  rintro s t hts
  simp_rw [mem_coe, mem_memberSubfamily]
  exact And.imp (h <| insert_subset_insert _ hts) (mt <| @hts _)

theorem IsLowerSet.memberSubfamily_subset_nonMemberSubfamily (h : IsLowerSet (𝒜 : Set (Finset α))) :
    𝒜.memberSubfamily a ⊆ 𝒜.nonMemberSubfamily a := fun s => by
  rw [mem_memberSubfamily, mem_nonMemberSubfamily]
  exact And.imp_left (h <| subset_insert _ _)

/-- **Harris-Kleitman inequality**: Any two lower sets of finsets correlate. -/
theorem IsLowerSet.le_card_inter_finset' (h𝒜 : IsLowerSet (𝒜 : Set (Finset α)))
    (hℬ : IsLowerSet (ℬ : Set (Finset α))) (h𝒜s : ∀ t ∈ 𝒜, t ⊆ s) (hℬs : ∀ t ∈ ℬ, t ⊆ s) :
<<<<<<< HEAD
    𝒜.card * ℬ.card ≤ 2 ^ s.card * (𝒜 ∩ ℬ).card := by
  induction s using Finset.induction generalizing 𝒜 ℬ with
  | empty =>
    simp_rw [subset_empty, ← subset_singleton_iff', subset_singleton_iff] at h𝒜s hℬs
=======
    #𝒜 * #ℬ ≤ 2 ^ #s * #(𝒜 ∩ ℬ) := by
  induction' s using Finset.induction with a s hs ih generalizing 𝒜 ℬ
  · simp_rw [subset_empty, ← subset_singleton_iff', subset_singleton_iff] at h𝒜s hℬs
>>>>>>> a1578ecc
    obtain rfl | rfl := h𝒜s
    · simp only [card_empty, zero_mul, empty_inter, mul_zero, le_refl]
    obtain rfl | rfl := hℬs
    · simp only [card_empty, inter_empty, mul_zero, zero_mul, le_refl]
    · simp only [card_empty, pow_zero, inter_singleton_of_mem, mem_singleton, card_singleton,
        le_refl]
  | insert hs ih =>
  rename_i a s
  rw [card_insert_of_not_mem hs, ← card_memberSubfamily_add_card_nonMemberSubfamily a 𝒜, ←
    card_memberSubfamily_add_card_nonMemberSubfamily a ℬ, add_mul, mul_add, mul_add,
    add_comm (_ * _), add_add_add_comm]
  refine
    (add_le_add_right
          (mul_add_mul_le_mul_add_mul
              (card_le_card h𝒜.memberSubfamily_subset_nonMemberSubfamily) <|
            card_le_card hℬ.memberSubfamily_subset_nonMemberSubfamily)
          _).trans
      ?_
  rw [← two_mul, pow_succ', mul_assoc]
  have h₀ : ∀ 𝒞 : Finset (Finset α), (∀ t ∈ 𝒞, t ⊆ insert a s) →
      ∀ t ∈ 𝒞.nonMemberSubfamily a, t ⊆ s := by
    rintro 𝒞 h𝒞 t ht
    rw [mem_nonMemberSubfamily] at ht
    exact (subset_insert_iff_of_not_mem ht.2).1 (h𝒞 _ ht.1)
  have h₁ : ∀ 𝒞 : Finset (Finset α), (∀ t ∈ 𝒞, t ⊆ insert a s) →
      ∀ t ∈ 𝒞.memberSubfamily a, t ⊆ s := by
    rintro 𝒞 h𝒞 t ht
    rw [mem_memberSubfamily] at ht
    exact (subset_insert_iff_of_not_mem ht.2).1 ((subset_insert _ _).trans <| h𝒞 _ ht.1)
  refine mul_le_mul_left' ?_ _
  refine (add_le_add (ih h𝒜.memberSubfamily hℬ.memberSubfamily (h₁ _ h𝒜s) <| h₁ _ hℬs) <|
    ih h𝒜.nonMemberSubfamily hℬ.nonMemberSubfamily (h₀ _ h𝒜s) <| h₀ _ hℬs).trans_eq ?_
  rw [← mul_add, ← memberSubfamily_inter, ← nonMemberSubfamily_inter,
    card_memberSubfamily_add_card_nonMemberSubfamily]

variable [Fintype α]

/-- **Harris-Kleitman inequality**: Any two lower sets of finsets correlate. -/
theorem IsLowerSet.le_card_inter_finset (h𝒜 : IsLowerSet (𝒜 : Set (Finset α)))
    (hℬ : IsLowerSet (ℬ : Set (Finset α))) : #𝒜 * #ℬ ≤ 2 ^ Fintype.card α * #(𝒜 ∩ ℬ) :=
h𝒜.le_card_inter_finset' hℬ (fun _ _ => subset_univ _) fun _ _ => subset_univ _

/-- **Harris-Kleitman inequality**: Upper sets and lower sets of finsets anticorrelate. -/
theorem IsUpperSet.card_inter_le_finset (h𝒜 : IsUpperSet (𝒜 : Set (Finset α)))
    (hℬ : IsLowerSet (ℬ : Set (Finset α))) :
    2 ^ Fintype.card α * #(𝒜 ∩ ℬ) ≤ #𝒜 * #ℬ := by
  rw [← isLowerSet_compl, ← coe_compl] at h𝒜
  have := h𝒜.le_card_inter_finset hℬ
  rwa [card_compl, Fintype.card_finset, tsub_mul, tsub_le_iff_tsub_le, ← mul_tsub, ←
    card_sdiff inter_subset_right, sdiff_inter_self_right, sdiff_compl,
    _root_.inf_comm] at this

/-- **Harris-Kleitman inequality**: Lower sets and upper sets of finsets anticorrelate. -/
theorem IsLowerSet.card_inter_le_finset (h𝒜 : IsLowerSet (𝒜 : Set (Finset α)))
    (hℬ : IsUpperSet (ℬ : Set (Finset α))) :
    2 ^ Fintype.card α * #(𝒜 ∩ ℬ) ≤ #𝒜 * #ℬ := by
  rw [inter_comm, mul_comm #𝒜]
  exact hℬ.card_inter_le_finset h𝒜

/-- **Harris-Kleitman inequality**: Any two upper sets of finsets correlate. -/
theorem IsUpperSet.le_card_inter_finset (h𝒜 : IsUpperSet (𝒜 : Set (Finset α)))
    (hℬ : IsUpperSet (ℬ : Set (Finset α))) :
    #𝒜 * #ℬ ≤ 2 ^ Fintype.card α * #(𝒜 ∩ ℬ) := by
  rw [← isLowerSet_compl, ← coe_compl] at h𝒜
  have := h𝒜.card_inter_le_finset hℬ
  rwa [card_compl, Fintype.card_finset, tsub_mul, le_tsub_iff_le_tsub, ← mul_tsub, ←
    card_sdiff inter_subset_right, sdiff_inter_self_right, sdiff_compl,
    _root_.inf_comm] at this
  · exact mul_le_mul_left' (card_le_card inter_subset_right) _
  · rw [← Fintype.card_finset]
    exact mul_le_mul_right' (card_le_univ _) _<|MERGE_RESOLUTION|>--- conflicted
+++ resolved
@@ -49,16 +49,10 @@
 /-- **Harris-Kleitman inequality**: Any two lower sets of finsets correlate. -/
 theorem IsLowerSet.le_card_inter_finset' (h𝒜 : IsLowerSet (𝒜 : Set (Finset α)))
     (hℬ : IsLowerSet (ℬ : Set (Finset α))) (h𝒜s : ∀ t ∈ 𝒜, t ⊆ s) (hℬs : ∀ t ∈ ℬ, t ⊆ s) :
-<<<<<<< HEAD
-    𝒜.card * ℬ.card ≤ 2 ^ s.card * (𝒜 ∩ ℬ).card := by
+    #𝒜 * #ℬ ≤ 2 ^ #s * #(𝒜 ∩ ℬ) := by
   induction s using Finset.induction generalizing 𝒜 ℬ with
   | empty =>
     simp_rw [subset_empty, ← subset_singleton_iff', subset_singleton_iff] at h𝒜s hℬs
-=======
-    #𝒜 * #ℬ ≤ 2 ^ #s * #(𝒜 ∩ ℬ) := by
-  induction' s using Finset.induction with a s hs ih generalizing 𝒜 ℬ
-  · simp_rw [subset_empty, ← subset_singleton_iff', subset_singleton_iff] at h𝒜s hℬs
->>>>>>> a1578ecc
     obtain rfl | rfl := h𝒜s
     · simp only [card_empty, zero_mul, empty_inter, mul_zero, le_refl]
     obtain rfl | rfl := hℬs
