--- conflicted
+++ resolved
@@ -496,8 +496,6 @@
   rcases h y hy with ⟨p, r, n, hp⟩
   exact hp.fderiv'.cPolynomialAt
 
-<<<<<<< HEAD
-=======
 /-- If a function is polynomial on a set `s`, so are its successive Fréchet derivative. -/
 theorem CPolynomialOn.iteratedFDeriv (h : CPolynomialOn 𝕜 f s) (n : ℕ) :
     CPolynomialOn 𝕜 (iteratedFDeriv 𝕜 n f) s := by
@@ -511,7 +509,6 @@
     case g => exact ↑(continuousMultilinearCurryLeftEquiv 𝕜 (fun _ : Fin (n + 1) ↦ E) F).symm
     simp
 
->>>>>>> 00fb3603
 end fderiv
 
 section deriv
@@ -710,8 +707,6 @@
 
 end FormalMultilinearSeries
 
-<<<<<<< HEAD
-=======
 namespace HasFPowerSeriesOnBall
 
 open FormalMultilinearSeries ENNReal Nat
@@ -762,7 +757,6 @@
 ### Derivative of a linear map into multilinear maps
 -/
 
->>>>>>> 00fb3603
 namespace ContinuousLinearMap
 
 variable {ι : Type*} {G : ι → Type*} [∀ i, NormedAddCommGroup (G i)] [∀ i, NormedSpace 𝕜 (G i)]
