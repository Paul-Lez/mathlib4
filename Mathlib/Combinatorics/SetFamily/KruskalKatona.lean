/-
Copyright (c) 2020 Bhavik Mehta. All rights reserved.
Released under Apache 2.0 license as described in the file LICENSE.
Authors: Bhavik Mehta, Yaël Dillies
-/
import Mathlib.Combinatorics.Colex
import Mathlib.Combinatorics.SetFamily.Compression.UV

/-!
# Kruskal-Katona theorem

This file proves the Kruskal-Katona theorem. This is a sharp statement about how many sets of size
`k - 1` are covered by a family of sets of size `k`, given only its size.

## Main declarations

The key results proved here are:
* `Finset.kruskal_katona`: The basic Kruskal-Katona theorem. Given a set family `𝒜` consisting of
  `r`-sets, and `𝒞` an initial segment of the colex order of the same size, the shadow of `𝒞` is
  smaller than the shadow of `𝒜`. In particular, this shows that the minimum shadow size is
  achieved by initial segments of colex.
* `Finset.iterated_kruskal_katona`: An iterated form of the Kruskal-Katona theorem, stating that the
  minimum iterated shadow size is given by initial segments of colex.

## TODO

* Define the `k`-cascade representation of a natural and prove the corresponding version of
  Kruskal-Katona.
* Abstract away from `Fin n` so that it also applies to `ℕ`. Probably `LocallyFiniteOrderBot`
  will help here.
* Characterise the equality case.

## References

* http://b-mehta.github.io/maths-notes/iii/mich/combinatorics.pdf
* http://discretemath.imp.fu-berlin.de/DMII-2015-16/kruskal.pdf

## Tags

kruskal-katona, kruskal, katona, shadow, initial segments, intersecting
-/

-- TODO: There's currently a diamond. See https://leanprover.zulipchat.com/#narrow/stream/270676-lean4/topic/DecidableEq.20diamond.20on.20Fin
-- import Mathlib.Order.Fin.Basic
-- example (n : ℕ) : instDecidableEqFin n = instDecidableEq_mathlib := rfl
attribute [-instance] instDecidableEqFin

open Nat
open scoped FinsetFamily

namespace Finset
namespace Colex
variable {α : Type*} [LinearOrder α] {𝒜 𝒜₁ 𝒜₂ : Finset (Finset α)} {s t : Finset α} {r : ℕ}

/-- This is important for iterating Kruskal-Katona: the shadow of an initial segment is also an
initial segment. -/
lemma shadow_initSeg [Fintype α] (hs : s.Nonempty) :
    ∂ (initSeg s) = initSeg (erase s <| min' s hs) := by
  -- This is a pretty painful proof, with lots of cases.
  ext t
  simp only [mem_shadow_iff_insert_mem, mem_initSeg, exists_prop]
  constructor
  -- First show that if t ∪ a ≤ s, then t ≤ s - min s
  · rintro ⟨a, ha, hst, hts⟩
    constructor
    · rw [card_erase_of_mem (min'_mem _ _), hst, card_insert_of_not_mem ha, add_tsub_cancel_right]
    · simpa [ha] using erase_le_erase_min' hts hst.ge (mem_insert_self _ _)
  -- Now show that if t ≤ s - min s, there is j such that t ∪ j ≤ s
  -- We choose j as the smallest thing not in t
  simp_rw [le_iff_eq_or_lt, lt_iff_exists_filter_lt, mem_sdiff, filter_inj, and_assoc]
  simp only [toColex_inj, ofColex_toColex, ne_eq, and_imp]
  rintro cards' (rfl | ⟨k, hks, hkt, z⟩)
  -- If t = s - min s, then use j = min s so t ∪ j = s
  · refine ⟨min' s hs, not_mem_erase _ _, ?_⟩
    rw [insert_erase (min'_mem _ _)]
    exact ⟨rfl, Or.inl rfl⟩
  set j := min' tᶜ ⟨k, mem_compl.2 hkt⟩
  -- Assume first t < s - min s, and take k as the colex witness for this
  have hjk : j ≤ k := min'_le _ _ (mem_compl.2 ‹k ∉ t›)
  have : j ∉ t := mem_compl.1 (min'_mem _ _)
  have hcard : #s = #(insert j t) := by
    rw [card_insert_of_not_mem ‹j ∉ t›, ← ‹_ = #t›, card_erase_add_one (min'_mem _ _)]
  refine ⟨j, ‹_›, hcard, ?_⟩
  -- Cases on j < k or j = k
  obtain hjk | r₁ := hjk.lt_or_eq
  -- if j < k, k is our colex witness for t ∪ {j} < s
  · refine Or.inr ⟨k, mem_of_mem_erase ‹_›, fun hk ↦ hkt <| mem_of_mem_insert_of_ne hk hjk.ne',
      fun x hx ↦ ?_⟩
    simpa only [mem_insert, z hx, (hjk.trans hx).ne', mem_erase, Ne, false_or,
      and_iff_right_iff_imp] using fun _ ↦ ((min'_le _ _ <| mem_of_mem_erase hks).trans_lt hx).ne'
  -- if j = k, all of range k is in t so by sizes t ∪ {j} = s
  refine Or.inl (eq_of_subset_of_card_le (fun a ha ↦ ?_) hcard.ge).symm
  rcases lt_trichotomy k a with (lt | rfl | gt)
  · apply mem_insert_of_mem
    rw [z lt]
    refine mem_erase_of_ne_of_mem (lt_of_le_of_lt ?_ lt).ne' ha
    apply min'_le _ _ (mem_of_mem_erase ‹_›)
  · rw [r₁]; apply mem_insert_self
  · apply mem_insert_of_mem
    rw [← r₁] at gt
    by_contra
    apply (min'_le tᶜ _ _).not_lt gt
    rwa [mem_compl]

/-- The shadow of an initial segment is also an initial segment. -/
protected lemma IsInitSeg.shadow [Finite α] (h₁ : IsInitSeg 𝒜 r) : IsInitSeg (∂ 𝒜) (r - 1) := by
  cases nonempty_fintype α
  obtain rfl | hr := Nat.eq_zero_or_pos r
  · have : 𝒜 ⊆ {∅} := fun s hs ↦ by rw [mem_singleton, ← Finset.card_eq_zero]; exact h₁.1 hs
    have := shadow_monotone this
    simp only [subset_empty, le_eq_subset, shadow_singleton_empty] at this
    simp [this]
  obtain rfl | h𝒜 := 𝒜.eq_empty_or_nonempty
  · simp
  obtain ⟨s, rfl, rfl⟩ := h₁.exists_initSeg h𝒜
  rw [shadow_initSeg (card_pos.1 hr), ← card_erase_of_mem (min'_mem _ _)]
  exact isInitSeg_initSeg

end Colex

open Finset Colex Nat UV
open scoped FinsetFamily

variable {α : Type*} [LinearOrder α] {s U V : Finset α} {n : ℕ}

namespace UV

/-- Applying the compression makes the set smaller in colex. This is intuitive since a portion of
the set is being "shifted down" as `max U < max V`. -/
lemma toColex_compress_lt_toColex {hU : U.Nonempty} {hV : V.Nonempty} (h : max' U hU < max' V hV)
    (hA : compress U V s ≠ s) : toColex (compress U V s) < toColex s := by
  rw [compress, ite_ne_right_iff] at hA
  rw [compress, if_pos hA.1, lt_iff_exists_filter_lt]
  simp_rw [mem_sdiff (s := s), filter_inj, and_assoc]
  refine ⟨_, hA.1.2 <| max'_mem _ hV, not_mem_sdiff_of_mem_right <| max'_mem _ _, fun a ha ↦ ?_⟩
  have : a ∉ V := fun H ↦ ha.not_le (le_max' _ _ H)
  have : a ∉ U := fun H ↦ ha.not_lt ((le_max' _ _ H).trans_lt h)
  simp [‹a ∉ U›, ‹a ∉ V›]

/-- These are the compressions which we will apply to decrease the "measure" of a family of sets.-/
private def UsefulCompression (U V : Finset α) : Prop :=
  Disjoint U V ∧ #U = #V ∧ ∃ (HU : U.Nonempty) (HV : V.Nonempty), max' U HU < max' V HV

private instance UsefulCompression.instDecidableRel : @DecidableRel (Finset α) UsefulCompression :=
  fun _ _ ↦ inferInstanceAs (Decidable (_ ∧ _))

/-- Applying a good compression will decrease measure, keep cardinality, keep sizes and decrease
shadow. In particular, 'good' means it's useful, and every smaller compression won't make a
difference. -/
private lemma compression_improved (𝒜 : Finset (Finset α)) (h₁ : UsefulCompression U V)
    (h₂ : ∀ ⦃U₁ V₁⦄, UsefulCompression U₁ V₁ → #U₁ < #U → IsCompressed U₁ V₁ 𝒜) :
    #(∂ (𝓒 U V 𝒜)) ≤ #(∂ 𝒜) := by
  obtain ⟨UVd, same_size, hU, hV, max_lt⟩ := h₁
  refine card_shadow_compression_le _ _ fun x Hx ↦ ⟨min' V hV, min'_mem _ _, ?_⟩
  obtain hU' | hU' := eq_or_lt_of_le (succ_le_iff.2 hU.card_pos)
  · rw [← hU'] at same_size
    have : erase U x = ∅ := by rw [← Finset.card_eq_zero, card_erase_of_mem Hx, ← hU']
    have : erase V (min' V hV) = ∅ := by
      rw [← Finset.card_eq_zero, card_erase_of_mem (min'_mem _ _), ← same_size]
    rw [‹erase U x = ∅›, ‹erase V (min' V hV) = ∅›]
    exact isCompressed_self _ _
  refine h₂ ⟨UVd.mono (erase_subset ..) (erase_subset ..), ?_, ?_, ?_, ?_⟩ (card_erase_lt_of_mem Hx)
  · rw [card_erase_of_mem (min'_mem _ _), card_erase_of_mem Hx, same_size]
  · rwa [← card_pos, card_erase_of_mem Hx, tsub_pos_iff_lt]
  · rwa [← Finset.card_pos, card_erase_of_mem (min'_mem _ _), ← same_size, tsub_pos_iff_lt]
  · exact (Finset.max'_subset _ <| erase_subset _ _).trans_lt (max_lt.trans_le <| le_max' _ _ <|
      mem_erase.2 ⟨(min'_lt_max'_of_card _ (by rwa [← same_size])).ne', max'_mem _ _⟩)

/-- If we're compressed by all useful compressions, then we're an initial segment. This is the other
key Kruskal-Katona part. -/
lemma isInitSeg_of_compressed {ℬ : Finset (Finset α)} {r : ℕ} (h₁ : (ℬ : Set (Finset α)).Sized r)
    (h₂ : ∀ U V, UsefulCompression U V → IsCompressed U V ℬ) : IsInitSeg ℬ r := by
  refine ⟨h₁, ?_⟩
  rintro A B hA ⟨hBA, sizeA⟩
  by_contra hB
  have hAB : A ≠ B := ne_of_mem_of_not_mem hA hB
  have hAB' : #A = #B := (h₁ hA).trans sizeA.symm
  have hU : (A \ B).Nonempty := sdiff_nonempty.2 fun h ↦ hAB <| eq_of_subset_of_card_le h hAB'.ge
  have hV : (B \ A).Nonempty :=
    sdiff_nonempty.2 fun h ↦ hAB.symm <| eq_of_subset_of_card_le h hAB'.le
  have disj : Disjoint (B \ A) (A \ B) := disjoint_sdiff.mono_left sdiff_subset
  have smaller : max' _ hV < max' _ hU := by
    obtain hlt | heq | hgt := lt_trichotomy (max' _ hU) (max' _ hV)
    · rw [← compress_sdiff_sdiff A B] at hAB hBA
      cases hBA.not_lt <| toColex_compress_lt_toColex hlt hAB
    · exact (disjoint_right.1 disj (max'_mem _ hU) <| heq.symm ▸ max'_mem _ _).elim
    · assumption
  refine hB ?_
  rw [← (h₂ _ _ ⟨disj, card_sdiff_comm hAB'.symm, hV, hU, smaller⟩).eq]
  exact mem_compression.2 (Or.inr ⟨hB, A, hA, compress_sdiff_sdiff _ _⟩)

attribute [-instance] Fintype.decidableForallFintype

/-- This measures roughly how compressed the family is.

Note that this does depend on the order of the ground set, unlike the Kruskal-Katona theorem itself
(although `kruskal_katona` currently is stated in an order-dependent manner). -/
private def familyMeasure (𝒜 : Finset (Finset (Fin n))) : ℕ := ∑ A in 𝒜, ∑ a in A, 2 ^ (a : ℕ)

/-- Applying a compression strictly decreases the measure. This helps show that "compress until we
can't any more" is a terminating process. -/
private lemma familyMeasure_compression_lt_familyMeasure {U V : Finset (Fin n)} {hU : U.Nonempty}
    {hV : V.Nonempty} (h : max' U hU < max' V hV) {𝒜 : Finset (Finset (Fin n))} (a : 𝓒 U V 𝒜 ≠ 𝒜) :
    familyMeasure (𝓒 U V 𝒜) < familyMeasure 𝒜 := by
  rw [compression] at a ⊢
  have q : ∀ Q ∈ {A ∈ 𝒜 | compress U V A ∉ 𝒜}, compress U V Q ≠ Q := by
    simp_rw [mem_filter]
    intro Q hQ h
    rw [h] at hQ
    exact hQ.2 hQ.1
  have uA : {A ∈ 𝒜 | compress U V A ∈ 𝒜} ∪ {A ∈ 𝒜 | compress U V A ∉ 𝒜} = 𝒜 :=
    filter_union_filter_neg_eq _ _
  have ne₂ : {A ∈ 𝒜 | compress U V A ∉ 𝒜}.Nonempty := by
    refine nonempty_iff_ne_empty.2 fun z ↦ a ?_
    rw [filter_image, z, image_empty, union_empty]
    rwa [z, union_empty] at uA
  rw [familyMeasure, familyMeasure, sum_union compress_disjoint]
  conv_rhs => rw [← uA]
  rw [sum_union (disjoint_filter_filter_neg _ _ _), add_lt_add_iff_left, filter_image,
    sum_image compress_injOn]
  refine sum_lt_sum_of_nonempty ne₂ fun A hA ↦ ?_
  simp_rw [← sum_image Fin.val_injective.injOn]
  rw [geomSum_lt_geomSum_iff_toColex_lt_toColex le_rfl,
    toColex_image_lt_toColex_image Fin.val_strictMono]
  exact toColex_compress_lt_toColex h <| q _ hA

/-- The main Kruskal-Katona helper: use induction with our measure to keep compressing until
we can't any more, which gives a set family which is fully compressed and has the nice properties we
want. -/
private lemma kruskal_katona_helper {r : ℕ} (𝒜 : Finset (Finset (Fin n)))
    (h : (𝒜 : Set (Finset (Fin n))).Sized r) :
    ∃ ℬ : Finset (Finset (Fin n)), #(∂ ℬ) ≤ #(∂ 𝒜) ∧ #𝒜 = #ℬ ∧
      (ℬ : Set (Finset (Fin n))).Sized r ∧ ∀ U V, UsefulCompression U V → IsCompressed U V ℬ := by
  classical
  -- Are there any compressions we can make now?
  set usable : Finset (Finset (Fin n) × Finset (Fin n)) :=
    {t | UsefulCompression t.1 t.2 ∧ ¬ IsCompressed t.1 t.2 𝒜}
  obtain husable | husable := usable.eq_empty_or_nonempty
  -- No. Then where we are is the required set family.
  · refine ⟨𝒜, le_rfl, rfl, h, fun U V hUV ↦ ?_⟩
    rw [eq_empty_iff_forall_not_mem] at husable
    by_contra h
    exact husable ⟨U, V⟩ <| mem_filter.2 ⟨mem_univ _, hUV, h⟩
  -- Yes. Then apply the smallest compression, then keep going
  obtain ⟨⟨U, V⟩, hUV, t⟩ := exists_min_image usable (fun t ↦ #t.1) husable
  rw [mem_filter] at hUV
  have h₂ : ∀ U₁ V₁, UsefulCompression U₁ V₁ → #U₁ < #U → IsCompressed U₁ V₁ 𝒜 := by
    rintro U₁ V₁ huseful hUcard
    by_contra h
    exact hUcard.not_le <| t ⟨U₁, V₁⟩ <| mem_filter.2 ⟨mem_univ _, huseful, h⟩
  have p1 : #(∂ (𝓒 U V 𝒜)) ≤ #(∂ 𝒜) := compression_improved _ hUV.2.1 h₂
  obtain ⟨-, hUV', hu, hv, hmax⟩ := hUV.2.1
  have := familyMeasure_compression_lt_familyMeasure hmax hUV.2.2
  obtain ⟨t, q1, q2, q3, q4⟩ := UV.kruskal_katona_helper (𝓒 U V 𝒜) (h.uvCompression hUV')
  exact ⟨t, q1.trans p1, (card_compression _ _ _).symm.trans q2, q3, q4⟩
termination_by familyMeasure 𝒜

end UV

-- Finally we can prove Kruskal-Katona.
section KK
variable {r k i : ℕ} {𝒜 𝒞 : Finset <| Finset <| Fin n}

/-- The **Kruskal-Katona theorem**.

Given a set family `𝒜` consisting of `r`-sets, and `𝒞` an initial segment of the colex order of the
same size, the shadow of `𝒞` is smaller than the shadow of `𝒜`. In particular, this gives that the
minimum shadow size is achieved by initial segments of colex. -/
theorem kruskal_katona (h𝒜r : (𝒜 : Set (Finset (Fin n))).Sized r) (h𝒞𝒜 : #𝒞 ≤ #𝒜)
    (h𝒞 : IsInitSeg 𝒞 r) : #(∂ 𝒞) ≤ #(∂ 𝒜) := by
  -- WLOG `|𝒜| = |𝒞|`
  obtain ⟨𝒜', h𝒜, h𝒜𝒞⟩ := exists_subset_card_eq h𝒞𝒜
  -- By `kruskal_katona_helper`, we find a fully compressed family `ℬ` of the same size as `𝒜`
  -- whose shadow is no bigger.
  obtain ⟨ℬ, hℬ𝒜, h𝒜ℬ, hℬr, hℬ⟩ := UV.kruskal_katona_helper 𝒜' (h𝒜r.mono (by gcongr))
  -- This means that `ℬ` is an initial segment of the same size as `𝒞`. Hence they are equal and
  -- we are done.
  suffices ℬ = 𝒞 by subst 𝒞; exact hℬ𝒜.trans (by gcongr)
  have hcard : #ℬ = #𝒞 := h𝒜ℬ.symm.trans h𝒜𝒞
  obtain h𝒞ℬ | hℬ𝒞 := h𝒞.total (UV.isInitSeg_of_compressed hℬr hℬ)
  · exact (eq_of_subset_of_card_le h𝒞ℬ hcard.le).symm
  · exact eq_of_subset_of_card_le hℬ𝒞 hcard.ge

/-- An iterated form of the Kruskal-Katona theorem. In particular, the minimum possible iterated
shadow size is attained by initial segments. -/
<<<<<<< HEAD
theorem iterated_kk (h₁ : (𝒜 : Set (Finset (Fin n))).Sized r) (h₂ : 𝒞.card ≤ 𝒜.card)
    (h₃ : IsInitSeg 𝒞 r) : (∂^[k] 𝒞).card ≤ (∂^[k] 𝒜).card := by
  induction k generalizing r 𝒜 𝒞 with
  | zero => simpa
  | succ _ ih =>
    refine ih h₁.shadow (kruskal_katona h₁ h₂ h₃) ?_
=======
theorem iterated_kk (h₁ : (𝒜 : Set (Finset (Fin n))).Sized r) (h₂ : #𝒞 ≤ #𝒜) (h₃ : IsInitSeg 𝒞 r) :
    #(∂^[k] 𝒞) ≤ #(∂^[k] 𝒜) := by
  induction' k with _k ih generalizing r 𝒜 𝒞
  · simpa
  · refine ih h₁.shadow (kruskal_katona h₁ h₂ h₃) ?_
>>>>>>> a1578ecc
    convert h₃.shadow

end KK
end Finset<|MERGE_RESOLUTION|>--- conflicted
+++ resolved
@@ -283,20 +283,12 @@
 
 /-- An iterated form of the Kruskal-Katona theorem. In particular, the minimum possible iterated
 shadow size is attained by initial segments. -/
-<<<<<<< HEAD
-theorem iterated_kk (h₁ : (𝒜 : Set (Finset (Fin n))).Sized r) (h₂ : 𝒞.card ≤ 𝒜.card)
-    (h₃ : IsInitSeg 𝒞 r) : (∂^[k] 𝒞).card ≤ (∂^[k] 𝒜).card := by
+theorem iterated_kk (h₁ : (𝒜 : Set (Finset (Fin n))).Sized r) (h₂ : #𝒞 ≤ #𝒜) (h₃ : IsInitSeg 𝒞 r) :
+    #(∂^[k] 𝒞) ≤ #(∂^[k] 𝒜) := by
   induction k generalizing r 𝒜 𝒞 with
   | zero => simpa
   | succ _ ih =>
     refine ih h₁.shadow (kruskal_katona h₁ h₂ h₃) ?_
-=======
-theorem iterated_kk (h₁ : (𝒜 : Set (Finset (Fin n))).Sized r) (h₂ : #𝒞 ≤ #𝒜) (h₃ : IsInitSeg 𝒞 r) :
-    #(∂^[k] 𝒞) ≤ #(∂^[k] 𝒜) := by
-  induction' k with _k ih generalizing r 𝒜 𝒞
-  · simpa
-  · refine ih h₁.shadow (kruskal_katona h₁ h₂ h₃) ?_
->>>>>>> a1578ecc
     convert h₃.shadow
 
 end KK
