/-
Copyright (c) 2021 Yaël Dillies. All rights reserved.
Released under Apache 2.0 license as described in the file LICENSE.
Authors: Yaël Dillies
-/
import Mathlib.Algebra.CharZero.Lemmas
import Mathlib.Algebra.Order.Group.Int
import Mathlib.Algebra.Ring.Int
import Mathlib.Order.Interval.Finset.Basic

/-!
# Finite intervals of integers

This file proves that `ℤ` is a `LocallyFiniteOrder` and calculates the cardinality of its
intervals as finsets and fintypes.
-/


open Finset Int

namespace Int

instance instLocallyFiniteOrder : LocallyFiniteOrder ℤ where
  finsetIcc a b :=
    (Finset.range (b + 1 - a).toNat).map <| Nat.castEmbedding.trans <| addLeftEmbedding a
  finsetIco a b := (Finset.range (b - a).toNat).map <| Nat.castEmbedding.trans <| addLeftEmbedding a
  finsetIoc a b :=
    (Finset.range (b - a).toNat).map <| Nat.castEmbedding.trans <| addLeftEmbedding (a + 1)
  finsetIoo a b :=
    (Finset.range (b - a - 1).toNat).map <| Nat.castEmbedding.trans <| addLeftEmbedding (a + 1)
  finset_mem_Icc a b x := by
    simp_rw [mem_map, mem_range, Int.lt_toNat, Function.Embedding.trans_apply,
      Nat.castEmbedding_apply, addLeftEmbedding_apply]
    constructor
    · rintro ⟨a, h, rfl⟩
      rw [lt_sub_iff_add_lt, Int.lt_add_one_iff, add_comm] at h
      exact ⟨Int.le.intro a rfl, h⟩
    · rintro ⟨ha, hb⟩
      use (x - a).toNat
      rw [← lt_add_one_iff] at hb
      rw [toNat_sub_of_le ha]
      exact ⟨sub_lt_sub_right hb _, add_sub_cancel _ _⟩
  finset_mem_Ico a b x := by
    simp_rw [mem_map, mem_range, Int.lt_toNat, Function.Embedding.trans_apply,
      Nat.castEmbedding_apply, addLeftEmbedding_apply]
    constructor
    · rintro ⟨a, h, rfl⟩
      exact ⟨Int.le.intro a rfl, lt_sub_iff_add_lt'.mp h⟩
    · rintro ⟨ha, hb⟩
      use (x - a).toNat
      rw [toNat_sub_of_le ha]
      exact ⟨sub_lt_sub_right hb _, add_sub_cancel _ _⟩
  finset_mem_Ioc a b x := by
    simp_rw [mem_map, mem_range, Int.lt_toNat, Function.Embedding.trans_apply,
      Nat.castEmbedding_apply, addLeftEmbedding_apply]
    constructor
    · rintro ⟨a, h, rfl⟩
      rw [← add_one_le_iff, le_sub_iff_add_le', add_comm _ (1 : ℤ), ← add_assoc] at h
      exact ⟨Int.le.intro a rfl, h⟩
    · rintro ⟨ha, hb⟩
      use (x - (a + 1)).toNat
      rw [toNat_sub_of_le ha, ← add_one_le_iff, sub_add, add_sub_cancel_right]
      exact ⟨sub_le_sub_right hb _, add_sub_cancel _ _⟩
  finset_mem_Ioo a b x := by
    simp_rw [mem_map, mem_range, Int.lt_toNat, Function.Embedding.trans_apply,
      Nat.castEmbedding_apply, addLeftEmbedding_apply]
    constructor
    · rintro ⟨a, h, rfl⟩
      rw [sub_sub, lt_sub_iff_add_lt'] at h
      exact ⟨Int.le.intro a rfl, h⟩
    · rintro ⟨ha, hb⟩
      use (x - (a + 1)).toNat
      rw [toNat_sub_of_le ha, sub_sub]
      exact ⟨sub_lt_sub_right hb _, add_sub_cancel _ _⟩

variable (a b : ℤ)

theorem Icc_eq_finset_map :
    Icc a b =
      (Finset.range (b + 1 - a).toNat).map (Nat.castEmbedding.trans <| addLeftEmbedding a) :=
  rfl

theorem Ico_eq_finset_map :
    Ico a b = (Finset.range (b - a).toNat).map (Nat.castEmbedding.trans <| addLeftEmbedding a) :=
  rfl

theorem Ioc_eq_finset_map :
    Ioc a b =
      (Finset.range (b - a).toNat).map (Nat.castEmbedding.trans <| addLeftEmbedding (a + 1)) :=
  rfl

theorem Ioo_eq_finset_map :
    Ioo a b =
      (Finset.range (b - a - 1).toNat).map (Nat.castEmbedding.trans <| addLeftEmbedding (a + 1)) :=
  rfl

theorem uIcc_eq_finset_map :
    uIcc a b = (range (max a b + 1 - min a b).toNat).map
      (Nat.castEmbedding.trans <| addLeftEmbedding <| min a b) := rfl

@[simp]
theorem card_Icc : (Icc a b).card = (b + 1 - a).toNat := (card_map _).trans <| card_range _

@[simp]
theorem card_Ico : (Ico a b).card = (b - a).toNat := (card_map _).trans <| card_range _

@[simp]
theorem card_Ioc : (Ioc a b).card = (b - a).toNat := (card_map _).trans <| card_range _

@[simp]
theorem card_Ioo : (Ioo a b).card = (b - a - 1).toNat := (card_map _).trans <| card_range _

@[simp]
theorem card_uIcc : (uIcc a b).card = (b - a).natAbs + 1 :=
  (card_map _).trans <|
    Int.ofNat.inj <| by
      -- Porting note (#11215): TODO: Restore `int.coe_nat_inj` and remove the `change`
      change ((↑) : ℕ → ℤ) _ = ((↑) : ℕ → ℤ) _
      rw [card_range, sup_eq_max, inf_eq_min,
        Int.toNat_of_nonneg (sub_nonneg_of_le <| le_add_one min_le_max), Int.ofNat_add,
        Int.natCast_natAbs, add_comm, add_sub_assoc, max_sub_min_eq_abs, add_comm, Int.ofNat_one]
<<<<<<< HEAD
#align int.card_uIcc Int.card_uIcc
=======
>>>>>>> 59de845a

theorem card_Icc_of_le (h : a ≤ b + 1) : ((Icc a b).card : ℤ) = b + 1 - a := by
  rw [card_Icc, toNat_sub_of_le h]

theorem card_Ico_of_le (h : a ≤ b) : ((Ico a b).card : ℤ) = b - a := by
  rw [card_Ico, toNat_sub_of_le h]

theorem card_Ioc_of_le (h : a ≤ b) : ((Ioc a b).card : ℤ) = b - a := by
  rw [card_Ioc, toNat_sub_of_le h]

theorem card_Ioo_of_lt (h : a < b) : ((Ioo a b).card : ℤ) = b - a - 1 := by
  rw [card_Ioo, sub_sub, toNat_sub_of_le h]

-- Porting note (#11119): removed `simp` attribute because `simpNF` says it can prove it
theorem card_fintype_Icc : Fintype.card (Set.Icc a b) = (b + 1 - a).toNat := by
  rw [← card_Icc, Fintype.card_ofFinset]

-- Porting note (#11119): removed `simp` attribute because `simpNF` says it can prove it
theorem card_fintype_Ico : Fintype.card (Set.Ico a b) = (b - a).toNat := by
  rw [← card_Ico, Fintype.card_ofFinset]

-- Porting note (#11119): removed `simp` attribute because `simpNF` says it can prove it
theorem card_fintype_Ioc : Fintype.card (Set.Ioc a b) = (b - a).toNat := by
  rw [← card_Ioc, Fintype.card_ofFinset]

-- Porting note (#11119): removed `simp` attribute because `simpNF` says it can prove it
theorem card_fintype_Ioo : Fintype.card (Set.Ioo a b) = (b - a - 1).toNat := by
  rw [← card_Ioo, Fintype.card_ofFinset]

theorem card_fintype_uIcc : Fintype.card (Set.uIcc a b) = (b - a).natAbs + 1 := by
  rw [← card_uIcc, Fintype.card_ofFinset]

theorem card_fintype_Icc_of_le (h : a ≤ b + 1) : (Fintype.card (Set.Icc a b) : ℤ) = b + 1 - a := by
  rw [card_fintype_Icc, toNat_sub_of_le h]

theorem card_fintype_Ico_of_le (h : a ≤ b) : (Fintype.card (Set.Ico a b) : ℤ) = b - a := by
  rw [card_fintype_Ico, toNat_sub_of_le h]

theorem card_fintype_Ioc_of_le (h : a ≤ b) : (Fintype.card (Set.Ioc a b) : ℤ) = b - a := by
  rw [card_fintype_Ioc, toNat_sub_of_le h]

theorem card_fintype_Ioo_of_lt (h : a < b) : (Fintype.card (Set.Ioo a b) : ℤ) = b - a - 1 := by
  rw [card_fintype_Ioo, sub_sub, toNat_sub_of_le h]

theorem image_Ico_emod (n a : ℤ) (h : 0 ≤ a) : (Ico n (n + a)).image (· % a) = Ico 0 a := by
  obtain rfl | ha := eq_or_lt_of_le h
  · simp
  ext i
  simp only [mem_image, mem_range, mem_Ico]
  constructor
  · rintro ⟨i, _, rfl⟩
    exact ⟨emod_nonneg i ha.ne', emod_lt_of_pos i ha⟩
  intro hia
  have hn := Int.emod_add_ediv n a
  obtain hi | hi := lt_or_le i (n % a)
  · refine ⟨i + a * (n / a + 1), ⟨?_, ?_⟩, ?_⟩
    · rw [add_comm (n / a), mul_add, mul_one, ← add_assoc]
      refine hn.symm.le.trans (add_le_add_right ?_ _)
      simpa only [zero_add] using add_le_add hia.left (Int.emod_lt_of_pos n ha).le
    · refine lt_of_lt_of_le (add_lt_add_right hi (a * (n / a + 1))) ?_
      rw [mul_add, mul_one, ← add_assoc, hn]
    · rw [Int.add_mul_emod_self_left, Int.emod_eq_of_lt hia.left hia.right]
  · refine ⟨i + a * (n / a), ⟨?_, ?_⟩, ?_⟩
    · exact hn.symm.le.trans (add_le_add_right hi _)
    · rw [add_comm n a]
      refine add_lt_add_of_lt_of_le hia.right (le_trans ?_ hn.le)
      simp only [zero_le, le_add_iff_nonneg_left]
      exact Int.emod_nonneg n (ne_of_gt ha)
    · rw [Int.add_mul_emod_self_left, Int.emod_eq_of_lt hia.left hia.right]

end Int<|MERGE_RESOLUTION|>--- conflicted
+++ resolved
@@ -119,10 +119,6 @@
       rw [card_range, sup_eq_max, inf_eq_min,
         Int.toNat_of_nonneg (sub_nonneg_of_le <| le_add_one min_le_max), Int.ofNat_add,
         Int.natCast_natAbs, add_comm, add_sub_assoc, max_sub_min_eq_abs, add_comm, Int.ofNat_one]
-<<<<<<< HEAD
-#align int.card_uIcc Int.card_uIcc
-=======
->>>>>>> 59de845a
 
 theorem card_Icc_of_le (h : a ≤ b + 1) : ((Icc a b).card : ℤ) = b + 1 - a := by
   rw [card_Icc, toNat_sub_of_le h]
