--- conflicted
+++ resolved
@@ -190,21 +190,8 @@
 def ContMDiff (n : ℕ∞) (f : M → M') :=
   ∀ x, ContMDiffAt I I' n f x
 
-<<<<<<< HEAD
-variable (I I') in
-/-- Abbreviation for `ContMDiff I I' ∞ f`.
-Short note to work with these abbreviations: a lemma of the form `ContMDiffFoo.bar` will
-apply fine to an assumption `SmoothFoo` using dot notation or normal notation.
-If the consequence `bar` of the lemma involves `ContDiff`, it is still better to restate
-the lemma replacing `ContDiff` with `Smooth` both in the assumption and in the conclusion,
-to make it possible to use `Smooth` consistently.
-This also applies to `SmoothAt`, `SmoothOn` and `SmoothWithinAt`. -/
-abbrev Smooth (f : M → M') :=
-  ContMDiff I I' ⊤ f
-=======
 @[deprecated (since := "024-11-21")] alias Smooth := ContMDiff
 
->>>>>>> 85ded514
 
 /-! ### Deducing smoothness from higher smoothness -/
 
@@ -510,20 +497,9 @@
     simp
   · exact fun h' x y => (h' y).2 x 0
 
-<<<<<<< HEAD
-theorem smoothOn_iff :
-    SmoothOn I I' f s ↔
-      ContinuousOn f s ∧
-        ∀ (x : M) (y : M'),
-          ContDiffOn 𝕜 ∞ (extChartAt I' y ∘ f ∘ (extChartAt I x).symm)
-            ((extChartAt I x).target ∩
-              (extChartAt I x).symm ⁻¹' (s ∩ f ⁻¹' (extChartAt I' y).source)) :=
-  contMDiffOn_iff
-=======
 @[deprecated (since := "2024-11-20")] alias smoothOn_iff := contMDiffOn_iff
 
 @[deprecated (since := "2024-11-20")] alias smoothOn_iff_target := contMDiffOn_iff_target
->>>>>>> 85ded514
 
 
 /-- One can reformulate smoothness as continuity and smoothness in any extended chart. -/
@@ -545,18 +521,7 @@
   rw [← contMDiffOn_univ, contMDiffOn_iff_target]
   simp [continuous_iff_continuousOn_univ]
 
-<<<<<<< HEAD
-theorem smooth_iff :
-    Smooth I I' f ↔
-      Continuous f ∧
-        ∀ (x : M) (y : M'),
-          ContDiffOn 𝕜 ∞ (extChartAt I' y ∘ f ∘ (extChartAt I x).symm)
-            ((extChartAt I x).target ∩
-              (extChartAt I x).symm ⁻¹' (f ⁻¹' (extChartAt I' y).source)) :=
-  contMDiff_iff
-=======
 @[deprecated (since := "2024-11-20")] alias smooth_iff := contMDiff_iff
->>>>>>> 85ded514
 
 @[deprecated (since := "2024-11-20")] alias smooth_iff_target := contMDiff_iff_target
 
@@ -597,15 +562,9 @@
 /-! ### `C^∞` smoothness -/
 
 theorem contMDiffWithinAt_top :
-<<<<<<< HEAD
-    SmoothWithinAt I I' f s x ↔ ∀ n : ℕ, ContMDiffWithinAt I I' n f s x :=
-  ⟨fun h n => ⟨h.1, contDiffWithinAt_infty.1 h.2 n⟩, fun H =>
-    ⟨(H 0).1, contDiffWithinAt_infty.2 fun n => (H n).2⟩⟩
-=======
     ContMDiffWithinAt I I' ⊤ f s x ↔ ∀ n : ℕ, ContMDiffWithinAt I I' n f s x :=
   ⟨fun h n => ⟨h.1, contDiffWithinAt_top.1 h.2 n⟩, fun H =>
     ⟨(H 0).1, contDiffWithinAt_top.2 fun n => (H n).2⟩⟩
->>>>>>> 85ded514
 
 theorem contMDiffAt_top : ContMDiffAt I I' ⊤ f x ↔ ∀ n : ℕ, ContMDiffAt I I' n f x :=
   contMDiffWithinAt_top
