--- conflicted
+++ resolved
@@ -471,14 +471,10 @@
     simp_rw [← natCast_opow]
     apply nat_lt_omega0
 
-<<<<<<< HEAD
-theorem opow_omega0 {a : Ordinal} (a1 : 1 < a) (h : a < ω) : a ^ ω = ω :=
-=======
 @[deprecated (since := "2024-09-30")]
 alias principal_opow_omega := principal_opow_omega0
 
 theorem opow_omega0 (a1 : 1 < a) (h : a < ω) : a ^ ω = ω :=
->>>>>>> 43621174
   ((opow_le_of_limit (one_le_iff_ne_zero.1 <| le_of_lt a1) isLimit_omega0).2 fun _ hb =>
       (principal_opow_omega0 h hb).le).antisymm
   (right_le_opow _ a1)
@@ -486,13 +482,7 @@
 @[deprecated (since := "2024-09-30")]
 alias opow_omega := opow_omega0
 
-<<<<<<< HEAD
-theorem nat_opow_omega0 {n : ℕ} (hn : 1 < n) : n ^ ω = ω := by
-  apply opow_omega0 _ (nat_lt_omega0 n)
-  exact_mod_cast hn
-=======
 theorem natCast_opow_omega0 {n : ℕ} (hn : 1 < n) : n ^ ω = ω :=
   opow_omega0 (mod_cast hn) (nat_lt_omega0 n)
->>>>>>> 43621174
 
 end Ordinal