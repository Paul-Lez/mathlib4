--- conflicted
+++ resolved
@@ -900,15 +900,6 @@
 theorem bind_ret_eq_map (f : α → β) (l : List α) : l.bind (List.ret ∘ f) = map f l :=
   bind_pure_eq_map f l
 
-<<<<<<< HEAD
-theorem bind_congr {l : List α} {f g : α → List β} (h : ∀ x ∈ l, f x = g x) :
-    List.bind l f = List.bind l g :=
-  (congr_arg List.flatten <| map_congr_left h : _)
-
-theorem infix_bind_of_mem {a : α} {as : List α} (h : a ∈ as) (f : α → List α) :
-    f a <:+: as.bind f :=
-  List.infix_of_mem_flatten (List.mem_map_of_mem f h)
-=======
 theorem flatMap_congr {l : List α} {f g : α → List β} (h : ∀ x ∈ l, f x = g x) :
     List.flatMap l f = List.flatMap l g :=
   (congr_arg List.flatten <| map_congr_left h : _)
@@ -920,7 +911,6 @@
   List.infix_of_mem_flatten (List.mem_map_of_mem f h)
 
 @[deprecated (since := "2024-10-16")] alias infix_bind_of_mem := infix_flatMap_of_mem
->>>>>>> 71802680
 
 @[simp]
 theorem map_eq_map {α β} (f : α → β) (l : List α) : f <$> l = map f l :=
