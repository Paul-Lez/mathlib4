--- conflicted
+++ resolved
@@ -35,11 +35,7 @@
 open Pointwise
 
 /-- A (left) ideal in a semiring `R` is an additive submonoid `s` such that
-<<<<<<< HEAD
-`a * b ∈ s` whenever `b ∈ s`. If `R` is a ring, then `s` is an additive subgroup.  -/
-=======
 `a * b ∈ s` whenever `b ∈ s`. If `R` is a ring, then `s` is an additive subgroup. -/
->>>>>>> 99508fb5
 abbrev Ideal (R : Type u) [Semiring R] :=
   Submodule R R
 
