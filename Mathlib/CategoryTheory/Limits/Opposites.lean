/-
Copyright (c) 2019 Kim Morrison. All rights reserved.
Released under Apache 2.0 license as described in the file LICENSE.
Authors: Kim Morrison, Floris van Doorn
-/
import Mathlib.CategoryTheory.Limits.Filtered
import Mathlib.CategoryTheory.Limits.Shapes.FiniteProducts
import Mathlib.CategoryTheory.Limits.Shapes.Kernels
import Mathlib.CategoryTheory.DiscreteCategory

/-!
# Limits in `C` give colimits in `Cᵒᵖ`.

We also give special cases for (co)products,
(co)equalizers, and pullbacks / pushouts.

-/


universe v₁ v₂ u₁ u₂

noncomputable section

open CategoryTheory

open CategoryTheory.Functor

open Opposite

namespace CategoryTheory.Limits

variable {C : Type u₁} [Category.{v₁} C]
variable {J : Type u₂} [Category.{v₂} J]

@[deprecated (since := "2024-03-26")] alias isLimitCoconeOp := IsColimit.op
@[deprecated (since := "2024-03-26")] alias isColimitConeOp := IsLimit.op
@[deprecated (since := "2024-03-26")] alias isLimitCoconeUnop := IsColimit.unop
@[deprecated (since := "2024-03-26")] alias isColimitConeUnop := IsLimit.unop

/-- Turn a colimit for `F : J ⥤ Cᵒᵖ` into a limit for `F.leftOp : Jᵒᵖ ⥤ C`. -/
@[simps]
def isLimitConeLeftOpOfCocone (F : J ⥤ Cᵒᵖ) {c : Cocone F} (hc : IsColimit c) :
    IsLimit (coneLeftOpOfCocone c) where
  lift s := (hc.desc (coconeOfConeLeftOp s)).unop
  fac s j :=
    Quiver.Hom.op_inj <| by
      simp only [coneLeftOpOfCocone_π_app, op_comp, Quiver.Hom.op_unop, IsColimit.fac,
        coconeOfConeLeftOp_ι_app, op_unop]
  uniq s m w := by
    refine Quiver.Hom.op_inj (hc.hom_ext fun j => Quiver.Hom.unop_inj ?_)
    simpa only [Quiver.Hom.op_unop, IsColimit.fac, coconeOfConeLeftOp_ι_app] using w (op j)

/-- Turn a limit of `F : J ⥤ Cᵒᵖ` into a colimit of `F.leftOp : Jᵒᵖ ⥤ C`. -/
@[simps]
def isColimitCoconeLeftOpOfCone (F : J ⥤ Cᵒᵖ) {c : Cone F} (hc : IsLimit c) :
    IsColimit (coconeLeftOpOfCone c) where
  desc s := (hc.lift (coneOfCoconeLeftOp s)).unop
  fac s j :=
    Quiver.Hom.op_inj <| by
      simp only [coconeLeftOpOfCone_ι_app, op_comp, Quiver.Hom.op_unop, IsLimit.fac,
        coneOfCoconeLeftOp_π_app, op_unop]
  uniq s m w := by
    refine Quiver.Hom.op_inj (hc.hom_ext fun j => Quiver.Hom.unop_inj ?_)
    simpa only [Quiver.Hom.op_unop, IsLimit.fac, coneOfCoconeLeftOp_π_app] using w (op j)

/-- Turn a colimit for `F : Jᵒᵖ ⥤ C` into a limit for `F.rightOp : J ⥤ Cᵒᵖ`. -/
@[simps]
def isLimitConeRightOpOfCocone (F : Jᵒᵖ ⥤ C) {c : Cocone F} (hc : IsColimit c) :
    IsLimit (coneRightOpOfCocone c) where
  lift s := (hc.desc (coconeOfConeRightOp s)).op
  fac s j := Quiver.Hom.unop_inj (by simp)
  uniq s m w := by
    refine Quiver.Hom.unop_inj (hc.hom_ext fun j => Quiver.Hom.op_inj ?_)
    simpa only [Quiver.Hom.unop_op, IsColimit.fac] using w (unop j)

/-- Turn a limit for `F : Jᵒᵖ ⥤ C` into a colimit for `F.rightOp : J ⥤ Cᵒᵖ`. -/
@[simps]
def isColimitCoconeRightOpOfCone (F : Jᵒᵖ ⥤ C) {c : Cone F} (hc : IsLimit c) :
    IsColimit (coconeRightOpOfCone c) where
  desc s := (hc.lift (coneOfCoconeRightOp s)).op
  fac s j := Quiver.Hom.unop_inj (by simp)
  uniq s m w := by
    refine Quiver.Hom.unop_inj (hc.hom_ext fun j => Quiver.Hom.op_inj ?_)
    simpa only [Quiver.Hom.unop_op, IsLimit.fac] using w (unop j)

/-- Turn a colimit for `F : Jᵒᵖ ⥤ Cᵒᵖ` into a limit for `F.unop : J ⥤ C`. -/
@[simps]
def isLimitConeUnopOfCocone (F : Jᵒᵖ ⥤ Cᵒᵖ) {c : Cocone F} (hc : IsColimit c) :
    IsLimit (coneUnopOfCocone c) where
  lift s := (hc.desc (coconeOfConeUnop s)).unop
  fac s j := Quiver.Hom.op_inj (by simp)
  uniq s m w := by
    refine Quiver.Hom.op_inj (hc.hom_ext fun j => Quiver.Hom.unop_inj ?_)
    simpa only [Quiver.Hom.op_unop, IsColimit.fac] using w (unop j)

/-- Turn a limit of `F : Jᵒᵖ ⥤ Cᵒᵖ` into a colimit of `F.unop : J ⥤ C`. -/
@[simps]
def isColimitCoconeUnopOfCone (F : Jᵒᵖ ⥤ Cᵒᵖ) {c : Cone F} (hc : IsLimit c) :
    IsColimit (coconeUnopOfCone c) where
  desc s := (hc.lift (coneOfCoconeUnop s)).unop
  fac s j := Quiver.Hom.op_inj (by simp)
  uniq s m w := by
    refine Quiver.Hom.op_inj (hc.hom_ext fun j => Quiver.Hom.unop_inj ?_)
    simpa only [Quiver.Hom.op_unop, IsLimit.fac] using w (unop j)

/-- Turn a colimit for `F.leftOp : Jᵒᵖ ⥤ C` into a limit for `F : J ⥤ Cᵒᵖ`. -/
@[simps]
def isLimitConeOfCoconeLeftOp (F : J ⥤ Cᵒᵖ) {c : Cocone F.leftOp} (hc : IsColimit c) :
    IsLimit (coneOfCoconeLeftOp c) where
  lift s := (hc.desc (coconeLeftOpOfCone s)).op
  fac s j :=
    Quiver.Hom.unop_inj <| by
      simp only [coneOfCoconeLeftOp_π_app, unop_comp, Quiver.Hom.unop_op, IsColimit.fac,
        coconeLeftOpOfCone_ι_app, unop_op]
  uniq s m w := by
    refine Quiver.Hom.unop_inj (hc.hom_ext fun j => Quiver.Hom.op_inj ?_)
    simpa only [Quiver.Hom.unop_op, IsColimit.fac, coneOfCoconeLeftOp_π_app] using w (unop j)

/-- Turn a limit of `F.leftOp : Jᵒᵖ ⥤ C` into a colimit of `F : J ⥤ Cᵒᵖ`. -/
@[simps]
def isColimitCoconeOfConeLeftOp (F : J ⥤ Cᵒᵖ) {c : Cone F.leftOp} (hc : IsLimit c) :
    IsColimit (coconeOfConeLeftOp c) where
  desc s := (hc.lift (coneLeftOpOfCocone s)).op
  fac s j :=
    Quiver.Hom.unop_inj <| by
      simp only [coconeOfConeLeftOp_ι_app, unop_comp, Quiver.Hom.unop_op, IsLimit.fac,
        coneLeftOpOfCocone_π_app, unop_op]
  uniq s m w := by
    refine Quiver.Hom.unop_inj (hc.hom_ext fun j => Quiver.Hom.op_inj ?_)
    simpa only [Quiver.Hom.unop_op, IsLimit.fac, coconeOfConeLeftOp_ι_app] using w (unop j)

/-- Turn a colimit for `F.rightOp : J ⥤ Cᵒᵖ` into a limit for `F : Jᵒᵖ ⥤ C`. -/
@[simps]
def isLimitConeOfCoconeRightOp (F : Jᵒᵖ ⥤ C) {c : Cocone F.rightOp} (hc : IsColimit c) :
    IsLimit (coneOfCoconeRightOp c) where
  lift s := (hc.desc (coconeRightOpOfCone s)).unop
  fac s j := Quiver.Hom.op_inj (by simp)
  uniq s m w := by
    refine Quiver.Hom.op_inj (hc.hom_ext fun j => Quiver.Hom.unop_inj ?_)
    simpa only [Quiver.Hom.op_unop, IsColimit.fac] using w (op j)

/-- Turn a limit for `F.rightOp : J ⥤ Cᵒᵖ` into a colimit for `F : Jᵒᵖ ⥤ C`. -/
@[simps]
def isColimitCoconeOfConeRightOp (F : Jᵒᵖ ⥤ C) {c : Cone F.rightOp} (hc : IsLimit c) :
    IsColimit (coconeOfConeRightOp c) where
  desc s := (hc.lift (coneRightOpOfCocone s)).unop
  fac s j := Quiver.Hom.op_inj (by simp)
  uniq s m w := by
    refine Quiver.Hom.op_inj (hc.hom_ext fun j => Quiver.Hom.unop_inj ?_)
    simpa only [Quiver.Hom.op_unop, IsLimit.fac] using w (op j)

/-- Turn a colimit for `F.unop : J ⥤ C` into a limit for `F : Jᵒᵖ ⥤ Cᵒᵖ`. -/
@[simps]
def isLimitConeOfCoconeUnop (F : Jᵒᵖ ⥤ Cᵒᵖ) {c : Cocone F.unop} (hc : IsColimit c) :
    IsLimit (coneOfCoconeUnop c) where
  lift s := (hc.desc (coconeUnopOfCone s)).op
  fac s j := Quiver.Hom.unop_inj (by simp)
  uniq s m w := by
    refine Quiver.Hom.unop_inj (hc.hom_ext fun j => Quiver.Hom.op_inj ?_)
    simpa only [Quiver.Hom.unop_op, IsColimit.fac] using w (op j)

/-- Turn a limit for `F.unop : J ⥤ C` into a colimit for `F : Jᵒᵖ ⥤ Cᵒᵖ`. -/
@[simps]
def isColimitCoconeOfConeUnop (F : Jᵒᵖ ⥤ Cᵒᵖ) {c : Cone F.unop} (hc : IsLimit c) :
    IsColimit (coconeOfConeUnop c) where
  desc s := (hc.lift (coneUnopOfCocone s)).op
  fac s j := Quiver.Hom.unop_inj (by simp)
  uniq s m w := by
    refine Quiver.Hom.unop_inj (hc.hom_ext fun j => Quiver.Hom.op_inj ?_)
    simpa only [Quiver.Hom.unop_op, IsLimit.fac] using w (op j)

/-- Turn a limit for `F.leftOp : Jᵒᵖ ⥤ C` into a colimit for `F : J ⥤ Cᵒᵖ`. -/
@[simps!]
def isColimitOfConeLeftOpOfCocone (F : J ⥤ Cᵒᵖ) {c : Cocone F}
    (hc : IsLimit (coneLeftOpOfCocone c)) : IsColimit c :=
  isColimitCoconeOfConeLeftOp F hc

/-- Turn a colimit for `F.leftOp : Jᵒᵖ ⥤ C` into a limit for `F : J ⥤ Cᵒᵖ`. -/
@[simps!]
def isLimitOfCoconeLeftOpOfCone (F : J ⥤ Cᵒᵖ) {c : Cone F}
    (hc : IsColimit (coconeLeftOpOfCone c)) : IsLimit c :=
  isLimitConeOfCoconeLeftOp F hc

/-- Turn a limit for `F.rightOp : J ⥤ Cᵒᵖ` into a colimit for `F : Jᵒᵖ ⥤ C`. -/
@[simps!]
def isColimitOfConeRightOpOfCocone (F : Jᵒᵖ ⥤ C) {c : Cocone F}
    (hc : IsLimit (coneRightOpOfCocone c)) : IsColimit c :=
  isColimitCoconeOfConeRightOp F hc

/-- Turn a colimit for `F.rightOp : J ⥤ Cᵒᵖ` into a limit for `F : Jᵒᵖ ⥤ C`. -/
@[simps!]
def isLimitOfCoconeRightOpOfCone (F : Jᵒᵖ ⥤ C) {c : Cone F}
    (hc : IsColimit (coconeRightOpOfCone c)) : IsLimit c :=
  isLimitConeOfCoconeRightOp F hc

/-- Turn a limit for `F.unop : J ⥤ C` into a colimit for `F : Jᵒᵖ ⥤ Cᵒᵖ`. -/
@[simps!]
def isColimitOfConeUnopOfCocone (F : Jᵒᵖ ⥤ Cᵒᵖ) {c : Cocone F}
    (hc : IsLimit (coneUnopOfCocone c)) : IsColimit c :=
  isColimitCoconeOfConeUnop F hc

/-- Turn a colimit for `F.unop : J ⥤ C` into a limit for `F : Jᵒᵖ ⥤ Cᵒᵖ`. -/
@[simps!]
def isLimitOfCoconeUnopOfCone (F : Jᵒᵖ ⥤ Cᵒᵖ) {c : Cone F}
    (hc : IsColimit (coconeUnopOfCone c)) : IsLimit c :=
  isLimitConeOfCoconeUnop F hc

/-- Turn a limit for `F : J ⥤ Cᵒᵖ` into a colimit for `F.leftOp : Jᵒᵖ ⥤ C`. -/
@[simps!]
def isColimitOfConeOfCoconeLeftOp (F : J ⥤ Cᵒᵖ) {c : Cocone F.leftOp}
    (hc : IsLimit (coneOfCoconeLeftOp c)) : IsColimit c :=
  isColimitCoconeLeftOpOfCone F hc

/-- Turn a colimit for `F : J ⥤ Cᵒᵖ` into a limit for `F.leftOp : Jᵒᵖ ⥤ C`. -/
@[simps!]
def isLimitOfCoconeOfConeLeftOp (F : J ⥤ Cᵒᵖ) {c : Cone F.leftOp}
    (hc : IsColimit (coconeOfConeLeftOp c)) : IsLimit c :=
  isLimitConeLeftOpOfCocone F hc

/-- Turn a limit for `F : Jᵒᵖ ⥤ C` into a colimit for `F.rightOp : J ⥤ Cᵒᵖ.` -/
@[simps!]
def isColimitOfConeOfCoconeRightOp (F : Jᵒᵖ ⥤ C) {c : Cocone F.rightOp}
    (hc : IsLimit (coneOfCoconeRightOp c)) : IsColimit c :=
  isColimitCoconeRightOpOfCone F hc

/-- Turn a colimit for `F : Jᵒᵖ ⥤ C` into a limit for `F.rightOp : J ⥤ Cᵒᵖ`. -/
@[simps!]
def isLimitOfCoconeOfConeRightOp (F : Jᵒᵖ ⥤ C) {c : Cone F.rightOp}
    (hc : IsColimit (coconeOfConeRightOp c)) : IsLimit c :=
  isLimitConeRightOpOfCocone F hc

/-- Turn a limit for `F : Jᵒᵖ ⥤ Cᵒᵖ` into a colimit for `F.unop : J ⥤ C`. -/
@[simps!]
def isColimitOfConeOfCoconeUnop (F : Jᵒᵖ ⥤ Cᵒᵖ) {c : Cocone F.unop}
    (hc : IsLimit (coneOfCoconeUnop c)) : IsColimit c :=
  isColimitCoconeUnopOfCone F hc

/-- Turn a colimit for `F : Jᵒᵖ ⥤ Cᵒᵖ` into a limit for `F.unop : J ⥤ C`. -/
@[simps!]
def isLimitOfCoconeOfConeUnop (F : Jᵒᵖ ⥤ Cᵒᵖ) {c : Cone F.unop}
    (hc : IsColimit (coconeOfConeUnop c)) : IsLimit c :=
  isLimitConeUnopOfCocone F hc

@[deprecated (since := "2024-11-01")] alias isColimitConeOfCoconeUnop := isColimitCoconeOfConeUnop

/-- If `F.leftOp : Jᵒᵖ ⥤ C` has a colimit, we can construct a limit for `F : J ⥤ Cᵒᵖ`.
-/
theorem hasLimit_of_hasColimit_leftOp (F : J ⥤ Cᵒᵖ) [HasColimit F.leftOp] : HasLimit F :=
  HasLimit.mk
    { cone := coneOfCoconeLeftOp (colimit.cocone F.leftOp)
      isLimit := isLimitConeOfCoconeLeftOp _ (colimit.isColimit _) }

theorem hasLimit_of_hasColimit_op (F : J ⥤ C) [HasColimit F.op] : HasLimit F :=
  HasLimit.mk
    { cone := (colimit.cocone F.op).unop
      isLimit := (colimit.isColimit _).unop }

theorem hasLimit_of_hasColimit_rightOp (F : Jᵒᵖ ⥤ C) [HasColimit F.rightOp] : HasLimit F :=
  HasLimit.mk
    { cone := coneOfCoconeRightOp (colimit.cocone F.rightOp)
      isLimit := isLimitConeOfCoconeRightOp _ (colimit.isColimit _) }

theorem hasLimit_of_hasColimit_unop (F : Jᵒᵖ ⥤ Cᵒᵖ) [HasColimit F.unop] : HasLimit F :=
  HasLimit.mk
    { cone := coneOfCoconeUnop (colimit.cocone F.unop)
      isLimit := isLimitConeOfCoconeUnop _ (colimit.isColimit _) }

instance hasLimit_op_of_hasColimit (F : J ⥤ C) [HasColimit F] : HasLimit F.op :=
  HasLimit.mk
    { cone := (colimit.cocone F).op
      isLimit := (colimit.isColimit _).op }

instance hasLimit_leftOp_of_hasColimit (F : J ⥤ Cᵒᵖ) [HasColimit F] : HasLimit F.leftOp :=
  HasLimit.mk
    { cone := coneLeftOpOfCocone (colimit.cocone F)
      isLimit := isLimitConeLeftOpOfCocone _ (colimit.isColimit _) }

instance hasLimit_rightOp_of_hasColimit (F : Jᵒᵖ ⥤ C) [HasColimit F] : HasLimit F.rightOp :=
  HasLimit.mk
    { cone := coneRightOpOfCocone (colimit.cocone F)
      isLimit := isLimitConeRightOpOfCocone _ (colimit.isColimit _) }

instance hasLimit_unop_of_hasColimit (F : Jᵒᵖ ⥤ Cᵒᵖ) [HasColimit F] : HasLimit F.unop :=
  HasLimit.mk
    { cone := coneUnopOfCocone (colimit.cocone F)
      isLimit := isLimitConeUnopOfCocone _ (colimit.isColimit _) }

/-- The limit of `F.op` is the opposite of `colimit F`. -/
def limitOpIsoOpColimit (F : J ⥤ C) [HasColimit F] :
    limit F.op ≅ op (colimit F) :=
  limit.isoLimitCone ⟨_, (colimit.isColimit _).op⟩

@[reassoc (attr := simp)]
lemma limitOpIsoOpColimit_inv_comp_π (F : J ⥤ C) [HasColimit F] (j : Jᵒᵖ) :
    (limitOpIsoOpColimit F).inv ≫ limit.π F.op j = (colimit.ι F j.unop).op := by
  simp [limitOpIsoOpColimit]

@[reassoc (attr := simp)]
lemma limitOpIsoOpColimit_hom_comp_ι (F : J ⥤ C) [HasColimit F] (j : J) :
    (limitOpIsoOpColimit F).hom ≫ (colimit.ι F j).op = limit.π F.op (op j) := by
  simp [← Iso.eq_inv_comp]

/-- The limit of `F.leftOp` is the unopposite of `colimit F`. -/
def limitLeftOpIsoUnopColimit (F : J ⥤ Cᵒᵖ) [HasColimit F] :
    limit F.leftOp ≅ unop (colimit F) :=
  limit.isoLimitCone ⟨_, isLimitConeLeftOpOfCocone _ (colimit.isColimit _)⟩

@[reassoc (attr := simp)]
lemma limitLeftOpIsoUnopColimit_inv_comp_π (F : J ⥤ Cᵒᵖ) [HasColimit F] (j : Jᵒᵖ) :
    (limitLeftOpIsoUnopColimit F).inv ≫ limit.π F.leftOp j = (colimit.ι F j.unop).unop := by
  simp [limitLeftOpIsoUnopColimit]

@[reassoc (attr := simp)]
lemma limitLeftOpIsoUnopColimit_hom_comp_ι (F : J ⥤ Cᵒᵖ) [HasColimit F] (j : J) :
    (limitLeftOpIsoUnopColimit F).hom ≫ (colimit.ι F j).unop = limit.π F.leftOp (op j) := by
  simp [← Iso.eq_inv_comp]

/-- The limit of `F.rightOp` is the opposite of `colimit F`. -/
def limitRightOpIsoOpColimit (F : Jᵒᵖ ⥤ C) [HasColimit F] :
    limit F.rightOp ≅ op (colimit F) :=
  limit.isoLimitCone ⟨_, isLimitConeRightOpOfCocone _ (colimit.isColimit _)⟩

@[reassoc (attr := simp)]
lemma limitRightOpIsoOpColimit_inv_comp_π (F : Jᵒᵖ ⥤ C) [HasColimit F] (j : J) :
    (limitRightOpIsoOpColimit F).inv ≫ limit.π F.rightOp j = (colimit.ι F (op j)).op := by
  simp [limitRightOpIsoOpColimit]

@[reassoc (attr := simp)]
lemma limitRightOpIsoOpColimit_hom_comp_ι (F : Jᵒᵖ ⥤ C) [HasColimit F] (j : Jᵒᵖ) :
    (limitRightOpIsoOpColimit F).hom ≫ (colimit.ι F j).op = limit.π F.rightOp j.unop := by
  simp [← Iso.eq_inv_comp]

/-- The limit of `F.unop` is the unopposite of `colimit F`. -/
def limitUnopIsoUnopColimit (F : Jᵒᵖ ⥤ Cᵒᵖ) [HasColimit F] :
    limit F.unop ≅ unop (colimit F) :=
  limit.isoLimitCone ⟨_, isLimitConeUnopOfCocone _ (colimit.isColimit _)⟩

@[reassoc (attr := simp)]
lemma limitUnopIsoUnopColimit_inv_comp_π (F : Jᵒᵖ ⥤ Cᵒᵖ) [HasColimit F] (j : J) :
    (limitUnopIsoUnopColimit F).inv ≫ limit.π F.unop j = (colimit.ι F (op j)).unop := by
  simp [limitUnopIsoUnopColimit]

@[reassoc (attr := simp)]
lemma limitUnopIsoUnopColimit_hom_comp_ι (F : Jᵒᵖ ⥤ Cᵒᵖ) [HasColimit F] (j : Jᵒᵖ) :
    (limitUnopIsoUnopColimit F).hom ≫ (colimit.ι F j).unop = limit.π F.unop j.unop := by
  simp [← Iso.eq_inv_comp]

/-- If `C` has colimits of shape `Jᵒᵖ`, we can construct limits in `Cᵒᵖ` of shape `J`.
-/
theorem hasLimitsOfShape_op_of_hasColimitsOfShape [HasColimitsOfShape Jᵒᵖ C] :
    HasLimitsOfShape J Cᵒᵖ :=
  { has_limit := fun F => hasLimit_of_hasColimit_leftOp F }

theorem hasLimitsOfShape_of_hasColimitsOfShape_op [HasColimitsOfShape Jᵒᵖ Cᵒᵖ] :
    HasLimitsOfShape J C :=
  { has_limit := fun F => hasLimit_of_hasColimit_op F }

attribute [local instance] hasLimitsOfShape_op_of_hasColimitsOfShape

/-- If `C` has colimits, we can construct limits for `Cᵒᵖ`.
-/
instance hasLimits_op_of_hasColimits [HasColimits C] : HasLimits Cᵒᵖ :=
  ⟨fun _ => inferInstance⟩

theorem hasLimits_of_hasColimits_op [HasColimits Cᵒᵖ] : HasLimits C :=
  { has_limits_of_shape := fun _ _ => hasLimitsOfShape_of_hasColimitsOfShape_op }

instance has_cofiltered_limits_op_of_has_filtered_colimits [HasFilteredColimitsOfSize.{v₂, u₂} C] :
    HasCofilteredLimitsOfSize.{v₂, u₂} Cᵒᵖ where
  HasLimitsOfShape _ _ _ := hasLimitsOfShape_op_of_hasColimitsOfShape

theorem has_cofiltered_limits_of_has_filtered_colimits_op [HasFilteredColimitsOfSize.{v₂, u₂} Cᵒᵖ] :
    HasCofilteredLimitsOfSize.{v₂, u₂} C :=
  { HasLimitsOfShape := fun _ _ _ => hasLimitsOfShape_of_hasColimitsOfShape_op }

/-- If `F.leftOp : Jᵒᵖ ⥤ C` has a limit, we can construct a colimit for `F : J ⥤ Cᵒᵖ`. -/
theorem hasColimit_of_hasLimit_leftOp (F : J ⥤ Cᵒᵖ) [HasLimit F.leftOp] : HasColimit F :=
  HasColimit.mk
    { cocone := coconeOfConeLeftOp (limit.cone F.leftOp)
      isColimit := isColimitCoconeOfConeLeftOp _ (limit.isLimit _) }

theorem hasColimit_of_hasLimit_op (F : J ⥤ C) [HasLimit F.op] : HasColimit F :=
  HasColimit.mk
    { cocone := (limit.cone F.op).unop
      isColimit := (limit.isLimit _).unop }

theorem hasColimit_of_hasLimit_rightOp (F : Jᵒᵖ ⥤ C) [HasLimit F.rightOp] : HasColimit F :=
  HasColimit.mk
    { cocone := coconeOfConeRightOp (limit.cone F.rightOp)
      isColimit := isColimitCoconeOfConeRightOp _ (limit.isLimit _) }

theorem hasColimit_of_hasLimit_unop (F : Jᵒᵖ ⥤ Cᵒᵖ) [HasLimit F.unop] : HasColimit F :=
  HasColimit.mk
    { cocone := coconeOfConeUnop (limit.cone F.unop)
      isColimit := isColimitCoconeOfConeUnop _ (limit.isLimit _) }

instance hasColimit_op_of_hasLimit (F : J ⥤ C) [HasLimit F] : HasColimit F.op :=
  HasColimit.mk
    { cocone := (limit.cone F).op
      isColimit := (limit.isLimit _).op }

instance hasColimit_leftOp_of_hasLimit (F : J ⥤ Cᵒᵖ) [HasLimit F] : HasColimit F.leftOp :=
  HasColimit.mk
    { cocone := coconeLeftOpOfCone (limit.cone F)
      isColimit := isColimitCoconeLeftOpOfCone _ (limit.isLimit _) }

instance hasColimit_rightOp_of_hasLimit (F : Jᵒᵖ ⥤ C) [HasLimit F] : HasColimit F.rightOp :=
  HasColimit.mk
    { cocone := coconeRightOpOfCone (limit.cone F)
      isColimit := isColimitCoconeRightOpOfCone _ (limit.isLimit _) }

instance hasColimit_unop_of_hasLimit (F : Jᵒᵖ ⥤ Cᵒᵖ) [HasLimit F] : HasColimit F.unop :=
  HasColimit.mk
    { cocone := coconeUnopOfCone (limit.cone F)
      isColimit := isColimitCoconeUnopOfCone _ (limit.isLimit _) }

/-- The colimit of `F.op` is the opposite of `limit F`. -/
def colimitOpIsoOpLimit (F : J ⥤ C) [HasLimit F] :
    colimit F.op ≅ op (limit F) :=
  colimit.isoColimitCocone ⟨_, (limit.isLimit _).op⟩

@[reassoc (attr := simp)]
lemma ι_comp_colimitOpIsoOpLimit_hom (F : J ⥤ C) [HasLimit F] (j : Jᵒᵖ) :
    colimit.ι F.op j ≫ (colimitOpIsoOpLimit F).hom = (limit.π F j.unop).op := by
  simp [colimitOpIsoOpLimit]

@[reassoc (attr := simp)]
lemma π_comp_colimitOpIsoOpLimit_inv (F : J ⥤ C) [HasLimit F] (j : J) :
    (limit.π F j).op ≫ (colimitOpIsoOpLimit F).inv = colimit.ι F.op (op j) := by
  simp [Iso.comp_inv_eq]

/-- The colimit of `F.leftOp` is the unopposite of `limit F`. -/
def colimitLeftOpIsoUnopLimit (F : J ⥤ Cᵒᵖ) [HasLimit F] :
    colimit F.leftOp ≅ unop (limit F) :=
  colimit.isoColimitCocone ⟨_, isColimitCoconeLeftOpOfCone _ (limit.isLimit _)⟩

@[reassoc (attr := simp)]
lemma ι_comp_colimitLeftOpIsoUnopLimit_hom (F : J ⥤ Cᵒᵖ) [HasLimit F] (j : Jᵒᵖ) :
    colimit.ι F.leftOp j ≫ (colimitLeftOpIsoUnopLimit F).hom = (limit.π F j.unop).unop := by
  simp [colimitLeftOpIsoUnopLimit]

@[reassoc (attr := simp)]
lemma π_comp_colimitLeftOpIsoUnopLimit_inv (F : J ⥤ Cᵒᵖ) [HasLimit F] (j : J) :
    (limit.π F j).unop ≫ (colimitLeftOpIsoUnopLimit F).inv = colimit.ι F.leftOp (op j) := by
  simp [Iso.comp_inv_eq]

/-- The colimit of `F.rightOp` is the opposite of `limit F`. -/
def colimitRightOpIsoUnopLimit (F : Jᵒᵖ ⥤ C) [HasLimit F] :
    colimit F.rightOp ≅ op (limit F) :=
  colimit.isoColimitCocone ⟨_, isColimitCoconeRightOpOfCone _ (limit.isLimit _)⟩

@[reassoc (attr := simp)]
lemma ι_comp_colimitRightOpIsoUnopLimit_hom (F : Jᵒᵖ ⥤ C) [HasLimit F] (j : J) :
    colimit.ι F.rightOp j ≫ (colimitRightOpIsoUnopLimit F).hom = (limit.π F (op j)).op := by
  simp [colimitRightOpIsoUnopLimit]

@[reassoc (attr := simp)]
lemma π_comp_colimitRightOpIsoUnopLimit_inv (F : Jᵒᵖ ⥤ C) [HasLimit F] (j : Jᵒᵖ) :
    (limit.π F j).op ≫ (colimitRightOpIsoUnopLimit F).inv = colimit.ι F.rightOp j.unop := by
  simp [Iso.comp_inv_eq]

/-- The colimit of `F.unop` is the unopposite of `limit F`. -/
def colimitUnopIsoOpLimit (F : Jᵒᵖ ⥤ Cᵒᵖ) [HasLimit F] :
    colimit F.unop ≅ unop (limit F) :=
  colimit.isoColimitCocone ⟨_, isColimitCoconeUnopOfCone _ (limit.isLimit _)⟩

@[reassoc (attr := simp)]
lemma ι_comp_colimitUnopIsoOpLimit_hom (F : Jᵒᵖ ⥤ Cᵒᵖ) [HasLimit F] (j : J) :
    colimit.ι F.unop j ≫ (colimitUnopIsoOpLimit F).hom = (limit.π F (op j)).unop := by
  simp [colimitUnopIsoOpLimit]

@[reassoc (attr := simp)]
lemma π_comp_colimitUnopIsoOpLimit_inv (F : Jᵒᵖ ⥤ Cᵒᵖ) [HasLimit F] (j : Jᵒᵖ) :
    (limit.π F j).unop ≫ (colimitUnopIsoOpLimit F).inv = colimit.ι F.unop j.unop := by
  simp [Iso.comp_inv_eq]

/-- If `C` has colimits of shape `Jᵒᵖ`, we can construct limits in `Cᵒᵖ` of shape `J`.
-/
instance hasColimitsOfShape_op_of_hasLimitsOfShape [HasLimitsOfShape Jᵒᵖ C] :
    HasColimitsOfShape J Cᵒᵖ where has_colimit F := hasColimit_of_hasLimit_leftOp F

theorem hasColimitsOfShape_of_hasLimitsOfShape_op [HasLimitsOfShape Jᵒᵖ Cᵒᵖ] :
    HasColimitsOfShape J C :=
  { has_colimit := fun F => hasColimit_of_hasLimit_op F }

/-- If `C` has limits, we can construct colimits for `Cᵒᵖ`.
-/
instance hasColimits_op_of_hasLimits [HasLimits C] : HasColimits Cᵒᵖ :=
  ⟨fun _ => inferInstance⟩

theorem hasColimits_of_hasLimits_op [HasLimits Cᵒᵖ] : HasColimits C :=
  { has_colimits_of_shape := fun _ _ => hasColimitsOfShape_of_hasLimitsOfShape_op }

instance has_filtered_colimits_op_of_has_cofiltered_limits [HasCofilteredLimitsOfSize.{v₂, u₂} C] :
    HasFilteredColimitsOfSize.{v₂, u₂} Cᵒᵖ where HasColimitsOfShape _ _ _ := inferInstance

theorem has_filtered_colimits_of_has_cofiltered_limits_op [HasCofilteredLimitsOfSize.{v₂, u₂} Cᵒᵖ] :
    HasFilteredColimitsOfSize.{v₂, u₂} C :=
  { HasColimitsOfShape := fun _ _ _ => hasColimitsOfShape_of_hasLimitsOfShape_op }

variable (X : Type v₂)

/-- If `C` has products indexed by `X`, then `Cᵒᵖ` has coproducts indexed by `X`.
-/
instance hasCoproductsOfShape_opposite [HasProductsOfShape X C] : HasCoproductsOfShape X Cᵒᵖ := by
  haveI : HasLimitsOfShape (Discrete X)ᵒᵖ C :=
    hasLimitsOfShape_of_equivalence (Discrete.opposite X).symm
  infer_instance

theorem hasCoproductsOfShape_of_opposite [HasProductsOfShape X Cᵒᵖ] : HasCoproductsOfShape X C :=
  haveI : HasLimitsOfShape (Discrete X)ᵒᵖ Cᵒᵖ :=
    hasLimitsOfShape_of_equivalence (Discrete.opposite X).symm
  hasColimitsOfShape_of_hasLimitsOfShape_op

/-- If `C` has coproducts indexed by `X`, then `Cᵒᵖ` has products indexed by `X`.
-/
instance hasProductsOfShape_opposite [HasCoproductsOfShape X C] : HasProductsOfShape X Cᵒᵖ := by
  haveI : HasColimitsOfShape (Discrete X)ᵒᵖ C :=
    hasColimitsOfShape_of_equivalence (Discrete.opposite X).symm
  infer_instance

theorem hasProductsOfShape_of_opposite [HasCoproductsOfShape X Cᵒᵖ] : HasProductsOfShape X C :=
  haveI : HasColimitsOfShape (Discrete X)ᵒᵖ Cᵒᵖ :=
    hasColimitsOfShape_of_equivalence (Discrete.opposite X).symm
  hasLimitsOfShape_of_hasColimitsOfShape_op

instance hasProducts_opposite [HasCoproducts.{v₂} C] : HasProducts.{v₂} Cᵒᵖ := fun _ =>
  inferInstance

theorem hasProducts_of_opposite [HasCoproducts.{v₂} Cᵒᵖ] : HasProducts.{v₂} C := fun X =>
  hasProductsOfShape_of_opposite X

instance hasCoproducts_opposite [HasProducts.{v₂} C] : HasCoproducts.{v₂} Cᵒᵖ := fun _ =>
  inferInstance

theorem hasCoproducts_of_opposite [HasProducts.{v₂} Cᵒᵖ] : HasCoproducts.{v₂} C := fun X =>
  hasCoproductsOfShape_of_opposite X

instance hasFiniteCoproducts_opposite [HasFiniteProducts C] : HasFiniteCoproducts Cᵒᵖ where
  out _ := Limits.hasCoproductsOfShape_opposite _

theorem hasFiniteCoproducts_of_opposite [HasFiniteProducts Cᵒᵖ] : HasFiniteCoproducts C :=
  { out := fun _ => hasCoproductsOfShape_of_opposite _ }

instance hasFiniteProducts_opposite [HasFiniteCoproducts C] : HasFiniteProducts Cᵒᵖ where
  out _ := inferInstance

theorem hasFiniteProducts_of_opposite [HasFiniteCoproducts Cᵒᵖ] : HasFiniteProducts C :=
  { out := fun _ => hasProductsOfShape_of_opposite _ }

section OppositeCoproducts

variable {α : Type*} {Z : α → C}

section
variable [HasCoproduct Z]

instance : HasLimit (Discrete.functor Z).op := hasLimit_op_of_hasColimit (Discrete.functor Z)

instance : HasLimit ((Discrete.opposite α).inverse ⋙ (Discrete.functor Z).op) :=
  hasLimitEquivalenceComp (Discrete.opposite α).symm

instance : HasProduct (op <| Z ·) := hasLimitOfIso
  ((Discrete.natIsoFunctor ≪≫ Discrete.natIso (fun _ ↦ by rfl)) :
    (Discrete.opposite α).inverse ⋙ (Discrete.functor Z).op ≅
    Discrete.functor (op <| Z ·))

/-- A `Cofan` gives a `Fan` in the opposite category. -/
@[simp]
def Cofan.op (c : Cofan Z) : Fan (op <| Z ·) := Fan.mk _ (fun a ↦ (c.inj a).op)

/-- If a `Cofan` is colimit, then its opposite is limit. -/
def Cofan.IsColimit.op {c : Cofan Z} (hc : IsColimit c) : IsLimit c.op := by
  let e : Discrete.functor (Opposite.op <| Z ·) ≅ (Discrete.opposite α).inverse ⋙
    (Discrete.functor Z).op := Discrete.natIso (fun _ ↦ Iso.refl _)
  refine IsLimit.ofIsoLimit ((IsLimit.postcomposeInvEquiv e _).2
    (IsLimit.whiskerEquivalence hc.op (Discrete.opposite α).symm))
    (Cones.ext (Iso.refl _) (fun ⟨a⟩ ↦ ?_))
  dsimp
  erw [Category.id_comp, Category.comp_id]
  rfl

/--
The canonical isomorphism from the opposite of an abstract coproduct to the corresponding product
in the opposite category.
-/
def opCoproductIsoProduct' {c : Cofan Z} {f : Fan (op <| Z ·)}
    (hc : IsColimit c) (hf : IsLimit f) : op c.pt ≅ f.pt :=
  IsLimit.conePointUniqueUpToIso (Cofan.IsColimit.op hc) hf

variable (Z) in
/--
The canonical isomorphism from the opposite of the coproduct to the product in the opposite
category.
-/
def opCoproductIsoProduct :
    op (∐ Z) ≅ ∏ᶜ (op <| Z ·) :=
  opCoproductIsoProduct' (coproductIsCoproduct Z) (productIsProduct (op <| Z ·))

end

theorem opCoproductIsoProduct'_inv_comp_inj {c : Cofan Z} {f : Fan (op <| Z ·)}
    (hc : IsColimit c) (hf : IsLimit f) (b : α) :
    (opCoproductIsoProduct' hc hf).inv ≫ (c.inj b).op = f.proj b :=
  IsLimit.conePointUniqueUpToIso_inv_comp (Cofan.IsColimit.op hc) hf ⟨b⟩

theorem opCoproductIsoProduct'_comp_self {c c' : Cofan Z} {f : Fan (op <| Z ·)}
    (hc : IsColimit c) (hc' : IsColimit c') (hf : IsLimit f) :
    (opCoproductIsoProduct' hc hf).hom ≫ (opCoproductIsoProduct' hc' hf).inv =
    (hc.coconePointUniqueUpToIso hc').op.inv := by
  apply Quiver.Hom.unop_inj
  apply hc'.hom_ext
  intro ⟨j⟩
  change c'.inj _ ≫ _ = _
  simp only [unop_op, unop_comp, Discrete.functor_obj, const_obj_obj, Iso.op_inv,
    Quiver.Hom.unop_op, IsColimit.comp_coconePointUniqueUpToIso_inv]
  apply Quiver.Hom.op_inj
  simp only [op_comp, op_unop, Quiver.Hom.op_unop, Category.assoc,
    opCoproductIsoProduct'_inv_comp_inj]
  rw [← opCoproductIsoProduct'_inv_comp_inj hc hf]
  simp only [Iso.hom_inv_id_assoc]
  rfl

variable (Z) in
<<<<<<< HEAD
@[reassoc]
theorem opCoproductIsoProduct_inv_comp_ι (b : α) :
=======
theorem opCoproductIsoProduct_inv_comp_ι [HasCoproduct Z] (b : α) :
>>>>>>> 2ba091d9
    (opCoproductIsoProduct Z).inv ≫ (Sigma.ι Z b).op = Pi.π (op <| Z ·) b :=
  opCoproductIsoProduct'_inv_comp_inj _ _ b

theorem desc_op_comp_opCoproductIsoProduct'_hom {c : Cofan Z} {f : Fan (op <| Z ·)}
    (hc : IsColimit c) (hf : IsLimit f) (c' : Cofan Z) :
    (hc.desc c').op ≫ (opCoproductIsoProduct' hc hf).hom = hf.lift c'.op := by
  refine (Iso.eq_comp_inv _).mp (Quiver.Hom.unop_inj (hc.hom_ext (fun ⟨j⟩ ↦ Quiver.Hom.op_inj ?_)))
  simp only [unop_op, Discrete.functor_obj, const_obj_obj, Quiver.Hom.unop_op, IsColimit.fac,
    Cofan.op, unop_comp, op_comp, op_unop, Quiver.Hom.op_unop, Category.assoc]
  erw [opCoproductIsoProduct'_inv_comp_inj, IsLimit.fac]
  rfl

<<<<<<< HEAD
variable (Z)

theorem desc_op_comp_opCoproductIsoProduct_hom {X : C} (π : (a : α) → Z a ⟶ X) :
=======
theorem desc_op_comp_opCoproductIsoProduct_hom [HasCoproduct Z] {X : C} (π : (a : α) → Z a ⟶ X) :
>>>>>>> 2ba091d9
    (Sigma.desc π).op ≫ (opCoproductIsoProduct Z).hom = Pi.lift (fun a ↦ (π a).op) := by
  convert desc_op_comp_opCoproductIsoProduct'_hom (coproductIsCoproduct Z)
    (productIsProduct (op <| Z ·)) (Cofan.mk _ π)
  · ext; simp [Sigma.desc, coproductIsCoproduct]
  · ext; simp [Pi.lift, productIsProduct]

variable {Z}

@[reassoc (attr := simp)]
lemma opCoproductIsoProduct_hom_comm_π (b : α) :
    (opCoproductIsoProduct Z).hom ≫ Pi.π _ b = (Sigma.ι Z b).op := by
  rw [← cancel_epi (opCoproductIsoProduct Z).inv, Iso.inv_hom_id_assoc,
    opCoproductIsoProduct_inv_comp_ι]


lemma opCoproductIsoProduct_inv_comp_map {Z' : α → C} [HasCoproduct Z']
    (φ : ∀ a, Z' a ⟶ Z a) :
  (opCoproductIsoProduct Z).inv ≫ (Sigma.map φ).op =
    Pi.map (fun a => (φ a).op) ≫ (opCoproductIsoProduct Z').inv := Quiver.Hom.unop_inj (by
  dsimp
  ext j
  rw [ι_colimMap_assoc, Discrete.natTrans_app]
  apply Quiver.Hom.op_inj
  conv_rhs =>
    rw [← Category.assoc, op_comp, op_comp, Quiver.Hom.op_unop, Quiver.Hom.op_unop,
      opCoproductIsoProduct_inv_comp_ι]
  simp only [op_unop, op_comp, Quiver.Hom.op_unop, Category.assoc, limMap_π, Discrete.functor_obj,
    Discrete.natTrans_app, opCoproductIsoProduct_inv_comp_ι_assoc])

end OppositeCoproducts

section OppositeProducts

variable {α : Type*} {Z : α → C}

section
variable [HasProduct Z]

instance : HasColimit (Discrete.functor Z).op := hasColimit_op_of_hasLimit (Discrete.functor Z)

instance : HasColimit ((Discrete.opposite α).inverse ⋙ (Discrete.functor Z).op) :=
  hasColimit_equivalence_comp (Discrete.opposite α).symm

instance : HasCoproduct (op <| Z ·) := hasColimitOfIso
  ((Discrete.natIsoFunctor ≪≫ Discrete.natIso (fun _ ↦ by rfl)) :
    (Discrete.opposite α).inverse ⋙ (Discrete.functor Z).op ≅
    Discrete.functor (op <| Z ·)).symm

/-- A `Fan` gives a `Cofan` in the opposite category. -/
@[simp]
def Fan.op (f : Fan Z) : Cofan (op <| Z ·) := Cofan.mk _ (fun a ↦ (f.proj a).op)

/-- If a `Fan` is limit, then its opposite is colimit. -/
def Fan.IsLimit.op {f : Fan Z} (hf : IsLimit f) : IsColimit f.op := by
  let e : Discrete.functor (Opposite.op <| Z ·) ≅ (Discrete.opposite α).inverse ⋙
    (Discrete.functor Z).op := Discrete.natIso (fun _ ↦ Iso.refl _)
  refine IsColimit.ofIsoColimit ((IsColimit.precomposeHomEquiv e _).2
    (IsColimit.whiskerEquivalence hf.op (Discrete.opposite α).symm))
    (Cocones.ext (Iso.refl _) (fun ⟨a⟩ ↦ ?_))
  dsimp
  erw [Category.id_comp, Category.comp_id]
  rfl

/--
The canonical isomorphism from the opposite of an abstract product to the corresponding coproduct
in the opposite category.
-/
def opProductIsoCoproduct' {f : Fan Z} {c : Cofan (op <| Z ·)}
    (hf : IsLimit f) (hc : IsColimit c) : op f.pt ≅ c.pt :=
  IsColimit.coconePointUniqueUpToIso (Fan.IsLimit.op hf) hc

variable (Z) in
/--
The canonical isomorphism from the opposite of the product to the coproduct in the opposite
category.
-/
def opProductIsoCoproduct :
    op (∏ᶜ Z) ≅ ∐ (op <| Z ·) :=
  opProductIsoCoproduct' (productIsProduct Z) (coproductIsCoproduct (op <| Z ·))

end

theorem proj_comp_opProductIsoCoproduct'_hom {f : Fan Z} {c : Cofan (op <| Z ·)}
    (hf : IsLimit f) (hc : IsColimit c) (b : α) :
    (f.proj b).op ≫ (opProductIsoCoproduct' hf hc).hom = c.inj b :=
  IsColimit.comp_coconePointUniqueUpToIso_hom (Fan.IsLimit.op hf) hc ⟨b⟩

theorem opProductIsoCoproduct'_comp_self {f f' : Fan Z} {c : Cofan (op <| Z ·)}
    (hf : IsLimit f) (hf' : IsLimit f') (hc : IsColimit c) :
    (opProductIsoCoproduct' hf hc).hom ≫ (opProductIsoCoproduct' hf' hc).inv =
    (hf.conePointUniqueUpToIso hf').op.inv := by
  apply Quiver.Hom.unop_inj
  apply hf.hom_ext
  intro ⟨j⟩
  change _ ≫ f.proj _ = _
  simp only [unop_op, unop_comp, Category.assoc, Discrete.functor_obj, Iso.op_inv,
    Quiver.Hom.unop_op, IsLimit.conePointUniqueUpToIso_inv_comp]
  apply Quiver.Hom.op_inj
  simp only [op_comp, op_unop, Quiver.Hom.op_unop, proj_comp_opProductIsoCoproduct'_hom]
  rw [← proj_comp_opProductIsoCoproduct'_hom hf' hc]
  simp only [Category.assoc, Iso.hom_inv_id, Category.comp_id]
  rfl

variable (Z) in
theorem π_comp_opProductIsoCoproduct_hom [HasProduct Z] (b : α) :
    (Pi.π Z b).op ≫ (opProductIsoCoproduct Z).hom = Sigma.ι (op <| Z ·) b :=
  proj_comp_opProductIsoCoproduct'_hom _ _ b

theorem opProductIsoCoproduct'_inv_comp_lift {f : Fan Z} {c : Cofan (op <| Z ·)}
    (hf : IsLimit f) (hc : IsColimit c) (f' : Fan Z) :
    (opProductIsoCoproduct' hf hc).inv ≫ (hf.lift f').op = hc.desc f'.op := by
  refine (Iso.inv_comp_eq _).mpr (Quiver.Hom.unop_inj (hf.hom_ext (fun ⟨j⟩ ↦ Quiver.Hom.op_inj ?_)))
  simp only [Discrete.functor_obj, unop_op, Quiver.Hom.unop_op, IsLimit.fac, Fan.op, unop_comp,
    Category.assoc, op_comp, op_unop, Quiver.Hom.op_unop]
  erw [← Category.assoc, proj_comp_opProductIsoCoproduct'_hom, IsColimit.fac]
  rfl

theorem opProductIsoCoproduct_inv_comp_lift [HasProduct Z] {X : C} (π : (a : α) → X ⟶ Z a) :
    (opProductIsoCoproduct Z).inv ≫ (Pi.lift π).op  = Sigma.desc (fun a ↦ (π a).op) := by
  convert opProductIsoCoproduct'_inv_comp_lift (productIsProduct Z)
    (coproductIsCoproduct (op <| Z ·)) (Fan.mk _ π)
  · ext; simp [Pi.lift, productIsProduct]
  · ext; simp [Sigma.desc, coproductIsCoproduct]

end OppositeProducts

section BinaryProducts

variable {A B : C} [HasBinaryProduct A B]

instance : HasBinaryCoproduct (op A) (op B) := by
  have : HasProduct fun x ↦ (WalkingPair.casesOn x A B : C) := ‹_›
  show HasCoproduct _
  convert inferInstanceAs (HasCoproduct fun x ↦ op (WalkingPair.casesOn x A B : C)) with x
  cases x <;> rfl

variable (A B) in
/--
The canonical isomorphism from the opposite of the binary product to the coproduct in the opposite
category.
-/
def opProdIsoCoprod : op (A ⨯ B) ≅ (op A ⨿ op B) where
  hom := (prod.lift coprod.inl.unop coprod.inr.unop).op
  inv := coprod.desc prod.fst.op prod.snd.op
  hom_inv_id := by
    apply Quiver.Hom.unop_inj
    ext <;>
    · simp only [limit.lift_π]
      apply Quiver.Hom.op_inj
      simp
  inv_hom_id := by
    ext <;>
    · simp only [colimit.ι_desc_assoc]
      apply Quiver.Hom.unop_inj
      simp

@[reassoc (attr := simp)]
lemma fst_opProdIsoCoprod_hom : prod.fst.op ≫ (opProdIsoCoprod A B).hom = coprod.inl := by
  rw [opProdIsoCoprod, ← op_comp, prod.lift_fst, Quiver.Hom.op_unop]

@[reassoc (attr := simp)]
lemma snd_opProdIsoCoprod_hom : prod.snd.op ≫ (opProdIsoCoprod A B).hom = coprod.inr := by
  rw [opProdIsoCoprod, ← op_comp, prod.lift_snd, Quiver.Hom.op_unop]

@[reassoc (attr := simp)]
lemma inl_opProdIsoCoprod_inv : coprod.inl ≫ (opProdIsoCoprod A B).inv = prod.fst.op := by
  rw [Iso.comp_inv_eq, fst_opProdIsoCoprod_hom]

@[reassoc (attr := simp)]
lemma inr_opProdIsoCoprod_inv : coprod.inr ≫ (opProdIsoCoprod A B).inv = prod.snd.op := by
  rw [Iso.comp_inv_eq, snd_opProdIsoCoprod_hom]

@[reassoc (attr := simp)]
lemma opProdIsoCoprod_hom_fst : (opProdIsoCoprod A B).hom.unop ≫ prod.fst = coprod.inl.unop := by
  simp [opProdIsoCoprod]

@[reassoc (attr := simp)]
lemma opProdIsoCoprod_hom_snd : (opProdIsoCoprod A B).hom.unop ≫ prod.snd = coprod.inr.unop := by
  simp [opProdIsoCoprod]

@[reassoc (attr := simp)]
lemma opProdIsoCoprod_inv_inl : (opProdIsoCoprod A B).inv.unop ≫ coprod.inl.unop = prod.fst := by
  rw [← unop_comp, inl_opProdIsoCoprod_inv, Quiver.Hom.unop_op]

@[reassoc (attr := simp)]
lemma opProdIsoCoprod_inv_inr : (opProdIsoCoprod A B).inv.unop ≫ coprod.inr.unop = prod.snd := by
  rw [← unop_comp, inr_opProdIsoCoprod_inv, Quiver.Hom.unop_op]

end BinaryProducts

instance hasEqualizers_opposite [HasCoequalizers C] : HasEqualizers Cᵒᵖ := by
  haveI : HasColimitsOfShape WalkingParallelPairᵒᵖ C :=
    hasColimitsOfShape_of_equivalence walkingParallelPairOpEquiv
  infer_instance

instance hasCoequalizers_opposite [HasEqualizers C] : HasCoequalizers Cᵒᵖ := by
  haveI : HasLimitsOfShape WalkingParallelPairᵒᵖ C :=
    hasLimitsOfShape_of_equivalence walkingParallelPairOpEquiv
  infer_instance

instance hasFiniteColimits_opposite [HasFiniteLimits C] : HasFiniteColimits Cᵒᵖ :=
  ⟨fun _ _ _ => inferInstance⟩

instance hasFiniteLimits_opposite [HasFiniteColimits C] : HasFiniteLimits Cᵒᵖ :=
  ⟨fun _ _ _ => inferInstance⟩

instance hasPullbacks_opposite [HasPushouts C] : HasPullbacks Cᵒᵖ := by
  haveI : HasColimitsOfShape WalkingCospanᵒᵖ C :=
    hasColimitsOfShape_of_equivalence walkingCospanOpEquiv.symm
  apply hasLimitsOfShape_op_of_hasColimitsOfShape

instance hasPushouts_opposite [HasPullbacks C] : HasPushouts Cᵒᵖ := by
  haveI : HasLimitsOfShape WalkingSpanᵒᵖ C :=
    hasLimitsOfShape_of_equivalence walkingSpanOpEquiv.symm
  infer_instance

/-- The canonical isomorphism relating `Span f.op g.op` and `(Cospan f g).op` -/
@[simps!]
def spanOp {X Y Z : C} (f : X ⟶ Z) (g : Y ⟶ Z) :
    span f.op g.op ≅ walkingCospanOpEquiv.inverse ⋙ (cospan f g).op :=
  NatIso.ofComponents (by rintro (_ | _ | _) <;> rfl)
    (by rintro (_ | _ | _) (_ | _ | _) f <;> cases f <;> aesop_cat)

/-- The canonical isomorphism relating `(Cospan f g).op` and `Span f.op g.op` -/
@[simps!]
def opCospan {X Y Z : C} (f : X ⟶ Z) (g : Y ⟶ Z) :
    (cospan f g).op ≅ walkingCospanOpEquiv.functor ⋙ span f.op g.op :=
  calc
    (cospan f g).op ≅ 𝟭 _ ⋙ (cospan f g).op := by rfl
    _ ≅ (walkingCospanOpEquiv.functor ⋙ walkingCospanOpEquiv.inverse) ⋙ (cospan f g).op :=
      (isoWhiskerRight walkingCospanOpEquiv.unitIso _)
    _ ≅ walkingCospanOpEquiv.functor ⋙ walkingCospanOpEquiv.inverse ⋙ (cospan f g).op :=
      (Functor.associator _ _ _)
    _ ≅ walkingCospanOpEquiv.functor ⋙ span f.op g.op := isoWhiskerLeft _ (spanOp f g).symm

/-- The canonical isomorphism relating `Cospan f.op g.op` and `(Span f g).op` -/
@[simps!]
def cospanOp {X Y Z : C} (f : X ⟶ Y) (g : X ⟶ Z) :
    cospan f.op g.op ≅ walkingSpanOpEquiv.inverse ⋙ (span f g).op :=
  NatIso.ofComponents (by rintro (_ | _ | _) <;> rfl)
    (by rintro (_ | _ | _) (_ | _ | _) f <;> cases f <;> aesop_cat)

/-- The canonical isomorphism relating `(Span f g).op` and `Cospan f.op g.op` -/
@[simps!]
def opSpan {X Y Z : C} (f : X ⟶ Y) (g : X ⟶ Z) :
    (span f g).op ≅ walkingSpanOpEquiv.functor ⋙ cospan f.op g.op :=
  calc
    (span f g).op ≅ 𝟭 _ ⋙ (span f g).op := by rfl
    _ ≅ (walkingSpanOpEquiv.functor ⋙ walkingSpanOpEquiv.inverse) ⋙ (span f g).op :=
      (isoWhiskerRight walkingSpanOpEquiv.unitIso _)
    _ ≅ walkingSpanOpEquiv.functor ⋙ walkingSpanOpEquiv.inverse ⋙ (span f g).op :=
      (Functor.associator _ _ _)
    _ ≅ walkingSpanOpEquiv.functor ⋙ cospan f.op g.op := isoWhiskerLeft _ (cospanOp f g).symm

namespace PushoutCocone

-- Porting note: it was originally @[simps (config := lemmasOnly)]
/-- The obvious map `PushoutCocone f g → PullbackCone f.unop g.unop` -/
@[simps!]
def unop {X Y Z : Cᵒᵖ} {f : X ⟶ Y} {g : X ⟶ Z} (c : PushoutCocone f g) :
    PullbackCone f.unop g.unop :=
  Cocone.unop
    ((Cocones.precompose (opCospan f.unop g.unop).hom).obj
      (Cocone.whisker walkingCospanOpEquiv.functor c))

theorem unop_fst {X Y Z : Cᵒᵖ} {f : X ⟶ Y} {g : X ⟶ Z} (c : PushoutCocone f g) :
    c.unop.fst = c.inl.unop := by simp

theorem unop_snd {X Y Z : Cᵒᵖ} {f : X ⟶ Y} {g : X ⟶ Z} (c : PushoutCocone f g) :
    c.unop.snd = c.inr.unop := by aesop_cat

-- Porting note: it was originally @[simps (config := lemmasOnly)]
/-- The obvious map `PushoutCocone f.op g.op → PullbackCone f g` -/
@[simps!]
def op {X Y Z : C} {f : X ⟶ Y} {g : X ⟶ Z} (c : PushoutCocone f g) : PullbackCone f.op g.op :=
  (Cones.postcompose (cospanOp f g).symm.hom).obj
    (Cone.whisker walkingSpanOpEquiv.inverse (Cocone.op c))

theorem op_fst {X Y Z : C} {f : X ⟶ Y} {g : X ⟶ Z} (c : PushoutCocone f g) :
    c.op.fst = c.inl.op := by aesop_cat

theorem op_snd {X Y Z : C} {f : X ⟶ Y} {g : X ⟶ Z} (c : PushoutCocone f g) :
    c.op.snd = c.inr.op := by aesop_cat

end PushoutCocone

namespace PullbackCone

-- Porting note: it was originally @[simps (config := lemmasOnly)]
/-- The obvious map `PullbackCone f g → PushoutCocone f.unop g.unop` -/
@[simps!]
def unop {X Y Z : Cᵒᵖ} {f : X ⟶ Z} {g : Y ⟶ Z} (c : PullbackCone f g) :
    PushoutCocone f.unop g.unop :=
  Cone.unop
    ((Cones.postcompose (opSpan f.unop g.unop).symm.hom).obj
      (Cone.whisker walkingSpanOpEquiv.functor c))

theorem unop_inl {X Y Z : Cᵒᵖ} {f : X ⟶ Z} {g : Y ⟶ Z} (c : PullbackCone f g) :
    c.unop.inl = c.fst.unop := by aesop_cat

theorem unop_inr {X Y Z : Cᵒᵖ} {f : X ⟶ Z} {g : Y ⟶ Z} (c : PullbackCone f g) :
    c.unop.inr = c.snd.unop := by aesop_cat

/-- The obvious map `PullbackCone f g → PushoutCocone f.op g.op` -/
@[simps!]
def op {X Y Z : C} {f : X ⟶ Z} {g : Y ⟶ Z} (c : PullbackCone f g) : PushoutCocone f.op g.op :=
  (Cocones.precompose (spanOp f g).hom).obj
    (Cocone.whisker walkingCospanOpEquiv.inverse (Cone.op c))

theorem op_inl {X Y Z : C} {f : X ⟶ Z} {g : Y ⟶ Z} (c : PullbackCone f g) :
    c.op.inl = c.fst.op := by aesop_cat

theorem op_inr {X Y Z : C} {f : X ⟶ Z} {g : Y ⟶ Z} (c : PullbackCone f g) :
    c.op.inr = c.snd.op := by aesop_cat

/-- If `c` is a pullback cone, then `c.op.unop` is isomorphic to `c`. -/
def opUnop {X Y Z : C} {f : X ⟶ Z} {g : Y ⟶ Z} (c : PullbackCone f g) : c.op.unop ≅ c :=
  PullbackCone.ext (Iso.refl _) (by simp) (by simp)

/-- If `c` is a pullback cone in `Cᵒᵖ`, then `c.unop.op` is isomorphic to `c`. -/
def unopOp {X Y Z : Cᵒᵖ} {f : X ⟶ Z} {g : Y ⟶ Z} (c : PullbackCone f g) : c.unop.op ≅ c :=
  PullbackCone.ext (Iso.refl _) (by simp) (by simp)

end PullbackCone

namespace PushoutCocone

/-- If `c` is a pushout cocone, then `c.op.unop` is isomorphic to `c`. -/
def opUnop {X Y Z : C} {f : X ⟶ Y} {g : X ⟶ Z} (c : PushoutCocone f g) : c.op.unop ≅ c :=
  PushoutCocone.ext (Iso.refl _) (by simp) (by simp)

/-- If `c` is a pushout cocone in `Cᵒᵖ`, then `c.unop.op` is isomorphic to `c`. -/
def unopOp {X Y Z : Cᵒᵖ} {f : X ⟶ Y} {g : X ⟶ Z} (c : PushoutCocone f g) : c.unop.op ≅ c :=
  PushoutCocone.ext (Iso.refl _) (by simp) (by simp)

/-- A pushout cone is a colimit cocone if and only if the corresponding pullback cone
in the opposite category is a limit cone. -/
def isColimitEquivIsLimitOp {X Y Z : C} {f : X ⟶ Y} {g : X ⟶ Z} (c : PushoutCocone f g) :
    IsColimit c ≃ IsLimit c.op := by
  apply equivOfSubsingletonOfSubsingleton
  · intro h
    exact (IsLimit.postcomposeHomEquiv _ _).invFun
      ((IsLimit.whiskerEquivalenceEquiv walkingSpanOpEquiv.symm).toFun h.op)
  · intro h
    exact (IsColimit.equivIsoColimit c.opUnop).toFun
      (((IsLimit.postcomposeHomEquiv _ _).invFun
        ((IsLimit.whiskerEquivalenceEquiv _).toFun h)).unop)

/-- A pushout cone is a colimit cocone in `Cᵒᵖ` if and only if the corresponding pullback cone
in `C` is a limit cone. -/
def isColimitEquivIsLimitUnop {X Y Z : Cᵒᵖ} {f : X ⟶ Y} {g : X ⟶ Z} (c : PushoutCocone f g) :
    IsColimit c ≃ IsLimit c.unop := by
  apply equivOfSubsingletonOfSubsingleton
  · intro h
    exact ((IsColimit.precomposeHomEquiv _ _).invFun
      ((IsColimit.whiskerEquivalenceEquiv _).toFun h)).unop
  · intro h
    exact (IsColimit.equivIsoColimit c.unopOp).toFun
      ((IsColimit.precomposeHomEquiv _ _).invFun
      ((IsColimit.whiskerEquivalenceEquiv walkingCospanOpEquiv.symm).toFun h.op))

end PushoutCocone

namespace PullbackCone

/-- A pullback cone is a limit cone if and only if the corresponding pushout cocone
in the opposite category is a colimit cocone. -/
def isLimitEquivIsColimitOp {X Y Z : C} {f : X ⟶ Z} {g : Y ⟶ Z} (c : PullbackCone f g) :
    IsLimit c ≃ IsColimit c.op :=
  (IsLimit.equivIsoLimit c.opUnop).symm.trans c.op.isColimitEquivIsLimitUnop.symm

/-- A pullback cone is a limit cone in `Cᵒᵖ` if and only if the corresponding pushout cocone
in `C` is a colimit cocone. -/
def isLimitEquivIsColimitUnop {X Y Z : Cᵒᵖ} {f : X ⟶ Z} {g : Y ⟶ Z} (c : PullbackCone f g) :
    IsLimit c ≃ IsColimit c.unop :=
  (IsLimit.equivIsoLimit c.unopOp).symm.trans c.unop.isColimitEquivIsLimitOp.symm

end PullbackCone

section Pullback

open Opposite

/-- The pullback of `f` and `g` in `C` is isomorphic to the pushout of
`f.op` and `g.op` in `Cᵒᵖ`. -/
noncomputable def pullbackIsoUnopPushout {X Y Z : C} (f : X ⟶ Z) (g : Y ⟶ Z) [h : HasPullback f g]
    [HasPushout f.op g.op] : pullback f g ≅ unop (pushout f.op g.op) :=
  IsLimit.conePointUniqueUpToIso (@limit.isLimit _ _ _ _ _ h)
    ((PushoutCocone.isColimitEquivIsLimitUnop _) (colimit.isColimit (span f.op g.op)))

@[reassoc (attr := simp)]
theorem pullbackIsoUnopPushout_inv_fst {X Y Z : C} (f : X ⟶ Z) (g : Y ⟶ Z) [HasPullback f g]
    [HasPushout f.op g.op] :
    (pullbackIsoUnopPushout f g).inv ≫ pullback.fst f g =
      (pushout.inl _ _ : _ ⟶ pushout f.op g.op).unop :=
  (IsLimit.conePointUniqueUpToIso_inv_comp _ _ _).trans (by simp [unop_id (X := { unop := X })])

@[reassoc (attr := simp)]
theorem pullbackIsoUnopPushout_inv_snd {X Y Z : C} (f : X ⟶ Z) (g : Y ⟶ Z) [HasPullback f g]
    [HasPushout f.op g.op] :
    (pullbackIsoUnopPushout f g).inv ≫ pullback.snd f g =
      (pushout.inr _ _ : _ ⟶ pushout f.op g.op).unop :=
  (IsLimit.conePointUniqueUpToIso_inv_comp _ _ _).trans (by simp [unop_id (X := { unop := Y })])

@[reassoc (attr := simp)]
theorem pullbackIsoUnopPushout_hom_inl {X Y Z : C} (f : X ⟶ Z) (g : Y ⟶ Z) [HasPullback f g]
    [HasPushout f.op g.op] :
    pushout.inl _ _ ≫ (pullbackIsoUnopPushout f g).hom.op = (pullback.fst f g).op := by
  apply Quiver.Hom.unop_inj
  dsimp
  rw [← pullbackIsoUnopPushout_inv_fst, Iso.hom_inv_id_assoc]

@[reassoc (attr := simp)]
theorem pullbackIsoUnopPushout_hom_inr {X Y Z : C} (f : X ⟶ Z) (g : Y ⟶ Z) [HasPullback f g]
    [HasPushout f.op g.op] : pushout.inr _ _ ≫ (pullbackIsoUnopPushout f g).hom.op =
    (pullback.snd f g).op := by
  apply Quiver.Hom.unop_inj
  dsimp
  rw [← pullbackIsoUnopPushout_inv_snd, Iso.hom_inv_id_assoc]

end Pullback

section Pushout

/-- The pushout of `f` and `g` in `C` is isomorphic to the pullback of
 `f.op` and `g.op` in `Cᵒᵖ`. -/
noncomputable def pushoutIsoUnopPullback {X Y Z : C} (f : X ⟶ Z) (g : X ⟶ Y) [h : HasPushout f g]
    [HasPullback f.op g.op] : pushout f g ≅ unop (pullback f.op g.op) :=
  IsColimit.coconePointUniqueUpToIso (@colimit.isColimit _ _ _ _ _ h)
    ((PullbackCone.isLimitEquivIsColimitUnop _) (limit.isLimit (cospan f.op g.op)))

@[reassoc (attr := simp)]
theorem pushoutIsoUnopPullback_inl_hom {X Y Z : C} (f : X ⟶ Z) (g : X ⟶ Y) [HasPushout f g]
    [HasPullback f.op g.op] :
    pushout.inl _ _ ≫ (pushoutIsoUnopPullback f g).hom = (pullback.fst f.op g.op).unop :=
  (IsColimit.comp_coconePointUniqueUpToIso_hom _ _ _).trans (by simp)

@[reassoc (attr := simp)]
theorem pushoutIsoUnopPullback_inr_hom {X Y Z : C} (f : X ⟶ Z) (g : X ⟶ Y) [HasPushout f g]
    [HasPullback f.op g.op] :
    pushout.inr _ _ ≫ (pushoutIsoUnopPullback f g).hom = (pullback.snd f.op g.op).unop :=
  (IsColimit.comp_coconePointUniqueUpToIso_hom _ _ _).trans (by simp)

@[simp]
theorem pushoutIsoUnopPullback_inv_fst {X Y Z : C} (f : X ⟶ Z) (g : X ⟶ Y) [HasPushout f g]
    [HasPullback f.op g.op] :
    (pushoutIsoUnopPullback f g).inv.op ≫ pullback.fst f.op g.op = (pushout.inl f g).op := by
  apply Quiver.Hom.unop_inj
  dsimp
  rw [← pushoutIsoUnopPullback_inl_hom, Category.assoc, Iso.hom_inv_id, Category.comp_id]

@[simp]
theorem pushoutIsoUnopPullback_inv_snd {X Y Z : C} (f : X ⟶ Z) (g : X ⟶ Y) [HasPushout f g]
    [HasPullback f.op g.op] :
    (pushoutIsoUnopPullback f g).inv.op ≫ pullback.snd f.op g.op = (pushout.inr f g).op := by
  apply Quiver.Hom.unop_inj
  dsimp
  rw [← pushoutIsoUnopPullback_inr_hom, Category.assoc, Iso.hom_inv_id, Category.comp_id]

end Pushout

section HasZeroMorphisms

variable [HasZeroMorphisms C]

/-- A colimit cokernel cofork gives a limit kernel fork in the opposite category -/
def CokernelCofork.IsColimit.ofπOp {X Y Q : C} (p : Y ⟶ Q) {f : X ⟶ Y}
    (w : f ≫ p = 0) (h : IsColimit (CokernelCofork.ofπ p w)) :
    IsLimit (KernelFork.ofι p.op (show p.op ≫ f.op = 0 by rw [← op_comp, w, op_zero])) :=
  KernelFork.IsLimit.ofι _ _
    (fun x hx => (h.desc (CokernelCofork.ofπ x.unop (Quiver.Hom.op_inj hx))).op)
    (fun _ _ => Quiver.Hom.unop_inj (Cofork.IsColimit.π_desc h))
    (fun x hx b hb => Quiver.Hom.unop_inj (Cofork.IsColimit.hom_ext h
      (by simpa only [Quiver.Hom.unop_op, Cofork.IsColimit.π_desc] using Quiver.Hom.op_inj hb)))

/-- A colimit cokernel cofork in the opposite category gives a limit kernel fork
in the original category -/
def CokernelCofork.IsColimit.ofπUnop {X Y Q : Cᵒᵖ} (p : Y ⟶ Q) {f : X ⟶ Y}
    (w : f ≫ p = 0) (h : IsColimit (CokernelCofork.ofπ p w)) :
    IsLimit (KernelFork.ofι p.unop (show p.unop ≫ f.unop = 0 by rw [← unop_comp, w, unop_zero])) :=
  KernelFork.IsLimit.ofι _ _
    (fun x hx => (h.desc (CokernelCofork.ofπ x.op (Quiver.Hom.unop_inj hx))).unop)
    (fun _ _ => Quiver.Hom.op_inj (Cofork.IsColimit.π_desc h))
    (fun x hx b hb => Quiver.Hom.op_inj (Cofork.IsColimit.hom_ext h
      (by simpa only [Quiver.Hom.op_unop, Cofork.IsColimit.π_desc] using Quiver.Hom.unop_inj hb)))

/-- A limit kernel fork gives a colimit cokernel cofork in the opposite category -/
def KernelFork.IsLimit.ofιOp {K X Y : C} (i : K ⟶ X) {f : X ⟶ Y}
    (w : i ≫ f = 0) (h : IsLimit (KernelFork.ofι i w)) :
    IsColimit (CokernelCofork.ofπ i.op
      (show f.op ≫ i.op = 0 by rw [← op_comp, w, op_zero])) :=
  CokernelCofork.IsColimit.ofπ _ _
    (fun x hx => (h.lift (KernelFork.ofι x.unop (Quiver.Hom.op_inj hx))).op)
    (fun _ _ => Quiver.Hom.unop_inj (Fork.IsLimit.lift_ι h))
    (fun x hx b hb => Quiver.Hom.unop_inj (Fork.IsLimit.hom_ext h (by
      simpa only [Quiver.Hom.unop_op, Fork.IsLimit.lift_ι] using Quiver.Hom.op_inj hb)))

/-- A limit kernel fork in the opposite category gives a colimit cokernel cofork
in the original category -/
def KernelFork.IsLimit.ofιUnop {K X Y : Cᵒᵖ} (i : K ⟶ X) {f : X ⟶ Y}
    (w : i ≫ f = 0) (h : IsLimit (KernelFork.ofι i w)) :
    IsColimit (CokernelCofork.ofπ i.unop
      (show f.unop ≫ i.unop = 0 by rw [← unop_comp, w, unop_zero])) :=
  CokernelCofork.IsColimit.ofπ _ _
    (fun x hx => (h.lift (KernelFork.ofι x.op (Quiver.Hom.unop_inj hx))).unop)
    (fun _ _ => Quiver.Hom.op_inj (Fork.IsLimit.lift_ι h))
    (fun x hx b hb => Quiver.Hom.op_inj (Fork.IsLimit.hom_ext h (by
      simpa only [Quiver.Hom.op_unop, Fork.IsLimit.lift_ι] using Quiver.Hom.unop_inj hb)))

end HasZeroMorphisms

end CategoryTheory.Limits<|MERGE_RESOLUTION|>--- conflicted
+++ resolved
@@ -622,12 +622,8 @@
   rfl
 
 variable (Z) in
-<<<<<<< HEAD
 @[reassoc]
-theorem opCoproductIsoProduct_inv_comp_ι (b : α) :
-=======
 theorem opCoproductIsoProduct_inv_comp_ι [HasCoproduct Z] (b : α) :
->>>>>>> 2ba091d9
     (opCoproductIsoProduct Z).inv ≫ (Sigma.ι Z b).op = Pi.π (op <| Z ·) b :=
   opCoproductIsoProduct'_inv_comp_inj _ _ b
 
@@ -640,29 +636,21 @@
   erw [opCoproductIsoProduct'_inv_comp_inj, IsLimit.fac]
   rfl
 
-<<<<<<< HEAD
-variable (Z)
-
-theorem desc_op_comp_opCoproductIsoProduct_hom {X : C} (π : (a : α) → Z a ⟶ X) :
-=======
 theorem desc_op_comp_opCoproductIsoProduct_hom [HasCoproduct Z] {X : C} (π : (a : α) → Z a ⟶ X) :
->>>>>>> 2ba091d9
     (Sigma.desc π).op ≫ (opCoproductIsoProduct Z).hom = Pi.lift (fun a ↦ (π a).op) := by
   convert desc_op_comp_opCoproductIsoProduct'_hom (coproductIsCoproduct Z)
     (productIsProduct (op <| Z ·)) (Cofan.mk _ π)
   · ext; simp [Sigma.desc, coproductIsCoproduct]
   · ext; simp [Pi.lift, productIsProduct]
 
-variable {Z}
-
-@[reassoc (attr := simp)]
-lemma opCoproductIsoProduct_hom_comm_π (b : α) :
+@[reassoc (attr := simp)]
+lemma opCoproductIsoProduct_hom_comm_π [HasCoproduct Z] (b : α) :
     (opCoproductIsoProduct Z).hom ≫ Pi.π _ b = (Sigma.ι Z b).op := by
   rw [← cancel_epi (opCoproductIsoProduct Z).inv, Iso.inv_hom_id_assoc,
     opCoproductIsoProduct_inv_comp_ι]
 
 
-lemma opCoproductIsoProduct_inv_comp_map {Z' : α → C} [HasCoproduct Z']
+lemma opCoproductIsoProduct_inv_comp_map {Z' : α → C} [HasCoproduct Z] [HasCoproduct Z']
     (φ : ∀ a, Z' a ⟶ Z a) :
   (opCoproductIsoProduct Z).inv ≫ (Sigma.map φ).op =
     Pi.map (fun a => (φ a).op) ≫ (opCoproductIsoProduct Z').inv := Quiver.Hom.unop_inj (by
