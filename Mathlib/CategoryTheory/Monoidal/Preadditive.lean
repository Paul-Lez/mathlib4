--- conflicted
+++ resolved
@@ -197,16 +197,10 @@
   (tensorRight X).mapBiproduct f
 #align category_theory.right_distributor CategoryTheory.rightDistributor
 
-<<<<<<< HEAD
 @[simp]
-theorem rightDistributor_hom {J : Type} [Fintype J] (X : C) (f : J → C) :
-    (rightDistributor X f).hom =
-      ∑ j : J, (biproduct.π f j ▷ X) ≫ biproduct.ι (fun j => f j ⊗ X) j := by
-=======
 theorem rightDistributor_hom {J : Type} [Fintype J] (f : J → C) (X : C) :
     (rightDistributor f X).hom =
-      ∑ j : J, (biproduct.π f j ⊗ 𝟙 X) ≫ biproduct.ι (fun j => f j ⊗ X) j := by
->>>>>>> 4412853e
+      ∑ j : J, (biproduct.π f j ▷ X) ≫ biproduct.ι (fun j => f j ⊗ X) j := by
   ext
   dsimp [rightDistributor, Functor.mapBiproduct, Functor.mapBicone]
   erw [biproduct.lift_π]
@@ -214,14 +208,9 @@
     Finset.sum_dite_eq', Finset.mem_univ, eqToHom_refl, Category.comp_id, ite_true]
 #align category_theory.right_distributor_hom CategoryTheory.rightDistributor_hom
 
-<<<<<<< HEAD
 @[simp]
-theorem rightDistributor_inv {J : Type} [Fintype J] (X : C) (f : J → C) :
-    (rightDistributor X f).inv = ∑ j : J, biproduct.π _ j ≫ (biproduct.ι f j ▷ X) := by
-=======
 theorem rightDistributor_inv {J : Type} [Fintype J] (f : J → C) (X : C) :
-    (rightDistributor f X).inv = ∑ j : J, biproduct.π _ j ≫ (biproduct.ι f j ⊗ 𝟙 X) := by
->>>>>>> 4412853e
+    (rightDistributor f X).inv = ∑ j : J, biproduct.π _ j ≫ (biproduct.ι f j ▷ X) := by
   ext
   dsimp [rightDistributor, Functor.mapBiproduct, Functor.mapBicone]
   simp only [biproduct.ι_desc, Preadditive.comp_sum, ne_eq, biproduct.ι_π_assoc, dite_comp,
