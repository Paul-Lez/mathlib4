/-
Copyright (c) 2023 Kevin Buzzard. All rights reserved.
Released under Apache 2.0 license as described in the file LICENSE.
Authors: Kevin Buzzard, Yaël Dillies
-/
import Mathlib.Algebra.EuclideanDomain.Int
import Mathlib.Algebra.GCDMonoid.Finset
import Mathlib.Algebra.GCDMonoid.Nat
import Mathlib.Algebra.GroupWithZero.Divisibility
import Mathlib.Algebra.Order.Ring.Abs
import Mathlib.Data.Rat.Defs
<<<<<<< HEAD
=======
import Mathlib.RingTheory.PrincipalIdealDomain
>>>>>>> 59de845a
import Mathlib.Tactic.NormNum
import Mathlib.Tactic.Positivity.Basic
import Mathlib.Tactic.TFAE

/-!
# Statement of Fermat's Last Theorem

This file states Fermat's Last Theorem. We provide a statement over a general semiring with
specific exponent, along with the usual statement over the naturals.
-/

open List

/-- Statement of Fermat's Last Theorem over a given semiring with a specific exponent. -/
def FermatLastTheoremWith (α : Type*) [Semiring α] (n : ℕ) : Prop :=
  ∀ a b c : α, a ≠ 0 → b ≠ 0 → c ≠ 0 → a ^ n + b ^ n ≠ c ^ n

/-- Statement of Fermat's Last Theorem over the naturals for a given exponent. -/
def FermatLastTheoremFor (n : ℕ) : Prop := FermatLastTheoremWith ℕ n

/-- Statement of Fermat's Last Theorem: `a ^ n + b ^ n = c ^ n` has no nontrivial natural solution
when `n ≥ 3`. -/
def FermatLastTheorem : Prop := ∀ n ≥ 3, FermatLastTheoremFor n

lemma fermatLastTheoremFor_zero : FermatLastTheoremFor 0 :=
  fun _ _ _ _ _ _ ↦ by norm_num

lemma not_fermatLastTheoremFor_one : ¬ FermatLastTheoremFor 1 :=
  fun h ↦ h 1 1 2 (by norm_num) (by norm_num) (by norm_num) (by norm_num)

lemma not_fermatLastTheoremFor_two : ¬ FermatLastTheoremFor 2 :=
  fun h ↦ h 3 4 5 (by norm_num) (by norm_num) (by norm_num) (by norm_num)

variable {α : Type*} [Semiring α] [NoZeroDivisors α] {m n : ℕ}

lemma FermatLastTheoremWith.mono (hmn : m ∣ n) (hm : FermatLastTheoremWith α m) :
    FermatLastTheoremWith α n := by
  rintro a b c ha hb hc
  obtain ⟨k, rfl⟩ := hmn
  simp_rw [pow_mul']
  refine hm _ _ _ ?_ ?_ ?_ <;> exact pow_ne_zero _ ‹_›

lemma FermatLastTheoremFor.mono (hmn : m ∣ n) (hm : FermatLastTheoremFor m) :
    FermatLastTheoremFor n := by
  exact FermatLastTheoremWith.mono hmn hm

lemma fermatLastTheoremWith_nat_int_rat_tfae (n : ℕ) :
    TFAE [FermatLastTheoremWith ℕ n, FermatLastTheoremWith ℤ n, FermatLastTheoremWith ℚ n] := by
  tfae_have 1 → 2
  · rintro h a b c ha hb hc habc
    obtain hn | hn := n.even_or_odd
<<<<<<< HEAD
    · refine' h a.natAbs b.natAbs c.natAbs (by positivity) (by positivity) (by positivity)
        (Int.natCast_inj.1 _)
=======
    · refine h a.natAbs b.natAbs c.natAbs (by positivity) (by positivity) (by positivity)
        (Int.natCast_inj.1 ?_)
>>>>>>> 59de845a
      push_cast
      simp only [hn.pow_abs, habc]
    obtain ha | ha := ha.lt_or_lt <;> obtain hb | hb := hb.lt_or_lt <;>
      obtain hc | hc := hc.lt_or_lt
<<<<<<< HEAD
    · refine' h a.natAbs b.natAbs c.natAbs (by positivity) (by positivity) (by positivity)
        (Int.natCast_inj.1 _)
=======
    · refine h a.natAbs b.natAbs c.natAbs (by positivity) (by positivity) (by positivity)
        (Int.natCast_inj.1 ?_)
>>>>>>> 59de845a
      push_cast
      simp only [abs_of_neg, neg_pow a, neg_pow b, neg_pow c, ← mul_add, habc, *]
    · exact (by positivity : 0 < c ^ n).not_lt <| habc.symm.trans_lt <| add_neg (hn.pow_neg ha) <|
        hn.pow_neg hb
<<<<<<< HEAD
    · refine' h b.natAbs c.natAbs a.natAbs (by positivity) (by positivity) (by positivity)
        (Int.natCast_inj.1 _)
      push_cast
      simp only [abs_of_pos, abs_of_neg, hn.neg_pow, habc, add_neg_eq_iff_eq_add,
        eq_neg_add_iff_add_eq, *]
    · refine' h a.natAbs c.natAbs b.natAbs (by positivity) (by positivity) (by positivity)
        (Int.natCast_inj.1 _)
      push_cast
      simp only [abs_of_pos, abs_of_neg, hn.neg_pow, habc, neg_add_eq_iff_eq_add,
        eq_neg_add_iff_add_eq, *]
    · refine' h c.natAbs a.natAbs b.natAbs (by positivity) (by positivity) (by positivity)
        (Int.natCast_inj.1 _)
      push_cast
      simp only [abs_of_pos, abs_of_neg, hn.neg_pow, habc, neg_add_eq_iff_eq_add,
        eq_add_neg_iff_add_eq, *]
    · refine' h c.natAbs b.natAbs a.natAbs (by positivity) (by positivity) (by positivity)
        (Int.natCast_inj.1 _)
=======
    · refine h b.natAbs c.natAbs a.natAbs (by positivity) (by positivity) (by positivity)
        (Int.natCast_inj.1 ?_)
      push_cast
      simp only [abs_of_pos, abs_of_neg, hn.neg_pow, habc, add_neg_eq_iff_eq_add,
        eq_neg_add_iff_add_eq, *]
    · refine h a.natAbs c.natAbs b.natAbs (by positivity) (by positivity) (by positivity)
        (Int.natCast_inj.1 ?_)
      push_cast
      simp only [abs_of_pos, abs_of_neg, hn.neg_pow, habc, neg_add_eq_iff_eq_add,
        eq_neg_add_iff_add_eq, *]
    · refine h c.natAbs a.natAbs b.natAbs (by positivity) (by positivity) (by positivity)
        (Int.natCast_inj.1 ?_)
      push_cast
      simp only [abs_of_pos, abs_of_neg, hn.neg_pow, habc, neg_add_eq_iff_eq_add,
        eq_add_neg_iff_add_eq, *]
    · refine h c.natAbs b.natAbs a.natAbs (by positivity) (by positivity) (by positivity)
        (Int.natCast_inj.1 ?_)
>>>>>>> 59de845a
      push_cast
      simp only [abs_of_pos, abs_of_neg, hn.neg_pow, habc, add_neg_eq_iff_eq_add,
        eq_add_neg_iff_add_eq, *]
    · exact (by positivity : 0 < a ^ n + b ^ n).not_lt <| habc.trans_lt <| hn.pow_neg hc
<<<<<<< HEAD
    · refine' h a.natAbs b.natAbs c.natAbs (by positivity) (by positivity) (by positivity)
        (Int.natCast_inj.1 _)
=======
    · refine h a.natAbs b.natAbs c.natAbs (by positivity) (by positivity) (by positivity)
        (Int.natCast_inj.1 ?_)
>>>>>>> 59de845a
      push_cast
      simp only [abs_of_pos, habc, *]
  tfae_have 2 → 3
  · rintro h a b c ha hb hc habc
    rw [← Rat.num_ne_zero] at ha hb hc
    refine h (a.num * b.den * c.den) (a.den * b.num * c.den) (a.den * b.den * c.num)
      (by positivity) (by positivity) (by positivity) ?_
    have : (a.den * b.den * c.den : ℚ) ^ n ≠ 0 := by positivity
    refine Int.cast_injective <| (div_left_inj' this).1 ?_
    push_cast
    simp only [add_div, ← div_pow, mul_div_mul_comm, div_self (by positivity : (a.den : ℚ) ≠ 0),
      div_self (by positivity : (b.den : ℚ) ≠ 0), div_self (by positivity : (c.den : ℚ) ≠ 0),
      one_mul, mul_one, Rat.num_div_den, habc]
  tfae_have 3 → 1
  · rintro h a b c
    exact mod_cast h a b c
  tfae_finish

lemma fermatLastTheoremFor_iff_nat {n : ℕ} : FermatLastTheoremFor n ↔ FermatLastTheoremWith ℕ n :=
  Iff.rfl

lemma fermatLastTheoremFor_iff_int {n : ℕ} : FermatLastTheoremFor n ↔ FermatLastTheoremWith ℤ n :=
  (fermatLastTheoremWith_nat_int_rat_tfae n).out 0 1

lemma fermatLastTheoremFor_iff_rat {n : ℕ} : FermatLastTheoremFor n ↔ FermatLastTheoremWith ℚ n :=
  (fermatLastTheoremWith_nat_int_rat_tfae n).out 0 2

open Finset in
/-- To prove Fermat Last Theorem in any semiring that is a `NormalizedGCDMonoid` one can assume
that the `gcd` of `{a, b, c}` is `1`. -/
lemma fermatLastTheoremWith_of_fermatLastTheoremWith_coprime {n : ℕ} {R : Type*} [CommSemiring R]
    [IsDomain R] [DecidableEq R] [NormalizedGCDMonoid R]
    (hn : ∀ a b c : R, a ≠ 0 → b ≠ 0 → c ≠ 0 → ({a, b, c} : Finset R).gcd id = 1 →
      a ^ n + b ^ n ≠ c ^ n) :
    FermatLastTheoremWith R n := by
  intro a b c ha hb hc habc
  let s : Finset R := {a, b, c}; let d := s.gcd id
  obtain ⟨A, hA⟩ : d ∣ a := gcd_dvd (by simp [s])
  obtain ⟨B, hB⟩ : d ∣ b := gcd_dvd (by simp [s])
  obtain ⟨C, hC⟩ : d ∣ c := gcd_dvd (by simp [s])
  simp only [hA, hB, hC, mul_ne_zero_iff, mul_pow] at ha hb hc habc
  rw [← mul_add, mul_right_inj' (pow_ne_zero n ha.1)] at habc
  refine hn A B C ha.2 hb.2 hc.2 ?_ habc
  rw [← Finset.normalize_gcd, normalize_eq_one]
  obtain ⟨u, hu⟩ := normalize_associated d
  refine ⟨u, mul_left_cancel₀ (mt normalize_eq_zero.mp ha.1) (hu.symm ▸ ?_)⟩
  rw [← Finset.gcd_mul_left, gcd_eq_gcd_image, image_insert, image_insert, image_singleton,
      id_eq, id_eq, id_eq, ← hA, ← hB, ← hC]

lemma dvd_c_of_prime_of_dvd_a_of_dvd_b_of_FLT {n : ℕ} {p : ℤ} (hp : Prime p)  {a b c : ℤ}
    (hpa : p ∣ a) (hpb : p ∣ b) (HF : a ^ n + b ^ n + c ^ n = 0) : p ∣ c := by
  rcases eq_or_ne n 0 with rfl | hn
  · simp at HF
  refine hp.dvd_of_dvd_pow (n := n) (dvd_neg.1 ?_)
  rw [add_eq_zero_iff_eq_neg] at HF
  exact HF.symm ▸ dvd_add (dvd_pow hpa hn) (dvd_pow hpb hn)

lemma isCoprime_of_gcd_eq_one_of_FLT {n : ℕ} {a b c : ℤ} (Hgcd : Finset.gcd {a, b, c} id = 1)
    (HF : a ^ n + b ^ n + c ^ n = 0) : IsCoprime a b := by
  rcases eq_or_ne n 0 with rfl | hn
  · simp only [pow_zero, Int.reduceAdd, OfNat.ofNat_ne_zero] at HF
  refine isCoprime_of_prime_dvd  ?_ <| (fun p hp hpa hpb ↦ hp.not_dvd_one ?_)
  · rintro ⟨rfl, rfl⟩
    simp only [ne_eq, hn, not_false_eq_true, zero_pow, add_zero, zero_add, pow_eq_zero_iff]
      at HF
    simp only [HF, Finset.mem_singleton, Finset.insert_eq_of_mem, Finset.gcd_singleton, id_eq,
      map_zero, zero_ne_one] at Hgcd
  · rw [← Hgcd]
    refine Finset.dvd_gcd_iff.mpr fun x hx ↦ ?_
    simp only [Finset.mem_insert, Finset.mem_singleton] at hx
    rcases hx with hx | hx | hx <;> simp only [id_eq, hx, hpa, hpb,
      dvd_c_of_prime_of_dvd_a_of_dvd_b_of_FLT hp hpa hpb HF]<|MERGE_RESOLUTION|>--- conflicted
+++ resolved
@@ -9,10 +9,7 @@
 import Mathlib.Algebra.GroupWithZero.Divisibility
 import Mathlib.Algebra.Order.Ring.Abs
 import Mathlib.Data.Rat.Defs
-<<<<<<< HEAD
-=======
 import Mathlib.RingTheory.PrincipalIdealDomain
->>>>>>> 59de845a
 import Mathlib.Tactic.NormNum
 import Mathlib.Tactic.Positivity.Basic
 import Mathlib.Tactic.TFAE
@@ -64,47 +61,18 @@
   tfae_have 1 → 2
   · rintro h a b c ha hb hc habc
     obtain hn | hn := n.even_or_odd
-<<<<<<< HEAD
-    · refine' h a.natAbs b.natAbs c.natAbs (by positivity) (by positivity) (by positivity)
-        (Int.natCast_inj.1 _)
-=======
     · refine h a.natAbs b.natAbs c.natAbs (by positivity) (by positivity) (by positivity)
         (Int.natCast_inj.1 ?_)
->>>>>>> 59de845a
       push_cast
       simp only [hn.pow_abs, habc]
     obtain ha | ha := ha.lt_or_lt <;> obtain hb | hb := hb.lt_or_lt <;>
       obtain hc | hc := hc.lt_or_lt
-<<<<<<< HEAD
-    · refine' h a.natAbs b.natAbs c.natAbs (by positivity) (by positivity) (by positivity)
-        (Int.natCast_inj.1 _)
-=======
     · refine h a.natAbs b.natAbs c.natAbs (by positivity) (by positivity) (by positivity)
         (Int.natCast_inj.1 ?_)
->>>>>>> 59de845a
       push_cast
       simp only [abs_of_neg, neg_pow a, neg_pow b, neg_pow c, ← mul_add, habc, *]
     · exact (by positivity : 0 < c ^ n).not_lt <| habc.symm.trans_lt <| add_neg (hn.pow_neg ha) <|
         hn.pow_neg hb
-<<<<<<< HEAD
-    · refine' h b.natAbs c.natAbs a.natAbs (by positivity) (by positivity) (by positivity)
-        (Int.natCast_inj.1 _)
-      push_cast
-      simp only [abs_of_pos, abs_of_neg, hn.neg_pow, habc, add_neg_eq_iff_eq_add,
-        eq_neg_add_iff_add_eq, *]
-    · refine' h a.natAbs c.natAbs b.natAbs (by positivity) (by positivity) (by positivity)
-        (Int.natCast_inj.1 _)
-      push_cast
-      simp only [abs_of_pos, abs_of_neg, hn.neg_pow, habc, neg_add_eq_iff_eq_add,
-        eq_neg_add_iff_add_eq, *]
-    · refine' h c.natAbs a.natAbs b.natAbs (by positivity) (by positivity) (by positivity)
-        (Int.natCast_inj.1 _)
-      push_cast
-      simp only [abs_of_pos, abs_of_neg, hn.neg_pow, habc, neg_add_eq_iff_eq_add,
-        eq_add_neg_iff_add_eq, *]
-    · refine' h c.natAbs b.natAbs a.natAbs (by positivity) (by positivity) (by positivity)
-        (Int.natCast_inj.1 _)
-=======
     · refine h b.natAbs c.natAbs a.natAbs (by positivity) (by positivity) (by positivity)
         (Int.natCast_inj.1 ?_)
       push_cast
@@ -122,18 +90,12 @@
         eq_add_neg_iff_add_eq, *]
     · refine h c.natAbs b.natAbs a.natAbs (by positivity) (by positivity) (by positivity)
         (Int.natCast_inj.1 ?_)
->>>>>>> 59de845a
       push_cast
       simp only [abs_of_pos, abs_of_neg, hn.neg_pow, habc, add_neg_eq_iff_eq_add,
         eq_add_neg_iff_add_eq, *]
     · exact (by positivity : 0 < a ^ n + b ^ n).not_lt <| habc.trans_lt <| hn.pow_neg hc
-<<<<<<< HEAD
-    · refine' h a.natAbs b.natAbs c.natAbs (by positivity) (by positivity) (by positivity)
-        (Int.natCast_inj.1 _)
-=======
     · refine h a.natAbs b.natAbs c.natAbs (by positivity) (by positivity) (by positivity)
         (Int.natCast_inj.1 ?_)
->>>>>>> 59de845a
       push_cast
       simp only [abs_of_pos, habc, *]
   tfae_have 2 → 3
