import Lake

open Lake DSL

package mathlib where
  leanOptions := #[
    ⟨`pp.unicode.fun, true⟩, -- pretty-prints `fun a ↦ b`
    ⟨`autoImplicit, false⟩,
    ⟨`relaxedAutoImplicit, false⟩
  ]
  -- These are additional settings which do not affect the lake hash,
  -- so they can be enabled in CI and disabled locally or vice versa.
  -- Warning: Do not put any options here that actually change the olean files,
  -- or inconsistent behavior may result
  -- weakLeanArgs := #[]

/-!
## Mathlib dependencies on upstream projects.
-/

require "leanprover-community" / "batteries" @ "git#nightly-testing"
require "leanprover-community" / "Qq" @ "git#master"
require "leanprover-community" / "aesop" @ "git#master"
<<<<<<< HEAD
require "leanprover-community" / "proofwidgets" @ "git#v0.0.39"
require "leanprover-community" / "importGraph" @ "git#nightly-testing"
=======
require "leanprover-community" / "proofwidgets" @ "git#v0.0.40"
require "leanprover-community" / "importGraph" @ "git#main"
>>>>>>> 926984ff

/-!
## Mathlib libraries
-/

@[default_target]
lean_lib Mathlib

-- NB. When adding further libraries, check if they should be excluded from `getLeanLibs` in
-- `scripts/mk_all.lean`.
lean_lib Cache
lean_lib LongestPole
lean_lib Archive
lean_lib Counterexamples
/-- Additional documentation in the form of modules that only contain module docstrings. -/
lean_lib docs where
  roots := #[`docs]

/-!
## Executables provided by Mathlib
-/

/-- `lake exe cache get` retrieves precompiled `.olean` files from a central server. -/
lean_exe cache where
  root := `Cache.Main

/-- `lake exe check-yaml` verifies that all declarations referred to in `docs/*.yaml` files exist. -/
lean_exe «check-yaml» where
  srcDir := "scripts"
  supportInterpreter := true

/-- `lake exe mk_all` constructs the files containing all imports for a project. -/
lean_exe mk_all where
  srcDir := "scripts"
  supportInterpreter := true
  -- Executables which import `Lake` must set `-lLake`.
  weakLinkArgs := #["-lLake"]

/-- `lake exe shake` checks files for unnecessary imports. -/
lean_exe shake where
  root := `Shake.Main
  supportInterpreter := true

/-- `lake exe lint_style` runs text-based style linters. -/
lean_exe lint_style where
  srcDir := "scripts"

/--
`lake exe pole` queries the Mathlib speedcenter for build times for the current commit,
and then calculates the longest pole
(i.e. the sequence of files you would be waiting for during a infinite parallelism build).
-/
lean_exe pole where
  root := `LongestPole.Main
  supportInterpreter := true
  -- Executables which import `Lake` must set `-lLake`.
  weakLinkArgs := #["-lLake"]

/--
`lake exe test` is a thin wrapper around `lake exe batteries/test`, until
https://github.com/leanprover/lean4/issues/4121 is resolved.

You can also use it as e.g. `lake exe test conv eval_elab` to only run the named tests.
-/
@[test_driver]
lean_exe test where
  srcDir := "scripts"

/-!
## Other configuration
-/

/--
When a package depending on Mathlib updates its dependencies,
update its toolchain to match Mathlib's and fetch the new cache.
-/
post_update pkg do
  let rootPkg ← getRootPackage
  if rootPkg.name = pkg.name then
    return -- do not run in Mathlib itself
  /-
  Once Lake updates the toolchains,
  this toolchain copy will be unnecessary.
  https://github.com/leanprover/lean4/issues/2752
  -/
  let wsToolchainFile := rootPkg.dir / "lean-toolchain"
  let mathlibToolchain := ← IO.FS.readFile <| pkg.dir / "lean-toolchain"
  IO.FS.writeFile wsToolchainFile mathlibToolchain
  if (← IO.getEnv "MATHLIB_NO_CACHE_ON_UPDATE") != some "1" then
    /-
    Instead of building and running cache via the Lake API,
    spawn a new `lake` since the toolchain may have changed.
    -/
    let exitCode ← IO.Process.spawn {
      cmd := "elan"
      args := #["run", "--install", mathlibToolchain.trim, "lake", "exe", "cache", "get"]
    } >>= (·.wait)
    if exitCode ≠ 0 then
      logError s!"{pkg.name}: failed to fetch cache"<|MERGE_RESOLUTION|>--- conflicted
+++ resolved
@@ -21,13 +21,8 @@
 require "leanprover-community" / "batteries" @ "git#nightly-testing"
 require "leanprover-community" / "Qq" @ "git#master"
 require "leanprover-community" / "aesop" @ "git#master"
-<<<<<<< HEAD
-require "leanprover-community" / "proofwidgets" @ "git#v0.0.39"
+require "leanprover-community" / "proofwidgets" @ "git#v0.0.40"
 require "leanprover-community" / "importGraph" @ "git#nightly-testing"
-=======
-require "leanprover-community" / "proofwidgets" @ "git#v0.0.40"
-require "leanprover-community" / "importGraph" @ "git#main"
->>>>>>> 926984ff
 
 /-!
 ## Mathlib libraries
