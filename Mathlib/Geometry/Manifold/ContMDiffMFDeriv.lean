--- conflicted
+++ resolved
@@ -81,16 +81,8 @@
   have h2f : ∀ᶠ x₂ in 𝓝 x₀, ContMDiffAt I I' 1 (f x₂) (g x₂) := by
     refine ((continuousAt_id.prod hg.continuousAt).tendsto.eventually h3f).mono fun x hx => ?_
     exact hx.comp (g x) (contMDiffAt_const.prod_mk contMDiffAt_id)
-<<<<<<< HEAD
-  have h2g := hg.continuousAt.preimage_mem_nhds (extChartAt_source_mem_nhds I (g x₀))
+  have h2g := hg.continuousAt.preimage_mem_nhds (extChartAt_source_mem_nhds (I := I) (g x₀))
   have : ContDiffWithinAt 𝕜 m (fun x ↦ fderivWithin 𝕜
-=======
-  have h2g := hg.continuousAt.preimage_mem_nhds (extChartAt_source_mem_nhds (I := I) (g x₀))
-  have :
-    ContDiffWithinAt 𝕜 m
-      (fun x =>
-        fderivWithin 𝕜
->>>>>>> 2f5cf5f5
           (extChartAt I' (f x₀ (g x₀)) ∘ f ((extChartAt J x₀).symm x) ∘ (extChartAt I (g x₀)).symm)
           (range I) (extChartAt I (g x₀) (g ((extChartAt J x₀).symm x))))
           (range J) (extChartAt J x₀ x₀) := by
@@ -161,19 +153,11 @@
     rw [(h2x₂.mdifferentiableAt le_rfl).mfderiv]
     have hI := (contDiffWithinAt_ext_coord_change (I := I) (g x₂) (g x₀) <|
       PartialEquiv.mem_symm_trans_source _ hx₂ <|
-<<<<<<< HEAD
-        mem_extChartAt_source I (g x₂)).differentiableWithinAt (by exact_mod_cast le_top)
+        mem_extChartAt_source (g x₂)).differentiableWithinAt (by exact_mod_cast le_top)
     have hI' :=
       (contDiffWithinAt_ext_coord_change I' (f x₀ (g x₀)) (f x₂ (g x₂)) <|
             PartialEquiv.mem_symm_trans_source _ (mem_extChartAt_source I' (f x₂ (g x₂)))
               h3x₂).differentiableWithinAt (by exact_mod_cast le_top)
-=======
-        mem_extChartAt_source (g x₂)).differentiableWithinAt le_top
-    have hI' :=
-      (contDiffWithinAt_ext_coord_change (f x₀ (g x₀)) (f x₂ (g x₂)) <|
-            PartialEquiv.mem_symm_trans_source _ (mem_extChartAt_source (f x₂ (g x₂)))
-              h3x₂).differentiableWithinAt le_top
->>>>>>> 2f5cf5f5
     have h3f := (h2x₂.mdifferentiableAt le_rfl).differentiableWithinAt_writtenInExtChartAt
     refine fderivWithin_comp₃ _ hI' h3f hI ?_ ?_ ?_ ?_ (I.uniqueDiffOn _ <| mem_range_self _)
     · exact fun x _ => mem_range_self _
