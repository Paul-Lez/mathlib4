/-
Copyright (c) 2014 Floris van Doorn (c) 2016 Microsoft Corporation. All rights reserved.
Released under Apache 2.0 license as described in the file LICENSE.
Authors: Floris van Doorn, Leonardo de Moura, Jeremy Avigad, Mario Carneiro
-/
import Mathlib.Logic.Function.Basic
import Mathlib.Logic.Nontrivial.Defs
import Mathlib.Tactic.GCongr.Core
import Mathlib.Tactic.PushNeg
import Mathlib.Util.AssertExists

/-!
# Basic operations on the natural numbers

This file contains:
* some basic lemmas about natural numbers
* extra recursors:
  * `leRecOn`, `le_induction`: recursion and induction principles starting at non-zero numbers
  * `decreasing_induction`: recursion growing downwards
  * `le_rec_on'`, `decreasing_induction'`: versions with slightly weaker assumptions
  * `strong_rec'`: recursion based on strong inequalities
* decidability instances on predicates about the natural numbers

See note [foundational algebra order theory].

## TODO

Split this file into:
* `Data.Nat.Init` (or maybe `Data.Nat.Batteries`?) for lemmas that could go to Batteries
* `Data.Nat.Basic` for the lemmas that require mathlib definitions
-/

library_note "foundational algebra order theory"/--
Batteries has a home-baked development of the algebraic and order theoretic theory of `ℕ` and `ℤ
which, in particular, is not typeclass-mediated. This is useful to set up the algebra and finiteness
libraries in mathlib (naturals and integers show up as indices/offsets in lists, cardinality in
finsets, powers in groups, ...).

Less basic uses of `ℕ` and `ℤ` should however use the typeclass-mediated development.

The relevant files are:
* `Data.Nat.Defs` for the continuation of the home-baked development on `ℕ`
* `Data.Int.Defs` for the continuation of the home-baked development on `ℤ`
* `Algebra.Group.Nat` for the monoid instances on `ℕ`
* `Algebra.Group.Int` for the group instance on `ℤ`
* `Algebra.Ring.Nat` for the semiring instance on `ℕ`
* `Algebra.Ring.Int` for the ring instance on `ℤ`
* `Algebra.Order.Group.Nat` for the ordered monoid instance on `ℕ`
* `Algebra.Order.Group.Int` for the ordered group instance on `ℤ`
* `Algebra.Order.Ring.Nat` for the ordered semiring instance on `ℕ`
* `Algebra.Order.Ring.Int` for the ordered ring instance on `ℤ`
-/

/- We don't want to import the algebraic hierarchy in this file. -/
assert_not_exists Monoid

open Function

namespace Nat
variable {a b c d m n k : ℕ} {p q : ℕ → Prop}

-- TODO: Move the `LinearOrder ℕ` instance to `Order.Nat` (#13092).
instance instLinearOrder : LinearOrder ℕ where
  le := Nat.le
  le_refl := @Nat.le_refl
  le_trans := @Nat.le_trans
  le_antisymm := @Nat.le_antisymm
  le_total := @Nat.le_total
  lt := Nat.lt
  lt_iff_le_not_le := @Nat.lt_iff_le_not_le
  decidableLT := inferInstance
  decidableLE := inferInstance
  decidableEq := inferInstance

instance instNontrivial : Nontrivial ℕ := ⟨⟨0, 1, Nat.zero_ne_one⟩⟩

@[simp] theorem default_eq_zero : default = 0 := rfl

attribute [gcongr] Nat.succ_le_succ
attribute [simp] Nat.not_lt_zero Nat.succ_ne_zero Nat.succ_ne_self Nat.zero_ne_one Nat.one_ne_zero
  Nat.min_eq_left Nat.min_eq_right Nat.max_eq_left Nat.max_eq_right
  -- Nat.zero_ne_bit1 Nat.bit1_ne_zero Nat.bit0_ne_one Nat.one_ne_bit0 Nat.bit0_ne_bit1
  -- Nat.bit1_ne_bit0

attribute [simp] Nat.min_eq_left Nat.min_eq_right

/-! ### `succ`, `pred` -/

lemma succ_pos' : 0 < succ n := succ_pos n

alias succ_inj := succ_inj'

lemma succ_injective : Injective Nat.succ := @succ.inj

lemma succ_ne_succ : succ m ≠ succ n ↔ m ≠ n := succ_injective.ne_iff

-- Porting note: no longer a simp lemma, as simp can prove this
lemma succ_succ_ne_one (n : ℕ) : n.succ.succ ≠ 1 := by simp

lemma one_lt_succ_succ (n : ℕ) : 1 < n.succ.succ := succ_lt_succ <| succ_pos n

-- Moved to Batteries
<<<<<<< HEAD
#align nat.succ_le_succ_iff Nat.succ_le_succ_iff
#align nat.succ_lt_succ_iff Nat.succ_lt_succ_iff
#align nat.le_pred_of_lt Nat.le_pred_of_lt
#align nat.max_succ_succ Nat.succ_max_succ
=======
>>>>>>> 99508fb5

alias _root_.LT.lt.nat_succ_le := succ_le_of_lt

lemma not_succ_lt_self : ¬ succ n < n := Nat.not_lt_of_ge n.le_succ

lemma succ_le_iff : succ m ≤ n ↔ m < n := ⟨lt_of_succ_le, succ_le_of_lt⟩

lemma le_succ_iff : m ≤ n.succ ↔ m ≤ n ∨ m = n.succ := by
  refine ⟨fun hmn ↦ (Nat.lt_or_eq_of_le hmn).imp_left le_of_lt_succ, ?_⟩
  rintro (hmn | rfl)
  · exact le_succ_of_le hmn
  · exact Nat.le_refl _

alias ⟨of_le_succ, _⟩ := le_succ_iff

lemma lt_iff_le_pred : ∀ {n}, 0 < n → (m < n ↔ m ≤ n - 1) | _ + 1, _ => Nat.lt_succ_iff

lemma le_of_pred_lt : ∀ {m}, pred m < n → m ≤ n
  | 0 => Nat.le_of_lt
  | _ + 1 => id

lemma lt_iff_add_one_le : m < n ↔ m + 1 ≤ n := by rw [succ_le_iff]

-- A flipped version of `lt_add_one_iff`.
lemma lt_one_add_iff : m < 1 + n ↔ m ≤ n := by simp only [Nat.add_comm, Nat.lt_succ_iff]

lemma one_add_le_iff : 1 + m ≤ n ↔ m < n := by simp only [Nat.add_comm, add_one_le_iff]

lemma one_le_iff_ne_zero : 1 ≤ n ↔ n ≠ 0 := Nat.pos_iff_ne_zero

lemma one_lt_iff_ne_zero_and_ne_one : ∀ {n : ℕ}, 1 < n ↔ n ≠ 0 ∧ n ≠ 1
  | 0 => by decide
  | 1 => by decide
  | n + 2 => by omega

lemma le_one_iff_eq_zero_or_eq_one : ∀ {n : ℕ}, n ≤ 1 ↔ n = 0 ∨ n = 1 := by simp [le_succ_iff]

@[simp] lemma lt_one_iff : n < 1 ↔ n = 0 := Nat.lt_succ_iff.trans <| by rw [le_zero_eq]

lemma one_le_of_lt (h : a < b) : 1 ≤ b := Nat.lt_of_le_of_lt (Nat.zero_le _) h

@[simp] lemma min_eq_zero_iff : min m n = 0 ↔ m = 0 ∨ n = 0 := by omega
@[simp] lemma max_eq_zero_iff : max m n = 0 ↔ m = 0 ∧ n = 0 := by omega
<<<<<<< HEAD
#align nat.min_eq_zero_iff Nat.min_eq_zero_iff
#align nat.max_eq_zero_iff Nat.max_eq_zero_iff

-- Moved to Batteries
#align nat.succ_eq_one_add Nat.succ_eq_one_add
#align nat.one_add Nat.one_add
#align nat.zero_max Nat.zero_max
=======
>>>>>>> 99508fb5

-- Moved to Batteries

lemma pred_one_add (n : ℕ) : pred (1 + n) = n := by rw [Nat.add_comm, add_one, Nat.pred_succ]

lemma pred_eq_self_iff : n.pred = n ↔ n = 0 := by cases n <;> simp [(Nat.succ_ne_self _).symm]

lemma pred_eq_of_eq_succ (H : m = n.succ) : m.pred = n := by simp [H]

@[simp] lemma pred_eq_succ_iff : n - 1 = m + 1 ↔ n = m + 2 := by
  cases n <;> constructor <;> rintro ⟨⟩ <;> rfl

lemma forall_lt_succ : (∀ m < n + 1, p m) ↔ (∀ m < n, p m) ∧ p n := by
  simp only [Nat.lt_succ_iff, Nat.le_iff_lt_or_eq, or_comm, forall_eq_or_imp, and_comm]

lemma exists_lt_succ : (∃ m < n + 1, p m) ↔ (∃ m < n, p m) ∨ p n := by
  rw [← not_iff_not]
  push_neg
  exact forall_lt_succ

lemma two_lt_of_ne : ∀ {n}, n ≠ 0 → n ≠ 1 → n ≠ 2 → 2 < n
  | 0, h, _, _ => (h rfl).elim
  | 1, _, h, _ => (h rfl).elim
  | 2, _, _, h => (h rfl).elim
  -- Porting note: was `by decide`
  | n + 3, _, _, _ => le_add_left 3 n

/-! ### `pred` -/

@[simp] lemma add_succ_sub_one (m n : ℕ) : m + succ n - 1 = m + n := rfl

@[simp]
lemma succ_add_sub_one (n m : ℕ) : succ m + n - 1 = m + n := by rw [succ_add, Nat.add_one_sub_one]

lemma pred_sub (n m : ℕ) : pred n - m = pred (n - m) := by
  rw [← Nat.sub_one, Nat.sub_sub, one_add, sub_succ]

lemma self_add_sub_one : ∀ n, n + (n - 1) = 2 * n - 1
  | 0 => rfl
  | n + 1 => by rw [Nat.two_mul]; exact (add_succ_sub_one (Nat.succ _) _).symm

lemma sub_one_add_self (n : ℕ) : (n - 1) + n = 2 * n - 1 := Nat.add_comm _ n ▸ self_add_sub_one n

lemma self_add_pred (n : ℕ) : n + pred n = (2 * n).pred := self_add_sub_one n
lemma pred_add_self (n : ℕ) : pred n + n = (2 * n).pred := sub_one_add_self n

lemma pred_le_iff : pred m ≤ n ↔ m ≤ succ n :=
  ⟨le_succ_of_pred_le, by cases m; exacts [fun _ ↦ zero_le n, le_of_succ_le_succ]⟩

lemma lt_of_lt_pred (h : m < n - 1) : m < n := by omega

lemma le_add_pred_of_pos (a : ℕ) (hb : b ≠ 0) : a ≤ b + (a - 1) := by omega

/-! ### `add` -/

attribute [simp] le_add_left le_add_right Nat.lt_add_left_iff_pos Nat.lt_add_right_iff_pos
  Nat.add_le_add_iff_left Nat.add_le_add_iff_right Nat.add_lt_add_iff_left Nat.add_lt_add_iff_right
  not_lt_zero

-- We want to use these two lemmas earlier than the lemmas simp can prove them with
@[simp, nolint simpNF] protected alias add_left_inj := Nat.add_right_cancel_iff
@[simp, nolint simpNF] protected alias add_right_inj := Nat.add_left_cancel_iff

-- Sometimes a bare `Nat.add` or similar appears as a consequence of unfolding during pattern
-- matching. These lemmas package them back up as typeclass mediated operations.
-- TODO: This is a duplicate of `Nat.add_eq`
@[simp] lemma add_def : Nat.add m n = m + n := rfl

-- We want to use these two lemmas earlier than the lemmas simp can prove them with
@[simp, nolint simpNF] protected lemma add_eq_left : a + b = a ↔ b = 0 := by omega
@[simp, nolint simpNF] protected lemma add_eq_right : a + b = b ↔ a = 0 := by omega

lemma two_le_iff : ∀ n, 2 ≤ n ↔ n ≠ 0 ∧ n ≠ 1
  | 0 => by simp
  | 1 => by simp
  | n + 2 => by simp

lemma add_eq_max_iff : m + n = max m n ↔ m = 0 ∨ n = 0 := by omega
lemma add_eq_min_iff : m + n = min m n ↔ m = 0 ∧ n = 0 := by omega

-- We want to use this lemma earlier than the lemma simp can prove it with
@[simp, nolint simpNF] protected lemma add_eq_zero : m + n = 0 ↔ m = 0 ∧ n = 0 := by omega

lemma add_pos_iff_pos_or_pos : 0 < m + n ↔ 0 < m ∨ 0 < n := by omega

lemma add_eq_one_iff : m + n = 1 ↔ m = 0 ∧ n = 1 ∨ m = 1 ∧ n = 0 := by
  cases n <;> simp [← Nat.add_assoc, succ_inj']

lemma add_eq_two_iff : m + n = 2 ↔ m = 0 ∧ n = 2 ∨ m = 1 ∧ n = 1 ∨ m = 2 ∧ n = 0 := by
  omega

lemma add_eq_three_iff :
    m + n = 3 ↔ m = 0 ∧ n = 3 ∨ m = 1 ∧ n = 2 ∨ m = 2 ∧ n = 1 ∨ m = 3 ∧ n = 0 := by
  omega

lemma le_add_one_iff : m ≤ n + 1 ↔ m ≤ n ∨ m = n + 1 := by
  rw [Nat.le_iff_lt_or_eq, Nat.lt_add_one_iff]

lemma le_and_le_add_one_iff : n ≤ m ∧ m ≤ n + 1 ↔ m = n ∨ m = n + 1 := by
  rw [le_add_one_iff, and_or_left, ← Nat.le_antisymm_iff, eq_comm, and_iff_right_of_imp]
  rintro rfl
  exact n.le_succ

lemma add_succ_lt_add (hab : a < b) (hcd : c < d) : a + c + 1 < b + d := by
  rw [Nat.add_assoc]; exact Nat.add_lt_add_of_lt_of_le hab (Nat.succ_le_iff.2 hcd)

theorem le_or_le_of_add_eq_add_pred (h : a + c = b + d - 1) : b ≤ a ∨ d ≤ c := by
  rcases le_or_lt b a with h' | h' <;> [left; right]
  · exact h'
  · replace h' := Nat.add_lt_add_right h' c
    rw [h] at h'
    rcases d.eq_zero_or_pos with hn | hn
    · rw [hn]
      exact zero_le c
    rw [d.add_sub_assoc (Nat.succ_le_of_lt hn), Nat.add_lt_add_iff_left] at h'
    exact Nat.le_of_pred_lt h'

/-! ### `sub` -/

attribute [simp] Nat.sub_eq_zero_of_le Nat.sub_le_iff_le_add Nat.add_sub_cancel_left
  Nat.add_sub_cancel_right

/-- A version of `Nat.sub_succ` in the form `_ - 1` instead of `Nat.pred _`. -/
lemma sub_succ' (m n : ℕ) : m - n.succ = m - n - 1 := rfl

protected lemma sub_eq_of_eq_add' (h : a = b + c) : a - b = c := by rw [h, Nat.add_sub_cancel_left]
protected lemma eq_sub_of_add_eq (h : c + b = a) : c = a - b := (Nat.sub_eq_of_eq_add h.symm).symm
protected lemma eq_sub_of_add_eq' (h : b + c = a) : c = a - b := (Nat.sub_eq_of_eq_add' h.symm).symm

protected lemma lt_sub_iff_add_lt : a < c - b ↔ a + b < c := ⟨add_lt_of_lt_sub, lt_sub_of_add_lt⟩
protected lemma lt_sub_iff_add_lt' : a < c - b ↔ b + a < c := by omega
protected lemma sub_lt_iff_lt_add (hba : b ≤ a) : a - b < c ↔ a < b + c := by omega
protected lemma sub_lt_iff_lt_add' (hba : b ≤ a) : a - b < c ↔ a < c + b := by omega

protected lemma sub_sub_sub_cancel_right (h : c ≤ b) : a - c - (b - c) = a - b := by omega
protected lemma add_sub_sub_cancel (h : c ≤ a) : a + b - (a - c) = b + c := by omega
protected lemma sub_add_sub_cancel (hab : b ≤ a) (hcb : c ≤ b) : a - b + (b - c) = a - c := by omega

lemma lt_pred_iff : a < pred b ↔ succ a < b := Nat.lt_sub_iff_add_lt (b := 1)

protected lemma sub_lt_sub_iff_right (h : c ≤ a) : a - c < b - c ↔ a < b := by omega

/-! ### `mul` -/

@[simp] lemma mul_def : Nat.mul m n = m * n := rfl

-- Porting note: removing `simp` attribute
protected lemma zero_eq_mul : 0 = m * n ↔ m = 0 ∨ n = 0 := by rw [eq_comm, Nat.mul_eq_zero]

lemma two_mul_ne_two_mul_add_one : 2 * n ≠ 2 * m + 1 :=
  mt (congrArg (· % 2))
    (by rw [Nat.add_comm, add_mul_mod_self_left, mul_mod_right, mod_eq_of_lt] <;> simp)

-- TODO: Replace `Nat.mul_right_cancel_iff` with `Nat.mul_left_inj`
protected lemma mul_left_inj (ha : a ≠ 0) : b * a = c * a ↔ b = c :=
  Nat.mul_right_cancel_iff (Nat.pos_iff_ne_zero.2 ha) _ _

-- TODO: Replace `Nat.mul_left_cancel_iff` with `Nat.mul_right_inj`
protected lemma mul_right_inj (ha : a ≠ 0) : a * b = a * c ↔ b = c :=
  Nat.mul_left_cancel_iff (Nat.pos_iff_ne_zero.2 ha) _ _

protected lemma mul_ne_mul_left (ha : a ≠ 0) : b * a ≠ c * a ↔ b ≠ c :=
  not_congr (Nat.mul_left_inj ha)

protected lemma mul_ne_mul_right (ha : a ≠ 0) : a * b ≠ a * c ↔ b ≠ c :=
  not_congr (Nat.mul_right_inj ha)

lemma mul_eq_left (ha : a ≠ 0) : a * b = a ↔ b = 1 := by simpa using Nat.mul_right_inj ha (c := 1)
lemma mul_eq_right (hb : b ≠ 0) : a * b = b ↔ a = 1 := by simpa using Nat.mul_left_inj hb (c := 1)

-- TODO: Deprecate
lemma mul_right_eq_self_iff (ha : 0 < a) : a * b = a ↔ b = 1 := mul_eq_left <| ne_of_gt ha

lemma mul_left_eq_self_iff (hb : 0 < b) : a * b = b ↔ a = 1 := mul_eq_right <| ne_of_gt hb

protected lemma le_of_mul_le_mul_right (h : a * c ≤ b * c) (hc : 0 < c) : a ≤ b :=
  Nat.le_of_mul_le_mul_left (by simpa [Nat.mul_comm]) hc

protected alias mul_sub := Nat.mul_sub_left_distrib
protected alias sub_mul := Nat.mul_sub_right_distrib

set_option push_neg.use_distrib true in
/-- The product of two natural numbers is greater than 1 if and only if
  at least one of them is greater than 1 and both are positive. -/
lemma one_lt_mul_iff : 1 < m * n ↔ 0 < m ∧ 0 < n ∧ (1 < m ∨ 1 < n) := by
  constructor <;> intro h
  · by_contra h'; push_neg at h'; simp [Nat.le_zero] at h'
    obtain rfl | rfl | h' := h'
    · simp at h
    · simp at h
    · exact Nat.not_lt_of_le (Nat.mul_le_mul h'.1 h'.2) h
  · obtain hm | hn := h.2.2
    · exact Nat.mul_lt_mul_of_lt_of_le' hm h.2.1 Nat.zero_lt_one
    · exact Nat.mul_lt_mul_of_le_of_lt h.1 hn h.1

lemma eq_one_of_mul_eq_one_right (H : m * n = 1) : m = 1 := eq_one_of_dvd_one ⟨n, H.symm⟩

lemma eq_one_of_mul_eq_one_left (H : m * n = 1) : n = 1 :=
  eq_one_of_mul_eq_one_right (n := m) (by rwa [Nat.mul_comm])

@[simp] protected lemma lt_mul_iff_one_lt_left (hb : 0 < b) : b < a * b ↔ 1 < a := by
  simpa using Nat.mul_lt_mul_right (b := 1) hb

@[simp] protected lemma lt_mul_iff_one_lt_right (ha : 0 < a) : a < a * b ↔ 1 < b := by
  simpa using Nat.mul_lt_mul_left (b := 1) ha

lemma eq_zero_of_double_le (h : 2 * n ≤ n) : n = 0 := by omega

lemma eq_zero_of_mul_le (hb : 2 ≤ n) (h : n * m ≤ m) : m = 0 :=
  eq_zero_of_double_le <| Nat.le_trans (Nat.mul_le_mul_right _ hb) h

lemma succ_mul_pos (m : ℕ) (hn : 0 < n) : 0 < succ m * n := Nat.mul_pos m.succ_pos hn

lemma mul_self_le_mul_self (h : m ≤ n) : m * m ≤ n * n := Nat.mul_le_mul h h

lemma mul_lt_mul'' (hac : a < c) (hbd : b < d) : a * b < c * d :=
  Nat.mul_lt_mul_of_lt_of_le hac (Nat.le_of_lt hbd) <| by omega

lemma mul_self_lt_mul_self (h : m < n) : m * m < n * n := mul_lt_mul'' h h

lemma mul_self_le_mul_self_iff : m * m ≤ n * n ↔ m ≤ n :=
  ⟨fun h => Nat.le_of_not_lt fun h' => Nat.not_le_of_gt (mul_self_lt_mul_self h') h,
   mul_self_le_mul_self⟩

lemma mul_self_lt_mul_self_iff : m * m < n * n ↔ m < n := by
  simp only [← Nat.not_le, mul_self_le_mul_self_iff]

lemma le_mul_self : ∀ n : ℕ, n ≤ n * n
  | 0 => Nat.le_refl _
  | n + 1 => by simp [Nat.mul_add]

lemma mul_self_inj : m * m = n * n ↔ m = n := by
  simp [Nat.le_antisymm_iff, mul_self_le_mul_self_iff]

@[simp] lemma lt_mul_self_iff : ∀ {n : ℕ}, n < n * n ↔ 1 < n
  | 0 => by simp
  | n + 1 => Nat.lt_mul_iff_one_lt_left n.succ_pos

lemma add_sub_one_le_mul (ha : a ≠ 0) (hb : b ≠ 0) : a + b - 1 ≤ a * b := by
  cases a
  · cases ha rfl
  · rw [succ_add, Nat.add_one_sub_one, succ_mul]
    exact Nat.add_le_add_right (Nat.le_mul_of_pos_right _ <| Nat.pos_iff_ne_zero.2 hb) _

protected lemma add_le_mul {a : ℕ} (ha : 2 ≤ a) : ∀ {b : ℕ} (_ : 2 ≤ b), a + b ≤ a * b
  | 2, _ => by omega
  | b + 3, _ => by have := Nat.add_le_mul ha (Nat.le_add_left _ b); rw [mul_succ]; omega

/-! ### `div` -/

attribute [simp] Nat.div_self

lemma div_le_iff_le_mul_add_pred (hb : 0 < b) : a / b ≤ c ↔ a ≤ b * c + (b - 1) := by
  rw [← Nat.lt_succ_iff, div_lt_iff_lt_mul hb, succ_mul, Nat.mul_comm]
  cases hb <;> exact Nat.lt_succ_iff

/-- A version of `Nat.div_lt_self` using successors, rather than additional hypotheses. -/
lemma div_lt_self' (a b : ℕ) : (a + 1) / (b + 2) < a + 1 :=
  Nat.div_lt_self (Nat.succ_pos _) (Nat.succ_lt_succ (Nat.succ_pos _))

lemma le_div_iff_mul_le' (hb : 0 < b) : a ≤ c / b ↔ a * b ≤ c := le_div_iff_mul_le hb

lemma div_lt_iff_lt_mul' (hb : 0 < b) : a / b < c ↔ a < c * b := by
  simp only [← Nat.not_le, le_div_iff_mul_le' hb]

lemma one_le_div_iff (hb : 0 < b) : 1 ≤ a / b ↔ b ≤ a := by rw [le_div_iff_mul_le hb, Nat.one_mul]

lemma div_lt_one_iff (hb : 0 < b) : a / b < 1 ↔ a < b := by
  simp only [← Nat.not_le, one_le_div_iff hb]

@[gcongr]
protected lemma div_le_div_right (h : a ≤ b) : a / c ≤ b / c :=
  (c.eq_zero_or_pos.elim fun hc ↦ by simp [hc]) fun hc ↦
    (le_div_iff_mul_le' hc).2 <| Nat.le_trans (Nat.div_mul_le_self _ _) h

lemma lt_of_div_lt_div (h : a / c < b / c) : a < b :=
  Nat.lt_of_not_le fun hab ↦ Nat.not_le_of_lt h <| Nat.div_le_div_right hab

protected lemma div_pos (hba : b ≤ a) (hb : 0 < b) : 0 < a / b :=
  Nat.pos_of_ne_zero fun h ↦ Nat.lt_irrefl a <|
    calc
      a = a % b := by simpa [h] using (mod_add_div a b).symm
      _ < b := mod_lt a hb
      _ ≤ a := hba

lemma lt_mul_of_div_lt (h : a / c < b) (hc : 0 < c) : a < b * c :=
  Nat.lt_of_not_ge <| Nat.not_le_of_gt h ∘ (Nat.le_div_iff_mul_le hc).2

lemma mul_div_le_mul_div_assoc (a b c : ℕ) : a * (b / c) ≤ a * b / c :=
  if hc0 : c = 0 then by simp [hc0] else
    (Nat.le_div_iff_mul_le (Nat.pos_of_ne_zero hc0)).2
      (by rw [Nat.mul_assoc]; exact Nat.mul_le_mul_left _ (Nat.div_mul_le_self _ _))

protected lemma eq_mul_of_div_eq_left (H1 : b ∣ a) (H2 : a / b = c) : a = c * b := by
  rw [Nat.mul_comm, Nat.eq_mul_of_div_eq_right H1 H2]

protected lemma mul_div_cancel_left' (Hd : a ∣ b) : a * (b / a) = b := by
  rw [Nat.mul_comm, Nat.div_mul_cancel Hd]

lemma lt_div_mul_add (hb : 0 < b) : a < a / b * b + b := by
  rw [← Nat.succ_mul, ← Nat.div_lt_iff_lt_mul hb]; exact Nat.lt_succ_self _

@[simp]
protected lemma div_left_inj (hda : d ∣ a) (hdb : d ∣ b) : a / d = b / d ↔ a = b := by
  refine ⟨fun h ↦ ?_, congrArg fun b ↦ b / d⟩
  rw [← Nat.mul_div_cancel' hda, ← Nat.mul_div_cancel' hdb, h]

lemma div_mul_div_comm : b ∣ a → d ∣ c → (a / b) * (c / d) = (a * c) / (b * d) := by
  rintro ⟨x, rfl⟩ ⟨y, rfl⟩
  obtain rfl | hb := b.eq_zero_or_pos
  · simp
  obtain rfl | hd := d.eq_zero_or_pos
  · simp
  rw [Nat.mul_div_cancel_left _ hb, Nat.mul_div_cancel_left _ hd, Nat.mul_assoc b,
    Nat.mul_left_comm x, ← Nat.mul_assoc b, Nat.mul_div_cancel_left _ (Nat.mul_pos hb hd)]

protected lemma mul_div_mul_comm (hba : b ∣ a) (hdc : d ∣ c) : a * c / (b * d) = a / b * (c / d) :=
  (div_mul_div_comm hba hdc).symm

@[deprecated (since := "2024-05-29")] alias mul_div_mul_comm_of_dvd_dvd := Nat.mul_div_mul_comm

lemma eq_zero_of_le_div (hn : 2 ≤ n) (h : m ≤ m / n) : m = 0 :=
  eq_zero_of_mul_le hn <| by
    rw [Nat.mul_comm]; exact (Nat.le_div_iff_mul_le' (Nat.lt_of_lt_of_le (by decide) hn)).1 h

lemma div_mul_div_le_div (a b c : ℕ) : a / c * b / a ≤ b / c := by
  obtain rfl | ha := Nat.eq_zero_or_pos a
  · simp
  · calc
      a / c * b / a ≤ b * a / c / a :=
        Nat.div_le_div_right (by rw [Nat.mul_comm]; exact mul_div_le_mul_div_assoc _ _ _)
      _ = b / c := by rw [Nat.div_div_eq_div_mul, Nat.mul_comm b, Nat.mul_comm c,
          Nat.mul_div_mul_left _ _ ha]

lemma eq_zero_of_le_half (h : n ≤ n / 2) : n = 0 := eq_zero_of_le_div (Nat.le_refl _) h

lemma le_half_of_half_lt_sub (h : a / 2 < a - b) : b ≤ a / 2 := by
  rw [Nat.le_div_iff_mul_le Nat.two_pos]
  rw [Nat.div_lt_iff_lt_mul Nat.two_pos, Nat.sub_mul, Nat.lt_sub_iff_add_lt,
    Nat.mul_two a] at h
  exact Nat.le_of_lt (Nat.lt_of_add_lt_add_left h)

lemma half_le_of_sub_le_half (h : a - b ≤ a / 2) : a / 2 ≤ b := by
  rw [Nat.le_div_iff_mul_le Nat.two_pos, Nat.sub_mul, Nat.sub_le_iff_le_add,
    Nat.mul_two, Nat.add_le_add_iff_left] at h
  rw [← Nat.mul_div_left b Nat.two_pos]
  exact Nat.div_le_div_right h

protected lemma div_le_of_le_mul' (h : m ≤ k * n) : m / k ≤ n := by
  obtain rfl | hk := k.eq_zero_or_pos
  · simp
  · refine Nat.le_of_mul_le_mul_left ?_ hk
    calc
      k * (m / k) ≤ m % k + k * (m / k) := Nat.le_add_left _ _
      _ = m := mod_add_div _ _
      _ ≤ k * n := h

protected lemma div_le_div_of_mul_le_mul (hd : d ≠ 0) (hdc : d ∣ c) (h : a * d ≤ c * b) :
    a / b ≤ c / d :=
  Nat.div_le_of_le_mul' <| by
    rwa [← Nat.mul_div_assoc _ hdc, Nat.le_div_iff_mul_le (Nat.pos_iff_ne_zero.2 hd), b.mul_comm]

protected lemma div_le_self' (m n : ℕ) : m / n ≤ m := by
  obtain rfl | hn := n.eq_zero_or_pos
  · simp
  · refine Nat.div_le_of_le_mul' ?_
    calc
      m = 1 * m := by rw [Nat.one_mul]
      _ ≤ n * m := Nat.mul_le_mul_right _ hn

lemma two_mul_odd_div_two (hn : n % 2 = 1) : 2 * (n / 2) = n - 1 := by
  conv => rhs; rw [← Nat.mod_add_div n 2, hn, Nat.add_sub_cancel_left]

@[gcongr]
lemma div_le_div_left (hcb : c ≤ b) (hc : 0 < c) : a / b ≤ a / c :=
  (Nat.le_div_iff_mul_le hc).2 <| Nat.le_trans (Nat.mul_le_mul_left _ hcb) (div_mul_le_self _ _)

lemma div_eq_self : m / n = m ↔ m = 0 ∨ n = 1 := by
  constructor
  · intro
    match n with
    | 0 => simp_all
    | 1 => right; rfl
    | n+2 =>
      left
      have : m / (n + 2) ≤ m / 2 := div_le_div_left (by simp) (by decide)
      refine eq_zero_of_le_half ?_
      simp_all
  · rintro (rfl | rfl) <;> simp

lemma div_eq_sub_mod_div : m / n = (m - m % n) / n := by
  obtain rfl | hn := n.eq_zero_or_pos
  · rw [Nat.div_zero, Nat.div_zero]
  · have : m - m % n = n * (m / n) := by
      rw [Nat.sub_eq_iff_eq_add (Nat.mod_le _ _), Nat.add_comm, mod_add_div]
    rw [this, mul_div_right _ hn]

protected lemma eq_div_of_mul_eq_left (hc : c ≠ 0) (h : a * c = b) : a = b / c := by
  rw [← h, Nat.mul_div_cancel _ (Nat.pos_iff_ne_zero.2 hc)]

protected lemma eq_div_of_mul_eq_right (hc : c ≠ 0) (h : c * a = b) : a = b / c := by
  rw [← h, Nat.mul_div_cancel_left _ (Nat.pos_iff_ne_zero.2 hc)]

protected lemma mul_le_of_le_div (k x y : ℕ) (h : x ≤ y / k) : x * k ≤ y := by
  if hk : k = 0 then
    rw [hk, Nat.mul_zero]; exact zero_le _
  else
    rwa [← le_div_iff_mul_le (Nat.pos_iff_ne_zero.2 hk)]

protected lemma div_mul_div_le (a b c d : ℕ) :
    (a / b) * (c / d) ≤ (a * c) / (b * d) := by
  if hb : b = 0 then simp [hb] else
  if hd : d = 0 then simp [hd] else
  have hbd : b * d ≠ 0 := Nat.mul_ne_zero hb hd
  rw [le_div_iff_mul_le (Nat.pos_of_ne_zero hbd)]
  transitivity ((a / b) * b) * ((c / d) * d)
  · apply Nat.le_of_eq; simp only [Nat.mul_assoc, Nat.mul_left_comm]
  · apply Nat.mul_le_mul <;> apply div_mul_le_self

/-!
### `pow`

#### TODO

* Rename `Nat.pow_le_pow_of_le_left` to `Nat.pow_le_pow_left`, protect it, remove the alias
* Rename `Nat.pow_le_pow_of_le_right` to `Nat.pow_le_pow_right`, protect it, remove the alias
-/

protected lemma pow_lt_pow_left (h : a < b) : ∀ {n : ℕ}, n ≠ 0 → a ^ n < b ^ n
  | 1, _ => by simpa
  | n + 2, _ => Nat.mul_lt_mul_of_lt_of_le (Nat.pow_lt_pow_left h n.succ_ne_zero) (Nat.le_of_lt h)
    (zero_lt_of_lt h)

protected lemma pow_lt_pow_right (ha : 1 < a) (h : m < n) : a ^ m < a ^ n :=
  (Nat.pow_lt_pow_iff_right ha).2 h

protected lemma pow_le_pow_iff_left {n : ℕ} (hn : n ≠ 0) : a ^ n ≤ b ^ n ↔ a ≤ b where
  mp := by simpa only [← Nat.not_le, Decidable.not_imp_not] using (Nat.pow_lt_pow_left · hn)
  mpr h := Nat.pow_le_pow_left h _

protected lemma pow_lt_pow_iff_left (hn : n ≠ 0) : a ^ n < b ^ n ↔ a < b := by
  simp only [← Nat.not_le, Nat.pow_le_pow_iff_left hn]

@[deprecated (since := "2023-12-23")] alias pow_lt_pow_of_lt_left := Nat.pow_lt_pow_left
@[deprecated (since := "2023-12-23")] alias pow_le_iff_le_left := Nat.pow_le_pow_iff_left

lemma pow_left_injective (hn : n ≠ 0) : Injective (fun a : ℕ ↦ a ^ n) := by
  simp [Injective, le_antisymm_iff, Nat.pow_le_pow_iff_left hn]

protected lemma pow_right_injective (ha : 2 ≤ a) : Injective (a ^ ·) := by
  simp [Injective, le_antisymm_iff, Nat.pow_le_pow_iff_right ha]

-- We want to use this lemma earlier than the lemma simp can prove it with
@[simp, nolint simpNF] protected lemma pow_eq_zero {a : ℕ} : ∀ {n : ℕ}, a ^ n = 0 ↔ a = 0 ∧ n ≠ 0
  | 0 => by simp
  | n + 1 => by rw [Nat.pow_succ, mul_eq_zero, Nat.pow_eq_zero]; omega

/-- For `a > 1`, `a ^ b = a` iff `b = 1`. -/
lemma pow_eq_self_iff {a b : ℕ} (ha : 1 < a) : a ^ b = a ↔ b = 1 :=
  (Nat.pow_right_injective ha).eq_iff' a.pow_one

lemma le_self_pow (hn : n ≠ 0) : ∀ a : ℕ, a ≤ a ^ n
  | 0 => zero_le _
  | a + 1 => by simpa using Nat.pow_le_pow_right a.succ_pos (Nat.one_le_iff_ne_zero.2 hn)

lemma lt_pow_self (ha : 1 < a) : ∀ n : ℕ, n < a ^ n
  | 0 => by simp
  | n + 1 =>
    calc
      n + 1 < a ^ n + 1 := Nat.add_lt_add_right (lt_pow_self ha _) _
      _ ≤ a ^ (n + 1) := Nat.pow_lt_pow_succ ha

lemma lt_two_pow (n : ℕ) : n < 2 ^ n := lt_pow_self (by decide) n

lemma one_le_pow (n m : ℕ) (h : 0 < m) : 1 ≤ m ^ n := by simpa using Nat.pow_le_pow_of_le_left h n

lemma one_le_pow' (n m : ℕ) : 1 ≤ (m + 1) ^ n := one_le_pow n (m + 1) (succ_pos m)

lemma one_lt_pow (hn : n ≠ 0) (ha : 1 < a) : 1 < a ^ n := by simpa using Nat.pow_lt_pow_left ha hn

lemma two_pow_succ (n : ℕ) : 2 ^ (n + 1) = 2 ^ n + 2 ^ n := by simp [Nat.pow_succ, Nat.mul_two]

lemma one_lt_pow' (n m : ℕ) : 1 < (m + 2) ^ (n + 1) :=
  one_lt_pow n.succ_ne_zero (Nat.lt_of_sub_eq_succ rfl)

@[simp] lemma one_lt_pow_iff {n : ℕ} (hn : n ≠ 0) : ∀ {a}, 1 < a ^ n ↔ 1 < a
 | 0 => by simp [Nat.zero_pow (Nat.pos_of_ne_zero hn)]
 | 1 => by simp
 | a + 2 => by simp [one_lt_pow hn]
  -- one_lt_pow_iff_of_nonneg (zero_le _) h

lemma one_lt_two_pow' (n : ℕ) : 1 < 2 ^ (n + 1) := one_lt_pow n.succ_ne_zero (by decide)

lemma mul_lt_mul_pow_succ (ha : 0 < a) (hb : 1 < b) : n * b < a * b ^ (n + 1) := by
  rw [Nat.pow_succ, ← Nat.mul_assoc, Nat.mul_lt_mul_right (Nat.lt_trans Nat.zero_lt_one hb)]
  exact Nat.lt_of_le_of_lt (Nat.le_mul_of_pos_left _ ha)
    ((Nat.mul_lt_mul_left ha).2 <| Nat.lt_pow_self hb _)

lemma sq_sub_sq (a b : ℕ) : a ^ 2 - b ^ 2 = (a + b) * (a - b) := by
  simpa [Nat.pow_succ] using Nat.mul_self_sub_mul_self_eq a b

alias pow_two_sub_pow_two := sq_sub_sq

protected lemma div_pow (h : a ∣ b) : (b / a) ^ c = b ^ c / a ^ c := by
  obtain rfl | hc := c.eq_zero_or_pos
  · simp
  obtain rfl | ha := a.eq_zero_or_pos
  · simp [Nat.zero_pow hc]
  refine (Nat.div_eq_of_eq_mul_right (pos_pow_of_pos c ha) ?_).symm
  rw [← Nat.mul_pow, Nat.mul_div_cancel_left' h]

/-!
### Recursion and induction principles

This section is here due to dependencies -- the lemmas here require some of the lemmas
proved above, and some of the results in later sections depend on the definitions in this section.
-/

-- Porting note: The type ascriptions of these two lemmas need to be changed,
-- as mathport wrote a lambda that wasn't there in mathlib3, that prevents `simp` applying them.

@[simp]
lemma rec_zero {C : ℕ → Sort*} (h0 : C 0) (h : ∀ n, C n → C (n + 1)) : Nat.rec h0 h 0 = h0 := rfl

lemma rec_add_one {C : ℕ → Sort*} (h0 : C 0) (h : ∀ n, C n → C (n + 1)) (n : ℕ) :
    Nat.rec h0 h (n + 1) = h n (Nat.rec h0 h n) := rfl

@[simp] lemma rec_one {C : ℕ → Sort*} (h0 : C 0) (h : ∀ n, C n → C (n + 1)) :
    Nat.rec (motive := C) h0 h 1 = h 0 h0 := rfl

/-- Recursion starting at a non-zero number: given a map `C k → C (k+1)` for each `k ≥ n`,
there is a map from `C n` to each `C m`, `n ≤ m`.

This is a version of `Nat.le.rec` that works for `Sort u`.
Similarly to `Nat.le.rec`, it can be used as
```
induction hle using Nat.leRec with
| refl => sorry
| le_succ_of_le hle ih => sorry
```
-/
@[elab_as_elim]
def leRec {n} {motive : (m : ℕ) → n ≤ m → Sort*}
    (refl : motive n le_rfl)
    (le_succ_of_le : ∀ ⦃k⦄ (h : n ≤ k), motive k h → motive (k + 1) (le_succ_of_le h)) :
    ∀ {m} (h : n ≤ m), motive m h
  | 0, H => Nat.eq_zero_of_le_zero H ▸ refl
  | m + 1, H =>
    (le_succ_iff.1 H).by_cases
      (fun h : n ≤ m ↦ le_succ_of_le h <| leRec refl le_succ_of_le h)
      (fun h : n = m + 1 ↦ h ▸ refl)

-- This verifies the signatures of the recursor matches the builtin one, as promised in the
-- above.
theorem leRec_eq_leRec : @Nat.leRec.{0} = @Nat.le.rec := rfl

@[simp]
lemma leRec_self {n} {motive : (m : ℕ) → n ≤ m → Sort*}
    (refl : motive n le_rfl)
    (le_succ_of_le : ∀ ⦃k⦄ (h : n ≤ k), motive k h → motive (k + 1) (le_succ_of_le h)) :
    (leRec (motive := motive) refl le_succ_of_le le_rfl : motive n le_rfl) = refl := by
  cases n <;> simp [leRec, Or.by_cases, dif_neg]

@[simp]
lemma leRec_succ {n} {motive : (m : ℕ) → n ≤ m → Sort*}
    (refl : motive n le_rfl)
    (le_succ_of_le : ∀ ⦃k⦄ (h : n ≤ k), motive k h → motive (k + 1) (le_succ_of_le h))
    (h1 : n ≤ m) {h2 : n ≤ m + 1} :
    (leRec (motive := motive) refl le_succ_of_le h2) =
      le_succ_of_le h1 (leRec (motive := motive) refl le_succ_of_le h1) := by
  conv =>
    lhs
    rw [leRec, Or.by_cases, dif_pos h1]

lemma leRec_succ' {n} {motive : (m : ℕ) → n ≤ m → Sort*} (refl le_succ_of_le) :
    (leRec (motive := motive) refl le_succ_of_le (le_succ _)) = le_succ_of_le _ refl := by
  rw [leRec_succ, leRec_self]

lemma leRec_trans {n m k} {motive : (m : ℕ) → n ≤ m → Sort*} (refl le_succ_of_le)
    (hnm : n ≤ m) (hmk : m ≤ k) :
    leRec (motive := motive) refl le_succ_of_le (Nat.le_trans hnm hmk) =
      leRec
        (leRec refl (fun _ h => le_succ_of_le h) hnm)
        (fun _ h => le_succ_of_le <| Nat.le_trans hnm h) hmk := by
  induction hmk with
  | refl => rw [leRec_self]
  | step hmk ih => rw [leRec_succ _ _ (Nat.le_trans hnm hmk), ih, leRec_succ]

lemma leRec_succ_left {motive : (m : ℕ) → n ≤ m → Sort*}
    (refl le_succ_of_le) {m} (h1 : n ≤ m) (h2 : n + 1 ≤ m) :
    -- the `@` is needed for this to elaborate, even though we only provide explicit arguments!
    @leRec _ _ (le_succ_of_le le_rfl refl) (fun k h ih => le_succ_of_le (le_of_succ_le h) ih) _ h2 =
      leRec (motive := motive) refl le_succ_of_le h1 := by
  rw [leRec_trans _ _ (le_succ n) h2, leRec_succ']

/-- Recursion starting at a non-zero number: given a map `C k → C (k+1)` for each `k ≥ n`,
there is a map from `C n` to each `C m`, `n ≤ m`.

Prefer `Nat.leRec`, which can be used as `induction h using Nat.leRec`. -/
@[elab_as_elim, deprecated Nat.leRec (since := "2024-07-05")]
def leRecOn' {C : ℕ → Sort*} : ∀ {m}, n ≤ m → (∀ ⦃k⦄, n ≤ k → C k → C (k + 1)) → C n → C m :=
  fun h of_succ self => Nat.leRec self of_succ h

/-- Recursion starting at a non-zero number: given a map `C k → C (k + 1)` for each `k`,
there is a map from `C n` to each `C m`, `n ≤ m`. For a version where the assumption is only made
when `k ≥ n`, see `Nat.leRec`. -/
@[elab_as_elim]
def leRecOn {C : ℕ → Sort*} {n : ℕ} : ∀ {m}, n ≤ m → (∀ {k}, C k → C (k + 1)) → C n → C m :=
  fun h of_succ self => Nat.leRec self (fun _ _ => @of_succ _) h

lemma leRecOn_self {C : ℕ → Sort*} {n} {next : ∀ {k}, C k → C (k + 1)} (x : C n) :
    (leRecOn n.le_refl next x : C n) = x :=
  leRec_self _ _

lemma leRecOn_succ {C : ℕ → Sort*} {n m} (h1 : n ≤ m) {h2 : n ≤ m + 1} {next} (x : C n) :
    (leRecOn h2 next x : C (m + 1)) = next (leRecOn h1 next x : C m) :=
  leRec_succ _ _ _

lemma leRecOn_succ' {C : ℕ → Sort*} {n} {h : n ≤ n + 1} {next : ∀ {k}, C k → C (k + 1)} (x : C n) :
    (leRecOn h next x : C (n + 1)) = next x :=
  leRec_succ' _ _

lemma leRecOn_trans {C : ℕ → Sort*} {n m k} (hnm : n ≤ m) (hmk : m ≤ k) {next} (x : C n) :
    (leRecOn (Nat.le_trans hnm hmk) (@next) x : C k) =
      leRecOn hmk (@next) (leRecOn hnm (@next) x) :=
  leRec_trans _ _ _ _

lemma leRecOn_succ_left {C : ℕ → Sort*} {n m}
    {next : ∀ {k}, C k → C (k + 1)} (x : C n) (h1 : n ≤ m) (h2 : n + 1 ≤ m) :
    (leRecOn h2 next (next x) : C m) = (leRecOn h1 next x : C m) :=
  leRec_succ_left (motive := fun n _ => C n) _ (fun _ _ => @next _) _ _

lemma leRecOn_injective {C : ℕ → Sort*} {n m} (hnm : n ≤ m) (next : ∀ {k}, C k → C (k + 1))
    (Hnext : ∀ n, Injective (@next n)) : Injective (@leRecOn C n m hnm next) := by
  induction hnm with
  | refl =>
    intro x y H
    rwa [leRecOn_self, leRecOn_self] at H
  | step hnm ih =>
    intro x y H
    rw [leRecOn_succ hnm, leRecOn_succ hnm] at H
    exact ih (Hnext _ H)

lemma leRecOn_surjective {C : ℕ → Sort*} {n m} (hnm : n ≤ m) (next : ∀ {k}, C k → C (k + 1))
    (Hnext : ∀ n, Surjective (@next n)) : Surjective (@leRecOn C n m hnm next) := by
  induction hnm with
  | refl =>
    intro x
    refine ⟨x, ?_⟩
    rw [leRecOn_self]
  | step hnm ih =>
    intro x
    obtain ⟨w, rfl⟩ := Hnext _ x
    obtain ⟨x, rfl⟩ := ih w
    refine ⟨x, ?_⟩
    rw [leRecOn_succ]

/-- Recursion principle based on `<`. -/
@[elab_as_elim]
protected def strongRec' {p : ℕ → Sort*} (H : ∀ n, (∀ m, m < n → p m) → p n) : ∀ n : ℕ, p n
  | n => H n fun m _ ↦ Nat.strongRec' H m

/-- Recursion principle based on `<` applied to some natural number. -/
@[elab_as_elim]
def strongRecOn' {P : ℕ → Sort*} (n : ℕ) (h : ∀ n, (∀ m, m < n → P m) → P n) : P n :=
  Nat.strongRec' h n

lemma strongRecOn'_beta {P : ℕ → Sort*} {h} :
    (strongRecOn' n h : P n) = h n fun m _ ↦ (strongRecOn' m h : P m) := by
  simp only [strongRecOn']; rw [Nat.strongRec']

/-- Induction principle starting at a non-zero number.
To use in an induction proof, the syntax is `induction n, hn using Nat.le_induction` (or the same
for `induction'`).

This is an alias of `Nat.leRec`, specialized to `Prop`. -/
@[elab_as_elim]
lemma le_induction {m : ℕ} {P : ∀ n, m ≤ n → Prop} (base : P m m.le_refl)
    (succ : ∀ n hmn, P n hmn → P (n + 1) (le_succ_of_le hmn)) : ∀ n hmn, P n hmn :=
  @Nat.leRec (motive := P) base succ

/-- Induction principle deriving the next case from the two previous ones. -/
def twoStepInduction {P : ℕ → Sort*} (zero : P 0) (one : P 1)
    (more : ∀ n, P n → P (n + 1) → P (n + 2)) : ∀ a, P a
  | 0 => zero
  | 1 => one
  | _ + 2 => more _ (twoStepInduction zero one more _) (twoStepInduction zero one more _)

@[elab_as_elim]
protected theorem strong_induction_on {p : ℕ → Prop} (n : ℕ)
    (h : ∀ n, (∀ m, m < n → p m) → p n) : p n :=
  Nat.strongRecOn n h

protected theorem case_strong_induction_on {p : ℕ → Prop} (a : ℕ) (hz : p 0)
    (hi : ∀ n, (∀ m, m ≤ n → p m) → p (n + 1)) : p a :=
  Nat.caseStrongRecOn a hz hi

/-- Decreasing induction: if `P (k+1)` implies `P k` for all `k < n`, then `P n` implies `P m` for
all `m ≤ n`.
Also works for functions to `Sort*`.

For a version also assuming `m ≤ k`, see `Nat.decreasingInduction'`. -/
@[elab_as_elim]
def decreasingInduction {n} {motive : (m : ℕ) → m ≤ n → Sort*}
    (of_succ : ∀ k (h : k < n), motive (k + 1) h → motive k (le_of_succ_le h))
    (self : motive n le_rfl) {m} (mn : m ≤ n) : motive m mn := by
  induction mn using leRec with
  | refl => exact self
  | @le_succ_of_le k _ ih =>
    apply ih (fun i hi => of_succ i (le_succ_of_le hi)) (of_succ k (lt_succ_self _) self)

@[simp]
lemma decreasingInduction_self {n} {motive : (m : ℕ) → m ≤ n → Sort*} (of_succ self) :
    (decreasingInduction (motive := motive) of_succ self le_rfl) = self := by
  dsimp only [decreasingInduction]
  rw [leRec_self]

lemma decreasingInduction_succ {n} {motive : (m : ℕ) → m ≤ n + 1 → Sort*} (of_succ self)
    (mn : m ≤ n) (msn : m ≤ n + 1) :
    (decreasingInduction (motive := motive) of_succ self msn : motive m msn) =
      decreasingInduction (motive := fun m h => motive m (le_succ_of_le h))
        (fun i hi => of_succ _ _) (of_succ _ _ self) mn := by
  dsimp only [decreasingInduction]; rw [leRec_succ]

@[simp]
lemma decreasingInduction_succ' {n} {motive : (m : ℕ) → m ≤ n + 1 → Sort*} (of_succ self) :
    decreasingInduction (motive := motive) of_succ self n.le_succ = of_succ _ _ self := by
  dsimp only [decreasingInduction]; rw [leRec_succ']

lemma decreasingInduction_trans {motive : (m : ℕ) → m ≤ k → Sort*} (hmn : m ≤ n) (hnk : n ≤ k)
    (of_succ self) :
    (decreasingInduction (motive := motive) of_succ self (Nat.le_trans hmn hnk) : motive m _) =
    decreasingInduction (fun n ih => of_succ _ _) (decreasingInduction of_succ self hnk) hmn := by
  induction hnk with
  | refl => rw [decreasingInduction_self]
  | step hnk ih =>
      rw [decreasingInduction_succ _ _ (Nat.le_trans hmn hnk), ih, decreasingInduction_succ]

lemma decreasingInduction_succ_left  {motive : (m : ℕ) → m ≤ n → Sort*} (of_succ self)
    (smn : m + 1 ≤ n) (mn : m ≤ n) :
    decreasingInduction (motive := motive) of_succ self mn =
      of_succ m smn (decreasingInduction of_succ self smn) := by
  rw [Subsingleton.elim mn (Nat.le_trans (le_succ m) smn), decreasingInduction_trans,
    decreasingInduction_succ']

/-- Given `P : ℕ → ℕ → Sort*`, if for all `m n : ℕ` we can extend `P` from the rectangle
strictly below `(m, n)` to `P m n`, then we have `P n m` for all `n m : ℕ`.
Note that for non-`Prop` output it is preferable to use the equation compiler directly if possible,
since this produces equation lemmas. -/
@[elab_as_elim]
def strongSubRecursion {P : ℕ → ℕ → Sort*} (H : ∀ m n, (∀ x y, x < m → y < n → P x y) → P m n) :
    ∀ n m : ℕ, P n m
  | n, m => H n m fun x y _ _ ↦ strongSubRecursion H x y

/-- Given `P : ℕ → ℕ → Sort*`, if we have `P m 0` and `P 0 n` for all `m n : ℕ`, and for any
`m n : ℕ` we can extend `P` from `(m, n + 1)` and `(m + 1, n)` to `(m + 1, n + 1)` then we have
`P m n` for all `m n : ℕ`.

Note that for non-`Prop` output it is preferable to use the equation compiler directly if possible,
since this produces equation lemmas. -/
@[elab_as_elim]
def pincerRecursion {P : ℕ → ℕ → Sort*} (Ha0 : ∀ m : ℕ, P m 0) (H0b : ∀ n : ℕ, P 0 n)
    (H : ∀ x y : ℕ, P x y.succ → P x.succ y → P x.succ y.succ) : ∀ n m : ℕ, P n m
  | m, 0 => Ha0 m
  | 0, n => H0b n
  | Nat.succ m, Nat.succ n => H _ _ (pincerRecursion Ha0 H0b H _ _) (pincerRecursion Ha0 H0b H _ _)

/-- Decreasing induction: if `P (k+1)` implies `P k` for all `m ≤ k < n`, then `P n` implies `P m`.
Also works for functions to `Sort*`.

Weakens the assumptions of `Nat.decreasingInduction`. -/
@[elab_as_elim]
def decreasingInduction' {P : ℕ → Sort*} (h : ∀ k < n, m ≤ k → P (k + 1) → P k)
    (mn : m ≤ n) (hP : P n) : P m := by
  induction mn using decreasingInduction with
  | self => exact hP
  | of_succ k hk ih =>
    exact h _ (lt_of_succ_le hk) le_rfl (ih fun k' hk' h'' => h k' hk' <| le_of_succ_le h'')

/-- Given a predicate on two naturals `P : ℕ → ℕ → Prop`, `P a b` is true for all `a < b` if
`P (a + 1) (a + 1)` is true for all `a`, `P 0 (b + 1)` is true for all `b` and for all
`a < b`, `P (a + 1) b` is true and `P a (b + 1)` is true implies `P (a + 1) (b + 1)` is true. -/
@[elab_as_elim]
theorem diag_induction (P : ℕ → ℕ → Prop) (ha : ∀ a, P (a + 1) (a + 1)) (hb : ∀ b, P 0 (b + 1))
    (hd : ∀ a b, a < b → P (a + 1) b → P a (b + 1) → P (a + 1) (b + 1)) : ∀ a b, a < b → P a b
  | 0, b + 1, _ => hb _
  | a + 1, b + 1, h => by
    apply hd _ _ (Nat.add_lt_add_iff_right.1 h)
    · have this : a + 1 = b ∨ a + 1 < b := by omega
      have wf : (a + 1) + b < (a + 1) + (b + 1) := by simp
      rcases this with (rfl | h)
      · exact ha _
      apply diag_induction P ha hb hd (a + 1) b h
    have _ : a + (b + 1) < (a + 1) + (b + 1) := by simp
    apply diag_induction P ha hb hd a (b + 1)
    apply Nat.lt_of_le_of_lt (Nat.le_succ _) h

/-- A subset of `ℕ` containing `k : ℕ` and closed under `Nat.succ` contains every `n ≥ k`. -/
lemma set_induction_bounded {S : Set ℕ} (hk : k ∈ S) (h_ind : ∀ k : ℕ, k ∈ S → k + 1 ∈ S)
    (hnk : k ≤ n) : n ∈ S :=
  @leRecOn (fun n => n ∈ S) k n hnk @h_ind hk

/-- A subset of `ℕ` containing zero and closed under `Nat.succ` contains all of `ℕ`. -/
lemma set_induction {S : Set ℕ} (hb : 0 ∈ S) (h_ind : ∀ k : ℕ, k ∈ S → k + 1 ∈ S) (n : ℕ) :
    n ∈ S :=
  set_induction_bounded hb h_ind (zero_le n)

/-! ### `mod`, `dvd` -/

attribute [simp] Nat.dvd_zero

@[simp] lemma mod_two_ne_one : ¬n % 2 = 1 ↔ n % 2 = 0 := by
  cases mod_two_eq_zero_or_one n <;> simp [*]

@[simp] lemma mod_two_ne_zero : ¬n % 2 = 0 ↔ n % 2 = 1 := by
  cases mod_two_eq_zero_or_one n <;> simp [*]

@[deprecated mod_mul_right_div_self (since := "2024-05-29")]
lemma div_mod_eq_mod_mul_div (a b c : ℕ) : a / b % c = a % (b * c) / b :=
  (mod_mul_right_div_self a b c).symm

protected lemma lt_div_iff_mul_lt (hdn : d ∣ n) (a : ℕ) : a < n / d ↔ d * a < n := by
  obtain rfl | hd := d.eq_zero_or_pos
  · simp [Nat.zero_dvd.1 hdn]
  · rw [← Nat.mul_lt_mul_left hd, ← Nat.eq_mul_of_div_eq_right hdn rfl]

lemma mul_div_eq_iff_dvd {n d : ℕ} : d * (n / d) = n ↔ d ∣ n :=
  calc
    d * (n / d) = n ↔ d * (n / d) = d * (n / d) + (n % d) := by rw [div_add_mod]
    _ ↔ d ∣ n := by rw [eq_comm, Nat.add_eq_left, dvd_iff_mod_eq_zero]

lemma mul_div_lt_iff_not_dvd : d * (n / d) < n ↔ ¬ d ∣ n := by
  simp [Nat.lt_iff_le_and_ne, mul_div_eq_iff_dvd, mul_div_le]

lemma div_eq_iff_eq_of_dvd_dvd (hn : n ≠ 0) (ha : a ∣ n) (hb : b ∣ n) : n / a = n / b ↔ a = b := by
  constructor <;> intro h
  · rw [← Nat.mul_right_inj hn]
    apply Nat.eq_mul_of_div_eq_left (Nat.dvd_trans hb (Nat.dvd_mul_right _ _))
    rw [eq_comm, Nat.mul_comm, Nat.mul_div_assoc _ hb]
    exact Nat.eq_mul_of_div_eq_right ha h
  · rw [h]

protected lemma div_eq_zero_iff (hb : 0 < b) : a / b = 0 ↔ a < b where
  mp h := by rw [← mod_add_div a b, h, Nat.mul_zero, Nat.add_zero]; exact mod_lt _ hb
  mpr h := by rw [← Nat.mul_right_inj (Nat.ne_of_gt hb), ← Nat.add_left_cancel_iff, mod_add_div,
      mod_eq_of_lt h, Nat.mul_zero, Nat.add_zero]

protected lemma div_ne_zero_iff (hb : b ≠ 0) : a / b ≠ 0 ↔ b ≤ a := by
  rw [ne_eq, Nat.div_eq_zero_iff (Nat.pos_of_ne_zero hb), not_lt]

protected lemma div_pos_iff (hb : b ≠ 0) : 0 < a / b ↔ b ≤ a := by
  rw [Nat.pos_iff_ne_zero, Nat.div_ne_zero_iff hb]

lemma le_iff_ne_zero_of_dvd (ha : a ≠ 0) (hab : a ∣ b) : a ≤ b ↔ b ≠ 0 where
  mp := by rw [← Nat.pos_iff_ne_zero] at ha ⊢; exact Nat.lt_of_lt_of_le ha
  mpr hb := Nat.le_of_dvd (Nat.pos_iff_ne_zero.2 hb) hab

lemma div_ne_zero_iff_of_dvd (hba : b ∣ a) : a / b ≠ 0 ↔ a ≠ 0 ∧ b ≠ 0 := by
  obtain rfl | hb := eq_or_ne b 0 <;> simp [Nat.div_ne_zero_iff, Nat.le_iff_ne_zero_of_dvd, *]

@[simp] lemma mul_mod_mod (a b c : ℕ) : (a * (b % c)) % c = a * b % c := by
  rw [mul_mod, mod_mod, ← mul_mod]

@[simp] lemma mod_mul_mod (a b c : ℕ) : (a % c * b) % c = a * b % c := by
  rw [mul_mod, mod_mod, ← mul_mod]

lemma pow_mod (a b n : ℕ) : a ^ b % n = (a % n) ^ b % n := by
  induction b with
  | zero => rfl
  | succ b ih => simp [Nat.pow_succ, Nat.mul_mod, ih]

lemma not_pos_pow_dvd : ∀ {a n : ℕ} (_ : 1 < a) (_ : 1 < n), ¬ a ^ n ∣ a
  | succ a, succ n, hp, hk, h =>
    have : succ a * succ a ^ n ∣ succ a * 1 := by simpa [pow_succ'] using h
    have : succ a ^ n ∣ 1 := Nat.dvd_of_mul_dvd_mul_left (succ_pos _) this
    have he : succ a ^ n = 1 := eq_one_of_dvd_one this
    have : n < succ a ^ n := lt_pow_self hp n
    have : n < 1 := by rwa [he] at this
    have : n = 0 := Nat.eq_zero_of_le_zero <| le_of_lt_succ this
    have : 1 < 1 := by rwa [this] at hk
    absurd this (by decide)

lemma lt_of_pow_dvd_right (hb : b ≠ 0) (ha : 2 ≤ a) (h : a ^ n ∣ b) : n < b := by
  rw [← Nat.pow_lt_pow_iff_right (succ_le_iff.1 ha)]
  exact Nat.lt_of_le_of_lt (le_of_dvd (Nat.pos_iff_ne_zero.2 hb) h) (lt_pow_self ha _)

lemma div_dvd_of_dvd (h : n ∣ m) : m / n ∣ m := ⟨n, (Nat.div_mul_cancel h).symm⟩

protected lemma div_div_self (h : n ∣ m) (hm : m ≠ 0) : m / (m / n) = n := by
  rcases h with ⟨_, rfl⟩
  rw [Nat.mul_ne_zero_iff] at hm
  rw [mul_div_right _ (Nat.pos_of_ne_zero hm.1), mul_div_left _ (Nat.pos_of_ne_zero hm.2)]

lemma not_dvd_of_pos_of_lt (h1 : 0 < n) (h2 : n < m) : ¬m ∣ n := by
  rintro ⟨k, rfl⟩
  rcases Nat.eq_zero_or_pos k with (rfl | hk)
  · exact Nat.lt_irrefl 0 h1
  · exact Nat.not_lt.2 (Nat.le_mul_of_pos_right _ hk) h2

lemma eq_of_dvd_of_lt_two_mul (ha : a ≠ 0) (hdvd : b ∣ a) (hlt : a < 2 * b) : a = b := by
  obtain ⟨_ | _ | c, rfl⟩ := hdvd
  · simp at ha
  · exact Nat.mul_one _
  · rw [Nat.mul_comm] at hlt
    cases Nat.not_le_of_lt hlt (Nat.mul_le_mul_right _ (by omega))

lemma mod_eq_iff_lt (hn : n ≠ 0) : m % n = m ↔ m < n :=
  ⟨fun h ↦ by rw [← h]; exact mod_lt _ <| Nat.pos_iff_ne_zero.2 hn, mod_eq_of_lt⟩

@[simp]
lemma mod_succ_eq_iff_lt : m % n.succ = m ↔ m < n.succ :=
  mod_eq_iff_lt (succ_ne_zero _)

@[simp] lemma mod_succ (n : ℕ) : n % n.succ = n := mod_eq_of_lt n.lt_succ_self

-- Porting note `Nat.div_add_mod` is now in core.

lemma mod_add_div' (a b : ℕ) : a % b + a / b * b = a := by rw [Nat.mul_comm]; exact mod_add_div _ _

lemma div_add_mod' (a b : ℕ) : a / b * b + a % b = a := by rw [Nat.mul_comm]; exact div_add_mod _ _

/-- See also `Nat.divModEquiv` for a similar statement as an `Equiv`. -/
protected lemma div_mod_unique (h : 0 < b) :
    a / b = d ∧ a % b = c ↔ c + b * d = a ∧ c < b :=
  ⟨fun ⟨e₁, e₂⟩ ↦ e₁ ▸ e₂ ▸ ⟨mod_add_div _ _, mod_lt _ h⟩, fun ⟨h₁, h₂⟩ ↦ h₁ ▸ by
    rw [add_mul_div_left _ _ h, add_mul_mod_self_left]; simp [div_eq_of_lt, mod_eq_of_lt, h₂]⟩

/-- If `m` and `n` are equal mod `k`, `m - n` is zero mod `k`. -/
lemma sub_mod_eq_zero_of_mod_eq (h : m % k = n % k) : (m - n) % k = 0 := by
  rw [← Nat.mod_add_div m k, ← Nat.mod_add_div n k, ← h, ← Nat.sub_sub,
    Nat.add_sub_cancel_left, ← k.mul_sub, Nat.mul_mod_right]

@[simp] lemma one_mod (n : ℕ) : 1 % (n + 2) = 1 :=
  Nat.mod_eq_of_lt (Nat.add_lt_add_right n.succ_pos 1)

lemma one_mod_eq_one : ∀ {n : ℕ}, 1 % n = 1 ↔ n ≠ 1
  | 0 | 1 | n + 2 => by simp

@[deprecated (since := "2024-08-28")]
lemma one_mod_of_ne_one  : ∀ {n : ℕ}, n ≠ 1 → 1 % n = 1 := one_mod_eq_one.mpr

lemma dvd_sub_mod (k : ℕ) : n ∣ k - k % n :=
  ⟨k / n, Nat.sub_eq_of_eq_add (Nat.div_add_mod k n).symm⟩

lemma add_mod_eq_ite :
    (m + n) % k = if k ≤ m % k + n % k then m % k + n % k - k else m % k + n % k := by
  cases k
  · simp
  rw [Nat.add_mod]
  split_ifs with h
  · rw [Nat.mod_eq_sub_mod h, Nat.mod_eq_of_lt]
    exact (Nat.sub_lt_iff_lt_add h).mpr (Nat.add_lt_add (m.mod_lt (zero_lt_succ _))
      (n.mod_lt (zero_lt_succ _)))
  · exact Nat.mod_eq_of_lt (Nat.lt_of_not_ge h)

/-- `m` is not divisible by `n` if it is between `n * k` and `n * (k + 1)` for some `k`. -/
theorem not_dvd_of_between_consec_multiples (h1 : n * k < m) (h2 : m < n * (k + 1)) : ¬n ∣ m := by
  rintro ⟨d, rfl⟩
  have := Nat.lt_of_mul_lt_mul_left h1
  have := Nat.lt_of_mul_lt_mul_left h2
  omega

-- TODO: Replace `Nat.dvd_add_iff_left`
protected lemma dvd_add_left (h : a ∣ c) : a ∣ b + c ↔ a ∣ b := (Nat.dvd_add_iff_left h).symm

protected lemma dvd_add_right (h : a ∣ b) : a ∣ b + c ↔ a ∣ c := (Nat.dvd_add_iff_right h).symm

/-- special case of `mul_dvd_mul_iff_left` for `ℕ`.
Duplicated here to keep simple imports for this file. -/
protected lemma mul_dvd_mul_iff_left (ha : 0 < a) : a * b ∣ a * c ↔ b ∣ c :=
  exists_congr fun d ↦ by rw [Nat.mul_assoc, Nat.mul_right_inj <| ne_of_gt ha]

/-- special case of `mul_dvd_mul_iff_right` for `ℕ`.
Duplicated here to keep simple imports for this file. -/
protected lemma mul_dvd_mul_iff_right (hc : 0 < c) : a * c ∣ b * c ↔ a ∣ b :=
  exists_congr fun d ↦ by rw [Nat.mul_right_comm, Nat.mul_left_inj <| ne_of_gt hc]

-- Moved to Batteries
<<<<<<< HEAD
#align nat.mod_mod Nat.mod_mod
#align nat.mod_add_mod Nat.mod_add_mod
#align nat.add_mod_mod Nat.add_mod_mod
#align nat.add_mod Nat.add_mod
=======
>>>>>>> 99508fb5

lemma add_mod_eq_add_mod_right (c : ℕ) (H : a % d = b % d) : (a + c) % d = (b + c) % d := by
  rw [← mod_add_mod, ← mod_add_mod b, H]

lemma add_mod_eq_add_mod_left (c : ℕ) (H : a % d = b % d) : (c + a) % d = (c + b) % d := by
  rw [Nat.add_comm, add_mod_eq_add_mod_right _ H, Nat.add_comm]

-- Moved to Batteries
<<<<<<< HEAD
#align nat.mul_mod Nat.mul_mod
=======
>>>>>>> 99508fb5

lemma mul_dvd_of_dvd_div (hcb : c ∣ b) (h : a ∣ b / c) : c * a ∣ b :=
  have ⟨d, hd⟩ := h
  ⟨d, by simpa [Nat.mul_comm, Nat.mul_left_comm] using Nat.eq_mul_of_div_eq_left hcb hd⟩

lemma eq_of_dvd_of_div_eq_one (hab : a ∣ b) (h : b / a = 1) : a = b := by
  rw [← Nat.div_mul_cancel hab, h, Nat.one_mul]

lemma eq_zero_of_dvd_of_div_eq_zero (hab : a ∣ b) (h : b / a = 0) : b = 0 := by
  rw [← Nat.div_mul_cancel hab, h, Nat.zero_mul]

@[gcongr]
protected theorem div_le_div {a b c d : ℕ} (h1 : a ≤ b) (h2 : d ≤ c) (h3 : d ≠ 0) : a / c ≤ b / d :=
  calc a / c ≤ b / c := Nat.div_le_div_right h1
    _ ≤ b / d := Nat.div_le_div_left h2 (Nat.pos_of_ne_zero h3)

-- Moved to Batteries
<<<<<<< HEAD
#align nat.mul_div_le Nat.mul_div_le
=======
>>>>>>> 99508fb5

lemma lt_mul_div_succ (a : ℕ) (hb : 0 < b) : a < b * (a / b + 1) := by
  rw [Nat.mul_comm, ← Nat.div_lt_iff_lt_mul' hb]
  exact lt_succ_self _

-- TODO: Batteries claimed this name but flipped the order of multiplication
lemma mul_add_mod' (a b c : ℕ) : (a * b + c) % b = c % b := by rw [Nat.mul_comm, Nat.mul_add_mod]

lemma mul_add_mod_of_lt (h : c < b) : (a * b + c) % b = c := by
  rw [Nat.mul_add_mod', Nat.mod_eq_of_lt h]

set_option linter.deprecated false in
@[simp]
protected theorem not_two_dvd_bit1 (n : ℕ) : ¬2 ∣ 2 * n + 1 := by
  omega

/-- A natural number `m` divides the sum `m + n` if and only if `m` divides `n`.-/
@[simp] protected lemma dvd_add_self_left : m ∣ m + n ↔ m ∣ n := Nat.dvd_add_right (Nat.dvd_refl m)

/-- A natural number `m` divides the sum `n + m` if and only if `m` divides `n`.-/
@[simp] protected lemma dvd_add_self_right : m ∣ n + m ↔ m ∣ n := Nat.dvd_add_left (Nat.dvd_refl m)

-- TODO: update `Nat.dvd_sub` in core
lemma dvd_sub' (h₁ : k ∣ m) (h₂ : k ∣ n) : k ∣ m - n := by
  rcases le_total n m with H | H
  · exact dvd_sub H h₁ h₂
  · rw [Nat.sub_eq_zero_iff_le.mpr H]
    exact Nat.dvd_zero k

lemma succ_div : ∀ a b : ℕ, (a + 1) / b = a / b + if b ∣ a + 1 then 1 else 0
  | a, 0 => by simp
  | 0, 1 => by simp
  | 0, b + 2 => by
    have hb2 : b + 2 > 1 := by simp
    simp [ne_of_gt hb2, div_eq_of_lt hb2]
  | a + 1, b + 1 => by
    rw [Nat.div_eq]
    conv_rhs => rw [Nat.div_eq]
    by_cases hb_eq_a : b = a + 1
    · simp [hb_eq_a, Nat.le_refl, Nat.not_succ_le_self, Nat.dvd_refl]
    by_cases hb_le_a1 : b ≤ a + 1
    · have hb_le_a : b ≤ a := le_of_lt_succ (lt_of_le_of_ne hb_le_a1 hb_eq_a)
      have h₁ : 0 < b + 1 ∧ b + 1 ≤ a + 1 + 1 := ⟨succ_pos _, Nat.add_le_add_iff_right.2 hb_le_a1⟩
      have h₂ : 0 < b + 1 ∧ b + 1 ≤ a + 1 := ⟨succ_pos _, Nat.add_le_add_iff_right.2 hb_le_a⟩
      have dvd_iff : b + 1 ∣ a - b + 1 ↔ b + 1 ∣ a + 1 + 1 := by
        rw [Nat.dvd_add_iff_left (Nat.dvd_refl (b + 1)), ← Nat.add_sub_add_right a 1 b,
          Nat.add_comm (_ - _), Nat.add_assoc, Nat.sub_add_cancel (succ_le_succ hb_le_a),
          Nat.add_comm 1]
      have wf : a - b < a + 1 := lt_succ_of_le (Nat.sub_le _ _)
      rw [if_pos h₁, if_pos h₂, Nat.add_sub_add_right, Nat.add_sub_add_right, Nat.add_comm a,
        Nat.add_sub_assoc hb_le_a, Nat.add_comm 1,
        have := wf
        succ_div (a - b)]
      simp [dvd_iff, Nat.add_comm 1, Nat.add_assoc]
    · have hba : ¬b ≤ a := not_le_of_gt (lt_trans (lt_succ_self a) (lt_of_not_ge hb_le_a1))
      have hb_dvd_a : ¬b + 1 ∣ a + 2 := fun h =>
        hb_le_a1 (le_of_succ_le_succ (le_of_dvd (succ_pos _) h))
      simp [hba, hb_le_a1, hb_dvd_a]

lemma succ_div_of_dvd (hba : b ∣ a + 1) : (a + 1) / b = a / b + 1 := by rw [succ_div, if_pos hba]

lemma succ_div_of_not_dvd (hba : ¬b ∣ a + 1) : (a + 1) / b = a / b := by
  rw [succ_div, if_neg hba, Nat.add_zero]

lemma dvd_iff_div_mul_eq (n d : ℕ) : d ∣ n ↔ n / d * d = n :=
  ⟨fun h => Nat.div_mul_cancel h, fun h => by rw [← h]; exact Nat.dvd_mul_left _ _⟩

lemma dvd_iff_le_div_mul (n d : ℕ) : d ∣ n ↔ n ≤ n / d * d :=
  ((dvd_iff_div_mul_eq _ _).trans le_antisymm_iff).trans (and_iff_right (div_mul_le_self n d))

lemma dvd_iff_dvd_dvd (n d : ℕ) : d ∣ n ↔ ∀ k : ℕ, k ∣ d → k ∣ n :=
  ⟨fun h _ hkd => Nat.dvd_trans hkd h, fun h => h _ (Nat.dvd_refl _)⟩

lemma dvd_div_of_mul_dvd (h : a * b ∣ c) : b ∣ c / a :=
  if ha : a = 0 then by simp [ha]
  else
    have ha : 0 < a := Nat.pos_of_ne_zero ha
    have h1 : ∃ d, c = a * b * d := h
    let ⟨d, hd⟩ := h1
    have h2 : c / a = b * d := Nat.div_eq_of_eq_mul_right ha (by simpa [Nat.mul_assoc] using hd)
    show ∃ d, c / a = b * d from ⟨d, h2⟩

@[simp] lemma dvd_div_iff_mul_dvd (hbc : c ∣ b) : a ∣ b / c ↔ c * a ∣ b :=
  ⟨fun h => mul_dvd_of_dvd_div hbc h, fun h => dvd_div_of_mul_dvd h⟩

@[deprecated (since := "2024-06-18")] alias dvd_div_iff := dvd_div_iff_mul_dvd

lemma dvd_mul_of_div_dvd (h : b ∣ a) (hdiv : a / b ∣ c) : a ∣ b * c := by
  obtain ⟨e, rfl⟩ := hdiv
  rw [← Nat.mul_assoc, Nat.mul_comm _ (a / b), Nat.div_mul_cancel h]
  exact Nat.dvd_mul_right a e

@[simp] lemma div_dvd_iff_dvd_mul (h : b ∣ a) (hb : b ≠ 0) : a / b ∣ c ↔ a ∣ b * c :=
  exists_congr <| fun d => by
  have := Nat.dvd_trans (Nat.dvd_mul_left _ d) (Nat.mul_dvd_mul_left d h)
  rw [eq_comm, Nat.mul_comm, ← Nat.mul_div_assoc d h,
    Nat.div_eq_iff_eq_mul_right (Nat.pos_of_ne_zero hb) this, Nat.mul_comm, eq_comm]

@[simp] lemma div_div_div_eq_div (dvd : b ∣ a) (dvd2 : a ∣ c) : c / (a / b) / b = c / a :=
  match a, b, c with
  | 0, _, _ => by simp
  | a + 1, 0, _ => by simp at dvd
  | a + 1, c + 1, _ => by
    have a_split : a + 1 ≠ 0 := succ_ne_zero a
    have c_split : c + 1 ≠ 0 := succ_ne_zero c
    rcases dvd2 with ⟨k, rfl⟩
    rcases dvd with ⟨k2, pr⟩
    have k2_nonzero : k2 ≠ 0 := fun k2_zero => by simp [k2_zero] at pr
    rw [Nat.mul_div_cancel_left k (Nat.pos_of_ne_zero a_split), pr,
      Nat.mul_div_cancel_left k2 (Nat.pos_of_ne_zero c_split), Nat.mul_comm ((c + 1) * k2) k, ←
      Nat.mul_assoc k (c + 1) k2, Nat.mul_div_cancel _ (Nat.pos_of_ne_zero k2_nonzero),
      Nat.mul_div_cancel _ (Nat.pos_of_ne_zero c_split)]

/-- If a small natural number is divisible by a larger natural number,
the small number is zero. -/
lemma eq_zero_of_dvd_of_lt (w : a ∣ b) (h : b < a) : b = 0 :=
  Nat.eq_zero_of_dvd_of_div_eq_zero w ((Nat.div_eq_zero_iff (lt_of_le_of_lt (zero_le b) h)).mpr h)

lemma le_of_lt_add_of_dvd (h : a < b + n) : n ∣ a → n ∣ b → a ≤ b := by
  rintro ⟨a, rfl⟩ ⟨b, rfl⟩
  rw [← mul_succ] at h
  exact Nat.mul_le_mul_left _ (Nat.lt_succ_iff.1 <| Nat.lt_of_mul_lt_mul_left h)

/-- `n` is not divisible by `a` iff it is between `a * k` and `a * (k + 1)` for some `k`. -/
lemma not_dvd_iff_between_consec_multiples (n : ℕ) {a : ℕ} (ha : 0 < a) :
    (∃ k : ℕ, a * k < n ∧ n < a * (k + 1)) ↔ ¬a ∣ n := by
  refine
    ⟨fun ⟨k, hk1, hk2⟩ => not_dvd_of_between_consec_multiples hk1 hk2, fun han =>
      ⟨n / a, ⟨lt_of_le_of_ne (mul_div_le n a) ?_, lt_mul_div_succ _ ha⟩⟩⟩
  exact mt (⟨n / a, Eq.symm ·⟩) han

/-- Two natural numbers are equal if and only if they have the same multiples. -/
lemma dvd_right_iff_eq : (∀ a : ℕ, m ∣ a ↔ n ∣ a) ↔ m = n :=
  ⟨fun h => Nat.dvd_antisymm ((h _).mpr (Nat.dvd_refl _)) ((h _).mp (Nat.dvd_refl _)),
    fun h n => by rw [h]⟩

/-- Two natural numbers are equal if and only if they have the same divisors. -/
lemma dvd_left_iff_eq : (∀ a : ℕ, a ∣ m ↔ a ∣ n) ↔ m = n :=
  ⟨fun h => Nat.dvd_antisymm ((h _).mp (Nat.dvd_refl _)) ((h _).mpr (Nat.dvd_refl _)),
    fun h n => by rw [h]⟩

/-- `dvd` is injective in the left argument -/
lemma dvd_left_injective : Function.Injective ((· ∣ ·) : ℕ → ℕ → Prop) := fun _ _ h =>
  dvd_right_iff_eq.mp fun a => iff_of_eq (congr_fun h a)

lemma div_lt_div_of_lt_of_dvd {a b d : ℕ} (hdb : d ∣ b) (h : a < b) : a / d < b / d := by
  rw [Nat.lt_div_iff_mul_lt hdb]
  exact lt_of_le_of_lt (mul_div_le a d) h
<<<<<<< HEAD
#align nat.div_lt_div_of_lt_of_dvd Nat.div_lt_div_of_lt_of_dvd

/-!
### `sqrt`

See [Wikipedia, *Methods of computing square roots*]
(https://en.wikipedia.org/wiki/Methods_of_computing_square_roots#Binary_numeral_system_(base_2)).
-/

private lemma iter_fp_bound (n k : ℕ) :
    let iter_next (n guess : ℕ) := (guess + n / guess) / 2;
    sqrt.iter n k ≤ iter_next n (sqrt.iter n k) := by
  intro iter_next
  unfold sqrt.iter
  if h : (k + n / k) / 2 < k then
    simpa [if_pos h] using iter_fp_bound _ _
  else
    simpa [if_neg h] using Nat.le_of_not_lt h

private lemma AM_GM : {a b : ℕ} → (4 * a * b ≤ (a + b) * (a + b))
  | 0, _ => by rw [Nat.mul_zero, Nat.zero_mul]; exact zero_le _
  | _, 0 => by rw [Nat.mul_zero]; exact zero_le _
  | a + 1, b + 1 => by
    simpa only [Nat.mul_add, Nat.add_mul, show (4 : ℕ) = 1 + 1 + 1 + 1 from rfl, Nat.one_mul,
      Nat.mul_one, Nat.add_assoc, Nat.add_left_comm, Nat.add_le_add_iff_left]
      using Nat.add_le_add_right (@AM_GM a b) 4

-- These two lemmas seem like they belong to `Batteries.Data.Nat.Basic`.

lemma sqrt.iter_sq_le (n guess : ℕ) : sqrt.iter n guess * sqrt.iter n guess ≤ n := by
  unfold sqrt.iter
  let next := (guess + n / guess) / 2
  if h : next < guess then
    simpa only [dif_pos h] using sqrt.iter_sq_le n next
  else
    simp only [dif_neg h]
    apply Nat.mul_le_of_le_div
    apply Nat.le_of_add_le_add_left (a := guess)
    rw [← Nat.mul_two, ← le_div_iff_mul_le]
    · exact Nat.le_of_not_lt h
    · exact Nat.zero_lt_two

lemma sqrt.lt_iter_succ_sq (n guess : ℕ) (hn : n < (guess + 1) * (guess + 1)) :
    n < (sqrt.iter n guess + 1) * (sqrt.iter n guess + 1) := by
  unfold sqrt.iter
  -- m was `next`
  let m := (guess + n / guess) / 2
  dsimp
  split_ifs with h
  · suffices n < (m + 1) * (m + 1) by
      simpa only [dif_pos h] using sqrt.lt_iter_succ_sq n m this
    refine Nat.lt_of_mul_lt_mul_left ?_ (a := 4 * (guess * guess))
    apply Nat.lt_of_le_of_lt AM_GM
    rw [show (4 : ℕ) = 2 * 2 from rfl]
    rw [Nat.mul_mul_mul_comm 2, Nat.mul_mul_mul_comm (2 * guess)]
    refine Nat.mul_self_lt_mul_self (?_ : _ < _ * succ (_ / 2))
    rw [← add_div_right _ (by decide), Nat.mul_comm 2, Nat.mul_assoc,
      show guess + n / guess + 2 = (guess + n / guess + 1) + 1 from rfl]
    have aux_lemma {a : ℕ} : a ≤ 2 * ((a + 1) / 2) := by omega
    refine lt_of_lt_of_le ?_ (Nat.mul_le_mul_left _ aux_lemma)
    rw [Nat.add_assoc, Nat.mul_add]
    exact Nat.add_lt_add_left (lt_mul_div_succ _ (lt_of_le_of_lt (Nat.zero_le m) h)) _
  · simpa only [dif_neg h] using hn

#align nat.sqrt Nat.sqrt
-- Porting note: the implementation of `Nat.sqrt` in `Batteries` no longer needs `sqrt_aux`.
#noalign nat.sqrt_aux_dec
#noalign nat.sqrt_aux
#noalign nat.sqrt_aux_0
#noalign nat.sqrt_aux_1
#noalign nat.sqrt_aux_2
private def IsSqrt (n q : ℕ) : Prop :=
  q * q ≤ n ∧ n < (q + 1) * (q + 1)
-- Porting note: as the definition of square root has changed,
-- the proof of `sqrt_isSqrt` is attempted from scratch.
/-
Sketch of proof:
Up to rounding, in terms of the definition of `sqrt.iter`,

* By AM-GM inequality, `next² ≥ n` giving one of the bounds.
* When we terminated, we have `guess ≥ next` from which we deduce the other bound `n ≥ next²`.

To turn this into a lean proof we need to manipulate, use properties of natural number division etc.
-/
private lemma sqrt_isSqrt (n : ℕ) : IsSqrt n (sqrt n) := by
  match n with
  | 0 => simp [IsSqrt, sqrt]
  | 1 => simp [IsSqrt, sqrt]
  | n + 2 =>
    have h : ¬ (n + 2) ≤ 1 := by simp
    simp only [IsSqrt, sqrt, h, ite_false]
    refine ⟨sqrt.iter_sq_le _ _, sqrt.lt_iter_succ_sq _ _ ?_⟩
    simp only [Nat.mul_add, Nat.add_mul, Nat.one_mul, Nat.mul_one, ← Nat.add_assoc]
    rw [lt_add_one_iff, Nat.add_assoc, ← Nat.mul_two]
    refine le_trans (Nat.le_of_eq (div_add_mod' (n + 2) 2).symm) ?_
    rw [Nat.add_comm, Nat.add_le_add_iff_right, add_mod_right]
    simp only [Nat.zero_lt_two, add_div_right, succ_mul_succ]
    refine le_trans (b := 1) ?_ ?_
    · exact (lt_succ.1 <| mod_lt n Nat.zero_lt_two)
    · exact Nat.le_add_left _ _

lemma sqrt_le (n : ℕ) : sqrt n * sqrt n ≤ n := (sqrt_isSqrt n).left
#align nat.sqrt_le Nat.sqrt_le

lemma sqrt_le' (n : ℕ) : sqrt n ^ 2 ≤ n := by simpa [Nat.pow_two] using sqrt_le n
#align nat.sqrt_le' Nat.sqrt_le'

lemma lt_succ_sqrt (n : ℕ) : n < succ (sqrt n) * succ (sqrt n) := (sqrt_isSqrt n).right
#align nat.lt_succ_sqrt Nat.lt_succ_sqrt

lemma lt_succ_sqrt' (n : ℕ) : n < succ (sqrt n) ^ 2 := by simpa [Nat.pow_two] using lt_succ_sqrt n
#align nat.lt_succ_sqrt' Nat.lt_succ_sqrt'

lemma sqrt_le_add (n : ℕ) : n ≤ sqrt n * sqrt n + sqrt n + sqrt n := by
  rw [← succ_mul]; exact le_of_lt_succ (lt_succ_sqrt n)
#align nat.sqrt_le_add Nat.sqrt_le_add

lemma le_sqrt : m ≤ sqrt n ↔ m * m ≤ n :=
  ⟨fun h ↦ le_trans (mul_self_le_mul_self h) (sqrt_le n),
    fun h ↦ le_of_lt_succ <| Nat.mul_self_lt_mul_self_iff.1 <| lt_of_le_of_lt h (lt_succ_sqrt n)⟩
#align nat.le_sqrt Nat.le_sqrt

lemma le_sqrt' : m ≤ sqrt n ↔ m ^ 2 ≤ n := by simpa only [Nat.pow_two] using le_sqrt
#align nat.le_sqrt' Nat.le_sqrt'

lemma sqrt_lt : sqrt m < n ↔ m < n * n := by simp only [← not_le, le_sqrt]
#align nat.sqrt_lt Nat.sqrt_lt

lemma sqrt_lt' : sqrt m < n ↔ m < n ^ 2 := by simp only [← not_le, le_sqrt']
#align nat.sqrt_lt' Nat.sqrt_lt'

lemma sqrt_le_self (n : ℕ) : sqrt n ≤ n := le_trans (le_mul_self _) (sqrt_le n)
#align nat.sqrt_le_self Nat.sqrt_le_self

lemma sqrt_le_sqrt (h : m ≤ n) : sqrt m ≤ sqrt n := le_sqrt.2 (le_trans (sqrt_le _) h)
#align nat.sqrt_le_sqrt Nat.sqrt_le_sqrt

@[simp] lemma sqrt_zero : sqrt 0 = 0 := rfl
#align nat.sqrt_zero Nat.sqrt_zero

@[simp] lemma sqrt_one : sqrt 1 = 1 := rfl
#align nat.sqrt_one Nat.sqrt_one

lemma sqrt_eq_zero : sqrt n = 0 ↔ n = 0 :=
  ⟨fun h ↦
      Nat.eq_zero_of_le_zero <| le_of_lt_succ <| (@sqrt_lt n 1).1 <| by rw [h]; decide,
    by rintro rfl; simp⟩
#align nat.sqrt_eq_zero Nat.sqrt_eq_zero

lemma eq_sqrt : a = sqrt n ↔ a * a ≤ n ∧ n < (a + 1) * (a + 1) :=
  ⟨fun e ↦ e.symm ▸ sqrt_isSqrt n,
   fun ⟨h₁, h₂⟩ ↦ le_antisymm (le_sqrt.2 h₁) (le_of_lt_succ <| sqrt_lt.2 h₂)⟩
#align nat.eq_sqrt Nat.eq_sqrt

lemma eq_sqrt' : a = sqrt n ↔ a ^ 2 ≤ n ∧ n < (a + 1) ^ 2 := by
  simpa only [Nat.pow_two] using eq_sqrt
#align nat.eq_sqrt' Nat.eq_sqrt'

lemma le_three_of_sqrt_eq_one (h : sqrt n = 1) : n ≤ 3 :=
  le_of_lt_succ <| (@sqrt_lt n 2).1 <| by rw [h]; decide
#align nat.le_three_of_sqrt_eq_one Nat.le_three_of_sqrt_eq_one

lemma sqrt_lt_self (h : 1 < n) : sqrt n < n :=
  sqrt_lt.2 <| by have := Nat.mul_lt_mul_of_pos_left h (lt_of_succ_lt h); rwa [Nat.mul_one] at this
#align nat.sqrt_lt_self Nat.sqrt_lt_self

lemma sqrt_pos : 0 < sqrt n ↔ 0 < n :=
  le_sqrt
#align nat.sqrt_pos Nat.sqrt_pos

lemma sqrt_add_eq (n : ℕ) (h : a ≤ n + n) : sqrt (n * n + a) = n :=
  le_antisymm
    (le_of_lt_succ <|
      sqrt_lt.2 <| by
        rw [succ_mul, mul_succ, add_succ, Nat.add_assoc];
          exact lt_succ_of_le (Nat.add_le_add_left h _))
    (le_sqrt.2 <| Nat.le_add_right _ _)
#align nat.sqrt_add_eq Nat.sqrt_add_eq

lemma sqrt_add_eq' (n : ℕ) (h : a ≤ n + n) : sqrt (n ^ 2 + a) = n := by
  simpa [Nat.pow_two] using sqrt_add_eq n h
#align nat.sqrt_add_eq' Nat.sqrt_add_eq'

lemma sqrt_eq (n : ℕ) : sqrt (n * n) = n := sqrt_add_eq n (zero_le _)
#align nat.sqrt_eq Nat.sqrt_eq

lemma sqrt_eq' (n : ℕ) : sqrt (n ^ 2) = n := sqrt_add_eq' n (zero_le _)
#align nat.sqrt_eq' Nat.sqrt_eq'

lemma sqrt_succ_le_succ_sqrt (n : ℕ) : sqrt n.succ ≤ n.sqrt.succ :=
  le_of_lt_succ <| sqrt_lt.2 <| lt_succ_of_le <|
  succ_le_succ <| le_trans (sqrt_le_add n) <| Nat.add_le_add_right
    (by refine' add_le_add (Nat.mul_le_mul_right _ _) _ <;> exact Nat.le_add_right _ 2) _
#align nat.sqrt_succ_le_succ_sqrt Nat.sqrt_succ_le_succ_sqrt

lemma exists_mul_self (x : ℕ) : (∃ n, n * n = x) ↔ sqrt x * sqrt x = x :=
  ⟨fun ⟨n, hn⟩ ↦ by rw [← hn, sqrt_eq], fun h ↦ ⟨sqrt x, h⟩⟩
#align nat.exists_mul_self Nat.exists_mul_self

lemma exists_mul_self' (x : ℕ) : (∃ n, n ^ 2 = x) ↔ sqrt x ^ 2 = x := by
  simpa only [Nat.pow_two] using exists_mul_self x
#align nat.exists_mul_self' Nat.exists_mul_self'

lemma sqrt_mul_sqrt_lt_succ (n : ℕ) : sqrt n * sqrt n < n + 1 :=
  Nat.lt_succ_iff.mpr (sqrt_le _)
#align nat.sqrt_mul_sqrt_lt_succ Nat.sqrt_mul_sqrt_lt_succ

lemma sqrt_mul_sqrt_lt_succ' (n : ℕ) : sqrt n ^ 2 < n + 1 :=
  Nat.lt_succ_iff.mpr (sqrt_le' _)
#align nat.sqrt_mul_sqrt_lt_succ' Nat.sqrt_mul_sqrt_lt_succ'

lemma succ_le_succ_sqrt (n : ℕ) : n + 1 ≤ (sqrt n + 1) * (sqrt n + 1) :=
  le_of_pred_lt (lt_succ_sqrt _)
#align nat.succ_le_succ_sqrt Nat.succ_le_succ_sqrt

lemma succ_le_succ_sqrt' (n : ℕ) : n + 1 ≤ (sqrt n + 1) ^ 2 :=
  le_of_pred_lt (lt_succ_sqrt' _)
#align nat.succ_le_succ_sqrt' Nat.succ_le_succ_sqrt'

/-- There are no perfect squares strictly between m² and (m+1)² -/
lemma not_exists_sq (hl : m * m < n) (hr : n < (m + 1) * (m + 1)) : ¬∃ t, t * t = n := by
  rintro ⟨t, rfl⟩
  have h1 : m < t := Nat.mul_self_lt_mul_self_iff.1 hl
  have h2 : t < m + 1 := Nat.mul_self_lt_mul_self_iff.1 hr
  exact (not_lt_of_ge <| le_of_lt_succ h2) h1
#align nat.not_exists_sq Nat.not_exists_sq

lemma not_exists_sq' : m ^ 2 < n → n < (m + 1) ^ 2 → ¬∃ t, t ^ 2 = n := by
  simpa only [Nat.pow_two] using not_exists_sq
#align nat.not_exists_sq' Nat.not_exists_sq'

/-! ### `find` -/

section Find
variable [DecidablePred p] [DecidablePred q]

lemma find_eq_iff (h : ∃ n : ℕ, p n) : Nat.find h = m ↔ p m ∧ ∀ n < m, ¬ p n := by
  constructor
  · rintro rfl
    exact ⟨Nat.find_spec h, fun _ ↦ Nat.find_min h⟩
  · rintro ⟨hm, hlt⟩
    exact le_antisymm (Nat.find_min' h hm) (not_lt.1 <| imp_not_comm.1 (hlt _) <| Nat.find_spec h)
#align nat.find_eq_iff Nat.find_eq_iff

@[simp] lemma find_lt_iff (h : ∃ n : ℕ, p n) (n : ℕ) : Nat.find h < n ↔ ∃ m < n, p m :=
  ⟨fun h2 ↦ ⟨Nat.find h, h2, Nat.find_spec h⟩,
    fun ⟨_, hmn, hm⟩ ↦ Nat.lt_of_le_of_lt (Nat.find_min' h hm) hmn⟩
#align nat.find_lt_iff Nat.find_lt_iff

@[simp] lemma find_le_iff (h : ∃ n : ℕ, p n) (n : ℕ) : Nat.find h ≤ n ↔ ∃ m ≤ n, p m := by
  simp only [exists_prop, ← Nat.lt_succ_iff, find_lt_iff]
#align nat.find_le_iff Nat.find_le_iff

@[simp] lemma le_find_iff (h : ∃ n : ℕ, p n) (n : ℕ) : n ≤ Nat.find h ↔ ∀ m < n, ¬ p m := by
  simp only [← not_lt, find_lt_iff, not_exists, not_and]
#align nat.le_find_iff Nat.le_find_iff

@[simp] lemma lt_find_iff (h : ∃ n : ℕ, p n) (n : ℕ) : n < Nat.find h ↔ ∀ m ≤ n, ¬ p m := by
  simp only [← succ_le_iff, le_find_iff, succ_le_succ_iff]
#align nat.lt_find_iff Nat.lt_find_iff

@[simp] lemma find_eq_zero (h : ∃ n : ℕ, p n) : Nat.find h = 0 ↔ p 0 := by simp [find_eq_iff]
#align nat.find_eq_zero Nat.find_eq_zero

lemma find_mono (h : ∀ n, q n → p n) {hp : ∃ n, p n} {hq : ∃ n, q n} : Nat.find hp ≤ Nat.find hq :=
  Nat.find_min' _ (h _ (Nat.find_spec hq))
#align nat.find_mono Nat.find_mono

lemma find_le {h : ∃ n, p n} (hn : p n) : Nat.find h ≤ n :=
  (Nat.find_le_iff _ _).2 ⟨n, le_refl _, hn⟩
#align nat.find_le Nat.find_le

lemma find_comp_succ (h₁ : ∃ n, p n) (h₂ : ∃ n, p (n + 1)) (h0 : ¬ p 0) :
    Nat.find h₁ = Nat.find h₂ + 1 := by
  refine' (find_eq_iff _).2 ⟨Nat.find_spec h₂, fun n hn ↦ _⟩
  cases n
  exacts [h0, @Nat.find_min (fun n ↦ p (n + 1)) _ h₂ _ (succ_lt_succ_iff.1 hn)]
#align nat.find_comp_succ Nat.find_comp_succ

-- Porting note (#10618): removing `simp` attribute as `simp` can prove it
lemma find_pos (h : ∃ n : ℕ, p n) : 0 < Nat.find h ↔ ¬p 0 :=
  Nat.pos_iff_ne_zero.trans (Nat.find_eq_zero _).not
#align nat.find_pos Nat.find_pos

lemma find_add {hₘ : ∃ m, p (m + n)} {hₙ : ∃ n, p n} (hn : n ≤ Nat.find hₙ) :
    Nat.find hₘ + n = Nat.find hₙ := by
  refine le_antisymm ((le_find_iff _ _).2 fun m hm hpm => Nat.not_le.2 hm ?_) ?_
  · have hnm : n ≤ m := le_trans hn (find_le hpm)
    refine Nat.add_le_of_le_sub hnm (find_le ?_)
    rwa [Nat.sub_add_cancel hnm]
  · rw [← Nat.sub_le_iff_le_add]
    refine (le_find_iff _ _).2 fun m hm hpm => Nat.not_le.2 hm ?_
    rw [Nat.sub_le_iff_le_add]
    exact find_le hpm
#align nat.find_add Nat.find_add

end Find

/-! ### `Nat.findGreatest` -/

section FindGreatest

/-- `Nat.findGreatest P n` is the largest `i ≤ bound` such that `P i` holds, or `0` if no such `i`
exists -/
def findGreatest (P : ℕ → Prop) [DecidablePred P] : ℕ → ℕ
  | 0 => 0
  | n + 1 => if P (n + 1) then n + 1 else Nat.findGreatest P n
#align nat.find_greatest Nat.findGreatest

variable {P Q : ℕ → Prop} [DecidablePred P] {n : ℕ}

@[simp] lemma findGreatest_zero : Nat.findGreatest P 0 = 0 := rfl
#align nat.find_greatest_zero Nat.findGreatest_zero

lemma findGreatest_succ (n : ℕ) :
    Nat.findGreatest P (n + 1) = if P (n + 1) then n + 1 else Nat.findGreatest P n := rfl
#align nat.find_greatest_succ Nat.findGreatest_succ

@[simp] lemma findGreatest_eq : ∀ {n}, P n → Nat.findGreatest P n = n
  | 0, _ => rfl
  | n + 1, h => by simp [Nat.findGreatest, h]
#align nat.find_greatest_eq Nat.findGreatest_eq

@[simp]
lemma findGreatest_of_not (h : ¬ P (n + 1)) : findGreatest P (n + 1) = findGreatest P n := by
  simp [Nat.findGreatest, h]
#align nat.find_greatest_of_not Nat.findGreatest_of_not

lemma findGreatest_eq_iff :
    Nat.findGreatest P k = m ↔ m ≤ k ∧ (m ≠ 0 → P m) ∧ ∀ ⦃n⦄, m < n → n ≤ k → ¬P n := by
  induction' k with k ihk generalizing m
  · rw [eq_comm, Iff.comm]
    simp only [zero_eq, Nat.le_zero, ne_eq, findGreatest_zero, and_iff_left_iff_imp]
    rintro rfl
    exact ⟨fun h ↦ (h rfl).elim, fun n hlt heq ↦ by omega⟩
  · by_cases hk : P (k + 1)
    · rw [findGreatest_eq hk]
      constructor
      · rintro rfl
        exact ⟨le_refl _, fun _ ↦ hk, fun n hlt hle ↦ by omega⟩
      · rintro ⟨hle, h0, hm⟩
        rcases Decidable.eq_or_lt_of_le hle with (rfl | hlt)
        exacts [rfl, (hm hlt (le_refl _) hk).elim]
    · rw [findGreatest_of_not hk, ihk]
      constructor
      · rintro ⟨hle, hP, hm⟩
        refine ⟨le_trans hle k.le_succ, hP, fun n hlt hle ↦ ?_⟩
        rcases Decidable.eq_or_lt_of_le hle with (rfl | hlt')
        exacts [hk, hm hlt <| Nat.lt_succ_iff.1 hlt']
      · rintro ⟨hle, hP, hm⟩
        refine ⟨Nat.lt_succ_iff.1 (lt_of_le_of_ne hle ?_), hP,
          fun n hlt hle ↦ hm hlt (le_trans hle k.le_succ)⟩
        rintro rfl
        exact hk (hP k.succ_ne_zero)
#align nat.find_greatest_eq_iff Nat.findGreatest_eq_iff

lemma findGreatest_eq_zero_iff : Nat.findGreatest P k = 0 ↔ ∀ ⦃n⦄, 0 < n → n ≤ k → ¬P n := by
  simp [findGreatest_eq_iff]
#align nat.find_greatest_eq_zero_iff Nat.findGreatest_eq_zero_iff

@[simp] lemma findGreatest_pos : 0 < Nat.findGreatest P k ↔ ∃ n, 0 < n ∧ n ≤ k ∧ P n := by
  rw [Nat.pos_iff_ne_zero, Ne, findGreatest_eq_zero_iff]; push_neg; rfl

lemma findGreatest_spec (hmb : m ≤ n) (hm : P m) : P (Nat.findGreatest P n) := by
  by_cases h : Nat.findGreatest P n = 0
  · cases m
    · rwa [h]
    exact ((findGreatest_eq_zero_iff.1 h) (zero_lt_succ _) hmb hm).elim
  · exact (findGreatest_eq_iff.1 rfl).2.1 h
#align nat.find_greatest_spec Nat.findGreatest_spec

lemma findGreatest_le (n : ℕ) : Nat.findGreatest P n ≤ n :=
  (findGreatest_eq_iff.1 rfl).1
#align nat.find_greatest_le Nat.findGreatest_le

lemma le_findGreatest (hmb : m ≤ n) (hm : P m) : m ≤ Nat.findGreatest P n :=
  le_of_not_lt fun hlt => (findGreatest_eq_iff.1 rfl).2.2 hlt hmb hm
#align nat.le_find_greatest Nat.le_findGreatest

lemma findGreatest_mono_right (P : ℕ → Prop) [DecidablePred P] {m n} (hmn : m ≤ n) :
    Nat.findGreatest P m ≤ Nat.findGreatest P n := by
  induction' hmn with k hmk ih
  · simp
  rw [findGreatest_succ]
  split_ifs
  · exact le_trans ih $ le_trans (findGreatest_le _) (le_succ _)
  · exact ih
#align nat.find_greatest_mono_right Nat.findGreatest_mono_right

lemma findGreatest_mono_left [DecidablePred Q] (hPQ : ∀ n, P n → Q n) (n : ℕ) :
    Nat.findGreatest P n ≤ Nat.findGreatest Q n := by
  induction' n with n hn
  · rfl
  by_cases h : P (n + 1)
  · rw [findGreatest_eq h, findGreatest_eq (hPQ _ h)]
  · rw [findGreatest_of_not h]
    exact le_trans hn (Nat.findGreatest_mono_right _ <| le_succ _)
#align nat.find_greatest_mono_left Nat.findGreatest_mono_left

lemma findGreatest_mono [DecidablePred Q] (hPQ : ∀ n, P n → Q n) (hmn : m ≤ n) :
    Nat.findGreatest P m ≤ Nat.findGreatest Q n :=
  le_trans (Nat.findGreatest_mono_right _ hmn) (findGreatest_mono_left hPQ _)
#align nat.find_greatest_mono Nat.findGreatest_mono

theorem findGreatest_is_greatest (hk : Nat.findGreatest P n < k) (hkb : k ≤ n) : ¬P k :=
  (findGreatest_eq_iff.1 rfl).2.2 hk hkb
#align nat.find_greatest_is_greatest Nat.findGreatest_is_greatest

theorem findGreatest_of_ne_zero (h : Nat.findGreatest P n = m) (h0 : m ≠ 0) : P m :=
  (findGreatest_eq_iff.1 h).2.1 h0
#align nat.find_greatest_of_ne_zero Nat.findGreatest_of_ne_zero

end FindGreatest
=======
>>>>>>> 99508fb5

/-! ### Decidability of predicates -/

instance decidableLoHi (lo hi : ℕ) (P : ℕ → Prop) [H : DecidablePred P] :
    Decidable (∀ x, lo ≤ x → x < hi → P x) :=
  decidable_of_iff (∀ x < hi - lo, P (lo + x)) <| by
    refine ⟨fun al x hl hh ↦ ?_,
      fun al x h ↦ al _ (Nat.le_add_right _ _) (Nat.lt_sub_iff_add_lt'.1 h)⟩
    have := al (x - lo) ((Nat.sub_lt_sub_iff_right hl).2 hh)
    rwa [Nat.add_sub_cancel' hl] at this

instance decidableLoHiLe (lo hi : ℕ) (P : ℕ → Prop) [DecidablePred P] :
    Decidable (∀ x, lo ≤ x → x ≤ hi → P x) :=
  decidable_of_iff (∀ x, lo ≤ x → x < hi + 1 → P x) <|
    forall₂_congr fun _ _ ↦ imp_congr Nat.lt_succ_iff Iff.rfl

end Nat<|MERGE_RESOLUTION|>--- conflicted
+++ resolved
@@ -100,13 +100,6 @@
 lemma one_lt_succ_succ (n : ℕ) : 1 < n.succ.succ := succ_lt_succ <| succ_pos n
 
 -- Moved to Batteries
-<<<<<<< HEAD
-#align nat.succ_le_succ_iff Nat.succ_le_succ_iff
-#align nat.succ_lt_succ_iff Nat.succ_lt_succ_iff
-#align nat.le_pred_of_lt Nat.le_pred_of_lt
-#align nat.max_succ_succ Nat.succ_max_succ
-=======
->>>>>>> 99508fb5
 
 alias _root_.LT.lt.nat_succ_le := succ_le_of_lt
 
@@ -150,16 +143,6 @@
 
 @[simp] lemma min_eq_zero_iff : min m n = 0 ↔ m = 0 ∨ n = 0 := by omega
 @[simp] lemma max_eq_zero_iff : max m n = 0 ↔ m = 0 ∧ n = 0 := by omega
-<<<<<<< HEAD
-#align nat.min_eq_zero_iff Nat.min_eq_zero_iff
-#align nat.max_eq_zero_iff Nat.max_eq_zero_iff
-
--- Moved to Batteries
-#align nat.succ_eq_one_add Nat.succ_eq_one_add
-#align nat.one_add Nat.one_add
-#align nat.zero_max Nat.zero_max
-=======
->>>>>>> 99508fb5
 
 -- Moved to Batteries
 
@@ -1138,13 +1121,6 @@
   exists_congr fun d ↦ by rw [Nat.mul_right_comm, Nat.mul_left_inj <| ne_of_gt hc]
 
 -- Moved to Batteries
-<<<<<<< HEAD
-#align nat.mod_mod Nat.mod_mod
-#align nat.mod_add_mod Nat.mod_add_mod
-#align nat.add_mod_mod Nat.add_mod_mod
-#align nat.add_mod Nat.add_mod
-=======
->>>>>>> 99508fb5
 
 lemma add_mod_eq_add_mod_right (c : ℕ) (H : a % d = b % d) : (a + c) % d = (b + c) % d := by
   rw [← mod_add_mod, ← mod_add_mod b, H]
@@ -1153,10 +1129,6 @@
   rw [Nat.add_comm, add_mod_eq_add_mod_right _ H, Nat.add_comm]
 
 -- Moved to Batteries
-<<<<<<< HEAD
-#align nat.mul_mod Nat.mul_mod
-=======
->>>>>>> 99508fb5
 
 lemma mul_dvd_of_dvd_div (hcb : c ∣ b) (h : a ∣ b / c) : c * a ∣ b :=
   have ⟨d, hd⟩ := h
@@ -1174,10 +1146,6 @@
     _ ≤ b / d := Nat.div_le_div_left h2 (Nat.pos_of_ne_zero h3)
 
 -- Moved to Batteries
-<<<<<<< HEAD
-#align nat.mul_div_le Nat.mul_div_le
-=======
->>>>>>> 99508fb5
 
 lemma lt_mul_div_succ (a : ℕ) (hb : 0 < b) : a < b * (a / b + 1) := by
   rw [Nat.mul_comm, ← Nat.div_lt_iff_lt_mul' hb]
@@ -1326,422 +1294,6 @@
 lemma div_lt_div_of_lt_of_dvd {a b d : ℕ} (hdb : d ∣ b) (h : a < b) : a / d < b / d := by
   rw [Nat.lt_div_iff_mul_lt hdb]
   exact lt_of_le_of_lt (mul_div_le a d) h
-<<<<<<< HEAD
-#align nat.div_lt_div_of_lt_of_dvd Nat.div_lt_div_of_lt_of_dvd
-
-/-!
-### `sqrt`
-
-See [Wikipedia, *Methods of computing square roots*]
-(https://en.wikipedia.org/wiki/Methods_of_computing_square_roots#Binary_numeral_system_(base_2)).
--/
-
-private lemma iter_fp_bound (n k : ℕ) :
-    let iter_next (n guess : ℕ) := (guess + n / guess) / 2;
-    sqrt.iter n k ≤ iter_next n (sqrt.iter n k) := by
-  intro iter_next
-  unfold sqrt.iter
-  if h : (k + n / k) / 2 < k then
-    simpa [if_pos h] using iter_fp_bound _ _
-  else
-    simpa [if_neg h] using Nat.le_of_not_lt h
-
-private lemma AM_GM : {a b : ℕ} → (4 * a * b ≤ (a + b) * (a + b))
-  | 0, _ => by rw [Nat.mul_zero, Nat.zero_mul]; exact zero_le _
-  | _, 0 => by rw [Nat.mul_zero]; exact zero_le _
-  | a + 1, b + 1 => by
-    simpa only [Nat.mul_add, Nat.add_mul, show (4 : ℕ) = 1 + 1 + 1 + 1 from rfl, Nat.one_mul,
-      Nat.mul_one, Nat.add_assoc, Nat.add_left_comm, Nat.add_le_add_iff_left]
-      using Nat.add_le_add_right (@AM_GM a b) 4
-
--- These two lemmas seem like they belong to `Batteries.Data.Nat.Basic`.
-
-lemma sqrt.iter_sq_le (n guess : ℕ) : sqrt.iter n guess * sqrt.iter n guess ≤ n := by
-  unfold sqrt.iter
-  let next := (guess + n / guess) / 2
-  if h : next < guess then
-    simpa only [dif_pos h] using sqrt.iter_sq_le n next
-  else
-    simp only [dif_neg h]
-    apply Nat.mul_le_of_le_div
-    apply Nat.le_of_add_le_add_left (a := guess)
-    rw [← Nat.mul_two, ← le_div_iff_mul_le]
-    · exact Nat.le_of_not_lt h
-    · exact Nat.zero_lt_two
-
-lemma sqrt.lt_iter_succ_sq (n guess : ℕ) (hn : n < (guess + 1) * (guess + 1)) :
-    n < (sqrt.iter n guess + 1) * (sqrt.iter n guess + 1) := by
-  unfold sqrt.iter
-  -- m was `next`
-  let m := (guess + n / guess) / 2
-  dsimp
-  split_ifs with h
-  · suffices n < (m + 1) * (m + 1) by
-      simpa only [dif_pos h] using sqrt.lt_iter_succ_sq n m this
-    refine Nat.lt_of_mul_lt_mul_left ?_ (a := 4 * (guess * guess))
-    apply Nat.lt_of_le_of_lt AM_GM
-    rw [show (4 : ℕ) = 2 * 2 from rfl]
-    rw [Nat.mul_mul_mul_comm 2, Nat.mul_mul_mul_comm (2 * guess)]
-    refine Nat.mul_self_lt_mul_self (?_ : _ < _ * succ (_ / 2))
-    rw [← add_div_right _ (by decide), Nat.mul_comm 2, Nat.mul_assoc,
-      show guess + n / guess + 2 = (guess + n / guess + 1) + 1 from rfl]
-    have aux_lemma {a : ℕ} : a ≤ 2 * ((a + 1) / 2) := by omega
-    refine lt_of_lt_of_le ?_ (Nat.mul_le_mul_left _ aux_lemma)
-    rw [Nat.add_assoc, Nat.mul_add]
-    exact Nat.add_lt_add_left (lt_mul_div_succ _ (lt_of_le_of_lt (Nat.zero_le m) h)) _
-  · simpa only [dif_neg h] using hn
-
-#align nat.sqrt Nat.sqrt
--- Porting note: the implementation of `Nat.sqrt` in `Batteries` no longer needs `sqrt_aux`.
-#noalign nat.sqrt_aux_dec
-#noalign nat.sqrt_aux
-#noalign nat.sqrt_aux_0
-#noalign nat.sqrt_aux_1
-#noalign nat.sqrt_aux_2
-private def IsSqrt (n q : ℕ) : Prop :=
-  q * q ≤ n ∧ n < (q + 1) * (q + 1)
--- Porting note: as the definition of square root has changed,
--- the proof of `sqrt_isSqrt` is attempted from scratch.
-/-
-Sketch of proof:
-Up to rounding, in terms of the definition of `sqrt.iter`,
-
-* By AM-GM inequality, `next² ≥ n` giving one of the bounds.
-* When we terminated, we have `guess ≥ next` from which we deduce the other bound `n ≥ next²`.
-
-To turn this into a lean proof we need to manipulate, use properties of natural number division etc.
--/
-private lemma sqrt_isSqrt (n : ℕ) : IsSqrt n (sqrt n) := by
-  match n with
-  | 0 => simp [IsSqrt, sqrt]
-  | 1 => simp [IsSqrt, sqrt]
-  | n + 2 =>
-    have h : ¬ (n + 2) ≤ 1 := by simp
-    simp only [IsSqrt, sqrt, h, ite_false]
-    refine ⟨sqrt.iter_sq_le _ _, sqrt.lt_iter_succ_sq _ _ ?_⟩
-    simp only [Nat.mul_add, Nat.add_mul, Nat.one_mul, Nat.mul_one, ← Nat.add_assoc]
-    rw [lt_add_one_iff, Nat.add_assoc, ← Nat.mul_two]
-    refine le_trans (Nat.le_of_eq (div_add_mod' (n + 2) 2).symm) ?_
-    rw [Nat.add_comm, Nat.add_le_add_iff_right, add_mod_right]
-    simp only [Nat.zero_lt_two, add_div_right, succ_mul_succ]
-    refine le_trans (b := 1) ?_ ?_
-    · exact (lt_succ.1 <| mod_lt n Nat.zero_lt_two)
-    · exact Nat.le_add_left _ _
-
-lemma sqrt_le (n : ℕ) : sqrt n * sqrt n ≤ n := (sqrt_isSqrt n).left
-#align nat.sqrt_le Nat.sqrt_le
-
-lemma sqrt_le' (n : ℕ) : sqrt n ^ 2 ≤ n := by simpa [Nat.pow_two] using sqrt_le n
-#align nat.sqrt_le' Nat.sqrt_le'
-
-lemma lt_succ_sqrt (n : ℕ) : n < succ (sqrt n) * succ (sqrt n) := (sqrt_isSqrt n).right
-#align nat.lt_succ_sqrt Nat.lt_succ_sqrt
-
-lemma lt_succ_sqrt' (n : ℕ) : n < succ (sqrt n) ^ 2 := by simpa [Nat.pow_two] using lt_succ_sqrt n
-#align nat.lt_succ_sqrt' Nat.lt_succ_sqrt'
-
-lemma sqrt_le_add (n : ℕ) : n ≤ sqrt n * sqrt n + sqrt n + sqrt n := by
-  rw [← succ_mul]; exact le_of_lt_succ (lt_succ_sqrt n)
-#align nat.sqrt_le_add Nat.sqrt_le_add
-
-lemma le_sqrt : m ≤ sqrt n ↔ m * m ≤ n :=
-  ⟨fun h ↦ le_trans (mul_self_le_mul_self h) (sqrt_le n),
-    fun h ↦ le_of_lt_succ <| Nat.mul_self_lt_mul_self_iff.1 <| lt_of_le_of_lt h (lt_succ_sqrt n)⟩
-#align nat.le_sqrt Nat.le_sqrt
-
-lemma le_sqrt' : m ≤ sqrt n ↔ m ^ 2 ≤ n := by simpa only [Nat.pow_two] using le_sqrt
-#align nat.le_sqrt' Nat.le_sqrt'
-
-lemma sqrt_lt : sqrt m < n ↔ m < n * n := by simp only [← not_le, le_sqrt]
-#align nat.sqrt_lt Nat.sqrt_lt
-
-lemma sqrt_lt' : sqrt m < n ↔ m < n ^ 2 := by simp only [← not_le, le_sqrt']
-#align nat.sqrt_lt' Nat.sqrt_lt'
-
-lemma sqrt_le_self (n : ℕ) : sqrt n ≤ n := le_trans (le_mul_self _) (sqrt_le n)
-#align nat.sqrt_le_self Nat.sqrt_le_self
-
-lemma sqrt_le_sqrt (h : m ≤ n) : sqrt m ≤ sqrt n := le_sqrt.2 (le_trans (sqrt_le _) h)
-#align nat.sqrt_le_sqrt Nat.sqrt_le_sqrt
-
-@[simp] lemma sqrt_zero : sqrt 0 = 0 := rfl
-#align nat.sqrt_zero Nat.sqrt_zero
-
-@[simp] lemma sqrt_one : sqrt 1 = 1 := rfl
-#align nat.sqrt_one Nat.sqrt_one
-
-lemma sqrt_eq_zero : sqrt n = 0 ↔ n = 0 :=
-  ⟨fun h ↦
-      Nat.eq_zero_of_le_zero <| le_of_lt_succ <| (@sqrt_lt n 1).1 <| by rw [h]; decide,
-    by rintro rfl; simp⟩
-#align nat.sqrt_eq_zero Nat.sqrt_eq_zero
-
-lemma eq_sqrt : a = sqrt n ↔ a * a ≤ n ∧ n < (a + 1) * (a + 1) :=
-  ⟨fun e ↦ e.symm ▸ sqrt_isSqrt n,
-   fun ⟨h₁, h₂⟩ ↦ le_antisymm (le_sqrt.2 h₁) (le_of_lt_succ <| sqrt_lt.2 h₂)⟩
-#align nat.eq_sqrt Nat.eq_sqrt
-
-lemma eq_sqrt' : a = sqrt n ↔ a ^ 2 ≤ n ∧ n < (a + 1) ^ 2 := by
-  simpa only [Nat.pow_two] using eq_sqrt
-#align nat.eq_sqrt' Nat.eq_sqrt'
-
-lemma le_three_of_sqrt_eq_one (h : sqrt n = 1) : n ≤ 3 :=
-  le_of_lt_succ <| (@sqrt_lt n 2).1 <| by rw [h]; decide
-#align nat.le_three_of_sqrt_eq_one Nat.le_three_of_sqrt_eq_one
-
-lemma sqrt_lt_self (h : 1 < n) : sqrt n < n :=
-  sqrt_lt.2 <| by have := Nat.mul_lt_mul_of_pos_left h (lt_of_succ_lt h); rwa [Nat.mul_one] at this
-#align nat.sqrt_lt_self Nat.sqrt_lt_self
-
-lemma sqrt_pos : 0 < sqrt n ↔ 0 < n :=
-  le_sqrt
-#align nat.sqrt_pos Nat.sqrt_pos
-
-lemma sqrt_add_eq (n : ℕ) (h : a ≤ n + n) : sqrt (n * n + a) = n :=
-  le_antisymm
-    (le_of_lt_succ <|
-      sqrt_lt.2 <| by
-        rw [succ_mul, mul_succ, add_succ, Nat.add_assoc];
-          exact lt_succ_of_le (Nat.add_le_add_left h _))
-    (le_sqrt.2 <| Nat.le_add_right _ _)
-#align nat.sqrt_add_eq Nat.sqrt_add_eq
-
-lemma sqrt_add_eq' (n : ℕ) (h : a ≤ n + n) : sqrt (n ^ 2 + a) = n := by
-  simpa [Nat.pow_two] using sqrt_add_eq n h
-#align nat.sqrt_add_eq' Nat.sqrt_add_eq'
-
-lemma sqrt_eq (n : ℕ) : sqrt (n * n) = n := sqrt_add_eq n (zero_le _)
-#align nat.sqrt_eq Nat.sqrt_eq
-
-lemma sqrt_eq' (n : ℕ) : sqrt (n ^ 2) = n := sqrt_add_eq' n (zero_le _)
-#align nat.sqrt_eq' Nat.sqrt_eq'
-
-lemma sqrt_succ_le_succ_sqrt (n : ℕ) : sqrt n.succ ≤ n.sqrt.succ :=
-  le_of_lt_succ <| sqrt_lt.2 <| lt_succ_of_le <|
-  succ_le_succ <| le_trans (sqrt_le_add n) <| Nat.add_le_add_right
-    (by refine' add_le_add (Nat.mul_le_mul_right _ _) _ <;> exact Nat.le_add_right _ 2) _
-#align nat.sqrt_succ_le_succ_sqrt Nat.sqrt_succ_le_succ_sqrt
-
-lemma exists_mul_self (x : ℕ) : (∃ n, n * n = x) ↔ sqrt x * sqrt x = x :=
-  ⟨fun ⟨n, hn⟩ ↦ by rw [← hn, sqrt_eq], fun h ↦ ⟨sqrt x, h⟩⟩
-#align nat.exists_mul_self Nat.exists_mul_self
-
-lemma exists_mul_self' (x : ℕ) : (∃ n, n ^ 2 = x) ↔ sqrt x ^ 2 = x := by
-  simpa only [Nat.pow_two] using exists_mul_self x
-#align nat.exists_mul_self' Nat.exists_mul_self'
-
-lemma sqrt_mul_sqrt_lt_succ (n : ℕ) : sqrt n * sqrt n < n + 1 :=
-  Nat.lt_succ_iff.mpr (sqrt_le _)
-#align nat.sqrt_mul_sqrt_lt_succ Nat.sqrt_mul_sqrt_lt_succ
-
-lemma sqrt_mul_sqrt_lt_succ' (n : ℕ) : sqrt n ^ 2 < n + 1 :=
-  Nat.lt_succ_iff.mpr (sqrt_le' _)
-#align nat.sqrt_mul_sqrt_lt_succ' Nat.sqrt_mul_sqrt_lt_succ'
-
-lemma succ_le_succ_sqrt (n : ℕ) : n + 1 ≤ (sqrt n + 1) * (sqrt n + 1) :=
-  le_of_pred_lt (lt_succ_sqrt _)
-#align nat.succ_le_succ_sqrt Nat.succ_le_succ_sqrt
-
-lemma succ_le_succ_sqrt' (n : ℕ) : n + 1 ≤ (sqrt n + 1) ^ 2 :=
-  le_of_pred_lt (lt_succ_sqrt' _)
-#align nat.succ_le_succ_sqrt' Nat.succ_le_succ_sqrt'
-
-/-- There are no perfect squares strictly between m² and (m+1)² -/
-lemma not_exists_sq (hl : m * m < n) (hr : n < (m + 1) * (m + 1)) : ¬∃ t, t * t = n := by
-  rintro ⟨t, rfl⟩
-  have h1 : m < t := Nat.mul_self_lt_mul_self_iff.1 hl
-  have h2 : t < m + 1 := Nat.mul_self_lt_mul_self_iff.1 hr
-  exact (not_lt_of_ge <| le_of_lt_succ h2) h1
-#align nat.not_exists_sq Nat.not_exists_sq
-
-lemma not_exists_sq' : m ^ 2 < n → n < (m + 1) ^ 2 → ¬∃ t, t ^ 2 = n := by
-  simpa only [Nat.pow_two] using not_exists_sq
-#align nat.not_exists_sq' Nat.not_exists_sq'
-
-/-! ### `find` -/
-
-section Find
-variable [DecidablePred p] [DecidablePred q]
-
-lemma find_eq_iff (h : ∃ n : ℕ, p n) : Nat.find h = m ↔ p m ∧ ∀ n < m, ¬ p n := by
-  constructor
-  · rintro rfl
-    exact ⟨Nat.find_spec h, fun _ ↦ Nat.find_min h⟩
-  · rintro ⟨hm, hlt⟩
-    exact le_antisymm (Nat.find_min' h hm) (not_lt.1 <| imp_not_comm.1 (hlt _) <| Nat.find_spec h)
-#align nat.find_eq_iff Nat.find_eq_iff
-
-@[simp] lemma find_lt_iff (h : ∃ n : ℕ, p n) (n : ℕ) : Nat.find h < n ↔ ∃ m < n, p m :=
-  ⟨fun h2 ↦ ⟨Nat.find h, h2, Nat.find_spec h⟩,
-    fun ⟨_, hmn, hm⟩ ↦ Nat.lt_of_le_of_lt (Nat.find_min' h hm) hmn⟩
-#align nat.find_lt_iff Nat.find_lt_iff
-
-@[simp] lemma find_le_iff (h : ∃ n : ℕ, p n) (n : ℕ) : Nat.find h ≤ n ↔ ∃ m ≤ n, p m := by
-  simp only [exists_prop, ← Nat.lt_succ_iff, find_lt_iff]
-#align nat.find_le_iff Nat.find_le_iff
-
-@[simp] lemma le_find_iff (h : ∃ n : ℕ, p n) (n : ℕ) : n ≤ Nat.find h ↔ ∀ m < n, ¬ p m := by
-  simp only [← not_lt, find_lt_iff, not_exists, not_and]
-#align nat.le_find_iff Nat.le_find_iff
-
-@[simp] lemma lt_find_iff (h : ∃ n : ℕ, p n) (n : ℕ) : n < Nat.find h ↔ ∀ m ≤ n, ¬ p m := by
-  simp only [← succ_le_iff, le_find_iff, succ_le_succ_iff]
-#align nat.lt_find_iff Nat.lt_find_iff
-
-@[simp] lemma find_eq_zero (h : ∃ n : ℕ, p n) : Nat.find h = 0 ↔ p 0 := by simp [find_eq_iff]
-#align nat.find_eq_zero Nat.find_eq_zero
-
-lemma find_mono (h : ∀ n, q n → p n) {hp : ∃ n, p n} {hq : ∃ n, q n} : Nat.find hp ≤ Nat.find hq :=
-  Nat.find_min' _ (h _ (Nat.find_spec hq))
-#align nat.find_mono Nat.find_mono
-
-lemma find_le {h : ∃ n, p n} (hn : p n) : Nat.find h ≤ n :=
-  (Nat.find_le_iff _ _).2 ⟨n, le_refl _, hn⟩
-#align nat.find_le Nat.find_le
-
-lemma find_comp_succ (h₁ : ∃ n, p n) (h₂ : ∃ n, p (n + 1)) (h0 : ¬ p 0) :
-    Nat.find h₁ = Nat.find h₂ + 1 := by
-  refine' (find_eq_iff _).2 ⟨Nat.find_spec h₂, fun n hn ↦ _⟩
-  cases n
-  exacts [h0, @Nat.find_min (fun n ↦ p (n + 1)) _ h₂ _ (succ_lt_succ_iff.1 hn)]
-#align nat.find_comp_succ Nat.find_comp_succ
-
--- Porting note (#10618): removing `simp` attribute as `simp` can prove it
-lemma find_pos (h : ∃ n : ℕ, p n) : 0 < Nat.find h ↔ ¬p 0 :=
-  Nat.pos_iff_ne_zero.trans (Nat.find_eq_zero _).not
-#align nat.find_pos Nat.find_pos
-
-lemma find_add {hₘ : ∃ m, p (m + n)} {hₙ : ∃ n, p n} (hn : n ≤ Nat.find hₙ) :
-    Nat.find hₘ + n = Nat.find hₙ := by
-  refine le_antisymm ((le_find_iff _ _).2 fun m hm hpm => Nat.not_le.2 hm ?_) ?_
-  · have hnm : n ≤ m := le_trans hn (find_le hpm)
-    refine Nat.add_le_of_le_sub hnm (find_le ?_)
-    rwa [Nat.sub_add_cancel hnm]
-  · rw [← Nat.sub_le_iff_le_add]
-    refine (le_find_iff _ _).2 fun m hm hpm => Nat.not_le.2 hm ?_
-    rw [Nat.sub_le_iff_le_add]
-    exact find_le hpm
-#align nat.find_add Nat.find_add
-
-end Find
-
-/-! ### `Nat.findGreatest` -/
-
-section FindGreatest
-
-/-- `Nat.findGreatest P n` is the largest `i ≤ bound` such that `P i` holds, or `0` if no such `i`
-exists -/
-def findGreatest (P : ℕ → Prop) [DecidablePred P] : ℕ → ℕ
-  | 0 => 0
-  | n + 1 => if P (n + 1) then n + 1 else Nat.findGreatest P n
-#align nat.find_greatest Nat.findGreatest
-
-variable {P Q : ℕ → Prop} [DecidablePred P] {n : ℕ}
-
-@[simp] lemma findGreatest_zero : Nat.findGreatest P 0 = 0 := rfl
-#align nat.find_greatest_zero Nat.findGreatest_zero
-
-lemma findGreatest_succ (n : ℕ) :
-    Nat.findGreatest P (n + 1) = if P (n + 1) then n + 1 else Nat.findGreatest P n := rfl
-#align nat.find_greatest_succ Nat.findGreatest_succ
-
-@[simp] lemma findGreatest_eq : ∀ {n}, P n → Nat.findGreatest P n = n
-  | 0, _ => rfl
-  | n + 1, h => by simp [Nat.findGreatest, h]
-#align nat.find_greatest_eq Nat.findGreatest_eq
-
-@[simp]
-lemma findGreatest_of_not (h : ¬ P (n + 1)) : findGreatest P (n + 1) = findGreatest P n := by
-  simp [Nat.findGreatest, h]
-#align nat.find_greatest_of_not Nat.findGreatest_of_not
-
-lemma findGreatest_eq_iff :
-    Nat.findGreatest P k = m ↔ m ≤ k ∧ (m ≠ 0 → P m) ∧ ∀ ⦃n⦄, m < n → n ≤ k → ¬P n := by
-  induction' k with k ihk generalizing m
-  · rw [eq_comm, Iff.comm]
-    simp only [zero_eq, Nat.le_zero, ne_eq, findGreatest_zero, and_iff_left_iff_imp]
-    rintro rfl
-    exact ⟨fun h ↦ (h rfl).elim, fun n hlt heq ↦ by omega⟩
-  · by_cases hk : P (k + 1)
-    · rw [findGreatest_eq hk]
-      constructor
-      · rintro rfl
-        exact ⟨le_refl _, fun _ ↦ hk, fun n hlt hle ↦ by omega⟩
-      · rintro ⟨hle, h0, hm⟩
-        rcases Decidable.eq_or_lt_of_le hle with (rfl | hlt)
-        exacts [rfl, (hm hlt (le_refl _) hk).elim]
-    · rw [findGreatest_of_not hk, ihk]
-      constructor
-      · rintro ⟨hle, hP, hm⟩
-        refine ⟨le_trans hle k.le_succ, hP, fun n hlt hle ↦ ?_⟩
-        rcases Decidable.eq_or_lt_of_le hle with (rfl | hlt')
-        exacts [hk, hm hlt <| Nat.lt_succ_iff.1 hlt']
-      · rintro ⟨hle, hP, hm⟩
-        refine ⟨Nat.lt_succ_iff.1 (lt_of_le_of_ne hle ?_), hP,
-          fun n hlt hle ↦ hm hlt (le_trans hle k.le_succ)⟩
-        rintro rfl
-        exact hk (hP k.succ_ne_zero)
-#align nat.find_greatest_eq_iff Nat.findGreatest_eq_iff
-
-lemma findGreatest_eq_zero_iff : Nat.findGreatest P k = 0 ↔ ∀ ⦃n⦄, 0 < n → n ≤ k → ¬P n := by
-  simp [findGreatest_eq_iff]
-#align nat.find_greatest_eq_zero_iff Nat.findGreatest_eq_zero_iff
-
-@[simp] lemma findGreatest_pos : 0 < Nat.findGreatest P k ↔ ∃ n, 0 < n ∧ n ≤ k ∧ P n := by
-  rw [Nat.pos_iff_ne_zero, Ne, findGreatest_eq_zero_iff]; push_neg; rfl
-
-lemma findGreatest_spec (hmb : m ≤ n) (hm : P m) : P (Nat.findGreatest P n) := by
-  by_cases h : Nat.findGreatest P n = 0
-  · cases m
-    · rwa [h]
-    exact ((findGreatest_eq_zero_iff.1 h) (zero_lt_succ _) hmb hm).elim
-  · exact (findGreatest_eq_iff.1 rfl).2.1 h
-#align nat.find_greatest_spec Nat.findGreatest_spec
-
-lemma findGreatest_le (n : ℕ) : Nat.findGreatest P n ≤ n :=
-  (findGreatest_eq_iff.1 rfl).1
-#align nat.find_greatest_le Nat.findGreatest_le
-
-lemma le_findGreatest (hmb : m ≤ n) (hm : P m) : m ≤ Nat.findGreatest P n :=
-  le_of_not_lt fun hlt => (findGreatest_eq_iff.1 rfl).2.2 hlt hmb hm
-#align nat.le_find_greatest Nat.le_findGreatest
-
-lemma findGreatest_mono_right (P : ℕ → Prop) [DecidablePred P] {m n} (hmn : m ≤ n) :
-    Nat.findGreatest P m ≤ Nat.findGreatest P n := by
-  induction' hmn with k hmk ih
-  · simp
-  rw [findGreatest_succ]
-  split_ifs
-  · exact le_trans ih $ le_trans (findGreatest_le _) (le_succ _)
-  · exact ih
-#align nat.find_greatest_mono_right Nat.findGreatest_mono_right
-
-lemma findGreatest_mono_left [DecidablePred Q] (hPQ : ∀ n, P n → Q n) (n : ℕ) :
-    Nat.findGreatest P n ≤ Nat.findGreatest Q n := by
-  induction' n with n hn
-  · rfl
-  by_cases h : P (n + 1)
-  · rw [findGreatest_eq h, findGreatest_eq (hPQ _ h)]
-  · rw [findGreatest_of_not h]
-    exact le_trans hn (Nat.findGreatest_mono_right _ <| le_succ _)
-#align nat.find_greatest_mono_left Nat.findGreatest_mono_left
-
-lemma findGreatest_mono [DecidablePred Q] (hPQ : ∀ n, P n → Q n) (hmn : m ≤ n) :
-    Nat.findGreatest P m ≤ Nat.findGreatest Q n :=
-  le_trans (Nat.findGreatest_mono_right _ hmn) (findGreatest_mono_left hPQ _)
-#align nat.find_greatest_mono Nat.findGreatest_mono
-
-theorem findGreatest_is_greatest (hk : Nat.findGreatest P n < k) (hkb : k ≤ n) : ¬P k :=
-  (findGreatest_eq_iff.1 rfl).2.2 hk hkb
-#align nat.find_greatest_is_greatest Nat.findGreatest_is_greatest
-
-theorem findGreatest_of_ne_zero (h : Nat.findGreatest P n = m) (h0 : m ≠ 0) : P m :=
-  (findGreatest_eq_iff.1 h).2.1 h0
-#align nat.find_greatest_of_ne_zero Nat.findGreatest_of_ne_zero
-
-end FindGreatest
-=======
->>>>>>> 99508fb5
 
 /-! ### Decidability of predicates -/
 
