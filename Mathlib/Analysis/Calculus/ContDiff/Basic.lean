--- conflicted
+++ resolved
@@ -220,13 +220,8 @@
     (hf : ContDiffOn 𝕜 n f s) (hs : UniqueDiffOn 𝕜 s) (hx : x ∈ s) {i : ℕ} (hi : i ≤ n) :
     iteratedFDerivWithin 𝕜 i (g ∘ f) s x =
       g.compContinuousMultilinearMap (iteratedFDerivWithin 𝕜 i f s x) :=
-<<<<<<< HEAD
   ((((hf.of_le hi).ftaylorSeriesWithin hs).continuousLinearMap_comp
     g).eq_iteratedFDerivWithin_of_uniqueDiffOn le_rfl hs hx).symm
-=======
-  (((hf.ftaylorSeriesWithin hs).continuousLinearMap_comp g).eq_iteratedFDerivWithin_of_uniqueDiffOn
-    (mod_cast hi) hs hx).symm
->>>>>>> fb23240e
 
 /-- The iterated derivative of the composition with a linear map on the left is
 obtained by applying the linear map to the iterated derivative. -/
@@ -327,11 +322,7 @@
 
 /-- If `f` admits a Taylor series `p` in a set `s`, and `g` is linear, then `f ∘ g` admits a Taylor
 series in `g ⁻¹' s`, whose `k`-th term is given by `p k (g v₁, ..., g vₖ)` . -/
-<<<<<<< HEAD
 theorem HasFTaylorSeriesUpToOn.compContinuousLinearMap
-=======
-theorem HasFTaylorSeriesUpToOn.compContinuousLinearMap {n : WithTop ℕ∞}
->>>>>>> fb23240e
     (hf : HasFTaylorSeriesUpToOn n f p s) (g : G →L[𝕜] E) :
     HasFTaylorSeriesUpToOn n (f ∘ g) (fun x k => (p (g x) k).compContinuousLinearMap fun _ => g)
       (g ⁻¹' s) := by
@@ -393,13 +384,8 @@
     (hx : g x ∈ s) {i : ℕ} (hi : i ≤ n) :
     iteratedFDerivWithin 𝕜 i (f ∘ g) (g ⁻¹' s) x =
       (iteratedFDerivWithin 𝕜 i f s (g x)).compContinuousLinearMap fun _ => g :=
-<<<<<<< HEAD
   ((((hf.of_le hi).ftaylorSeriesWithin hs).compContinuousLinearMap
     g).eq_iteratedFDerivWithin_of_uniqueDiffOn le_rfl h's hx).symm
-=======
-  (((hf.ftaylorSeriesWithin hs).compContinuousLinearMap g).eq_iteratedFDerivWithin_of_uniqueDiffOn
-    (mod_cast hi) h's hx).symm
->>>>>>> fb23240e
 
 /-- The iterated derivative within a set of the composition with a linear equiv on the right is
 obtained by composing the iterated derivative with the linear equiv. -/
@@ -1719,36 +1705,11 @@
 invertible element, as it is analytic. -/
 theorem contDiffAt_ring_inverse [HasSummableGeomSeries R] (x : Rˣ) :
     ContDiffAt 𝕜 n Ring.inverse (x : R) := by
-<<<<<<< HEAD
   have := AnalyticOnNhd.contDiffOn (analyticOnNhd_inverse (𝕜 := 𝕜) (A := R)) (n := n)
     Units.isOpen.uniqueDiffOn x x.isUnit
   exact this.contDiffAt (Units.isOpen.mem_nhds x.isUnit)
 
 variable {𝕜' : Type*} [NormedField 𝕜'] [NormedAlgebra 𝕜 𝕜']
-=======
-  induction' n using ENat.nat_induction with n IH Itop
-  · intro m hm
-    refine ⟨{ y : R | IsUnit y }, ?_, ?_⟩
-    · simpa [nhdsWithin_univ] using x.nhds
-    · use ftaylorSeriesWithin 𝕜 inverse univ
-      have : (m : WithTop ℕ∞) = 0 := by exact_mod_cast le_antisymm hm bot_le
-      rw [this, hasFTaylorSeriesUpToOn_zero_iff]
-      constructor
-      · rintro _ ⟨x', rfl⟩
-        exact (inverse_continuousAt x').continuousWithinAt
-      · simp [ftaylorSeriesWithin]
-  · rw [show (n.succ : ℕ∞) = n + 1 from rfl, contDiffAt_succ_iff_hasFDerivAt]
-    refine ⟨fun x : R => -mulLeftRight 𝕜 R (inverse x) (inverse x), ?_, ?_⟩
-    · refine ⟨{ y : R | IsUnit y }, x.nhds, ?_⟩
-      rintro _ ⟨y, rfl⟩
-      simp_rw [inverse_unit]
-      exact hasFDerivAt_ring_inverse y
-    · convert (mulLeftRight_isBoundedBilinear 𝕜 R).contDiff.neg.comp_contDiffAt (x : R)
-        (IH.prod IH)
-  · exact contDiffAt_top.mpr Itop
-
-variable {𝕜' : Type*} [NormedField 𝕜'] [NormedAlgebra 𝕜 𝕜'] [CompleteSpace 𝕜']
->>>>>>> fb23240e
 
 theorem contDiffAt_inv {x : 𝕜'} (hx : x ≠ 0) {n} : ContDiffAt 𝕜 n Inv.inv x := by
   simpa only [Ring.inverse_eq_inv'] using contDiffAt_ring_inverse 𝕜 (Units.mk0 x hx)
@@ -1836,7 +1797,6 @@
     {f₀' : E ≃L[𝕜] F} {a : F} (ha : a ∈ f.target)
     (hf₀' : HasFDerivAt f (f₀' : E →L[𝕜] F) (f.symm a)) (hf : ContDiffAt 𝕜 n f (f.symm a)) :
     ContDiffAt 𝕜 n f.symm a := by
-<<<<<<< HEAD
   match n with
   | ω =>
     apply AnalyticAt.contDiffAt
@@ -1885,49 +1845,6 @@
     · refine contDiffAt_infty.mpr ?_
       intro n
       exact Itop n (contDiffAt_infty.mp hf n)
-=======
-  -- We prove this by induction on `n`
-  induction' n using ENat.nat_induction with n IH Itop
-  · rw [contDiffAt_zero]
-    exact ⟨f.target, IsOpen.mem_nhds f.open_target ha, f.continuousOn_invFun⟩
-  · obtain ⟨f', ⟨u, hu, hff'⟩, hf'⟩ := contDiffAt_succ_iff_hasFDerivAt.mp hf
-    rw [show (n.succ : ℕ∞) = n + 1 from rfl, contDiffAt_succ_iff_hasFDerivAt]
-    -- For showing `n.succ` times continuous differentiability (the main inductive step), it
-    -- suffices to produce the derivative and show that it is `n` times continuously differentiable
-    have eq_f₀' : f' (f.symm a) = f₀' := (hff' (f.symm a) (mem_of_mem_nhds hu)).unique hf₀'
-    -- This follows by a bootstrapping formula expressing the derivative as a function of `f` itself
-    refine ⟨inverse ∘ f' ∘ f.symm, ?_, ?_⟩
-    · -- We first check that the derivative of `f` is that formula
-      have h_nhds : { y : E | ∃ e : E ≃L[𝕜] F, ↑e = f' y } ∈ 𝓝 (f.symm a) := by
-        have hf₀' := f₀'.nhds
-        rw [← eq_f₀'] at hf₀'
-        exact hf'.continuousAt.preimage_mem_nhds hf₀'
-      obtain ⟨t, htu, ht, htf⟩ := mem_nhds_iff.mp (Filter.inter_mem hu h_nhds)
-      use f.target ∩ f.symm ⁻¹' t
-      refine ⟨IsOpen.mem_nhds ?_ ?_, ?_⟩
-      · exact f.isOpen_inter_preimage_symm ht
-      · exact mem_inter ha (mem_preimage.mpr htf)
-      intro x hx
-      obtain ⟨hxu, e, he⟩ := htu hx.2
-      have h_deriv : HasFDerivAt f (e : E →L[𝕜] F) (f.symm x) := by
-        rw [he]
-        exact hff' (f.symm x) hxu
-      convert f.hasFDerivAt_symm hx.1 h_deriv
-      simp [← he]
-    · -- Then we check that the formula, being a composition of `ContDiff` pieces, is
-      -- itself `ContDiff`
-      have h_deriv₁ : ContDiffAt 𝕜 n inverse (f' (f.symm a)) := by
-        rw [eq_f₀']
-        exact contDiffAt_map_inverse _
-      have h_deriv₂ : ContDiffAt 𝕜 n f.symm a := by
-        refine IH (hf.of_le ?_)
-        norm_cast
-        exact Nat.le_succ n
-      exact (h_deriv₁.comp _ hf').comp _ h_deriv₂
-  · refine contDiffAt_top.mpr ?_
-    intro n
-    exact Itop n (contDiffAt_top.mp hf n)
->>>>>>> fb23240e
 
 /-- If `f` is an `n` times continuously differentiable homeomorphism,
 and if the derivative of `f` at each point is a continuous linear equivalence,
@@ -2011,16 +1928,10 @@
 
 /-- A function is `C^(n + 1)` on a domain with unique derivatives if and only if it is
 differentiable there, and its derivative (formulated with `derivWithin`) is `C^n`. -/
-<<<<<<< HEAD
 theorem contDiffOn_succ_iff_derivWithin (hs : UniqueDiffOn 𝕜 s₂) :
     ContDiffOn 𝕜 (n + 1) f₂ s₂ ↔
       DifferentiableOn 𝕜 f₂ s₂ ∧ (n = ω → AnalyticOn 𝕜 f₂ s₂) ∧
         ContDiffOn 𝕜 n (derivWithin f₂ s₂) s₂ := by
-=======
-theorem contDiffOn_succ_iff_derivWithin {n : ℕ} (hs : UniqueDiffOn 𝕜 s₂) :
-    ContDiffOn 𝕜 (n + 1) f₂ s₂ ↔
-      DifferentiableOn 𝕜 f₂ s₂ ∧ ContDiffOn 𝕜 n (derivWithin f₂ s₂) s₂ := by
->>>>>>> fb23240e
   rw [contDiffOn_succ_iff_fderivWithin hs, and_congr_right_iff]
   intro _
   constructor
@@ -2042,15 +1953,10 @@
 
 /-- A function is `C^(n + 1)` on an open domain if and only if it is
 differentiable there, and its derivative (formulated with `deriv`) is `C^n`. -/
-<<<<<<< HEAD
 theorem contDiffOn_succ_iff_deriv_of_isOpen (hs : IsOpen s₂) :
     ContDiffOn 𝕜 (n + 1) f₂ s₂ ↔
       DifferentiableOn 𝕜 f₂ s₂ ∧ (n = ω → AnalyticOn 𝕜 f₂ s₂) ∧
         ContDiffOn 𝕜 n (deriv f₂) s₂ := by
-=======
-theorem contDiffOn_succ_iff_deriv_of_isOpen {n : ℕ} (hs : IsOpen s₂) :
-    ContDiffOn 𝕜 (n + 1) f₂ s₂ ↔ DifferentiableOn 𝕜 f₂ s₂ ∧ ContDiffOn 𝕜 n (deriv f₂) s₂ := by
->>>>>>> fb23240e
   rw [contDiffOn_succ_iff_derivWithin hs.uniqueDiffOn]
   exact Iff.rfl.and (Iff.rfl.and (contDiffOn_congr fun _ => derivWithin_of_isOpen hs))
 
@@ -2074,14 +1980,9 @@
 
 /-- A function is `C^(n + 1)` if and only if it is differentiable,
   and its derivative (formulated in terms of `deriv`) is `C^n`. -/
-<<<<<<< HEAD
 theorem contDiff_succ_iff_deriv :
     ContDiff 𝕜 (n + 1) f₂ ↔ Differentiable 𝕜 f₂ ∧ (n = ω → AnalyticOn 𝕜 f₂ univ) ∧
       ContDiff 𝕜 n (deriv f₂) := by
-=======
-theorem contDiff_succ_iff_deriv {n : ℕ} :
-    ContDiff 𝕜 (n + 1) f₂ ↔ Differentiable 𝕜 f₂ ∧ ContDiff 𝕜 n (deriv f₂) := by
->>>>>>> fb23240e
   simp only [← contDiffOn_univ, contDiffOn_succ_iff_deriv_of_isOpen, isOpen_univ,
     differentiableOn_univ]
 
