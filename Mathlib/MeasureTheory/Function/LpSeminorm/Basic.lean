/-
Copyright (c) 2020 Rémy Degenne. All rights reserved.
Released under Apache 2.0 license as described in the file LICENSE.
Authors: Rémy Degenne, Sébastien Gouëzel
-/
import Mathlib.Analysis.NormedSpace.IndicatorFunction
import Mathlib.MeasureTheory.Function.EssSup
import Mathlib.MeasureTheory.Function.AEEqFun
import Mathlib.MeasureTheory.Function.SpecialFunctions.Basic

/-!
# ℒp space

This file describes properties of almost everywhere strongly measurable functions with finite
`p`-seminorm, denoted by `snorm f p μ` and defined for `p:ℝ≥0∞` as `0` if `p=0`,
`(∫ ‖f a‖^p ∂μ) ^ (1/p)` for `0 < p < ∞` and `essSup ‖f‖ μ` for `p=∞`.

The Prop-valued `Memℒp f p μ` states that a function `f : α → E` has finite `p`-seminorm
and is almost everywhere strongly measurable.

## Main definitions

* `snorm' f p μ` : `(∫ ‖f a‖^p ∂μ) ^ (1/p)` for `f : α → F` and `p : ℝ`, where `α` is a measurable
  space and `F` is a normed group.
* `snormEssSup f μ` : seminorm in `ℒ∞`, equal to the essential supremum `ess_sup ‖f‖ μ`.
* `snorm f p μ` : for `p : ℝ≥0∞`, seminorm in `ℒp`, equal to `0` for `p=0`, to `snorm' f p μ`
  for `0 < p < ∞` and to `snormEssSup f μ` for `p = ∞`.

* `Memℒp f p μ` : property that the function `f` is almost everywhere strongly measurable and has
  finite `p`-seminorm for the measure `μ` (`snorm f p μ < ∞`)

-/


noncomputable section


open TopologicalSpace MeasureTheory Filter

open scoped NNReal ENNReal Topology

variable {α E F G : Type*} {m m0 : MeasurableSpace α} {p : ℝ≥0∞} {q : ℝ} {μ ν : Measure α}
  [NormedAddCommGroup E] [NormedAddCommGroup F] [NormedAddCommGroup G]

namespace MeasureTheory

section ℒp

/-!
### ℒp seminorm

We define the ℒp seminorm, denoted by `snorm f p μ`. For real `p`, it is given by an integral
formula (for which we use the notation `snorm' f p μ`), and for `p = ∞` it is the essential
supremum (for which we use the notation `snormEssSup f μ`).

We also define a predicate `Memℒp f p μ`, requesting that a function is almost everywhere
measurable and has finite `snorm f p μ`.

This paragraph is devoted to the basic properties of these definitions. It is constructed as
follows: for a given property, we prove it for `snorm'` and `snormEssSup` when it makes sense,
deduce it for `snorm`, and translate it in terms of `Memℒp`.
-/


section ℒpSpaceDefinition

/-- `(∫ ‖f a‖^q ∂μ) ^ (1/q)`, which is a seminorm on the space of measurable functions for which
this quantity is finite -/
def snorm' {_ : MeasurableSpace α} (f : α → F) (q : ℝ) (μ : Measure α) : ℝ≥0∞ :=
  (∫⁻ a, (‖f a‖₊ : ℝ≥0∞) ^ q ∂μ) ^ (1 / q)

/-- seminorm for `ℒ∞`, equal to the essential supremum of `‖f‖`. -/
def snormEssSup {_ : MeasurableSpace α} (f : α → F) (μ : Measure α) :=
  essSup (fun x => (‖f x‖₊ : ℝ≥0∞)) μ

/-- `ℒp` seminorm, equal to `0` for `p=0`, to `(∫ ‖f a‖^p ∂μ) ^ (1/p)` for `0 < p < ∞` and to
`essSup ‖f‖ μ` for `p = ∞`. -/
def snorm {_ : MeasurableSpace α} (f : α → F) (p : ℝ≥0∞) (μ : Measure α) : ℝ≥0∞ :=
  if p = 0 then 0 else if p = ∞ then snormEssSup f μ else snorm' f (ENNReal.toReal p) μ

theorem snorm_eq_snorm' (hp_ne_zero : p ≠ 0) (hp_ne_top : p ≠ ∞) {f : α → F} :
    snorm f p μ = snorm' f (ENNReal.toReal p) μ := by simp [snorm, hp_ne_zero, hp_ne_top]

lemma snorm_nnreal_eq_snorm' {f : α → F} {p : ℝ≥0} (hp : p ≠ 0) : snorm f p μ = snorm' f p μ :=
  snorm_eq_snorm' (by exact_mod_cast hp) ENNReal.coe_ne_top

theorem snorm_eq_lintegral_rpow_nnnorm (hp_ne_zero : p ≠ 0) (hp_ne_top : p ≠ ∞) {f : α → F} :
    snorm f p μ = (∫⁻ x, (‖f x‖₊ : ℝ≥0∞) ^ p.toReal ∂μ) ^ (1 / p.toReal) := by
  rw [snorm_eq_snorm' hp_ne_zero hp_ne_top, snorm']

lemma snorm_nnreal_eq_lintegral {f : α → F} {p : ℝ≥0} (hp : p ≠ 0) :
    snorm f p μ = (∫⁻ x, ‖f x‖₊ ^ (p : ℝ) ∂μ) ^ (1 / (p : ℝ)) :=
  snorm_nnreal_eq_snorm' hp

theorem snorm_one_eq_lintegral_nnnorm {f : α → F} : snorm f 1 μ = ∫⁻ x, ‖f x‖₊ ∂μ := by
  simp_rw [snorm_eq_lintegral_rpow_nnnorm one_ne_zero ENNReal.coe_ne_top, ENNReal.one_toReal,
    one_div_one, ENNReal.rpow_one]

@[simp]
theorem snorm_exponent_top {f : α → F} : snorm f ∞ μ = snormEssSup f μ := by simp [snorm]

/-- The property that `f:α→E` is ae strongly measurable and `(∫ ‖f a‖^p ∂μ)^(1/p)` is finite
if `p < ∞`, or `essSup f < ∞` if `p = ∞`. -/
def Memℒp {α} {_ : MeasurableSpace α} (f : α → E) (p : ℝ≥0∞)
    (μ : Measure α := by volume_tac) : Prop :=
  AEStronglyMeasurable f μ ∧ snorm f p μ < ∞

theorem Memℒp.aestronglyMeasurable {f : α → E} {p : ℝ≥0∞} (h : Memℒp f p μ) :
    AEStronglyMeasurable f μ :=
  h.1

theorem lintegral_rpow_nnnorm_eq_rpow_snorm' {f : α → F} (hq0_lt : 0 < q) :
    ∫⁻ a, (‖f a‖₊ : ℝ≥0∞) ^ q ∂μ = snorm' f q μ ^ q := by
  rw [snorm', ← ENNReal.rpow_mul, one_div, inv_mul_cancel, ENNReal.rpow_one]
  exact (ne_of_lt hq0_lt).symm

lemma snorm_nnreal_pow_eq_lintegral {f : α → F} {p : ℝ≥0} (hp : p ≠ 0) :
    snorm f p μ ^ (p : ℝ) = ∫⁻ x, ‖f x‖₊ ^ (p : ℝ) ∂μ := by
  simp [snorm_eq_snorm' (by exact_mod_cast hp) ENNReal.coe_ne_top,
    lintegral_rpow_nnnorm_eq_rpow_snorm' (show 0 < (p : ℝ) from pos_iff_ne_zero.mpr hp)]

end ℒpSpaceDefinition

section Top

theorem Memℒp.snorm_lt_top {f : α → E} (hfp : Memℒp f p μ) : snorm f p μ < ∞ :=
  hfp.2

theorem Memℒp.snorm_ne_top {f : α → E} (hfp : Memℒp f p μ) : snorm f p μ ≠ ∞ :=
  ne_of_lt hfp.2

theorem lintegral_rpow_nnnorm_lt_top_of_snorm'_lt_top {f : α → F} (hq0_lt : 0 < q)
    (hfq : snorm' f q μ < ∞) : (∫⁻ a, (‖f a‖₊ : ℝ≥0∞) ^ q ∂μ) < ∞ := by
  rw [lintegral_rpow_nnnorm_eq_rpow_snorm' hq0_lt]
  exact ENNReal.rpow_lt_top_of_nonneg (le_of_lt hq0_lt) (ne_of_lt hfq)

theorem lintegral_rpow_nnnorm_lt_top_of_snorm_lt_top {f : α → F} (hp_ne_zero : p ≠ 0)
    (hp_ne_top : p ≠ ∞) (hfp : snorm f p μ < ∞) : (∫⁻ a, (‖f a‖₊ : ℝ≥0∞) ^ p.toReal ∂μ) < ∞ := by
  apply lintegral_rpow_nnnorm_lt_top_of_snorm'_lt_top
  · exact ENNReal.toReal_pos hp_ne_zero hp_ne_top
  · simpa [snorm_eq_snorm' hp_ne_zero hp_ne_top] using hfp

theorem snorm_lt_top_iff_lintegral_rpow_nnnorm_lt_top {f : α → F} (hp_ne_zero : p ≠ 0)
    (hp_ne_top : p ≠ ∞) : snorm f p μ < ∞ ↔ (∫⁻ a, (‖f a‖₊ : ℝ≥0∞) ^ p.toReal ∂μ) < ∞ :=
  ⟨lintegral_rpow_nnnorm_lt_top_of_snorm_lt_top hp_ne_zero hp_ne_top, by
    intro h
    have hp' := ENNReal.toReal_pos hp_ne_zero hp_ne_top
    have : 0 < 1 / p.toReal := div_pos zero_lt_one hp'
    simpa [snorm_eq_lintegral_rpow_nnnorm hp_ne_zero hp_ne_top] using
      ENNReal.rpow_lt_top_of_nonneg (le_of_lt this) (ne_of_lt h)⟩

end Top

section Zero

@[simp]
theorem snorm'_exponent_zero {f : α → F} : snorm' f 0 μ = 1 := by
  rw [snorm', div_zero, ENNReal.rpow_zero]

@[simp]
theorem snorm_exponent_zero {f : α → F} : snorm f 0 μ = 0 := by simp [snorm]

@[simp]
theorem memℒp_zero_iff_aestronglyMeasurable {f : α → E} :
    Memℒp f 0 μ ↔ AEStronglyMeasurable f μ := by simp [Memℒp, snorm_exponent_zero]

@[simp]
theorem snorm'_zero (hp0_lt : 0 < q) : snorm' (0 : α → F) q μ = 0 := by simp [snorm', hp0_lt]

@[simp]
theorem snorm'_zero' (hq0_ne : q ≠ 0) (hμ : μ ≠ 0) : snorm' (0 : α → F) q μ = 0 := by
  rcases le_or_lt 0 q with hq0 | hq_neg
  · exact snorm'_zero (lt_of_le_of_ne hq0 hq0_ne.symm)
  · simp [snorm', ENNReal.rpow_eq_zero_iff, hμ, hq_neg]

@[simp]
theorem snormEssSup_zero : snormEssSup (0 : α → F) μ = 0 := by
  simp_rw [snormEssSup, Pi.zero_apply, nnnorm_zero, ENNReal.coe_zero, ← ENNReal.bot_eq_zero]
  exact essSup_const_bot

@[simp]
theorem snorm_zero : snorm (0 : α → F) p μ = 0 := by
  by_cases h0 : p = 0
  · simp [h0]
  by_cases h_top : p = ∞
  · simp only [h_top, snorm_exponent_top, snormEssSup_zero]
  rw [← Ne] at h0
  simp [snorm_eq_snorm' h0 h_top, ENNReal.toReal_pos h0 h_top]

@[simp]
theorem snorm_zero' : snorm (fun _ : α => (0 : F)) p μ = 0 := by convert snorm_zero (F := F)

theorem zero_memℒp : Memℒp (0 : α → E) p μ :=
  ⟨aestronglyMeasurable_zero, by
    rw [snorm_zero]
    exact ENNReal.coe_lt_top⟩

theorem zero_mem_ℒp' : Memℒp (fun _ : α => (0 : E)) p μ := zero_memℒp (E := E)

variable [MeasurableSpace α]

theorem snorm'_measure_zero_of_pos {f : α → F} (hq_pos : 0 < q) :
    snorm' f q (0 : Measure α) = 0 := by simp [snorm', hq_pos]

theorem snorm'_measure_zero_of_exponent_zero {f : α → F} : snorm' f 0 (0 : Measure α) = 1 := by
  simp [snorm']

theorem snorm'_measure_zero_of_neg {f : α → F} (hq_neg : q < 0) :
    snorm' f q (0 : Measure α) = ∞ := by simp [snorm', hq_neg]

@[simp]
theorem snormEssSup_measure_zero {f : α → F} : snormEssSup f (0 : Measure α) = 0 := by
  simp [snormEssSup]

@[simp]
theorem snorm_measure_zero {f : α → F} : snorm f p (0 : Measure α) = 0 := by
  by_cases h0 : p = 0
  · simp [h0]
  by_cases h_top : p = ∞
  · simp [h_top]
  rw [← Ne] at h0
  simp [snorm_eq_snorm' h0 h_top, snorm', ENNReal.toReal_pos h0 h_top]

end Zero

section Neg

@[simp]
theorem snorm'_neg {f : α → F} : snorm' (-f) q μ = snorm' f q μ := by simp [snorm']

@[simp]
theorem snorm_neg {f : α → F} : snorm (-f) p μ = snorm f p μ := by
  by_cases h0 : p = 0
  · simp [h0]
  by_cases h_top : p = ∞
  · simp [h_top, snormEssSup]
  simp [snorm_eq_snorm' h0 h_top]

theorem Memℒp.neg {f : α → E} (hf : Memℒp f p μ) : Memℒp (-f) p μ :=
  ⟨AEStronglyMeasurable.neg hf.1, by simp [hf.right]⟩

theorem memℒp_neg_iff {f : α → E} : Memℒp (-f) p μ ↔ Memℒp f p μ :=
  ⟨fun h => neg_neg f ▸ h.neg, Memℒp.neg⟩

end Neg

theorem snorm_indicator_eq_restrict {f : α → E} {s : Set α} (hs : MeasurableSet s) :
    snorm (s.indicator f) p μ = snorm f p (μ.restrict s) := by
  rcases eq_or_ne p ∞ with rfl | hp
  · simp only [snorm_exponent_top, snormEssSup, ← ENNReal.essSup_indicator_eq_essSup_restrict hs,
      ENNReal.coe_indicator, nnnorm_indicator_eq_indicator_nnnorm]
  · rcases eq_or_ne p 0 with rfl | hp₀; · simp
    simp only [snorm_eq_lintegral_rpow_nnnorm hp₀ hp, ← lintegral_indicator _ hs,
      ENNReal.coe_indicator, nnnorm_indicator_eq_indicator_nnnorm]
    congr with x
    by_cases hx : x ∈ s <;> simp [ENNReal.toReal_pos, *]

section Const

theorem snorm'_const (c : F) (hq_pos : 0 < q) :
    snorm' (fun _ : α => c) q μ = (‖c‖₊ : ℝ≥0∞) * μ Set.univ ^ (1 / q) := by
  rw [snorm', lintegral_const, ENNReal.mul_rpow_of_nonneg _ _ (by simp [hq_pos.le] : 0 ≤ 1 / q)]
  congr
  rw [← ENNReal.rpow_mul]
  suffices hq_cancel : q * (1 / q) = 1 by rw [hq_cancel, ENNReal.rpow_one]
  rw [one_div, mul_inv_cancel (ne_of_lt hq_pos).symm]

theorem snorm'_const' [IsFiniteMeasure μ] (c : F) (hc_ne_zero : c ≠ 0) (hq_ne_zero : q ≠ 0) :
    snorm' (fun _ : α => c) q μ = (‖c‖₊ : ℝ≥0∞) * μ Set.univ ^ (1 / q) := by
  rw [snorm', lintegral_const, ENNReal.mul_rpow_of_ne_top _ (measure_ne_top μ Set.univ)]
  · congr
    rw [← ENNReal.rpow_mul]
    suffices hp_cancel : q * (1 / q) = 1 by rw [hp_cancel, ENNReal.rpow_one]
    rw [one_div, mul_inv_cancel hq_ne_zero]
  · rw [Ne, ENNReal.rpow_eq_top_iff, not_or, not_and_or, not_and_or]
    constructor
    · left
      rwa [ENNReal.coe_eq_zero, nnnorm_eq_zero]
    · exact Or.inl ENNReal.coe_ne_top

theorem snormEssSup_const (c : F) (hμ : μ ≠ 0) :
    snormEssSup (fun _ : α => c) μ = (‖c‖₊ : ℝ≥0∞) := by rw [snormEssSup, essSup_const _ hμ]

theorem snorm'_const_of_isProbabilityMeasure (c : F) (hq_pos : 0 < q) [IsProbabilityMeasure μ] :
    snorm' (fun _ : α => c) q μ = (‖c‖₊ : ℝ≥0∞) := by simp [snorm'_const c hq_pos, measure_univ]

theorem snorm_const (c : F) (h0 : p ≠ 0) (hμ : μ ≠ 0) :
    snorm (fun _ : α => c) p μ = (‖c‖₊ : ℝ≥0∞) * μ Set.univ ^ (1 / ENNReal.toReal p) := by
  by_cases h_top : p = ∞
  · simp [h_top, snormEssSup_const c hμ]
  simp [snorm_eq_snorm' h0 h_top, snorm'_const, ENNReal.toReal_pos h0 h_top]

theorem snorm_const' (c : F) (h0 : p ≠ 0) (h_top : p ≠ ∞) :
    snorm (fun _ : α => c) p μ = (‖c‖₊ : ℝ≥0∞) * μ Set.univ ^ (1 / ENNReal.toReal p) := by
  simp [snorm_eq_snorm' h0 h_top, snorm'_const, ENNReal.toReal_pos h0 h_top]

theorem snorm_const_lt_top_iff {p : ℝ≥0∞} {c : F} (hp_ne_zero : p ≠ 0) (hp_ne_top : p ≠ ∞) :
    snorm (fun _ : α => c) p μ < ∞ ↔ c = 0 ∨ μ Set.univ < ∞ := by
  have hp : 0 < p.toReal := ENNReal.toReal_pos hp_ne_zero hp_ne_top
  by_cases hμ : μ = 0
  · simp only [hμ, Measure.coe_zero, Pi.zero_apply, or_true_iff, ENNReal.zero_lt_top,
      snorm_measure_zero]
  by_cases hc : c = 0
  · simp only [hc, true_or_iff, eq_self_iff_true, ENNReal.zero_lt_top, snorm_zero']
  rw [snorm_const' c hp_ne_zero hp_ne_top]
  by_cases hμ_top : μ Set.univ = ∞
  · simp [hc, hμ_top, hp]
  rw [ENNReal.mul_lt_top_iff]
  simp only [true_and_iff, one_div, ENNReal.rpow_eq_zero_iff, hμ, false_or_iff, or_false_iff,
    ENNReal.coe_lt_top, nnnorm_eq_zero, ENNReal.coe_eq_zero,
    MeasureTheory.Measure.measure_univ_eq_zero, hp, inv_lt_zero, hc, and_false_iff, false_and_iff,
    inv_pos, or_self_iff, hμ_top, Ne.lt_top hμ_top, iff_true_iff]
  exact ENNReal.rpow_lt_top_of_nonneg (inv_nonneg.mpr hp.le) hμ_top

theorem memℒp_const (c : E) [IsFiniteMeasure μ] : Memℒp (fun _ : α => c) p μ := by
  refine ⟨aestronglyMeasurable_const, ?_⟩
  by_cases h0 : p = 0
  · simp [h0]
  by_cases hμ : μ = 0
  · simp [hμ]
  rw [snorm_const c h0 hμ]
  refine ENNReal.mul_lt_top ENNReal.coe_ne_top ?_
  refine (ENNReal.rpow_lt_top_of_nonneg ?_ (measure_ne_top μ Set.univ)).ne
  simp

theorem memℒp_top_const (c : E) : Memℒp (fun _ : α => c) ∞ μ := by
  refine ⟨aestronglyMeasurable_const, ?_⟩
  by_cases h : μ = 0
  · simp only [h, snorm_measure_zero, ENNReal.zero_lt_top]
  · rw [snorm_const _ ENNReal.top_ne_zero h]
    simp only [ENNReal.top_toReal, div_zero, ENNReal.rpow_zero, mul_one, ENNReal.coe_lt_top]

theorem memℒp_const_iff {p : ℝ≥0∞} {c : E} (hp_ne_zero : p ≠ 0) (hp_ne_top : p ≠ ∞) :
    Memℒp (fun _ : α => c) p μ ↔ c = 0 ∨ μ Set.univ < ∞ := by
  rw [← snorm_const_lt_top_iff hp_ne_zero hp_ne_top]
  exact ⟨fun h => h.2, fun h => ⟨aestronglyMeasurable_const, h⟩⟩

end Const

theorem snorm'_mono_nnnorm_ae {f : α → F} {g : α → G} (hq : 0 ≤ q) (h : ∀ᵐ x ∂μ, ‖f x‖₊ ≤ ‖g x‖₊) :
    snorm' f q μ ≤ snorm' g q μ := by
  simp only [snorm']
  gcongr ?_ ^ (1/q)
  refine lintegral_mono_ae (h.mono fun x hx => ?_)
  gcongr

theorem snorm'_mono_ae {f : α → F} {g : α → G} (hq : 0 ≤ q) (h : ∀ᵐ x ∂μ, ‖f x‖ ≤ ‖g x‖) :
    snorm' f q μ ≤ snorm' g q μ :=
  snorm'_mono_nnnorm_ae hq h

theorem snorm'_congr_nnnorm_ae {f g : α → F} (hfg : ∀ᵐ x ∂μ, ‖f x‖₊ = ‖g x‖₊) :
    snorm' f q μ = snorm' g q μ := by
  have : (fun x => (‖f x‖₊ : ℝ≥0∞) ^ q) =ᵐ[μ] fun x => (‖g x‖₊ : ℝ≥0∞) ^ q :=
    hfg.mono fun x hx => by simp_rw [hx]
  simp only [snorm', lintegral_congr_ae this]

theorem snorm'_congr_norm_ae {f g : α → F} (hfg : ∀ᵐ x ∂μ, ‖f x‖ = ‖g x‖) :
    snorm' f q μ = snorm' g q μ :=
  snorm'_congr_nnnorm_ae <| hfg.mono fun _x hx => NNReal.eq hx

theorem snorm'_congr_ae {f g : α → F} (hfg : f =ᵐ[μ] g) : snorm' f q μ = snorm' g q μ :=
  snorm'_congr_nnnorm_ae (hfg.fun_comp _)

theorem snormEssSup_congr_ae {f g : α → F} (hfg : f =ᵐ[μ] g) : snormEssSup f μ = snormEssSup g μ :=
  essSup_congr_ae (hfg.fun_comp (((↑) : ℝ≥0 → ℝ≥0∞) ∘ nnnorm))

theorem snormEssSup_mono_nnnorm_ae {f g : α → F} (hfg : ∀ᵐ x ∂μ, ‖f x‖₊ ≤ ‖g x‖₊) :
    snormEssSup f μ ≤ snormEssSup g μ :=
  essSup_mono_ae <| hfg.mono fun _x hx => ENNReal.coe_le_coe.mpr hx

theorem snorm_mono_nnnorm_ae {f : α → F} {g : α → G} (h : ∀ᵐ x ∂μ, ‖f x‖₊ ≤ ‖g x‖₊) :
    snorm f p μ ≤ snorm g p μ := by
  simp only [snorm]
  split_ifs
  · exact le_rfl
  · exact essSup_mono_ae (h.mono fun x hx => ENNReal.coe_le_coe.mpr hx)
  · exact snorm'_mono_nnnorm_ae ENNReal.toReal_nonneg h

theorem snorm_mono_ae {f : α → F} {g : α → G} (h : ∀ᵐ x ∂μ, ‖f x‖ ≤ ‖g x‖) :
    snorm f p μ ≤ snorm g p μ :=
  snorm_mono_nnnorm_ae h

theorem snorm_mono_ae_real {f : α → F} {g : α → ℝ} (h : ∀ᵐ x ∂μ, ‖f x‖ ≤ g x) :
    snorm f p μ ≤ snorm g p μ :=
  snorm_mono_ae <| h.mono fun _x hx => hx.trans ((le_abs_self _).trans (Real.norm_eq_abs _).symm.le)

theorem snorm_mono_nnnorm {f : α → F} {g : α → G} (h : ∀ x, ‖f x‖₊ ≤ ‖g x‖₊) :
    snorm f p μ ≤ snorm g p μ :=
  snorm_mono_nnnorm_ae (eventually_of_forall fun x => h x)

theorem snorm_mono {f : α → F} {g : α → G} (h : ∀ x, ‖f x‖ ≤ ‖g x‖) : snorm f p μ ≤ snorm g p μ :=
  snorm_mono_ae (eventually_of_forall fun x => h x)

theorem snorm_mono_real {f : α → F} {g : α → ℝ} (h : ∀ x, ‖f x‖ ≤ g x) :
    snorm f p μ ≤ snorm g p μ :=
  snorm_mono_ae_real (eventually_of_forall fun x => h x)

theorem snormEssSup_le_of_ae_nnnorm_bound {f : α → F} {C : ℝ≥0} (hfC : ∀ᵐ x ∂μ, ‖f x‖₊ ≤ C) :
    snormEssSup f μ ≤ C :=
  essSup_le_of_ae_le (C : ℝ≥0∞) <| hfC.mono fun _x hx => ENNReal.coe_le_coe.mpr hx

theorem snormEssSup_le_of_ae_bound {f : α → F} {C : ℝ} (hfC : ∀ᵐ x ∂μ, ‖f x‖ ≤ C) :
    snormEssSup f μ ≤ ENNReal.ofReal C :=
  snormEssSup_le_of_ae_nnnorm_bound <| hfC.mono fun _x hx => hx.trans C.le_coe_toNNReal

theorem snormEssSup_lt_top_of_ae_nnnorm_bound {f : α → F} {C : ℝ≥0} (hfC : ∀ᵐ x ∂μ, ‖f x‖₊ ≤ C) :
    snormEssSup f μ < ∞ :=
  (snormEssSup_le_of_ae_nnnorm_bound hfC).trans_lt ENNReal.coe_lt_top

theorem snormEssSup_lt_top_of_ae_bound {f : α → F} {C : ℝ} (hfC : ∀ᵐ x ∂μ, ‖f x‖ ≤ C) :
    snormEssSup f μ < ∞ :=
  (snormEssSup_le_of_ae_bound hfC).trans_lt ENNReal.ofReal_lt_top

theorem snorm_le_of_ae_nnnorm_bound {f : α → F} {C : ℝ≥0} (hfC : ∀ᵐ x ∂μ, ‖f x‖₊ ≤ C) :
    snorm f p μ ≤ C • μ Set.univ ^ p.toReal⁻¹ := by
  rcases eq_zero_or_neZero μ with rfl | hμ
  · simp
  by_cases hp : p = 0
  · simp [hp]
  have : ∀ᵐ x ∂μ, ‖f x‖₊ ≤ ‖(C : ℝ)‖₊ := hfC.mono fun x hx => hx.trans_eq C.nnnorm_eq.symm
  refine (snorm_mono_ae this).trans_eq ?_
  rw [snorm_const _ hp (NeZero.ne μ), C.nnnorm_eq, one_div, ENNReal.smul_def, smul_eq_mul]

theorem snorm_le_of_ae_bound {f : α → F} {C : ℝ} (hfC : ∀ᵐ x ∂μ, ‖f x‖ ≤ C) :
    snorm f p μ ≤ μ Set.univ ^ p.toReal⁻¹ * ENNReal.ofReal C := by
  rw [← mul_comm]
  exact snorm_le_of_ae_nnnorm_bound (hfC.mono fun x hx => hx.trans C.le_coe_toNNReal)

theorem snorm_congr_nnnorm_ae {f : α → F} {g : α → G} (hfg : ∀ᵐ x ∂μ, ‖f x‖₊ = ‖g x‖₊) :
    snorm f p μ = snorm g p μ :=
  le_antisymm (snorm_mono_nnnorm_ae <| EventuallyEq.le hfg)
    (snorm_mono_nnnorm_ae <| (EventuallyEq.symm hfg).le)

theorem snorm_congr_norm_ae {f : α → F} {g : α → G} (hfg : ∀ᵐ x ∂μ, ‖f x‖ = ‖g x‖) :
    snorm f p μ = snorm g p μ :=
  snorm_congr_nnnorm_ae <| hfg.mono fun _x hx => NNReal.eq hx

open scoped symmDiff in
theorem snorm_indicator_sub_indicator (s t : Set α) (f : α → E) :
    snorm (s.indicator f - t.indicator f) p μ = snorm ((s ∆ t).indicator f) p μ :=
  snorm_congr_norm_ae <| ae_of_all _ fun x ↦ by
    simp only [Pi.sub_apply, Set.apply_indicator_symmDiff norm_neg]

@[simp]
theorem snorm'_norm {f : α → F} : snorm' (fun a => ‖f a‖) q μ = snorm' f q μ := by simp [snorm']

@[simp]
theorem snorm_norm (f : α → F) : snorm (fun x => ‖f x‖) p μ = snorm f p μ :=
  snorm_congr_norm_ae <| eventually_of_forall fun _ => norm_norm _

theorem snorm'_norm_rpow (f : α → F) (p q : ℝ) (hq_pos : 0 < q) :
    snorm' (fun x => ‖f x‖ ^ q) p μ = snorm' f (p * q) μ ^ q := by
  simp_rw [snorm']
  rw [← ENNReal.rpow_mul, ← one_div_mul_one_div]
  simp_rw [one_div]
  rw [mul_assoc, inv_mul_cancel hq_pos.ne.symm, mul_one]
  congr
  ext1 x
  simp_rw [← ofReal_norm_eq_coe_nnnorm]
  rw [Real.norm_eq_abs, abs_eq_self.mpr (Real.rpow_nonneg (norm_nonneg _) _), mul_comm, ←
    ENNReal.ofReal_rpow_of_nonneg (norm_nonneg _) hq_pos.le, ENNReal.rpow_mul]

theorem snorm_norm_rpow (f : α → F) (hq_pos : 0 < q) :
    snorm (fun x => ‖f x‖ ^ q) p μ = snorm f (p * ENNReal.ofReal q) μ ^ q := by
  by_cases h0 : p = 0
  · simp [h0, ENNReal.zero_rpow_of_pos hq_pos]
  by_cases hp_top : p = ∞
  · simp only [hp_top, snorm_exponent_top, ENNReal.top_mul', hq_pos.not_le, ENNReal.ofReal_eq_zero,
      if_false, snorm_exponent_top, snormEssSup]
    have h_rpow :
      essSup (fun x : α => (‖‖f x‖ ^ q‖₊ : ℝ≥0∞)) μ =
        essSup (fun x : α => (‖f x‖₊ : ℝ≥0∞) ^ q) μ := by
      congr
      ext1 x
      conv_rhs => rw [← nnnorm_norm]
      rw [ENNReal.coe_rpow_of_nonneg _ hq_pos.le, ENNReal.coe_inj]
      ext
      push_cast
      rw [Real.norm_rpow_of_nonneg (norm_nonneg _)]
    rw [h_rpow]
    have h_rpow_mono := ENNReal.strictMono_rpow_of_pos hq_pos
    have h_rpow_surj := (ENNReal.rpow_left_bijective hq_pos.ne.symm).2
    let iso := h_rpow_mono.orderIsoOfSurjective _ h_rpow_surj
    exact (iso.essSup_apply (fun x => (‖f x‖₊ : ℝ≥0∞)) μ).symm
  rw [snorm_eq_snorm' h0 hp_top, snorm_eq_snorm' _ _]
<<<<<<< HEAD
  swap;
  · refine' mul_ne_zero h0 _
=======
  swap
  · refine mul_ne_zero h0 ?_
>>>>>>> 59de845a
    rwa [Ne, ENNReal.ofReal_eq_zero, not_le]
  swap; · exact ENNReal.mul_ne_top hp_top ENNReal.ofReal_ne_top
  rw [ENNReal.toReal_mul, ENNReal.toReal_ofReal hq_pos.le]
  exact snorm'_norm_rpow f p.toReal q hq_pos

theorem snorm_congr_ae {f g : α → F} (hfg : f =ᵐ[μ] g) : snorm f p μ = snorm g p μ :=
  snorm_congr_norm_ae <| hfg.mono fun _x hx => hx ▸ rfl

theorem memℒp_congr_ae {f g : α → E} (hfg : f =ᵐ[μ] g) : Memℒp f p μ ↔ Memℒp g p μ := by
  simp only [Memℒp, snorm_congr_ae hfg, aestronglyMeasurable_congr hfg]

theorem Memℒp.ae_eq {f g : α → E} (hfg : f =ᵐ[μ] g) (hf_Lp : Memℒp f p μ) : Memℒp g p μ :=
  (memℒp_congr_ae hfg).1 hf_Lp

theorem Memℒp.of_le {f : α → E} {g : α → F} (hg : Memℒp g p μ) (hf : AEStronglyMeasurable f μ)
    (hfg : ∀ᵐ x ∂μ, ‖f x‖ ≤ ‖g x‖) : Memℒp f p μ :=
  ⟨hf, (snorm_mono_ae hfg).trans_lt hg.snorm_lt_top⟩

alias Memℒp.mono := Memℒp.of_le

theorem Memℒp.mono' {f : α → E} {g : α → ℝ} (hg : Memℒp g p μ) (hf : AEStronglyMeasurable f μ)
    (h : ∀ᵐ a ∂μ, ‖f a‖ ≤ g a) : Memℒp f p μ :=
  hg.mono hf <| h.mono fun _x hx => le_trans hx (le_abs_self _)

theorem Memℒp.congr_norm {f : α → E} {g : α → F} (hf : Memℒp f p μ) (hg : AEStronglyMeasurable g μ)
    (h : ∀ᵐ a ∂μ, ‖f a‖ = ‖g a‖) : Memℒp g p μ :=
  hf.mono hg <| EventuallyEq.le <| EventuallyEq.symm h

theorem memℒp_congr_norm {f : α → E} {g : α → F} (hf : AEStronglyMeasurable f μ)
    (hg : AEStronglyMeasurable g μ) (h : ∀ᵐ a ∂μ, ‖f a‖ = ‖g a‖) : Memℒp f p μ ↔ Memℒp g p μ :=
  ⟨fun h2f => h2f.congr_norm hg h, fun h2g => h2g.congr_norm hf <| EventuallyEq.symm h⟩

theorem memℒp_top_of_bound {f : α → E} (hf : AEStronglyMeasurable f μ) (C : ℝ)
    (hfC : ∀ᵐ x ∂μ, ‖f x‖ ≤ C) : Memℒp f ∞ μ :=
  ⟨hf, by
    rw [snorm_exponent_top]
    exact snormEssSup_lt_top_of_ae_bound hfC⟩

theorem Memℒp.of_bound [IsFiniteMeasure μ] {f : α → E} (hf : AEStronglyMeasurable f μ) (C : ℝ)
    (hfC : ∀ᵐ x ∂μ, ‖f x‖ ≤ C) : Memℒp f p μ :=
  (memℒp_const C).of_le hf (hfC.mono fun _x hx => le_trans hx (le_abs_self _))

@[mono]
theorem snorm'_mono_measure (f : α → F) (hμν : ν ≤ μ) (hq : 0 ≤ q) :
    snorm' f q ν ≤ snorm' f q μ := by
  simp_rw [snorm']
  gcongr
  exact lintegral_mono' hμν le_rfl

@[mono]
theorem snormEssSup_mono_measure (f : α → F) (hμν : ν ≪ μ) : snormEssSup f ν ≤ snormEssSup f μ := by
  simp_rw [snormEssSup]
  exact essSup_mono_measure hμν

@[mono]
theorem snorm_mono_measure (f : α → F) (hμν : ν ≤ μ) : snorm f p ν ≤ snorm f p μ := by
  by_cases hp0 : p = 0
  · simp [hp0]
  by_cases hp_top : p = ∞
  · simp [hp_top, snormEssSup_mono_measure f (Measure.absolutelyContinuous_of_le hμν)]
  simp_rw [snorm_eq_snorm' hp0 hp_top]
  exact snorm'_mono_measure f hμν ENNReal.toReal_nonneg

theorem Memℒp.mono_measure {f : α → E} (hμν : ν ≤ μ) (hf : Memℒp f p μ) : Memℒp f p ν :=
  ⟨hf.1.mono_measure hμν, (snorm_mono_measure f hμν).trans_lt hf.2⟩

lemma snorm_restrict_le (f : α → F) (p : ℝ≥0∞) (μ : Measure α) (s : Set α) :
    snorm f p (μ.restrict s) ≤ snorm f p μ :=
  snorm_mono_measure f Measure.restrict_le_self

/-- For a function `f` with support in `s`, the Lᵖ norms of `f` with respect to `μ` and
`μ.restrict s` are the same. -/
theorem snorm_restrict_eq_of_support_subset {s : Set α} {f : α → F} (hsf : f.support ⊆ s) :
    snorm f p (μ.restrict s) = snorm f p μ := by
  by_cases hp0 : p = 0
  · simp [hp0]
  by_cases hp_top : p = ∞
  · simp only [hp_top, snorm_exponent_top, snormEssSup]
    apply ENNReal.essSup_restrict_eq_of_support_subset
    apply Function.support_subset_iff.2 (fun x hx ↦ ?_)
    simp only [ne_eq, ENNReal.coe_eq_zero, nnnorm_eq_zero] at hx
    exact Function.support_subset_iff.1 hsf x hx
  · simp_rw [snorm_eq_snorm' hp0 hp_top, snorm']
    congr 1
    apply setLIntegral_eq_of_support_subset
    have : ¬(p.toReal ≤ 0) := by simpa only [not_le] using ENNReal.toReal_pos hp0 hp_top
    simpa [this] using hsf

theorem Memℒp.restrict (s : Set α) {f : α → E} (hf : Memℒp f p μ) : Memℒp f p (μ.restrict s) :=
  hf.mono_measure Measure.restrict_le_self

theorem snorm'_smul_measure {p : ℝ} (hp : 0 ≤ p) {f : α → F} (c : ℝ≥0∞) :
    snorm' f p (c • μ) = c ^ (1 / p) * snorm' f p μ := by
  rw [snorm', lintegral_smul_measure, ENNReal.mul_rpow_of_nonneg, snorm']
  simp [hp]

theorem snormEssSup_smul_measure {f : α → F} {c : ℝ≥0∞} (hc : c ≠ 0) :
    snormEssSup f (c • μ) = snormEssSup f μ := by
  simp_rw [snormEssSup]
  exact essSup_smul_measure hc

/-- Use `snorm_smul_measure_of_ne_top` instead. -/
private theorem snorm_smul_measure_of_ne_zero_of_ne_top {p : ℝ≥0∞} (hp_ne_zero : p ≠ 0)
    (hp_ne_top : p ≠ ∞) {f : α → F} (c : ℝ≥0∞) :
    snorm f p (c • μ) = c ^ (1 / p).toReal • snorm f p μ := by
  simp_rw [snorm_eq_snorm' hp_ne_zero hp_ne_top]
  rw [snorm'_smul_measure ENNReal.toReal_nonneg]
  congr
  simp_rw [one_div]
  rw [ENNReal.toReal_inv]

theorem snorm_smul_measure_of_ne_zero {p : ℝ≥0∞} {f : α → F} {c : ℝ≥0∞} (hc : c ≠ 0) :
    snorm f p (c • μ) = c ^ (1 / p).toReal • snorm f p μ := by
  by_cases hp0 : p = 0
  · simp [hp0]
  by_cases hp_top : p = ∞
  · simp [hp_top, snormEssSup_smul_measure hc]
  exact snorm_smul_measure_of_ne_zero_of_ne_top hp0 hp_top c

theorem snorm_smul_measure_of_ne_top {p : ℝ≥0∞} (hp_ne_top : p ≠ ∞) {f : α → F} (c : ℝ≥0∞) :
    snorm f p (c • μ) = c ^ (1 / p).toReal • snorm f p μ := by
  by_cases hp0 : p = 0
  · simp [hp0]
  · exact snorm_smul_measure_of_ne_zero_of_ne_top hp0 hp_ne_top c

theorem snorm_one_smul_measure {f : α → F} (c : ℝ≥0∞) : snorm f 1 (c • μ) = c * snorm f 1 μ := by
  rw [@snorm_smul_measure_of_ne_top _ _ _ μ _ 1 (@ENNReal.coe_ne_top 1) f c]
  simp

theorem Memℒp.of_measure_le_smul {μ' : Measure α} (c : ℝ≥0∞) (hc : c ≠ ∞) (hμ'_le : μ' ≤ c • μ)
    {f : α → E} (hf : Memℒp f p μ) : Memℒp f p μ' := by
  refine ⟨hf.1.mono_ac (Measure.absolutelyContinuous_of_le_smul hμ'_le), ?_⟩
  refine (snorm_mono_measure f hμ'_le).trans_lt ?_
  by_cases hc0 : c = 0
  · simp [hc0]
  rw [snorm_smul_measure_of_ne_zero hc0, smul_eq_mul]
  refine ENNReal.mul_lt_top ?_ hf.2.ne
  simp [hc, hc0]

theorem Memℒp.smul_measure {f : α → E} {c : ℝ≥0∞} (hf : Memℒp f p μ) (hc : c ≠ ∞) :
    Memℒp f p (c • μ) :=
  hf.of_measure_le_smul c hc le_rfl

theorem snorm_one_add_measure (f : α → F) (μ ν : Measure α) :
    snorm f 1 (μ + ν) = snorm f 1 μ + snorm f 1 ν := by
  simp_rw [snorm_one_eq_lintegral_nnnorm]
  rw [lintegral_add_measure _ μ ν]

theorem snorm_le_add_measure_right (f : α → F) (μ ν : Measure α) {p : ℝ≥0∞} :
    snorm f p μ ≤ snorm f p (μ + ν) :=
  snorm_mono_measure f <| Measure.le_add_right <| le_refl _

theorem snorm_le_add_measure_left (f : α → F) (μ ν : Measure α) {p : ℝ≥0∞} :
    snorm f p ν ≤ snorm f p (μ + ν) :=
  snorm_mono_measure f <| Measure.le_add_left <| le_refl _

theorem Memℒp.left_of_add_measure {f : α → E} (h : Memℒp f p (μ + ν)) : Memℒp f p μ :=
  h.mono_measure <| Measure.le_add_right <| le_refl _

theorem Memℒp.right_of_add_measure {f : α → E} (h : Memℒp f p (μ + ν)) : Memℒp f p ν :=
  h.mono_measure <| Measure.le_add_left <| le_refl _

theorem Memℒp.norm {f : α → E} (h : Memℒp f p μ) : Memℒp (fun x => ‖f x‖) p μ :=
  h.of_le h.aestronglyMeasurable.norm (eventually_of_forall fun x => by simp)

theorem memℒp_norm_iff {f : α → E} (hf : AEStronglyMeasurable f μ) :
    Memℒp (fun x => ‖f x‖) p μ ↔ Memℒp f p μ :=
  ⟨fun h => ⟨hf, by rw [← snorm_norm]; exact h.2⟩, fun h => h.norm⟩

theorem snorm'_eq_zero_of_ae_zero {f : α → F} (hq0_lt : 0 < q) (hf_zero : f =ᵐ[μ] 0) :
    snorm' f q μ = 0 := by rw [snorm'_congr_ae hf_zero, snorm'_zero hq0_lt]

theorem snorm'_eq_zero_of_ae_zero' (hq0_ne : q ≠ 0) (hμ : μ ≠ 0) {f : α → F} (hf_zero : f =ᵐ[μ] 0) :
    snorm' f q μ = 0 := by rw [snorm'_congr_ae hf_zero, snorm'_zero' hq0_ne hμ]

theorem ae_eq_zero_of_snorm'_eq_zero {f : α → E} (hq0 : 0 ≤ q) (hf : AEStronglyMeasurable f μ)
    (h : snorm' f q μ = 0) : f =ᵐ[μ] 0 := by
  rw [snorm', ENNReal.rpow_eq_zero_iff] at h
  cases h with
  | inl h =>
    rw [lintegral_eq_zero_iff' (hf.ennnorm.pow_const q)] at h
    refine h.left.mono fun x hx => ?_
    rw [Pi.zero_apply, ENNReal.rpow_eq_zero_iff] at hx
    cases hx with
    | inl hx =>
      cases' hx with hx _
      rwa [← ENNReal.coe_zero, ENNReal.coe_inj, nnnorm_eq_zero] at hx
    | inr hx =>
      exact absurd hx.left ENNReal.coe_ne_top
  | inr h =>
    exfalso
    rw [one_div, inv_lt_zero] at h
    exact hq0.not_lt h.right

theorem snorm'_eq_zero_iff (hq0_lt : 0 < q) {f : α → E} (hf : AEStronglyMeasurable f μ) :
    snorm' f q μ = 0 ↔ f =ᵐ[μ] 0 :=
  ⟨ae_eq_zero_of_snorm'_eq_zero (le_of_lt hq0_lt) hf, snorm'_eq_zero_of_ae_zero hq0_lt⟩

theorem coe_nnnorm_ae_le_snormEssSup {_ : MeasurableSpace α} (f : α → F) (μ : Measure α) :
    ∀ᵐ x ∂μ, (‖f x‖₊ : ℝ≥0∞) ≤ snormEssSup f μ :=
  ENNReal.ae_le_essSup fun x => (‖f x‖₊ : ℝ≥0∞)

@[simp]
theorem snormEssSup_eq_zero_iff {f : α → F} : snormEssSup f μ = 0 ↔ f =ᵐ[μ] 0 := by
  simp [EventuallyEq, snormEssSup]

theorem snorm_eq_zero_iff {f : α → E} (hf : AEStronglyMeasurable f μ) (h0 : p ≠ 0) :
    snorm f p μ = 0 ↔ f =ᵐ[μ] 0 := by
  by_cases h_top : p = ∞
  · rw [h_top, snorm_exponent_top, snormEssSup_eq_zero_iff]
  rw [snorm_eq_snorm' h0 h_top]
  exact snorm'_eq_zero_iff (ENNReal.toReal_pos h0 h_top) hf

theorem ae_le_snormEssSup {f : α → F} : ∀ᵐ y ∂μ, ‖f y‖₊ ≤ snormEssSup f μ :=
  ae_le_essSup

theorem meas_snormEssSup_lt {f : α → F} : μ { y | snormEssSup f μ < ‖f y‖₊ } = 0 :=
  meas_essSup_lt

lemma snormEssSup_piecewise {s : Set α} (f g : α → E) [DecidablePred (· ∈ s)]
    (hs : MeasurableSet s) :
    snormEssSup (Set.piecewise s f g) μ
      = max (snormEssSup f (μ.restrict s)) (snormEssSup g (μ.restrict sᶜ)) := by
  simp only [snormEssSup, ← ENNReal.essSup_piecewise hs]
  congr with x
  by_cases hx : x ∈ s <;> simp [hx]

lemma snorm_top_piecewise {s : Set α} (f g : α → E) [DecidablePred (· ∈ s)]
    (hs : MeasurableSet s) :
    snorm (Set.piecewise s f g) ∞ μ
      = max (snorm f ∞ (μ.restrict s)) (snorm g ∞ (μ.restrict sᶜ)) :=
  snormEssSup_piecewise f g hs

section MapMeasure

variable {β : Type*} {mβ : MeasurableSpace β} {f : α → β} {g : β → E}

theorem snormEssSup_map_measure (hg : AEStronglyMeasurable g (Measure.map f μ))
    (hf : AEMeasurable f μ) : snormEssSup g (Measure.map f μ) = snormEssSup (g ∘ f) μ :=
  essSup_map_measure hg.ennnorm hf

theorem snorm_map_measure (hg : AEStronglyMeasurable g (Measure.map f μ)) (hf : AEMeasurable f μ) :
    snorm g p (Measure.map f μ) = snorm (g ∘ f) p μ := by
  by_cases hp_zero : p = 0
  · simp only [hp_zero, snorm_exponent_zero]
  by_cases hp_top : p = ∞
  · simp_rw [hp_top, snorm_exponent_top]
    exact snormEssSup_map_measure hg hf
  simp_rw [snorm_eq_lintegral_rpow_nnnorm hp_zero hp_top]
  rw [lintegral_map' (hg.ennnorm.pow_const p.toReal) hf]
  rfl

theorem memℒp_map_measure_iff (hg : AEStronglyMeasurable g (Measure.map f μ))
    (hf : AEMeasurable f μ) : Memℒp g p (Measure.map f μ) ↔ Memℒp (g ∘ f) p μ := by
  simp [Memℒp, snorm_map_measure hg hf, hg.comp_aemeasurable hf, hg]

theorem Memℒp.comp_of_map (hg : Memℒp g p (Measure.map f μ)) (hf : AEMeasurable f μ) :
    Memℒp (g ∘ f) p μ :=
  (memℒp_map_measure_iff hg.aestronglyMeasurable hf).1 hg

theorem snorm_comp_measurePreserving {ν : MeasureTheory.Measure β} (hg : AEStronglyMeasurable g ν)
    (hf : MeasurePreserving f μ ν) : snorm (g ∘ f) p μ = snorm g p ν :=
  Eq.symm <| hf.map_eq ▸ snorm_map_measure (hf.map_eq ▸ hg) hf.aemeasurable

theorem AEEqFun.snorm_compMeasurePreserving {ν : MeasureTheory.Measure β} (g : β →ₘ[ν] E)
    (hf : MeasurePreserving f μ ν) :
    snorm (g.compMeasurePreserving f hf) p μ = snorm g p ν := by
  rw [snorm_congr_ae (g.coeFn_compMeasurePreserving _)]
  exact snorm_comp_measurePreserving g.aestronglyMeasurable hf

theorem Memℒp.comp_measurePreserving {ν : MeasureTheory.Measure β} (hg : Memℒp g p ν)
    (hf : MeasurePreserving f μ ν) : Memℒp (g ∘ f) p μ :=
  .comp_of_map (hf.map_eq.symm ▸ hg) hf.aemeasurable

theorem _root_.MeasurableEmbedding.snormEssSup_map_measure {g : β → F}
    (hf : MeasurableEmbedding f) : snormEssSup g (Measure.map f μ) = snormEssSup (g ∘ f) μ :=
  hf.essSup_map_measure

theorem _root_.MeasurableEmbedding.snorm_map_measure {g : β → F} (hf : MeasurableEmbedding f) :
    snorm g p (Measure.map f μ) = snorm (g ∘ f) p μ := by
  by_cases hp_zero : p = 0
  · simp only [hp_zero, snorm_exponent_zero]
  by_cases hp : p = ∞
  · simp_rw [hp, snorm_exponent_top]
    exact hf.essSup_map_measure
  · simp_rw [snorm_eq_lintegral_rpow_nnnorm hp_zero hp]
    rw [hf.lintegral_map]
    rfl

theorem _root_.MeasurableEmbedding.memℒp_map_measure_iff {g : β → F} (hf : MeasurableEmbedding f) :
    Memℒp g p (Measure.map f μ) ↔ Memℒp (g ∘ f) p μ := by
  simp_rw [Memℒp, hf.aestronglyMeasurable_map_iff, hf.snorm_map_measure]

theorem _root_.MeasurableEquiv.memℒp_map_measure_iff (f : α ≃ᵐ β) {g : β → F} :
    Memℒp g p (Measure.map f μ) ↔ Memℒp (g ∘ f) p μ :=
  f.measurableEmbedding.memℒp_map_measure_iff

end MapMeasure

section Monotonicity

theorem snorm'_le_nnreal_smul_snorm'_of_ae_le_mul {f : α → F} {g : α → G} {c : ℝ≥0}
    (h : ∀ᵐ x ∂μ, ‖f x‖₊ ≤ c * ‖g x‖₊) {p : ℝ} (hp : 0 < p) : snorm' f p μ ≤ c • snorm' g p μ := by
  simp_rw [snorm']
  rw [← ENNReal.rpow_le_rpow_iff hp, ENNReal.smul_def, smul_eq_mul,
    ENNReal.mul_rpow_of_nonneg _ _ hp.le]
  simp_rw [← ENNReal.rpow_mul, one_div, inv_mul_cancel hp.ne.symm, ENNReal.rpow_one,
    ENNReal.coe_rpow_of_nonneg _ hp.le, ← lintegral_const_mul' _ _ ENNReal.coe_ne_top, ←
    ENNReal.coe_mul]
  apply lintegral_mono_ae
  simp_rw [ENNReal.coe_le_coe, ← NNReal.mul_rpow, NNReal.rpow_le_rpow_iff hp]
  exact h

theorem snormEssSup_le_nnreal_smul_snormEssSup_of_ae_le_mul {f : α → F} {g : α → G} {c : ℝ≥0}
    (h : ∀ᵐ x ∂μ, ‖f x‖₊ ≤ c * ‖g x‖₊) : snormEssSup f μ ≤ c • snormEssSup g μ :=
  calc
    essSup (fun x => (‖f x‖₊ : ℝ≥0∞)) μ ≤ essSup (fun x => (↑(c * ‖g x‖₊) : ℝ≥0∞)) μ :=
      essSup_mono_ae <| h.mono fun x hx => ENNReal.coe_le_coe.mpr hx
    _ = essSup (fun x => (c * ‖g x‖₊ : ℝ≥0∞)) μ := by simp_rw [ENNReal.coe_mul]
    _ = c • essSup (fun x => (‖g x‖₊ : ℝ≥0∞)) μ := ENNReal.essSup_const_mul

theorem snorm_le_nnreal_smul_snorm_of_ae_le_mul {f : α → F} {g : α → G} {c : ℝ≥0}
    (h : ∀ᵐ x ∂μ, ‖f x‖₊ ≤ c * ‖g x‖₊) (p : ℝ≥0∞) : snorm f p μ ≤ c • snorm g p μ := by
  by_cases h0 : p = 0
  · simp [h0]
  by_cases h_top : p = ∞
  · rw [h_top]
    exact snormEssSup_le_nnreal_smul_snormEssSup_of_ae_le_mul h
  simp_rw [snorm_eq_snorm' h0 h_top]
  exact snorm'_le_nnreal_smul_snorm'_of_ae_le_mul h (ENNReal.toReal_pos h0 h_top)

-- TODO: add the whole family of lemmas?
private theorem le_mul_iff_eq_zero_of_nonneg_of_neg_of_nonneg {α} [LinearOrderedSemiring α]
    {a b c : α} (ha : 0 ≤ a) (hb : b < 0) (hc : 0 ≤ c) : a ≤ b * c ↔ a = 0 ∧ c = 0 := by
  constructor
  · intro h
    exact
      ⟨(h.trans (mul_nonpos_of_nonpos_of_nonneg hb.le hc)).antisymm ha,
        (nonpos_of_mul_nonneg_right (ha.trans h) hb).antisymm hc⟩
  · rintro ⟨rfl, rfl⟩
    rw [mul_zero]

/-- When `c` is negative, `‖f x‖ ≤ c * ‖g x‖` is nonsense and forces both `f` and `g` to have an
`snorm` of `0`. -/
theorem snorm_eq_zero_and_zero_of_ae_le_mul_neg {f : α → F} {g : α → G} {c : ℝ}
    (h : ∀ᵐ x ∂μ, ‖f x‖ ≤ c * ‖g x‖) (hc : c < 0) (p : ℝ≥0∞) :
    snorm f p μ = 0 ∧ snorm g p μ = 0 := by
  simp_rw [le_mul_iff_eq_zero_of_nonneg_of_neg_of_nonneg (norm_nonneg _) hc (norm_nonneg _),
    norm_eq_zero, eventually_and] at h
  change f =ᵐ[μ] 0 ∧ g =ᵐ[μ] 0 at h
  simp [snorm_congr_ae h.1, snorm_congr_ae h.2]

theorem snorm_le_mul_snorm_of_ae_le_mul {f : α → F} {g : α → G} {c : ℝ}
    (h : ∀ᵐ x ∂μ, ‖f x‖ ≤ c * ‖g x‖) (p : ℝ≥0∞) : snorm f p μ ≤ ENNReal.ofReal c * snorm g p μ :=
  snorm_le_nnreal_smul_snorm_of_ae_le_mul
    (h.mono fun _x hx => hx.trans <| mul_le_mul_of_nonneg_right c.le_coe_toNNReal (norm_nonneg _)) _

theorem Memℒp.of_nnnorm_le_mul {f : α → E} {g : α → F} {c : ℝ≥0} (hg : Memℒp g p μ)
    (hf : AEStronglyMeasurable f μ) (hfg : ∀ᵐ x ∂μ, ‖f x‖₊ ≤ c * ‖g x‖₊) : Memℒp f p μ :=
  ⟨hf,
    (snorm_le_nnreal_smul_snorm_of_ae_le_mul hfg p).trans_lt <|
      ENNReal.mul_lt_top ENNReal.coe_ne_top hg.snorm_ne_top⟩

theorem Memℒp.of_le_mul {f : α → E} {g : α → F} {c : ℝ} (hg : Memℒp g p μ)
    (hf : AEStronglyMeasurable f μ) (hfg : ∀ᵐ x ∂μ, ‖f x‖ ≤ c * ‖g x‖) : Memℒp f p μ :=
  ⟨hf,
    (snorm_le_mul_snorm_of_ae_le_mul hfg p).trans_lt <|
      ENNReal.mul_lt_top ENNReal.ofReal_ne_top hg.snorm_ne_top⟩

end Monotonicity

/-!
### Bounded actions by normed rings
In this section we show inequalities on the norm.
-/

section BoundedSMul

variable {𝕜 : Type*} [NormedRing 𝕜] [MulActionWithZero 𝕜 E] [MulActionWithZero 𝕜 F]
variable [BoundedSMul 𝕜 E] [BoundedSMul 𝕜 F]

theorem snorm'_const_smul_le (c : 𝕜) (f : α → F) (hq_pos : 0 < q) :
    snorm' (c • f) q μ ≤ ‖c‖₊ • snorm' f q μ :=
  snorm'_le_nnreal_smul_snorm'_of_ae_le_mul (eventually_of_forall fun _ => nnnorm_smul_le _ _)
    hq_pos

theorem snormEssSup_const_smul_le (c : 𝕜) (f : α → F) :
    snormEssSup (c • f) μ ≤ ‖c‖₊ • snormEssSup f μ :=
  snormEssSup_le_nnreal_smul_snormEssSup_of_ae_le_mul
    (eventually_of_forall fun _ => by simp [nnnorm_smul_le])

theorem snorm_const_smul_le (c : 𝕜) (f : α → F) : snorm (c • f) p μ ≤ ‖c‖₊ • snorm f p μ :=
  snorm_le_nnreal_smul_snorm_of_ae_le_mul (eventually_of_forall fun _ => by simp [nnnorm_smul_le]) _

theorem Memℒp.const_smul {f : α → E} (hf : Memℒp f p μ) (c : 𝕜) : Memℒp (c • f) p μ :=
  ⟨AEStronglyMeasurable.const_smul hf.1 c,
    (snorm_const_smul_le c f).trans_lt (ENNReal.mul_lt_top ENNReal.coe_ne_top hf.2.ne)⟩

theorem Memℒp.const_mul {R} [NormedRing R] {f : α → R} (hf : Memℒp f p μ) (c : R) :
    Memℒp (fun x => c * f x) p μ :=
  hf.const_smul c

end BoundedSMul

/-!
### Bounded actions by normed division rings
The inequalities in the previous section are now tight.
-/


section NormedSpace

variable {𝕜 : Type*} [NormedDivisionRing 𝕜] [MulActionWithZero 𝕜 E] [Module 𝕜 F]
variable [BoundedSMul 𝕜 E] [BoundedSMul 𝕜 F]

theorem snorm'_const_smul {f : α → F} (c : 𝕜) (hq_pos : 0 < q) :
    snorm' (c • f) q μ = ‖c‖₊ • snorm' f q μ := by
  obtain rfl | hc := eq_or_ne c 0
  · simp [snorm', hq_pos]
  refine le_antisymm (snorm'_const_smul_le _ _ hq_pos) ?_
  have : snorm' _ q μ ≤ _ := snorm'_const_smul_le c⁻¹ (c • f) hq_pos
  rwa [inv_smul_smul₀ hc, nnnorm_inv, le_inv_smul_iff_of_pos (nnnorm_pos.2 hc)] at this

theorem snormEssSup_const_smul (c : 𝕜) (f : α → F) :
    snormEssSup (c • f) μ = (‖c‖₊ : ℝ≥0∞) * snormEssSup f μ := by
  simp_rw [snormEssSup, Pi.smul_apply, nnnorm_smul, ENNReal.coe_mul, ENNReal.essSup_const_mul]

theorem snorm_const_smul (c : 𝕜) (f : α → F) :
    snorm (c • f) p μ = (‖c‖₊ : ℝ≥0∞) * snorm f p μ := by
  obtain rfl | hc := eq_or_ne c 0
  · simp
  refine le_antisymm (snorm_const_smul_le _ _) ?_
  have : snorm _ p μ ≤ _ := snorm_const_smul_le c⁻¹ (c • f)
  rwa [inv_smul_smul₀ hc, nnnorm_inv, le_inv_smul_iff_of_pos (nnnorm_pos.2 hc)] at this

end NormedSpace

theorem le_snorm_of_bddBelow (hp : p ≠ 0) (hp' : p ≠ ∞) {f : α → F} (C : ℝ≥0) {s : Set α}
    (hs : MeasurableSet s) (hf : ∀ᵐ x ∂μ, x ∈ s → C ≤ ‖f x‖₊) :
    C • μ s ^ (1 / p.toReal) ≤ snorm f p μ := by
  rw [ENNReal.smul_def, smul_eq_mul, snorm_eq_lintegral_rpow_nnnorm hp hp',
    one_div, ENNReal.le_rpow_inv_iff (ENNReal.toReal_pos hp hp'),
    ENNReal.mul_rpow_of_nonneg _ _ ENNReal.toReal_nonneg, ← ENNReal.rpow_mul,
    inv_mul_cancel (ENNReal.toReal_pos hp hp').ne.symm, ENNReal.rpow_one, ← setLIntegral_const,
    ← lintegral_indicator _ hs]
  refine lintegral_mono_ae ?_
  filter_upwards [hf] with x hx
  by_cases hxs : x ∈ s
  · simp only [Set.indicator_of_mem hxs] at hx ⊢
    gcongr
    exact hx hxs
  · simp [Set.indicator_of_not_mem hxs]

@[deprecated (since := "2024-06-26")]
alias snorm_indicator_ge_of_bdd_below := le_snorm_of_bddBelow

section RCLike

variable {𝕜 : Type*} [RCLike 𝕜] {f : α → 𝕜}

theorem Memℒp.re (hf : Memℒp f p μ) : Memℒp (fun x => RCLike.re (f x)) p μ := by
  have : ∀ x, ‖RCLike.re (f x)‖ ≤ 1 * ‖f x‖ := by
    intro x
    rw [one_mul]
    exact RCLike.norm_re_le_norm (f x)
  refine hf.of_le_mul ?_ (eventually_of_forall this)
  exact RCLike.continuous_re.comp_aestronglyMeasurable hf.1

theorem Memℒp.im (hf : Memℒp f p μ) : Memℒp (fun x => RCLike.im (f x)) p μ := by
  have : ∀ x, ‖RCLike.im (f x)‖ ≤ 1 * ‖f x‖ := by
    intro x
    rw [one_mul]
    exact RCLike.norm_im_le_norm (f x)
  refine hf.of_le_mul ?_ (eventually_of_forall this)
  exact RCLike.continuous_im.comp_aestronglyMeasurable hf.1

end RCLike

section Liminf

variable [MeasurableSpace E] [OpensMeasurableSpace E] {R : ℝ≥0}

theorem ae_bdd_liminf_atTop_rpow_of_snorm_bdd {p : ℝ≥0∞} {f : ℕ → α → E}
    (hfmeas : ∀ n, Measurable (f n)) (hbdd : ∀ n, snorm (f n) p μ ≤ R) :
    ∀ᵐ x ∂μ, liminf (fun n => ((‖f n x‖₊ : ℝ≥0∞) ^ p.toReal : ℝ≥0∞)) atTop < ∞ := by
  by_cases hp0 : p.toReal = 0
  · simp only [hp0, ENNReal.rpow_zero]
    filter_upwards with _
    rw [liminf_const (1 : ℝ≥0∞)]
    exact ENNReal.one_lt_top
  have hp : p ≠ 0 := fun h => by simp [h] at hp0
  have hp' : p ≠ ∞ := fun h => by simp [h] at hp0
  refine
    ae_lt_top (measurable_liminf fun n => (hfmeas n).nnnorm.coe_nnreal_ennreal.pow_const p.toReal)
      (lt_of_le_of_lt
          (lintegral_liminf_le fun n => (hfmeas n).nnnorm.coe_nnreal_ennreal.pow_const p.toReal)
          (lt_of_le_of_lt ?_
            (ENNReal.rpow_lt_top_of_nonneg ENNReal.toReal_nonneg ENNReal.coe_ne_top :
              (R : ℝ≥0∞) ^ p.toReal < ∞))).ne
  simp_rw [snorm_eq_lintegral_rpow_nnnorm hp hp', one_div] at hbdd
  simp_rw [liminf_eq, eventually_atTop]
  exact
    sSup_le fun b ⟨a, ha⟩ =>
      (ha a le_rfl).trans ((ENNReal.rpow_inv_le_iff (ENNReal.toReal_pos hp hp')).1 (hbdd _))

theorem ae_bdd_liminf_atTop_of_snorm_bdd {p : ℝ≥0∞} (hp : p ≠ 0) {f : ℕ → α → E}
    (hfmeas : ∀ n, Measurable (f n)) (hbdd : ∀ n, snorm (f n) p μ ≤ R) :
    ∀ᵐ x ∂μ, liminf (fun n => (‖f n x‖₊ : ℝ≥0∞)) atTop < ∞ := by
  by_cases hp' : p = ∞
  · subst hp'
    simp_rw [snorm_exponent_top] at hbdd
    have : ∀ n, ∀ᵐ x ∂μ, (‖f n x‖₊ : ℝ≥0∞) < R + 1 := fun n =>
      ae_lt_of_essSup_lt
        (lt_of_le_of_lt (hbdd n) <| ENNReal.lt_add_right ENNReal.coe_ne_top one_ne_zero)
    rw [← ae_all_iff] at this
    filter_upwards [this] with x hx using lt_of_le_of_lt
        (liminf_le_of_frequently_le' <| frequently_of_forall fun n => (hx n).le)
        (ENNReal.add_lt_top.2 ⟨ENNReal.coe_lt_top, ENNReal.one_lt_top⟩)
  filter_upwards [ae_bdd_liminf_atTop_rpow_of_snorm_bdd hfmeas hbdd] with x hx
  have hppos : 0 < p.toReal := ENNReal.toReal_pos hp hp'
  have :
    liminf (fun n => (‖f n x‖₊ : ℝ≥0∞) ^ p.toReal) atTop =
      liminf (fun n => (‖f n x‖₊ : ℝ≥0∞)) atTop ^ p.toReal := by
    change
      liminf (fun n => ENNReal.orderIsoRpow p.toReal hppos (‖f n x‖₊ : ℝ≥0∞)) atTop =
        ENNReal.orderIsoRpow p.toReal hppos (liminf (fun n => (‖f n x‖₊ : ℝ≥0∞)) atTop)
    refine (OrderIso.liminf_apply (ENNReal.orderIsoRpow p.toReal _) ?_ ?_ ?_ ?_).symm <;>
      isBoundedDefault
  rw [this] at hx
  rw [← ENNReal.rpow_one (liminf (fun n => ‖f n x‖₊) atTop), ← mul_inv_cancel hppos.ne.symm,
    ENNReal.rpow_mul]
  exact ENNReal.rpow_lt_top_of_nonneg (inv_nonneg.2 hppos.le) hx.ne

end Liminf

/-- A continuous function with compact support belongs to `L^∞`.
See `Continuous.memℒp_of_hasCompactSupport` for a version for `L^p`. -/
theorem _root_.Continuous.memℒp_top_of_hasCompactSupport
    {X : Type*} [TopologicalSpace X] [MeasurableSpace X] [OpensMeasurableSpace X]
    {f : X → E} (hf : Continuous f) (h'f : HasCompactSupport f) (μ : Measure X) : Memℒp f ⊤ μ := by
  borelize E
  rcases hf.bounded_above_of_compact_support h'f with ⟨C, hC⟩
  apply memℒp_top_of_bound ?_ C (Filter.eventually_of_forall hC)
  exact (hf.stronglyMeasurable_of_hasCompactSupport h'f).aestronglyMeasurable

section UnifTight

/-- A single function that is `Memℒp f p μ` is tight with respect to `μ`. -/
theorem Memℒp.exists_snorm_indicator_compl_lt {β : Type*} [NormedAddCommGroup β] (hp_top : p ≠ ∞)
    {f : α → β} (hf : Memℒp f p μ) {ε : ℝ≥0∞} (hε : ε ≠ 0) :
    ∃ s : Set α, MeasurableSet s ∧ μ s < ∞ ∧ snorm (sᶜ.indicator f) p μ < ε := by
  rcases eq_or_ne p 0 with rfl | hp₀
  · use ∅; simp [pos_iff_ne_zero.2 hε] -- first take care of `p = 0`
  · obtain ⟨s, hsm, hs, hε⟩ :
        ∃ s, MeasurableSet s ∧ μ s < ∞ ∧ ∫⁻ a in sᶜ, (‖f a‖₊) ^ p.toReal ∂μ < ε ^ p.toReal := by
      apply exists_setLintegral_compl_lt
      · exact ((snorm_lt_top_iff_lintegral_rpow_nnnorm_lt_top hp₀ hp_top).1 hf.2).ne
      · simp [*]
    refine ⟨s, hsm, hs, ?_⟩
    rwa [snorm_indicator_eq_restrict hsm.compl, snorm_eq_lintegral_rpow_nnnorm hp₀ hp_top,
      one_div, ENNReal.rpow_inv_lt_iff]
    simp [ENNReal.toReal_pos, *]

end UnifTight
end ℒp

end MeasureTheory<|MERGE_RESOLUTION|>--- conflicted
+++ resolved
@@ -483,13 +483,8 @@
     let iso := h_rpow_mono.orderIsoOfSurjective _ h_rpow_surj
     exact (iso.essSup_apply (fun x => (‖f x‖₊ : ℝ≥0∞)) μ).symm
   rw [snorm_eq_snorm' h0 hp_top, snorm_eq_snorm' _ _]
-<<<<<<< HEAD
-  swap;
-  · refine' mul_ne_zero h0 _
-=======
   swap
   · refine mul_ne_zero h0 ?_
->>>>>>> 59de845a
     rwa [Ne, ENNReal.ofReal_eq_zero, not_le]
   swap; · exact ENNReal.mul_ne_top hp_top ENNReal.ofReal_ne_top
   rw [ENNReal.toReal_mul, ENNReal.toReal_ofReal hq_pos.le]
