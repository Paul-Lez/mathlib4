--- conflicted
+++ resolved
@@ -5,14 +5,8 @@
 -/
 import Mathlib.Algebra.Polynomial.AlgebraMap
 import Mathlib.Algebra.Polynomial.Basic
-<<<<<<< HEAD
-import Mathlib.RingTheory.MvPowerSeries.Basic
-
-#align_import ring_theory.power_series.basic from "leanprover-community/mathlib"@"2d5739b61641ee4e7e53eca5688a08f66f2e6a60"
-=======
 import Mathlib.RingTheory.Ideal.Maps
 import Mathlib.RingTheory.MvPowerSeries.Basic
->>>>>>> 59de845a
 
 /-!
 # Formal power series (in one variable)
@@ -163,13 +157,10 @@
 theorem ext_iff {φ ψ : R⟦X⟧} : φ = ψ ↔ ∀ n, coeff R n φ = coeff R n ψ :=
   ⟨fun h n => congr_arg (coeff R n) h, ext⟩
 
-<<<<<<< HEAD
-=======
 instance [Subsingleton R] : Subsingleton R⟦X⟧ := by
   simp only [subsingleton_iff, ext_iff]
   exact fun _ _ _ ↦ (subsingleton_iff).mp (by infer_instance) _ _
 
->>>>>>> 59de845a
 /-- Constructor for formal power series. -/
 def mk {R} (f : ℕ → R) : R⟦X⟧ := fun s => f (s ())
 
@@ -356,12 +347,9 @@
 
 theorem coeff_zero_X_mul (φ : R⟦X⟧) : coeff R 0 (X * φ) = 0 := by simp
 
-<<<<<<< HEAD
-=======
 theorem constantCoeff_surj : Function.Surjective (constantCoeff R) :=
   fun r => ⟨(C R) r, constantCoeff_C r⟩
 
->>>>>>> 59de845a
 -- The following section duplicates the API of `Data.Polynomial.Coeff` and should attempt to keep
 -- up to date with that
 section
