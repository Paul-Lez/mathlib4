/-
Copyright (c) 2019 Sébastien Gouëzel. All rights reserved.
Released under Apache 2.0 license as described in the file LICENSE.
Authors: Sébastien Gouëzel
-/
import Mathlib.Analysis.Analytic.Basic
import Mathlib.Analysis.Analytic.Composition
import Mathlib.Analysis.Analytic.Linear
import Mathlib.Analysis.Calculus.ContDiff
import Mathlib.Analysis.Calculus.FDeriv.Analytic
import Mathlib.Geometry.Manifold.ChartedSpace

#align_import geometry.manifold.smooth_manifold_with_corners from "leanprover-community/mathlib"@"ddec54a71a0dd025c05445d467f1a2b7d586a3ba"

/-!
# Smooth manifolds (possibly with boundary or corners)

A smooth manifold is a manifold modelled on a normed vector space, or a subset like a
half-space (to get manifolds with boundaries) for which the changes of coordinates are smooth maps.
We define a model with corners as a map `I : H → E` embedding nicely the topological space `H` in
the vector space `E` (or more precisely as a structure containing all the relevant properties).
Given such a model with corners `I` on `(E, H)`, we define the groupoid of local
homeomorphisms of `H` which are smooth when read in `E` (for any regularity `n : ℕ∞`).
With this groupoid at hand and the general machinery of charted spaces, we thus get the notion
of `C^n` manifold with respect to any model with corners `I` on `(E, H)`. We also introduce a
specific type class for `C^∞` manifolds as these are the most commonly used.

Some texts assume manifolds to be Hausdorff and secound countable. We (in mathlib) assume neither,
but add these assumptions later as needed. (Quite a few results still do not require them.)

## Main definitions

* `ModelWithCorners 𝕜 E H` :
  a structure containing informations on the way a space `H` embeds in a
  model vector space E over the field `𝕜`. This is all that is needed to
  define a smooth manifold with model space `H`, and model vector space `E`.
* `modelWithCornersSelf 𝕜 E` :
  trivial model with corners structure on the space `E` embedded in itself by the identity.
* `contDiffGroupoid n I` :
  when `I` is a model with corners on `(𝕜, E, H)`, this is the groupoid of local homeos of `H`
  which are of class `C^n` over the normed field `𝕜`, when read in `E`.
* `SmoothManifoldWithCorners I M` :
  a type class saying that the charted space `M`, modelled on the space `H`, has `C^∞` changes of
  coordinates with respect to the model with corners `I` on `(𝕜, E, H)`. This type class is just
  a shortcut for `HasGroupoid M (contDiffGroupoid ∞ I)`.
* `extChartAt I x`:
  in a smooth manifold with corners with the model `I` on `(E, H)`, the charts take values in `H`,
  but often we may want to use their `E`-valued version, obtained by composing the charts with `I`.
  Since the target is in general not open, we can not register them as local homeomorphisms, but
  we register them as local equivs. `extChartAt I x` is the canonical such local equiv around `x`.

As specific examples of models with corners, we define (in the file `real_instances.lean`)
* `modelWithCornersSelf ℝ (EuclideanSpace (Fin n))` for the model space used to define
  `n`-dimensional real manifolds without boundary (with notation `𝓡 n` in the locale `manifold`)
* `ModelWithCorners ℝ (EuclideanSpace (Fin n)) (euclidean_half_space n)` for the model space
  used to define `n`-dimensional real manifolds with boundary (with notation `𝓡∂ n` in the locale
  `manifold`)
* `ModelWithCorners ℝ (EuclideanSpace (Fin n)) (euclidean_quadrant n)` for the model space used
  to define `n`-dimensional real manifolds with corners

With these definitions at hand, to invoke an `n`-dimensional real manifold without boundary,
one could use

  `variables {n : ℕ} {M : Type*} [TopologicalSpace M] [ChartedSpace (EuclideanSpace (Fin n)) M]
   [SmoothManifoldWithCorners (𝓡 n) M]`.

However, this is not the recommended way: a theorem proved using this assumption would not apply
for instance to the tangent space of such a manifold, which is modelled on
`(EuclideanSpace (Fin n)) × (EuclideanSpace (Fin n))` and not on `EuclideanSpace (Fin (2 * n))`!
In the same way, it would not apply to product manifolds, modelled on
`(EuclideanSpace (Fin n)) × (EuclideanSpace (Fin m))`.
The right invocation does not focus on one specific construction, but on all constructions sharing
the right properties, like

  `variables {E : Type*} [NormedAddCommGroup E] [NormedSpace ℝ E] [FiniteDimensional ℝ E]
  {I : ModelWithCorners ℝ E E} [I.Boundaryless]
  {M : Type*} [TopologicalSpace M] [ChartedSpace E M] [SmoothManifoldWithCorners I M]`

Here, `I.Boundaryless` is a typeclass property ensuring that there is no boundary (this is for
instance the case for `modelWithCornersSelf`, or products of these). Note that one could consider
as a natural assumption to only use the trivial model with corners `modelWithCornersSelf ℝ E`,
but again in product manifolds the natural model with corners will not be this one but the product
one (and they are not defeq as `(λp : E × F, (p.1, p.2))` is not defeq to the identity). So, it is
important to use the above incantation to maximize the applicability of theorems.

## Implementation notes

We want to talk about manifolds modelled on a vector space, but also on manifolds with
boundary, modelled on a half space (or even manifolds with corners). For the latter examples,
we still want to define smooth functions, tangent bundles, and so on. As smooth functions are
well defined on vector spaces or subsets of these, one could take for model space a subtype of a
vector space. With the drawback that the whole vector space itself (which is the most basic
example) is not directly a subtype of itself: the inclusion of `univ : Set E` in `Set E` would
show up in the definition, instead of `id`.

A good abstraction covering both cases it to have a vector
space `E` (with basic example the Euclidean space), a model space `H` (with basic example the upper
half space), and an embedding of `H` into `E` (which can be the identity for `H = E`, or
`Subtype.val` for manifolds with corners). We say that the pair `(E, H)` with their embedding is a
model with corners, and we encompass all the relevant properties (in particular the fact that the
image of `H` in `E` should have unique differentials) in the definition of `ModelWithCorners`.

We concentrate on `C^∞` manifolds: all the definitions work equally well for `C^n` manifolds, but
later on it is a pain to carry all over the smoothness parameter, especially when one wants to deal
with `C^k` functions as there would be additional conditions `k ≤ n` everywhere. Since one deals
almost all the time with `C^∞` (or analytic) manifolds, this seems to be a reasonable choice that
one could revisit later if needed. `C^k` manifolds are still available, but they should be called
using `HasGroupoid M (contDiffGroupoid k I)` where `I` is the model with corners.

I have considered using the model with corners `I` as a typeclass argument, possibly `outParam`, to
get lighter notations later on, but it did not turn out right, as on `E × F` there are two natural
model with corners, the trivial (identity) one, and the product one, and they are not defeq and one
needs to indicate to Lean which one we want to use.
This means that when talking on objects on manifolds one will most often need to specify the model
with corners one is using. For instance, the tangent bundle will be `TangentBundle I M` and the
derivative will be `mfderiv I I' f`, instead of the more natural notations `TangentBundle 𝕜 M` and
`mfderiv 𝕜 f` (the field has to be explicit anyway, as some manifolds could be considered both as
real and complex manifolds).
-/

set_option autoImplicit true


noncomputable section

universe u v w u' v' w'

open Set Filter Function

open scoped Manifold Filter Topology

scoped[Manifold] notation "∞" => (⊤ : ℕ∞)

/-! ### Models with corners. -/


/-- A structure containing informations on the way a space `H` embeds in a
model vector space `E` over the field `𝕜`. This is all what is needed to
define a smooth manifold with model space `H`, and model vector space `E`.
-/
@[ext] -- porting note: was nolint has_nonempty_instance
structure ModelWithCorners (𝕜 : Type*) [NontriviallyNormedField 𝕜] (E : Type*)
    [NormedAddCommGroup E] [NormedSpace 𝕜 E] (H : Type*) [TopologicalSpace H] extends
    LocalEquiv H E where
  source_eq : source = univ
  unique_diff' : UniqueDiffOn 𝕜 toLocalEquiv.target
  continuous_toFun : Continuous toFun := by continuity
  continuous_invFun : Continuous invFun := by continuity
#align model_with_corners ModelWithCorners

attribute [simp, mfld_simps] ModelWithCorners.source_eq

/-- A vector space is a model with corners. -/
def modelWithCornersSelf (𝕜 : Type*) [NontriviallyNormedField 𝕜] (E : Type*)
    [NormedAddCommGroup E] [NormedSpace 𝕜 E] : ModelWithCorners 𝕜 E E where
  toLocalEquiv := LocalEquiv.refl E
  source_eq := rfl
  unique_diff' := uniqueDiffOn_univ
  continuous_toFun := continuous_id
  continuous_invFun := continuous_id
#align model_with_corners_self modelWithCornersSelf

scoped[Manifold] notation "𝓘(" 𝕜 ", " E ")" => modelWithCornersSelf 𝕜 E
scoped[Manifold] notation "𝓘(" 𝕜 ")" => modelWithCornersSelf 𝕜 𝕜

section

variable {𝕜 : Type*} [NontriviallyNormedField 𝕜] {E : Type*} [NormedAddCommGroup E]
  [NormedSpace 𝕜 E] {H : Type*} [TopologicalSpace H] (I : ModelWithCorners 𝕜 E H)

namespace ModelWithCorners

/-- Coercion of a model with corners to a function. We don't use `e.toFun` because it is actually
`e.toLocalEquiv.toFun`, so `simp` will apply lemmas about `toLocalEquiv`. While we may want to
switch to this behavior later, doing it mid-port will break a lot of proofs. -/
@[coe] def toFun' (e : ModelWithCorners 𝕜 E H) : H → E := e.toFun

instance : CoeFun (ModelWithCorners 𝕜 E H) fun _ => H → E := ⟨toFun'⟩

/-- The inverse to a model with corners, only registered as a local equiv. -/
protected def symm : LocalEquiv E H :=
  I.toLocalEquiv.symm
#align model_with_corners.symm ModelWithCorners.symm

/-- See Note [custom simps projection]. We need to specify this projection explicitly in this case,
  because it is a composition of multiple projections. -/
def Simps.apply (𝕜 : Type*) [NontriviallyNormedField 𝕜] (E : Type*) [NormedAddCommGroup E]
    [NormedSpace 𝕜 E] (H : Type*) [TopologicalSpace H] (I : ModelWithCorners 𝕜 E H) : H → E :=
  I
#align model_with_corners.simps.apply ModelWithCorners.Simps.apply

/-- See Note [custom simps projection] -/
def Simps.symm_apply (𝕜 : Type*) [NontriviallyNormedField 𝕜] (E : Type*) [NormedAddCommGroup E]
    [NormedSpace 𝕜 E] (H : Type*) [TopologicalSpace H] (I : ModelWithCorners 𝕜 E H) : E → H :=
  I.symm
#align model_with_corners.simps.symm_apply ModelWithCorners.Simps.symm_apply

initialize_simps_projections ModelWithCorners (toFun → apply, invFun → symm_apply)

-- Register a few lemmas to make sure that `simp` puts expressions in normal form
@[simp, mfld_simps]
theorem toLocalEquiv_coe : (I.toLocalEquiv : H → E) = I :=
  rfl
#align model_with_corners.to_local_equiv_coe ModelWithCorners.toLocalEquiv_coe

@[simp, mfld_simps]
theorem mk_coe (e : LocalEquiv H E) (a b c d) :
    ((ModelWithCorners.mk e a b c d : ModelWithCorners 𝕜 E H) : H → E) = (e : H → E) :=
  rfl
#align model_with_corners.mk_coe ModelWithCorners.mk_coe

@[simp, mfld_simps]
theorem toLocalEquiv_coe_symm : (I.toLocalEquiv.symm : E → H) = I.symm :=
  rfl
#align model_with_corners.to_local_equiv_coe_symm ModelWithCorners.toLocalEquiv_coe_symm

@[simp, mfld_simps]
theorem mk_symm (e : LocalEquiv H E) (a b c d) :
    (ModelWithCorners.mk e a b c d : ModelWithCorners 𝕜 E H).symm = e.symm :=
  rfl
#align model_with_corners.mk_symm ModelWithCorners.mk_symm

@[continuity]
protected theorem continuous : Continuous I :=
  I.continuous_toFun
#align model_with_corners.continuous ModelWithCorners.continuous

protected theorem continuousAt {x} : ContinuousAt I x :=
  I.continuous.continuousAt
#align model_with_corners.continuous_at ModelWithCorners.continuousAt

protected theorem continuousWithinAt {s x} : ContinuousWithinAt I s x :=
  I.continuousAt.continuousWithinAt
#align model_with_corners.continuous_within_at ModelWithCorners.continuousWithinAt

@[continuity]
theorem continuous_symm : Continuous I.symm :=
  I.continuous_invFun
#align model_with_corners.continuous_symm ModelWithCorners.continuous_symm

theorem continuousAt_symm {x} : ContinuousAt I.symm x :=
  I.continuous_symm.continuousAt
#align model_with_corners.continuous_at_symm ModelWithCorners.continuousAt_symm

theorem continuousWithinAt_symm {s x} : ContinuousWithinAt I.symm s x :=
  I.continuous_symm.continuousWithinAt
#align model_with_corners.continuous_within_at_symm ModelWithCorners.continuousWithinAt_symm

theorem continuousOn_symm {s} : ContinuousOn I.symm s :=
  I.continuous_symm.continuousOn
#align model_with_corners.continuous_on_symm ModelWithCorners.continuousOn_symm

@[simp, mfld_simps]
theorem target_eq : I.target = range (I : H → E) := by
  rw [← image_univ, ← I.source_eq]
  exact I.image_source_eq_target.symm
#align model_with_corners.target_eq ModelWithCorners.target_eq

protected theorem unique_diff : UniqueDiffOn 𝕜 (range I) :=
  I.target_eq ▸ I.unique_diff'
#align model_with_corners.unique_diff ModelWithCorners.unique_diff

@[simp, mfld_simps]
protected theorem left_inv (x : H) : I.symm (I x) = x := by refine' I.left_inv' _; simp
#align model_with_corners.left_inv ModelWithCorners.left_inv

protected theorem leftInverse : LeftInverse I.symm I :=
  I.left_inv
#align model_with_corners.left_inverse ModelWithCorners.leftInverse

theorem injective : Injective I :=
  I.leftInverse.injective
#align model_with_corners.injective ModelWithCorners.injective

@[simp, mfld_simps]
theorem symm_comp_self : I.symm ∘ I = id :=
  I.leftInverse.comp_eq_id
#align model_with_corners.symm_comp_self ModelWithCorners.symm_comp_self

protected theorem rightInvOn : RightInvOn I.symm I (range I) :=
  I.leftInverse.rightInvOn_range
#align model_with_corners.right_inv_on ModelWithCorners.rightInvOn

@[simp, mfld_simps]
protected theorem right_inv {x : E} (hx : x ∈ range I) : I (I.symm x) = x :=
  I.rightInvOn hx
#align model_with_corners.right_inv ModelWithCorners.right_inv

theorem preimage_image (s : Set H) : I ⁻¹' (I '' s) = s :=
  I.injective.preimage_image s
#align model_with_corners.preimage_image ModelWithCorners.preimage_image

protected theorem image_eq (s : Set H) : I '' s = I.symm ⁻¹' s ∩ range I := by
  refine' (I.toLocalEquiv.image_eq_target_inter_inv_preimage _).trans _
  · rw [I.source_eq]; exact subset_univ _
  · rw [inter_comm, I.target_eq, I.toLocalEquiv_coe_symm]
#align model_with_corners.image_eq ModelWithCorners.image_eq

protected theorem closedEmbedding : ClosedEmbedding I :=
  I.leftInverse.closedEmbedding I.continuous_symm I.continuous
#align model_with_corners.closed_embedding ModelWithCorners.closedEmbedding

theorem closed_range : IsClosed (range I) :=
  I.closedEmbedding.closed_range
#align model_with_corners.closed_range ModelWithCorners.closed_range

theorem map_nhds_eq (x : H) : map I (𝓝 x) = 𝓝[range I] I x :=
  I.closedEmbedding.toEmbedding.map_nhds_eq x
#align model_with_corners.map_nhds_eq ModelWithCorners.map_nhds_eq

theorem map_nhdsWithin_eq (s : Set H) (x : H) : map I (𝓝[s] x) = 𝓝[I '' s] I x :=
  I.closedEmbedding.toEmbedding.map_nhdsWithin_eq s x
#align model_with_corners.map_nhds_within_eq ModelWithCorners.map_nhdsWithin_eq

theorem image_mem_nhdsWithin {x : H} {s : Set H} (hs : s ∈ 𝓝 x) : I '' s ∈ 𝓝[range I] I x :=
  I.map_nhds_eq x ▸ image_mem_map hs
#align model_with_corners.image_mem_nhds_within ModelWithCorners.image_mem_nhdsWithin

theorem symm_map_nhdsWithin_image {x : H} {s : Set H} : map I.symm (𝓝[I '' s] I x) = 𝓝[s] x := by
  rw [← I.map_nhdsWithin_eq, map_map, I.symm_comp_self, map_id]
#align model_with_corners.symm_map_nhds_within_image ModelWithCorners.symm_map_nhdsWithin_image

theorem symm_map_nhdsWithin_range (x : H) : map I.symm (𝓝[range I] I x) = 𝓝 x := by
  rw [← I.map_nhds_eq, map_map, I.symm_comp_self, map_id]
#align model_with_corners.symm_map_nhds_within_range ModelWithCorners.symm_map_nhdsWithin_range

theorem unique_diff_preimage {s : Set H} (hs : IsOpen s) :
    UniqueDiffOn 𝕜 (I.symm ⁻¹' s ∩ range I) := by
  rw [inter_comm]
  exact I.unique_diff.inter (hs.preimage I.continuous_invFun)
#align model_with_corners.unique_diff_preimage ModelWithCorners.unique_diff_preimage

theorem unique_diff_preimage_source {β : Type*} [TopologicalSpace β] {e : LocalHomeomorph H β} :
    UniqueDiffOn 𝕜 (I.symm ⁻¹' e.source ∩ range I) :=
  I.unique_diff_preimage e.open_source
#align model_with_corners.unique_diff_preimage_source ModelWithCorners.unique_diff_preimage_source

theorem unique_diff_at_image {x : H} : UniqueDiffWithinAt 𝕜 (range I) (I x) :=
  I.unique_diff _ (mem_range_self _)
#align model_with_corners.unique_diff_at_image ModelWithCorners.unique_diff_at_image

theorem symm_continuousWithinAt_comp_right_iff {X} [TopologicalSpace X] {f : H → X} {s : Set H}
    {x : H} :
    ContinuousWithinAt (f ∘ I.symm) (I.symm ⁻¹' s ∩ range I) (I x) ↔ ContinuousWithinAt f s x := by
  refine' ⟨fun h => _, fun h => _⟩
  · have := h.comp I.continuousWithinAt (mapsTo_preimage _ _)
    simp_rw [preimage_inter, preimage_preimage, I.left_inv, preimage_id', preimage_range,
      inter_univ] at this
    rwa [Function.comp.assoc, I.symm_comp_self] at this
  · rw [← I.left_inv x] at h; exact h.comp I.continuousWithinAt_symm (inter_subset_left _ _)
#align model_with_corners.symm_continuous_within_at_comp_right_iff ModelWithCorners.symm_continuousWithinAt_comp_right_iff

protected theorem locallyCompactSpace [LocallyCompactSpace E] (I : ModelWithCorners 𝕜 E H) :
    LocallyCompactSpace H := by
  have : ∀ x : H, (𝓝 x).HasBasis (fun s => s ∈ 𝓝 (I x) ∧ IsCompact s)
      fun s => I.symm '' (s ∩ range I) := fun x ↦ by
    rw [← I.symm_map_nhdsWithin_range]
    exact ((compact_basis_nhds (I x)).inf_principal _).map _
  refine' locallyCompactSpace_of_hasBasis this _
  rintro x s ⟨-, hsc⟩
  exact (hsc.inter_right I.closed_range).image I.continuous_symm
#align model_with_corners.locally_compact ModelWithCorners.locallyCompactSpace

open TopologicalSpace

protected theorem secondCountableTopology [SecondCountableTopology E] (I : ModelWithCorners 𝕜 E H) :
    SecondCountableTopology H :=
  I.closedEmbedding.toEmbedding.secondCountableTopology
#align model_with_corners.second_countable_topology ModelWithCorners.secondCountableTopology

end ModelWithCorners

section

variable (𝕜 E)

/-- In the trivial model with corners, the associated local equiv is the identity. -/
@[simp, mfld_simps]
theorem modelWithCornersSelf_localEquiv : 𝓘(𝕜, E).toLocalEquiv = LocalEquiv.refl E :=
  rfl
#align model_with_corners_self_local_equiv modelWithCornersSelf_localEquiv

@[simp, mfld_simps]
theorem modelWithCornersSelf_coe : (𝓘(𝕜, E) : E → E) = id :=
  rfl
#align model_with_corners_self_coe modelWithCornersSelf_coe

@[simp, mfld_simps]
theorem modelWithCornersSelf_coe_symm : (𝓘(𝕜, E).symm : E → E) = id :=
  rfl
#align model_with_corners_self_coe_symm modelWithCornersSelf_coe_symm

end

end

section ModelWithCornersProd

/-- Given two model_with_corners `I` on `(E, H)` and `I'` on `(E', H')`, we define the model with
corners `I.prod I'` on `(E × E', ModelProd H H')`. This appears in particular for the manifold
structure on the tangent bundle to a manifold modelled on `(E, H)`: it will be modelled on
`(E × E, H × E)`. See note [Manifold type tags] for explanation about `ModelProd H H'`
vs `H × H'`. -/
@[simps (config := .lemmasOnly)]
def ModelWithCorners.prod {𝕜 : Type u} [NontriviallyNormedField 𝕜] {E : Type v}
    [NormedAddCommGroup E] [NormedSpace 𝕜 E] {H : Type w} [TopologicalSpace H]
    (I : ModelWithCorners 𝕜 E H) {E' : Type v'} [NormedAddCommGroup E'] [NormedSpace 𝕜 E']
    {H' : Type w'} [TopologicalSpace H'] (I' : ModelWithCorners 𝕜 E' H') :
    ModelWithCorners 𝕜 (E × E') (ModelProd H H') :=
  { I.toLocalEquiv.prod I'.toLocalEquiv with
    toFun := fun x => (I x.1, I' x.2)
    invFun := fun x => (I.symm x.1, I'.symm x.2)
    source := { x | x.1 ∈ I.source ∧ x.2 ∈ I'.source }
    source_eq := by simp only [setOf_true, mfld_simps]
    unique_diff' := I.unique_diff'.prod I'.unique_diff'
    continuous_toFun := I.continuous_toFun.prod_map I'.continuous_toFun
    continuous_invFun := I.continuous_invFun.prod_map I'.continuous_invFun }
#align model_with_corners.prod ModelWithCorners.prod

/-- Given a finite family of `ModelWithCorners` `I i` on `(E i, H i)`, we define the model with
corners `pi I` on `(Π i, E i, ModelPi H)`. See note [Manifold type tags] for explanation about
`ModelPi H`. -/
def ModelWithCorners.pi {𝕜 : Type u} [NontriviallyNormedField 𝕜] {ι : Type v} [Fintype ι]
    {E : ι → Type w} [∀ i, NormedAddCommGroup (E i)] [∀ i, NormedSpace 𝕜 (E i)] {H : ι → Type u'}
    [∀ i, TopologicalSpace (H i)] (I : ∀ i, ModelWithCorners 𝕜 (E i) (H i)) :
    ModelWithCorners 𝕜 (∀ i, E i) (ModelPi H) where
  toLocalEquiv := LocalEquiv.pi fun i => (I i).toLocalEquiv
  source_eq := by simp only [pi_univ, mfld_simps]
  unique_diff' := UniqueDiffOn.pi ι E _ _ fun i _ => (I i).unique_diff'
  continuous_toFun := continuous_pi fun i => (I i).continuous.comp (continuous_apply i)
  continuous_invFun := continuous_pi fun i => (I i).continuous_symm.comp (continuous_apply i)
#align model_with_corners.pi ModelWithCorners.pi

/-- Special case of product model with corners, which is trivial on the second factor. This shows up
as the model to tangent bundles. -/
@[reducible]
def ModelWithCorners.tangent {𝕜 : Type u} [NontriviallyNormedField 𝕜] {E : Type v}
    [NormedAddCommGroup E] [NormedSpace 𝕜 E] {H : Type w} [TopologicalSpace H]
    (I : ModelWithCorners 𝕜 E H) : ModelWithCorners 𝕜 (E × E) (ModelProd H E) :=
  I.prod 𝓘(𝕜, E)
#align model_with_corners.tangent ModelWithCorners.tangent

variable {𝕜 : Type*} [NontriviallyNormedField 𝕜] {E : Type*} [NormedAddCommGroup E]
  [NormedSpace 𝕜 E] {E' : Type*} [NormedAddCommGroup E'] [NormedSpace 𝕜 E'] {F : Type*}
  [NormedAddCommGroup F] [NormedSpace 𝕜 F] {F' : Type*} [NormedAddCommGroup F'] [NormedSpace 𝕜 F']
  {H : Type*} [TopologicalSpace H] {H' : Type*} [TopologicalSpace H'] {G : Type*}
  [TopologicalSpace G] {G' : Type*} [TopologicalSpace G'] {I : ModelWithCorners 𝕜 E H}
  {J : ModelWithCorners 𝕜 F G}

@[simp, mfld_simps]
theorem modelWithCorners_prod_toLocalEquiv :
    (I.prod J).toLocalEquiv = I.toLocalEquiv.prod J.toLocalEquiv :=
  rfl
#align model_with_corners_prod_to_local_equiv modelWithCorners_prod_toLocalEquiv

@[simp, mfld_simps]
theorem modelWithCorners_prod_coe (I : ModelWithCorners 𝕜 E H) (I' : ModelWithCorners 𝕜 E' H') :
    (I.prod I' : _ × _ → _ × _) = Prod.map I I' :=
  rfl
#align model_with_corners_prod_coe modelWithCorners_prod_coe

@[simp, mfld_simps]
theorem modelWithCorners_prod_coe_symm (I : ModelWithCorners 𝕜 E H)
    (I' : ModelWithCorners 𝕜 E' H') :
    ((I.prod I').symm : _ × _ → _ × _) = Prod.map I.symm I'.symm :=
  rfl
#align model_with_corners_prod_coe_symm modelWithCorners_prod_coe_symm

theorem modelWithCornersSelf_prod : 𝓘(𝕜, E × F) = 𝓘(𝕜, E).prod 𝓘(𝕜, F) := by ext1 <;> simp
#align model_with_corners_self_prod modelWithCornersSelf_prod

theorem ModelWithCorners.range_prod : range (I.prod J) = range I ×ˢ range J := by
  simp_rw [← ModelWithCorners.target_eq]; rfl
#align model_with_corners.range_prod ModelWithCorners.range_prod

end ModelWithCornersProd

section Boundaryless

/-- Property ensuring that the model with corners `I` defines manifolds without boundary. -/
class ModelWithCorners.Boundaryless {𝕜 : Type*} [NontriviallyNormedField 𝕜] {E : Type*}
    [NormedAddCommGroup E] [NormedSpace 𝕜 E] {H : Type*} [TopologicalSpace H]
    (I : ModelWithCorners 𝕜 E H) : Prop where
  range_eq_univ : range I = univ
#align model_with_corners.boundaryless ModelWithCorners.Boundaryless

theorem ModelWithCorners.range_eq_univ {𝕜 : Type*} [NontriviallyNormedField 𝕜] {E : Type*}
    [NormedAddCommGroup E] [NormedSpace 𝕜 E] {H : Type*} [TopologicalSpace H]
    (I : ModelWithCorners 𝕜 E H) [I.Boundaryless] :
    range I = univ := ModelWithCorners.Boundaryless.range_eq_univ

/-- If `I` is a `ModelWithCorners.Boundaryless` model, then it is a homeomorphism. -/
@[simps (config := {simpRhs := true})]
def ModelWithCorners.toHomeomorph {𝕜 : Type*} [NontriviallyNormedField 𝕜] {E : Type*}
    [NormedAddCommGroup E] [NormedSpace 𝕜 E] {H : Type*} [TopologicalSpace H]
    (I : ModelWithCorners 𝕜 E H) [I.Boundaryless] : H ≃ₜ E where
  __ := I
  left_inv := I.left_inv
  right_inv _ := I.right_inv <| I.range_eq_univ.symm ▸ mem_univ _

/-- If `I` is boundaryless, it is an open embedding. -/
-- FIXME: does this lemma carry its weight?
theorem ModelWithCorners.toOpenEmbedding {𝕜 : Type*} [NontriviallyNormedField 𝕜] {E : Type*}
    [NormedAddCommGroup E] [NormedSpace 𝕜 E] {H : Type*} [TopologicalSpace H]
    (I : ModelWithCorners 𝕜 E H) [I.Boundaryless] : OpenEmbedding I :=
  I.toHomeomorph.openEmbedding

/-- If `I` is boundaryless, `I.symm` is an open embedding. -/
-- FIXME: does this lemma carry its weight?
theorem ModelWithCorners.toOpenEmbedding_symm {𝕜 : Type*} [NontriviallyNormedField 𝕜] {E : Type*}
    [NormedAddCommGroup E] [NormedSpace 𝕜 E] {H : Type*} [TopologicalSpace H]
    (I : ModelWithCorners 𝕜 E H) [I.Boundaryless] : OpenEmbedding I.symm :=
  I.toHomeomorph.symm.openEmbedding

/-- The trivial model with corners has no boundary -/
instance modelWithCornersSelf_boundaryless (𝕜 : Type*) [NontriviallyNormedField 𝕜] (E : Type*)
    [NormedAddCommGroup E] [NormedSpace 𝕜 E] : (modelWithCornersSelf 𝕜 E).Boundaryless :=
  ⟨by simp⟩
#align model_with_corners_self_boundaryless modelWithCornersSelf_boundaryless

/-- If two model with corners are boundaryless, their product also is -/
instance ModelWithCorners.range_eq_univ_prod {𝕜 : Type u} [NontriviallyNormedField 𝕜] {E : Type v}
    [NormedAddCommGroup E] [NormedSpace 𝕜 E] {H : Type w} [TopologicalSpace H]
    (I : ModelWithCorners 𝕜 E H) [I.Boundaryless] {E' : Type v'} [NormedAddCommGroup E']
    [NormedSpace 𝕜 E'] {H' : Type w'} [TopologicalSpace H'] (I' : ModelWithCorners 𝕜 E' H')
    [I'.Boundaryless] : (I.prod I').Boundaryless := by
  constructor
  dsimp [ModelWithCorners.prod, ModelProd]
  rw [← prod_range_range_eq, ModelWithCorners.Boundaryless.range_eq_univ,
    ModelWithCorners.Boundaryless.range_eq_univ, univ_prod_univ]
#align model_with_corners.range_eq_univ_prod ModelWithCorners.range_eq_univ_prod

end Boundaryless

section contDiffGroupoid

/-! ### Smooth functions on models with corners -/


variable {m n : ℕ∞} {𝕜 : Type*} [NontriviallyNormedField 𝕜] {E : Type*} [NormedAddCommGroup E]
  [NormedSpace 𝕜 E] {H : Type*} [TopologicalSpace H] (I : ModelWithCorners 𝕜 E H) {M : Type*}
  [TopologicalSpace M]

variable (n)

/-- Given a model with corners `(E, H)`, we define the groupoid of `C^n` transformations of `H` as
the maps that are `C^n` when read in `E` through `I`. -/
def contDiffGroupoid : StructureGroupoid H :=
  Pregroupoid.groupoid
    { property := fun f s => ContDiffOn 𝕜 n (I ∘ f ∘ I.symm) (I.symm ⁻¹' s ∩ range I)
      comp := fun {f g u v} hf hg _ _ _ => by
        have : I ∘ (g ∘ f) ∘ I.symm = (I ∘ g ∘ I.symm) ∘ I ∘ f ∘ I.symm := by ext x; simp
        simp only [this]
        refine hg.comp (hf.mono ?_) ?_
        · rintro x ⟨hx1, hx2⟩
          exact ⟨hx1.1, hx2⟩
        · rintro x ⟨hx1, _⟩
          simp only [mfld_simps] at hx1 ⊢
          exact hx1.2
      id_mem := by
        apply ContDiffOn.congr contDiff_id.contDiffOn
        rintro x ⟨_, hx2⟩
        rcases mem_range.1 hx2 with ⟨y, hy⟩
        rw [← hy]
        simp only [mfld_simps]
      locality := fun {f u} _ H => by
        apply contDiffOn_of_locally_contDiffOn
        rintro y ⟨hy1, hy2⟩
        rcases mem_range.1 hy2 with ⟨x, hx⟩
        rw [← hx] at hy1 ⊢
        simp only [mfld_simps] at hy1 ⊢
        rcases H x hy1 with ⟨v, v_open, xv, hv⟩
        have : I.symm ⁻¹' (u ∩ v) ∩ range I = I.symm ⁻¹' u ∩ range I ∩ I.symm ⁻¹' v := by
          rw [preimage_inter, inter_assoc, inter_assoc]
          congr 1
          rw [inter_comm]
        rw [this] at hv
        exact ⟨I.symm ⁻¹' v, v_open.preimage I.continuous_symm, by simpa, hv⟩
      congr := fun {f g u} _ fg hf => by
        apply hf.congr
        rintro y ⟨hy1, hy2⟩
        rcases mem_range.1 hy2 with ⟨x, hx⟩
        rw [← hx] at hy1 ⊢
        simp only [mfld_simps] at hy1 ⊢
        rw [fg _ hy1] }
#align cont_diff_groupoid contDiffGroupoid

variable {n}

/-- Inclusion of the groupoid of `C^n` local diffeos in the groupoid of `C^m` local diffeos when
`m ≤ n` -/
theorem contDiffGroupoid_le (h : m ≤ n) : contDiffGroupoid n I ≤ contDiffGroupoid m I := by
  rw [contDiffGroupoid, contDiffGroupoid]
  apply groupoid_of_pregroupoid_le
  intro f s hfs
  exact ContDiffOn.of_le hfs h
#align cont_diff_groupoid_le contDiffGroupoid_le

/-- The groupoid of `0`-times continuously differentiable maps is just the groupoid of all
local homeomorphisms -/
theorem contDiffGroupoid_zero_eq : contDiffGroupoid 0 I = continuousGroupoid H := by
  apply le_antisymm le_top
  intro u _
  -- we have to check that every local homeomorphism belongs to `contDiffGroupoid 0 I`,
  -- by unfolding its definition
  change u ∈ contDiffGroupoid 0 I
  rw [contDiffGroupoid, mem_groupoid_of_pregroupoid]
  simp only [contDiffOn_zero]
  constructor
  · refine' I.continuous.comp_continuousOn (u.continuousOn.comp I.continuousOn_symm _)
    exact (mapsTo_preimage _ _).mono_left (inter_subset_left _ _)
  · refine' I.continuous.comp_continuousOn (u.symm.continuousOn.comp I.continuousOn_symm _)
    exact (mapsTo_preimage _ _).mono_left (inter_subset_left _ _)
#align cont_diff_groupoid_zero_eq contDiffGroupoid_zero_eq

variable (n)

/-- An identity local homeomorphism belongs to the `C^n` groupoid. -/
theorem ofSet_mem_contDiffGroupoid {s : Set H} (hs : IsOpen s) :
    LocalHomeomorph.ofSet s hs ∈ contDiffGroupoid n I := by
  rw [contDiffGroupoid, mem_groupoid_of_pregroupoid]
  suffices h : ContDiffOn 𝕜 n (I ∘ I.symm) (I.symm ⁻¹' s ∩ range I)
  · simp [h]
  have : ContDiffOn 𝕜 n id (univ : Set E) := contDiff_id.contDiffOn
  exact this.congr_mono (fun x hx => I.right_inv hx.2) (subset_univ _)
#align of_set_mem_cont_diff_groupoid ofSet_mem_contDiffGroupoid

/-- The composition of a local homeomorphism from `H` to `M` and its inverse belongs to
the `C^n` groupoid. -/
theorem symm_trans_mem_contDiffGroupoid (e : LocalHomeomorph M H) :
    e.symm.trans e ∈ contDiffGroupoid n I :=
  haveI : e.symm.trans e ≈ LocalHomeomorph.ofSet e.target e.open_target :=
    LocalHomeomorph.trans_symm_self _
  StructureGroupoid.eq_on_source _ (ofSet_mem_contDiffGroupoid n I e.open_target) this
#align symm_trans_mem_cont_diff_groupoid symm_trans_mem_contDiffGroupoid

variable {E' H' : Type*} [NormedAddCommGroup E'] [NormedSpace 𝕜 E'] [TopologicalSpace H']

/-- The product of two smooth local homeomorphisms is smooth. -/
theorem contDiffGroupoid_prod {I : ModelWithCorners 𝕜 E H} {I' : ModelWithCorners 𝕜 E' H'}
    {e : LocalHomeomorph H H} {e' : LocalHomeomorph H' H'} (he : e ∈ contDiffGroupoid ⊤ I)
    (he' : e' ∈ contDiffGroupoid ⊤ I') : e.prod e' ∈ contDiffGroupoid ⊤ (I.prod I') := by
  cases' he with he he_symm
  cases' he' with he' he'_symm
  simp only at he he_symm he' he'_symm
  constructor <;> simp only [LocalEquiv.prod_source, LocalHomeomorph.prod_toLocalEquiv]
  · have h3 := ContDiffOn.prod_map he he'
    rw [← I.image_eq, ← I'.image_eq, prod_image_image_eq] at h3
    rw [← (I.prod I').image_eq]
    exact h3
  · have h3 := ContDiffOn.prod_map he_symm he'_symm
    rw [← I.image_eq, ← I'.image_eq, prod_image_image_eq] at h3
    rw [← (I.prod I').image_eq]
    exact h3
#align cont_diff_groupoid_prod contDiffGroupoid_prod

/-- The `C^n` groupoid is closed under restriction. -/
instance : ClosedUnderRestriction (contDiffGroupoid n I) :=
  (closedUnderRestriction_iff_id_le _).mpr
    (by
      apply StructureGroupoid.le_iff.mpr
      rintro e ⟨s, hs, hes⟩
      apply (contDiffGroupoid n I).eq_on_source' _ _ _ hes
      exact ofSet_mem_contDiffGroupoid n I hs)

end contDiffGroupoid

section analyticGroupoid

variable {𝕜 : Type*} [NontriviallyNormedField 𝕜] {E : Type*} [NormedAddCommGroup E]
  [NormedSpace 𝕜 E] {H : Type*} [TopologicalSpace H] (I : ModelWithCorners 𝕜 E H) {M : Type*}
  [TopologicalSpace M]

/-- Given a model with corners `(E, H)`, we define the groupoid of analytic transformations of `H`
as the maps that are analytic and map interior to interior when read in `E` through `I`. We also
explicitly define that they are `C^∞` on the whole domain, since we are only requiring
analyticity on the interior of the domain. -/
def analyticGroupoid : StructureGroupoid H :=
  (contDiffGroupoid ∞ I) ⊓ Pregroupoid.groupoid
    { property := fun f s => AnalyticOn 𝕜 (I ∘ f ∘ I.symm) (I.symm ⁻¹' s ∩ interior (range I)) ∧
        (I.symm ⁻¹' s ∩ interior (range I)).image (I ∘ f ∘ I.symm) ⊆ interior (range I)
      comp := fun {f g u v} hf hg _ _ _ => by
        simp only [] at hf hg ⊢
        have comp : I ∘ (g ∘ f) ∘ I.symm = (I ∘ g ∘ I.symm) ∘ I ∘ f ∘ I.symm := by ext x; simp
        apply And.intro
        · simp only [comp, preimage_inter]
          refine hg.left.comp (hf.left.mono ?_) ?_
          · simp only [subset_inter_iff, inter_subset_right]
            rw [inter_assoc]
            simp
          · intro x hx
            apply And.intro
            · rw [mem_preimage, comp_apply, I.left_inv]
              exact hx.left.right
            · apply hf.right
              rw [mem_image]
              exact ⟨x, ⟨⟨hx.left.left, hx.right⟩, rfl⟩⟩
        · simp only [comp]
          rw [image_comp]
          intro x hx
          rw [mem_image] at hx
          rcases hx with ⟨x', hx'⟩
          refine hg.right ⟨x', And.intro ?_ hx'.right⟩
          apply And.intro
          · have hx'1 : x' ∈ ((v.preimage f).preimage (I.symm)).image (I ∘ f ∘ I.symm) := by
              refine image_subset (I ∘ f ∘ I.symm) ?_ hx'.left
              rw [preimage_inter]
              refine Subset.trans ?_ (inter_subset_right (u.preimage I.symm)
                ((v.preimage f).preimage I.symm))
              apply inter_subset_left
            rcases hx'1 with ⟨x'', hx''⟩
            rw [hx''.right.symm]
            simp only [comp_apply, mem_preimage, I.left_inv]
            exact hx''.left
          · rw [mem_image] at hx'
            rcases hx'.left with ⟨x'', hx''⟩
            exact hf.right ⟨x'', ⟨⟨hx''.left.left.left, hx''.left.right⟩, hx''.right⟩⟩
      id_mem := by
        apply And.intro
        · simp only [preimage_univ, univ_inter]
          exact AnalyticOn.congr isOpen_interior
            (f := (1 : E →L[𝕜] E)) (fun x _ => (1 : E →L[𝕜] E).analyticAt x)
            (fun z hz => (I.right_inv (interior_subset hz)).symm)
        · intro x hx
          simp only [left_id, comp_apply, preimage_univ, univ_inter, mem_image] at hx
          rcases hx with ⟨y, hy⟩
          rw [← hy.right, I.right_inv (interior_subset hy.left)]
          exact hy.left
      locality := fun {f u} _ h => by
        simp only [] at h
        simp only [AnalyticOn]
        apply And.intro
        · intro x hx
          rcases h (I.symm x) (mem_preimage.mp hx.left) with ⟨v, hv⟩
          exact hv.right.right.left x ⟨mem_preimage.mpr ⟨hx.left, hv.right.left⟩, hx.right⟩
        · apply mapsTo'.mp
          simp only [MapsTo]
          intro x hx
          rcases h (I.symm x) hx.left with ⟨v, hv⟩
          apply hv.right.right.right
          rw [mem_image]
          have hx' := And.intro hx (mem_preimage.mpr hv.right.left)
          rw [← mem_inter_iff, inter_comm, ← inter_assoc, ← preimage_inter, inter_comm v u] at hx'
          exact ⟨x, ⟨hx', rfl⟩⟩
      congr := fun {f g u} hu fg hf => by
        simp only [] at hf ⊢
        apply And.intro
        · refine AnalyticOn.congr (IsOpen.inter (hu.preimage I.continuous_symm) isOpen_interior)
            hf.left ?_
          intro z hz
          simp only [comp_apply]
          rw [fg (I.symm z) hz.left]
        · intro x hx
          apply hf.right
          rw [mem_image] at hx ⊢
          rcases hx with ⟨y, hy⟩
          refine ⟨y, ⟨hy.left, ?_⟩⟩
          rw [comp_apply, comp_apply, fg (I.symm y) hy.left.left] at hy
          exact hy.right }

/-- An identity local homeomorphism belongs to the analytic groupoid. -/
theorem ofSet_mem_analyticGroupoid {s : Set H} (hs : IsOpen s) :
    LocalHomeomorph.ofSet s hs ∈ analyticGroupoid I := by
  rw [analyticGroupoid]
  refine And.intro (ofSet_mem_contDiffGroupoid ∞ I hs) ?_
  apply mem_groupoid_of_pregroupoid.mpr
  suffices h : AnalyticOn 𝕜 (I ∘ I.symm) (I.symm ⁻¹' s ∩ interior (range I)) ∧
      (I.symm ⁻¹' s ∩ interior (range I)).image (I ∘ I.symm) ⊆ interior (range I)
  · simp only [LocalHomeomorph.ofSet_apply, left_id, LocalHomeomorph.ofSet_toLocalEquiv,
      LocalEquiv.ofSet_source, h, comp_apply, mem_range, image_subset_iff, true_and,
      LocalHomeomorph.ofSet_symm, LocalEquiv.ofSet_target, and_self]
    intro x hx
    refine mem_preimage.mpr ?_
    rw [← I.right_inv (interior_subset hx.right)] at hx
    exact hx.right
  apply And.intro
  · have : AnalyticOn 𝕜 (1 : E →L[𝕜] E) (univ : Set E) := (fun x _ => (1 : E →L[𝕜] E).analyticAt x)
    exact (this.mono (subset_univ (s.preimage (I.symm) ∩ interior (range I)))).congr
      (IsOpen.inter (hs.preimage I.continuous_symm) isOpen_interior)
      fun z hz => (I.right_inv (interior_subset hz.right)).symm
  · intro x hx
    simp only [comp_apply, mem_image] at hx
    rcases hx with ⟨y, hy⟩
    rw [← hy.right, I.right_inv (interior_subset hy.left.right)]
    exact hy.left.right

/-- The composition of a local homeomorphism from `H` to `M` and its inverse belongs to
the analytic groupoid. -/
theorem symm_trans_mem_analyticGroupoid (e : LocalHomeomorph M H) :
    e.symm.trans e ∈ analyticGroupoid I :=
  haveI : e.symm.trans e ≈ LocalHomeomorph.ofSet e.target e.open_target :=
    LocalHomeomorph.trans_symm_self _
  StructureGroupoid.eq_on_source _ (ofSet_mem_analyticGroupoid I e.open_target) this

/-- The analytic groupoid is closed under restriction. -/
instance : ClosedUnderRestriction (analyticGroupoid I) :=
  (closedUnderRestriction_iff_id_le _).mpr
    (by
      apply StructureGroupoid.le_iff.mpr
      rintro e ⟨s, hs, hes⟩
      apply (analyticGroupoid I).eq_on_source' _ _ _ hes
      exact ofSet_mem_analyticGroupoid I hs)

/-- The analytic groupoid on a boundaryless charted space modeled on a complete vector space
consists of the local homeomorphisms which are analytic and have analytic inverse. -/
theorem mem_analyticGroupoid_of_boundaryless [CompleteSpace E] [I.Boundaryless]
    (e : LocalHomeomorph H H) :
    e ∈ analyticGroupoid I ↔ AnalyticOn 𝕜 (I ∘ e ∘ I.symm) (I '' e.source) ∧
    AnalyticOn 𝕜 (I ∘ e.symm ∘ I.symm) (I '' e.target) := by
  apply Iff.intro
  · intro he
    have := mem_groupoid_of_pregroupoid.mp he.right
    simp only [I.image_eq, I.range_eq_univ, interior_univ, subset_univ, and_true] at this ⊢
    exact this
  · intro he
    apply And.intro
    all_goals apply mem_groupoid_of_pregroupoid.mpr; simp only [I.image_eq, I.range_eq_univ,
      interior_univ, subset_univ, and_true] at he ⊢
    · exact ⟨he.left.contDiffOn, he.right.contDiffOn⟩
    · exact he

end analyticGroupoid

section SmoothManifoldWithCorners

/-! ### Smooth manifolds with corners -/


/-- Typeclass defining smooth manifolds with corners with respect to a model with corners, over a
field `𝕜` and with infinite smoothness to simplify typeclass search and statements later on. -/
class SmoothManifoldWithCorners {𝕜 : Type*} [NontriviallyNormedField 𝕜] {E : Type*}
    [NormedAddCommGroup E] [NormedSpace 𝕜 E] {H : Type*} [TopologicalSpace H]
    (I : ModelWithCorners 𝕜 E H) (M : Type*) [TopologicalSpace M] [ChartedSpace H M] extends
    HasGroupoid M (contDiffGroupoid ∞ I) : Prop
#align smooth_manifold_with_corners SmoothManifoldWithCorners

theorem SmoothManifoldWithCorners.mk' {𝕜 : Type*} [NontriviallyNormedField 𝕜] {E : Type*}
    [NormedAddCommGroup E] [NormedSpace 𝕜 E] {H : Type*} [TopologicalSpace H]
    (I : ModelWithCorners 𝕜 E H) (M : Type*) [TopologicalSpace M] [ChartedSpace H M]
    [gr : HasGroupoid M (contDiffGroupoid ∞ I)] : SmoothManifoldWithCorners I M :=
  { gr with }
#align smooth_manifold_with_corners.mk' SmoothManifoldWithCorners.mk'

theorem smoothManifoldWithCorners_of_contDiffOn {𝕜 : Type*} [NontriviallyNormedField 𝕜]
    {E : Type*} [NormedAddCommGroup E] [NormedSpace 𝕜 E] {H : Type*} [TopologicalSpace H]
    (I : ModelWithCorners 𝕜 E H) (M : Type*) [TopologicalSpace M] [ChartedSpace H M]
    (h : ∀ e e' : LocalHomeomorph M H, e ∈ atlas H M → e' ∈ atlas H M →
      ContDiffOn 𝕜 ⊤ (I ∘ e.symm ≫ₕ e' ∘ I.symm) (I.symm ⁻¹' (e.symm ≫ₕ e').source ∩ range I)) :
    SmoothManifoldWithCorners I M where
  compatible := by
    haveI : HasGroupoid M (contDiffGroupoid ∞ I) := hasGroupoid_of_pregroupoid _ (h _ _)
    apply StructureGroupoid.compatible
#align smooth_manifold_with_corners_of_cont_diff_on smoothManifoldWithCorners_of_contDiffOn

/-- For any model with corners, the model space is a smooth manifold -/
instance model_space_smooth {𝕜 : Type*} [NontriviallyNormedField 𝕜] {E : Type*}
    [NormedAddCommGroup E] [NormedSpace 𝕜 E] {H : Type*} [TopologicalSpace H]
    {I : ModelWithCorners 𝕜 E H} : SmoothManifoldWithCorners I H :=
  { hasGroupoid_model_space _ _ with }
#align model_space_smooth model_space_smooth

end SmoothManifoldWithCorners

namespace SmoothManifoldWithCorners

/- We restate in the namespace `SmoothManifoldWithCorners` some lemmas that hold for general
charted space with a structure groupoid, avoiding the need to specify the groupoid
`contDiffGroupoid ∞ I` explicitly. -/
variable {𝕜 : Type*} [NontriviallyNormedField 𝕜] {E : Type*} [NormedAddCommGroup E]
  [NormedSpace 𝕜 E] {H : Type*} [TopologicalSpace H] (I : ModelWithCorners 𝕜 E H) (M : Type*)
  [TopologicalSpace M] [ChartedSpace H M]

/-- The maximal atlas of `M` for the smooth manifold with corners structure corresponding to the
model with corners `I`. -/
def maximalAtlas :=
  (contDiffGroupoid ∞ I).maximalAtlas M
#align smooth_manifold_with_corners.maximal_atlas SmoothManifoldWithCorners.maximalAtlas

variable {M}

theorem subset_maximalAtlas [SmoothManifoldWithCorners I M] : atlas H M ⊆ maximalAtlas I M :=
  StructureGroupoid.subset_maximalAtlas _
#align smooth_manifold_with_corners.subset_maximal_atlas SmoothManifoldWithCorners.subset_maximalAtlas

theorem chart_mem_maximalAtlas [SmoothManifoldWithCorners I M] (x : M) :
    chartAt H x ∈ maximalAtlas I M :=
  StructureGroupoid.chart_mem_maximalAtlas _ x
#align smooth_manifold_with_corners.chart_mem_maximal_atlas SmoothManifoldWithCorners.chart_mem_maximalAtlas

variable {I}

theorem compatible_of_mem_maximalAtlas {e e' : LocalHomeomorph M H} (he : e ∈ maximalAtlas I M)
    (he' : e' ∈ maximalAtlas I M) : e.symm.trans e' ∈ contDiffGroupoid ∞ I :=
  StructureGroupoid.compatible_of_mem_maximalAtlas he he'
#align smooth_manifold_with_corners.compatible_of_mem_maximal_atlas SmoothManifoldWithCorners.compatible_of_mem_maximalAtlas

/-- The product of two smooth manifolds with corners is naturally a smooth manifold with corners. -/
instance prod {𝕜 : Type*} [NontriviallyNormedField 𝕜] {E : Type*} [NormedAddCommGroup E]
    [NormedSpace 𝕜 E] {E' : Type*} [NormedAddCommGroup E'] [NormedSpace 𝕜 E'] {H : Type*}
    [TopologicalSpace H] {I : ModelWithCorners 𝕜 E H} {H' : Type*} [TopologicalSpace H']
    {I' : ModelWithCorners 𝕜 E' H'} (M : Type*) [TopologicalSpace M] [ChartedSpace H M]
    [SmoothManifoldWithCorners I M] (M' : Type*) [TopologicalSpace M'] [ChartedSpace H' M']
    [SmoothManifoldWithCorners I' M'] : SmoothManifoldWithCorners (I.prod I') (M × M') where
  compatible := by
    rintro f g ⟨f1, f2, hf1, hf2, rfl⟩ ⟨g1, g2, hg1, hg2, rfl⟩
    rw [LocalHomeomorph.prod_symm, LocalHomeomorph.prod_trans]
    have h1 := (contDiffGroupoid ⊤ I).compatible hf1 hg1
    have h2 := (contDiffGroupoid ⊤ I').compatible hf2 hg2
    exact contDiffGroupoid_prod h1 h2
#align smooth_manifold_with_corners.prod SmoothManifoldWithCorners.prod

end SmoothManifoldWithCorners

theorem LocalHomeomorph.singleton_smoothManifoldWithCorners {𝕜 : Type*} [NontriviallyNormedField 𝕜]
    {E : Type*} [NormedAddCommGroup E] [NormedSpace 𝕜 E] {H : Type*} [TopologicalSpace H]
    (I : ModelWithCorners 𝕜 E H) {M : Type*} [TopologicalSpace M] (e : LocalHomeomorph M H)
    (h : e.source = univ) :
    @SmoothManifoldWithCorners 𝕜 _ E _ _ H _ I M _ (e.singletonChartedSpace h) :=
  @SmoothManifoldWithCorners.mk' _ _ _ _ _ _ _ _ _ _ (id _) <|
    e.singleton_hasGroupoid h (contDiffGroupoid ∞ I)
#align local_homeomorph.singleton_smooth_manifold_with_corners LocalHomeomorph.singleton_smoothManifoldWithCorners

theorem OpenEmbedding.singleton_smoothManifoldWithCorners {𝕜 : Type*} [NontriviallyNormedField 𝕜]
    {E : Type*} [NormedAddCommGroup E] [NormedSpace 𝕜 E] {H : Type*} [TopologicalSpace H]
    (I : ModelWithCorners 𝕜 E H) {M : Type*} [TopologicalSpace M] [Nonempty M] {f : M → H}
    (h : OpenEmbedding f) :
    @SmoothManifoldWithCorners 𝕜 _ E _ _ H _ I M _ h.singletonChartedSpace :=
  (h.toLocalHomeomorph f).singleton_smoothManifoldWithCorners I (by simp)
#align open_embedding.singleton_smooth_manifold_with_corners OpenEmbedding.singleton_smoothManifoldWithCorners

namespace TopologicalSpace.Opens

open TopologicalSpace

variable {𝕜 : Type*} [NontriviallyNormedField 𝕜] {E : Type*} [NormedAddCommGroup E]
  [NormedSpace 𝕜 E] {H : Type*} [TopologicalSpace H] (I : ModelWithCorners 𝕜 E H) {M : Type*}
  [TopologicalSpace M] [ChartedSpace H M] [SmoothManifoldWithCorners I M] (s : Opens M)

instance : SmoothManifoldWithCorners I s :=
  { s.instHasGroupoid (contDiffGroupoid ∞ I) with }

end TopologicalSpace.Opens

section ExtendedCharts

open scoped Topology

variable {𝕜 E M H E' M' H' : Type*} [NontriviallyNormedField 𝕜] [NormedAddCommGroup E]
  [NormedSpace 𝕜 E] [TopologicalSpace H] [TopologicalSpace M] (f f' : LocalHomeomorph M H)
  (I : ModelWithCorners 𝕜 E H) [NormedAddCommGroup E'] [NormedSpace 𝕜 E'] [TopologicalSpace H']
  [TopologicalSpace M'] (I' : ModelWithCorners 𝕜 E' H') (x : M) {s t : Set M}

/-!
### Extended charts

In a smooth manifold with corners, the model space is the space `H`. However, we will also
need to use extended charts taking values in the model vector space `E`. These extended charts are
not `LocalHomeomorph` as the target is not open in `E` in general, but we can still register them
as `LocalEquiv`.
-/


namespace LocalHomeomorph

/-- Given a chart `f` on a manifold with corners, `f.extend I` is the extended chart to the model
vector space. -/
@[simp, mfld_simps]
def extend : LocalEquiv M E :=
  f.toLocalEquiv ≫ I.toLocalEquiv
#align local_homeomorph.extend LocalHomeomorph.extend

theorem extend_coe : ⇑(f.extend I) = I ∘ f :=
  rfl
#align local_homeomorph.extend_coe LocalHomeomorph.extend_coe

theorem extend_coe_symm : ⇑(f.extend I).symm = f.symm ∘ I.symm :=
  rfl
#align local_homeomorph.extend_coe_symm LocalHomeomorph.extend_coe_symm

theorem extend_source : (f.extend I).source = f.source := by
  rw [extend, LocalEquiv.trans_source, I.source_eq, preimage_univ, inter_univ]
#align local_homeomorph.extend_source LocalHomeomorph.extend_source

theorem isOpen_extend_source : IsOpen (f.extend I).source := by
  rw [extend_source]
  exact f.open_source
#align local_homeomorph.is_open_extend_source LocalHomeomorph.isOpen_extend_source

theorem extend_target : (f.extend I).target = I.symm ⁻¹' f.target ∩ range I := by
  simp_rw [extend, LocalEquiv.trans_target, I.target_eq, I.toLocalEquiv_coe_symm, inter_comm]
#align local_homeomorph.extend_target LocalHomeomorph.extend_target

theorem mapsTo_extend (hs : s ⊆ f.source) :
    MapsTo (f.extend I) s ((f.extend I).symm ⁻¹' s ∩ range I) := by
  rw [mapsTo', extend_coe, extend_coe_symm, preimage_comp, ← I.image_eq, image_comp,
    f.image_eq_target_inter_inv_preimage hs]
  exact image_subset _ (inter_subset_right _ _)
#align local_homeomorph.maps_to_extend LocalHomeomorph.mapsTo_extend

theorem extend_left_inv {x : M} (hxf : x ∈ f.source) : (f.extend I).symm (f.extend I x) = x :=
  (f.extend I).left_inv <| by rwa [f.extend_source]
#align local_homeomorph.extend_left_inv LocalHomeomorph.extend_left_inv

-- like `f.extend_left_inv' I`, but stated in terms of images
lemma extend_left_inv' (ht: t ⊆ f.source) : ((f.extend I).symm ∘ (f.extend I)) '' t = t :=
  EqOn.image_eq' (fun _ hx ↦ f.extend_left_inv I (ht hx))

theorem extend_source_mem_nhds {x : M} (h : x ∈ f.source) : (f.extend I).source ∈ 𝓝 x :=
  (isOpen_extend_source f I).mem_nhds <| by rwa [f.extend_source I]
#align local_homeomorph.extend_source_mem_nhds LocalHomeomorph.extend_source_mem_nhds

theorem extend_source_mem_nhdsWithin {x : M} (h : x ∈ f.source) : (f.extend I).source ∈ 𝓝[s] x :=
  mem_nhdsWithin_of_mem_nhds <| extend_source_mem_nhds f I h
#align local_homeomorph.extend_source_mem_nhds_within LocalHomeomorph.extend_source_mem_nhdsWithin

theorem continuousOn_extend : ContinuousOn (f.extend I) (f.extend I).source := by
  refine' I.continuous.comp_continuousOn _
  rw [extend_source]
  exact f.continuousOn
#align local_homeomorph.continuous_on_extend LocalHomeomorph.continuousOn_extend

theorem continuousAt_extend {x : M} (h : x ∈ f.source) : ContinuousAt (f.extend I) x :=
  (continuousOn_extend f I).continuousAt <| extend_source_mem_nhds f I h
#align local_homeomorph.continuous_at_extend LocalHomeomorph.continuousAt_extend

/-- If I has no boundary, `e.extend I` is an open map on its source. -/
lemma extend_isOpenMapOn_source [I.Boundaryless] {e : LocalHomeomorph M H}
    {s : Set M} (hopen : IsOpen s) (hs : s ⊆ e.source) : IsOpen ((e.extend I) '' s) := by
  simp only [extend_coe, image_comp I e]
  -- As I has no boundary, it is a homeomorphism, hence an open embedding.
  apply (I.toOpenEmbedding.open_iff_image_open).mp (e.isOpenMapOn_source hopen hs)

/-- If I has no boundary, `(e.extend I).symm` is an open map on its source. -/
lemma extend_symm_isOpenMapOn_target [I.Boundaryless] {e : LocalHomeomorph M H} {t : Set E}
    (ht : IsOpen t) (hte : t ⊆ (e.extend I).target) : IsOpen ((e.extend I).symm '' t) := by
  have h : IsOpen (I.invFun '' t) := I.toOpenEmbedding_symm.open_iff_image_open.mp ht
  have : (e.extend I).target = I.symm ⁻¹' e.target := by
    let r := e.extend_target I
    rw [I.range_eq_univ, inter_univ] at r
    exact r
  have : I.symm '' t ⊆ e.target := calc I.symm '' t
    _ ⊆ I.symm '' ((e.extend I).target) := image_subset _ hte
    _ = I.symm '' (I.symm ⁻¹' e.target) := by rw [this]
    _ ⊆ e.target := image_preimage_subset I.symm e.target
  rw [extend_coe_symm, image_comp]
  exact e.isOpenMapOn_target_symm h this

/-- If `I` has no boundary, `(e.extend I).symm` maps neighbourhoods on its source. -/
lemma extend_image_mem_nhds_symm [I.Boundaryless] {e : LocalHomeomorph M H}
    {x : E} {n : Set E} (hn : n ∈ 𝓝 x) (hn' : n ⊆ (e.extend I).target) :
    (e.extend I).symm '' n ∈ 𝓝 ((e.extend I).symm x) := by
  -- XXX: there ought to be a slicker proof, using that I and e map nhds to nhds
  rcases mem_nhds_iff.mp hn with ⟨t', ht's', ht'open, hxt'⟩
  rw [mem_nhds_iff]
  refine ⟨(e.extend I).symm '' t', image_subset _ ht's', ?_, ?_⟩
  · apply e.extend_symm_isOpenMapOn_target _ ht'open (Subset.trans ht's' hn')
  · exact mem_image_of_mem (e.extend I).symm hxt'

theorem map_extend_nhds {x : M} (hy : x ∈ f.source) :
    map (f.extend I) (𝓝 x) = 𝓝[range I] f.extend I x := by
  rwa [extend_coe, comp_apply, ← I.map_nhds_eq, ← f.map_nhds_eq, map_map]
#align local_homeomorph.map_extend_nhds LocalHomeomorph.map_extend_nhds

theorem extend_target_mem_nhdsWithin {y : M} (hy : y ∈ f.source) :
    (f.extend I).target ∈ 𝓝[range I] f.extend I y := by
  rw [← LocalEquiv.image_source_eq_target, ← map_extend_nhds f I hy]
  exact image_mem_map (extend_source_mem_nhds _ _ hy)
#align local_homeomorph.extend_target_mem_nhds_within LocalHomeomorph.extend_target_mem_nhdsWithin

theorem extend_target_subset_range : (f.extend I).target ⊆ range I := by simp only [mfld_simps]
#align local_homeomorph.extend_target_subset_range LocalHomeomorph.extend_target_subset_range

theorem nhdsWithin_extend_target_eq {y : M} (hy : y ∈ f.source) :
    𝓝[(f.extend I).target] f.extend I y = 𝓝[range I] f.extend I y :=
  (nhdsWithin_mono _ (extend_target_subset_range _ _)).antisymm <|
    nhdsWithin_le_of_mem (extend_target_mem_nhdsWithin _ _ hy)
#align local_homeomorph.nhds_within_extend_target_eq LocalHomeomorph.nhdsWithin_extend_target_eq

theorem continuousAt_extend_symm' {x : E} (h : x ∈ (f.extend I).target) :
    ContinuousAt (f.extend I).symm x :=
  (f.continuousAt_symm h.2).comp I.continuous_symm.continuousAt
#align local_homeomorph.continuous_at_extend_symm' LocalHomeomorph.continuousAt_extend_symm'

theorem continuousAt_extend_symm {x : M} (h : x ∈ f.source) :
    ContinuousAt (f.extend I).symm (f.extend I x) :=
  continuousAt_extend_symm' f I <| (f.extend I).map_source <| by rwa [f.extend_source]
#align local_homeomorph.continuous_at_extend_symm LocalHomeomorph.continuousAt_extend_symm

theorem continuousOn_extend_symm : ContinuousOn (f.extend I).symm (f.extend I).target := fun _ h =>
  (continuousAt_extend_symm' _ _ h).continuousWithinAt
#align local_homeomorph.continuous_on_extend_symm LocalHomeomorph.continuousOn_extend_symm

theorem extend_symm_continuousWithinAt_comp_right_iff {X} [TopologicalSpace X] {g : M → X}
    {s : Set M} {x : M} :
    ContinuousWithinAt (g ∘ (f.extend I).symm) ((f.extend I).symm ⁻¹' s ∩ range I) (f.extend I x) ↔
      ContinuousWithinAt (g ∘ f.symm) (f.symm ⁻¹' s) (f x) := by
  rw [← I.symm_continuousWithinAt_comp_right_iff]; rfl
#align local_homeomorph.extend_symm_continuous_within_at_comp_right_iff LocalHomeomorph.extend_symm_continuousWithinAt_comp_right_iff

theorem isOpen_extend_preimage' {s : Set E} (hs : IsOpen s) :
    IsOpen ((f.extend I).source ∩ f.extend I ⁻¹' s) :=
  (continuousOn_extend f I).preimage_open_of_open (isOpen_extend_source _ _) hs
#align local_homeomorph.is_open_extend_preimage' LocalHomeomorph.isOpen_extend_preimage'

theorem isOpen_extend_preimage {s : Set E} (hs : IsOpen s) : IsOpen (f.source ∩ f.extend I ⁻¹' s) :=
  by rw [← extend_source f I]; exact isOpen_extend_preimage' f I hs
#align local_homeomorph.is_open_extend_preimage LocalHomeomorph.isOpen_extend_preimage

theorem map_extend_nhdsWithin_eq_image {y : M} (hy : y ∈ f.source) :
    map (f.extend I) (𝓝[s] y) = 𝓝[f.extend I '' ((f.extend I).source ∩ s)] f.extend I y := by
  set e := f.extend I
  calc
    map e (𝓝[s] y) = map e (𝓝[e.source ∩ s] y) :=
      congr_arg (map e) (nhdsWithin_inter_of_mem (extend_source_mem_nhdsWithin f I hy)).symm
    _ = 𝓝[e '' (e.source ∩ s)] e y :=
      ((f.extend I).leftInvOn.mono <| inter_subset_left _ _).map_nhdsWithin_eq
        ((f.extend I).left_inv <| by rwa [f.extend_source])
        (continuousAt_extend_symm f I hy).continuousWithinAt
        (continuousAt_extend f I hy).continuousWithinAt
#align local_homeomorph.map_extend_nhds_within_eq_image LocalHomeomorph.map_extend_nhdsWithin_eq_image

theorem map_extend_nhdsWithin_eq_image_of_subset {y : M} (hy : y ∈ f.source) (hs : s ⊆ f.source) :
    map (f.extend I) (𝓝[s] y) = 𝓝[f.extend I '' s] f.extend I y := by
  rw [map_extend_nhdsWithin_eq_image _ _ hy, inter_eq_self_of_subset_right]
  rwa [extend_source]

theorem map_extend_nhdsWithin {y : M} (hy : y ∈ f.source) :
    map (f.extend I) (𝓝[s] y) = 𝓝[(f.extend I).symm ⁻¹' s ∩ range I] f.extend I y := by
  rw [map_extend_nhdsWithin_eq_image f I hy, nhdsWithin_inter, ←
    nhdsWithin_extend_target_eq _ _ hy, ← nhdsWithin_inter, (f.extend I).image_source_inter_eq',
    inter_comm]
#align local_homeomorph.map_extend_nhds_within LocalHomeomorph.map_extend_nhdsWithin

theorem map_extend_symm_nhdsWithin {y : M} (hy : y ∈ f.source) :
    map (f.extend I).symm (𝓝[(f.extend I).symm ⁻¹' s ∩ range I] f.extend I y) = 𝓝[s] y := by
  rw [← map_extend_nhdsWithin f I hy, map_map, Filter.map_congr, map_id]
  exact (f.extend I).leftInvOn.eqOn.eventuallyEq_of_mem (extend_source_mem_nhdsWithin _ _ hy)
#align local_homeomorph.map_extend_symm_nhds_within LocalHomeomorph.map_extend_symm_nhdsWithin

theorem map_extend_symm_nhdsWithin_range {y : M} (hy : y ∈ f.source) :
    map (f.extend I).symm (𝓝[range I] f.extend I y) = 𝓝 y := by
  rw [← nhdsWithin_univ, ← map_extend_symm_nhdsWithin f I hy, preimage_univ, univ_inter]
#align local_homeomorph.map_extend_symm_nhds_within_range LocalHomeomorph.map_extend_symm_nhdsWithin_range

theorem tendsto_extend_comp_iff {l : Filter α} {g : α → M} (hg : ∀ᶠ z in l, g z ∈ f.source)
    (hy : y ∈ f.source) :
    Tendsto (f.extend I ∘ g) l (𝓝 (f.extend I y)) ↔ Tendsto g l (𝓝 y) := by
  refine ⟨fun h u hu ↦ mem_map.2 ?_, (continuousAt_extend _ _ hy).tendsto.comp⟩
  have := (f.continuousAt_extend_symm I hy).tendsto.comp h
  rw [extend_left_inv _ _ hy] at this
  filter_upwards [hg, mem_map.1 (this hu)] with z hz hzu
  simpa only [(· ∘ ·), extend_left_inv _ _ hz, mem_preimage] using hzu

-- there is no definition `writtenInExtend` but we already use some made-up names in this file
theorem continuousWithinAt_writtenInExtend_iff {f' : LocalHomeomorph M' H'} {g : M → M'}
    (hy : y ∈ f.source) (hgy : g y ∈ f'.source) (hmaps : MapsTo g s f'.source) :
    ContinuousWithinAt (f'.extend I' ∘ g ∘ (f.extend I).symm)
      ((f.extend I).symm ⁻¹' s ∩ range I) (f.extend I y) ↔ ContinuousWithinAt g s y := by
  unfold ContinuousWithinAt
  simp only [comp_apply]
  rw [extend_left_inv _ _ hy, f'.tendsto_extend_comp_iff _ _ hgy,
    ← f.map_extend_symm_nhdsWithin I hy, tendsto_map'_iff]
  rw [← f.map_extend_nhdsWithin I hy, eventually_map]
  filter_upwards [inter_mem_nhdsWithin _ (f.open_source.mem_nhds hy)] with z hz
  rw [comp_apply, extend_left_inv _ _ hz.2]
  exact hmaps hz.1

-- there is no definition `writtenInExtend` but we already use some made-up names in this file

/-- If `s ⊆ f.source` and `g x ∈ f'.source` whenever `x ∈ s`, then `g` is continuous on `s` if and
only if `g` written in charts `f.extend I` and `f'.extend I'` is continuous on `f.extend I '' s`. -/
theorem continuousOn_writtenInExtend_iff {f' : LocalHomeomorph M' H'} {g : M → M'}
    (hs : s ⊆ f.source) (hmaps : MapsTo g s f'.source) :
    ContinuousOn (f'.extend I' ∘ g ∘ (f.extend I).symm) (f.extend I '' s) ↔ ContinuousOn g s := by
  refine ball_image_iff.trans <| forall₂_congr fun x hx ↦ ?_
  refine (continuousWithinAt_congr_nhds ?_).trans
    (continuousWithinAt_writtenInExtend_iff _ _ _ (hs hx) (hmaps hx) hmaps)
  rw [← map_extend_nhdsWithin_eq_image_of_subset, ← map_extend_nhdsWithin]
  exacts [hs hx, hs hx, hs]

/-- Technical lemma ensuring that the preimage under an extended chart of a neighborhood of a point
in the source is a neighborhood of the preimage, within a set. -/
theorem extend_preimage_mem_nhdsWithin {x : M} (h : x ∈ f.source) (ht : t ∈ 𝓝[s] x) :
    (f.extend I).symm ⁻¹' t ∈ 𝓝[(f.extend I).symm ⁻¹' s ∩ range I] f.extend I x := by
  rwa [← map_extend_symm_nhdsWithin f I h, mem_map] at ht
#align local_homeomorph.extend_preimage_mem_nhds_within LocalHomeomorph.extend_preimage_mem_nhdsWithin

theorem extend_preimage_mem_nhds {x : M} (h : x ∈ f.source) (ht : t ∈ 𝓝 x) :
    (f.extend I).symm ⁻¹' t ∈ 𝓝 (f.extend I x) := by
  apply (continuousAt_extend_symm f I h).preimage_mem_nhds
  rwa [(f.extend I).left_inv]
  rwa [f.extend_source]
#align local_homeomorph.extend_preimage_mem_nhds LocalHomeomorph.extend_preimage_mem_nhds

/-- Technical lemma to rewrite suitably the preimage of an intersection under an extended chart, to
bring it into a convenient form to apply derivative lemmas. -/
theorem extend_preimage_inter_eq :
    (f.extend I).symm ⁻¹' (s ∩ t) ∩ range I =
      (f.extend I).symm ⁻¹' s ∩ range I ∩ (f.extend I).symm ⁻¹' t := by
  mfld_set_tac
#align local_homeomorph.extend_preimage_inter_eq LocalHomeomorph.extend_preimage_inter_eq

-- porting note: an `aux` lemma that is no longer needed. Delete?
theorem extend_symm_preimage_inter_range_eventuallyEq_aux {s : Set M} {x : M} (hx : x ∈ f.source) :
    ((f.extend I).symm ⁻¹' s ∩ range I : Set _) =ᶠ[𝓝 (f.extend I x)]
      ((f.extend I).target ∩ (f.extend I).symm ⁻¹' s : Set _) := by
  rw [f.extend_target, inter_assoc, inter_comm (range I)]
  conv =>
    congr
    · skip
    rw [← univ_inter (_ ∩ range I)]
  refine' (eventuallyEq_univ.mpr _).symm.inter EventuallyEq.rfl
  refine' I.continuousAt_symm.preimage_mem_nhds (f.open_target.mem_nhds _)
  simp_rw [f.extend_coe, Function.comp_apply, I.left_inv, f.mapsTo hx]
#align local_homeomorph.extend_symm_preimage_inter_range_eventually_eq_aux LocalHomeomorph.extend_symm_preimage_inter_range_eventuallyEq_aux

theorem extend_symm_preimage_inter_range_eventuallyEq {s : Set M} {x : M} (hs : s ⊆ f.source)
    (hx : x ∈ f.source) :
    ((f.extend I).symm ⁻¹' s ∩ range I : Set _) =ᶠ[𝓝 (f.extend I x)] f.extend I '' s := by
  rw [← nhdsWithin_eq_iff_eventuallyEq, ← map_extend_nhdsWithin _ _ hx,
    map_extend_nhdsWithin_eq_image_of_subset _ _ hx hs]
#align local_homeomorph.extend_symm_preimage_inter_range_eventually_eq LocalHomeomorph.extend_symm_preimage_inter_range_eventuallyEq

/-! We use the name `extend_coord_change` for `(f'.extend I).symm ≫ f.extend I`. -/

theorem extend_coord_change_source :
    ((f.extend I).symm ≫ f'.extend I).source = I '' (f.symm ≫ₕ f').source := by
  simp_rw [LocalEquiv.trans_source, I.image_eq, extend_source, LocalEquiv.symm_source,
    extend_target, inter_right_comm _ (range I)]
  rfl
#align local_homeomorph.extend_coord_change_source LocalHomeomorph.extend_coord_change_source

theorem extend_image_source_inter :
    f.extend I '' (f.source ∩ f'.source) = ((f.extend I).symm ≫ f'.extend I).source := by
  simp_rw [f.extend_coord_change_source, f.extend_coe, image_comp I f, trans_source'', symm_symm,
    symm_target]
#align local_homeomorph.extend_image_source_inter LocalHomeomorph.extend_image_source_inter

theorem extend_coord_change_source_mem_nhdsWithin {x : E}
    (hx : x ∈ ((f.extend I).symm ≫ f'.extend I).source) :
    ((f.extend I).symm ≫ f'.extend I).source ∈ 𝓝[range I] x := by
  rw [f.extend_coord_change_source] at hx ⊢
  obtain ⟨x, hx, rfl⟩ := hx
  refine' I.image_mem_nhdsWithin _
  refine' (LocalHomeomorph.open_source _).mem_nhds hx
#align local_homeomorph.extend_coord_change_source_mem_nhds_within LocalHomeomorph.extend_coord_change_source_mem_nhdsWithin

theorem extend_coord_change_source_mem_nhdsWithin' {x : M} (hxf : x ∈ f.source)
    (hxf' : x ∈ f'.source) :
    ((f.extend I).symm ≫ f'.extend I).source ∈ 𝓝[range I] f.extend I x := by
  apply extend_coord_change_source_mem_nhdsWithin
  rw [← extend_image_source_inter]
  exact mem_image_of_mem _ ⟨hxf, hxf'⟩
#align local_homeomorph.extend_coord_change_source_mem_nhds_within' LocalHomeomorph.extend_coord_change_source_mem_nhdsWithin'

variable {f f'}

open SmoothManifoldWithCorners

theorem contDiffOn_extend_coord_change [ChartedSpace H M] (hf : f ∈ maximalAtlas I M)
    (hf' : f' ∈ maximalAtlas I M) :
    ContDiffOn 𝕜 ⊤ (f.extend I ∘ (f'.extend I).symm) ((f'.extend I).symm ≫ f.extend I).source := by
  rw [extend_coord_change_source, I.image_eq]
  exact (StructureGroupoid.compatible_of_mem_maximalAtlas hf' hf).1
#align local_homeomorph.cont_diff_on_extend_coord_change LocalHomeomorph.contDiffOn_extend_coord_change

theorem contDiffWithinAt_extend_coord_change [ChartedSpace H M] (hf : f ∈ maximalAtlas I M)
    (hf' : f' ∈ maximalAtlas I M) {x : E} (hx : x ∈ ((f'.extend I).symm ≫ f.extend I).source) :
    ContDiffWithinAt 𝕜 ⊤ (f.extend I ∘ (f'.extend I).symm) (range I) x := by
  apply (contDiffOn_extend_coord_change I hf hf' x hx).mono_of_mem
  rw [extend_coord_change_source] at hx ⊢
  obtain ⟨z, hz, rfl⟩ := hx
  exact I.image_mem_nhdsWithin ((LocalHomeomorph.open_source _).mem_nhds hz)
#align local_homeomorph.cont_diff_within_at_extend_coord_change LocalHomeomorph.contDiffWithinAt_extend_coord_change

theorem contDiffWithinAt_extend_coord_change' [ChartedSpace H M] (hf : f ∈ maximalAtlas I M)
    (hf' : f' ∈ maximalAtlas I M) {x : M} (hxf : x ∈ f.source) (hxf' : x ∈ f'.source) :
    ContDiffWithinAt 𝕜 ⊤ (f.extend I ∘ (f'.extend I).symm) (range I) (f'.extend I x) := by
  refine' contDiffWithinAt_extend_coord_change I hf hf' _
  rw [← extend_image_source_inter]
  exact mem_image_of_mem _ ⟨hxf', hxf⟩
#align local_homeomorph.cont_diff_within_at_extend_coord_change' LocalHomeomorph.contDiffWithinAt_extend_coord_change'

end LocalHomeomorph

open LocalHomeomorph

variable [ChartedSpace H M] [ChartedSpace H' M']

/-- The preferred extended chart on a manifold with corners around a point `x`, from a neighborhood
of `x` to the model vector space. -/
@[simp, mfld_simps]
def extChartAt (x : M) : LocalEquiv M E :=
  (chartAt H x).extend I
#align ext_chart_at extChartAt

theorem extChartAt_coe : ⇑(extChartAt I x) = I ∘ chartAt H x :=
  rfl
#align ext_chart_at_coe extChartAt_coe

theorem extChartAt_coe_symm : ⇑(extChartAt I x).symm = (chartAt H x).symm ∘ I.symm :=
  rfl
#align ext_chart_at_coe_symm extChartAt_coe_symm

theorem extChartAt_source : (extChartAt I x).source = (chartAt H x).source :=
  extend_source _ _
#align ext_chart_at_source extChartAt_source

theorem isOpen_extChartAt_source : IsOpen (extChartAt I x).source :=
  isOpen_extend_source _ _
#align is_open_ext_chart_at_source isOpen_extChartAt_source

theorem mem_extChartAt_source : x ∈ (extChartAt I x).source := by
  simp only [extChartAt_source, mem_chart_source]
#align mem_ext_chart_source mem_extChartAt_source

theorem mem_extChartAt_target : extChartAt I x x ∈ (extChartAt I x).target :=
  (extChartAt I x).map_source <| mem_extChartAt_source _ _

theorem extChartAt_target (x : M) :
    (extChartAt I x).target = I.symm ⁻¹' (chartAt H x).target ∩ range I :=
  extend_target _ _
#align ext_chart_at_target extChartAt_target

theorem uniqueDiffOn_extChartAt_target (x : M) : UniqueDiffOn 𝕜 (extChartAt I x).target := by
  rw [extChartAt_target]
  exact I.unique_diff_preimage (chartAt H x).open_target

theorem uniqueDiffWithinAt_extChartAt_target (x : M) :
    UniqueDiffWithinAt 𝕜 (extChartAt I x).target (extChartAt I x x) :=
  uniqueDiffOn_extChartAt_target I x _ <| mem_extChartAt_target I x

theorem extChartAt_to_inv : (extChartAt I x).symm ((extChartAt I x) x) = x :=
  (extChartAt I x).left_inv (mem_extChartAt_source I x)
#align ext_chart_at_to_inv extChartAt_to_inv

theorem mapsTo_extChartAt (hs : s ⊆ (chartAt H x).source) :
    MapsTo (extChartAt I x) s ((extChartAt I x).symm ⁻¹' s ∩ range I) :=
  mapsTo_extend _ _ hs
#align maps_to_ext_chart_at mapsTo_extChartAt

theorem extChartAt_source_mem_nhds' {x' : M} (h : x' ∈ (extChartAt I x).source) :
    (extChartAt I x).source ∈ 𝓝 x' :=
  extend_source_mem_nhds _ _ <| by rwa [← extChartAt_source I]
#align ext_chart_at_source_mem_nhds' extChartAt_source_mem_nhds'

theorem extChartAt_source_mem_nhds : (extChartAt I x).source ∈ 𝓝 x :=
  extChartAt_source_mem_nhds' I x (mem_extChartAt_source I x)
#align ext_chart_at_source_mem_nhds extChartAt_source_mem_nhds

theorem extChartAt_source_mem_nhdsWithin' {x' : M} (h : x' ∈ (extChartAt I x).source) :
    (extChartAt I x).source ∈ 𝓝[s] x' :=
  mem_nhdsWithin_of_mem_nhds (extChartAt_source_mem_nhds' I x h)
#align ext_chart_at_source_mem_nhds_within' extChartAt_source_mem_nhdsWithin'

theorem extChartAt_source_mem_nhdsWithin : (extChartAt I x).source ∈ 𝓝[s] x :=
  mem_nhdsWithin_of_mem_nhds (extChartAt_source_mem_nhds I x)
#align ext_chart_at_source_mem_nhds_within extChartAt_source_mem_nhdsWithin

theorem continuousOn_extChartAt : ContinuousOn (extChartAt I x) (extChartAt I x).source :=
  continuousOn_extend _ _
#align continuous_on_ext_chart_at continuousOn_extChartAt

theorem continuousAt_extChartAt' {x' : M} (h : x' ∈ (extChartAt I x).source) :
    ContinuousAt (extChartAt I x) x' :=
  continuousAt_extend _ _ <| by rwa [← extChartAt_source I]
#align continuous_at_ext_chart_at' continuousAt_extChartAt'

theorem continuousAt_extChartAt : ContinuousAt (extChartAt I x) x :=
  continuousAt_extChartAt' _ _ (mem_extChartAt_source I x)
#align continuous_at_ext_chart_at continuousAt_extChartAt

theorem map_extChartAt_nhds' {x y : M} (hy : y ∈ (extChartAt I x).source) :
    map (extChartAt I x) (𝓝 y) = 𝓝[range I] extChartAt I x y :=
  map_extend_nhds _ _ <| by rwa [← extChartAt_source I]
#align map_ext_chart_at_nhds' map_extChartAt_nhds'

theorem map_extChartAt_nhds : map (extChartAt I x) (𝓝 x) = 𝓝[range I] extChartAt I x x :=
  map_extChartAt_nhds' I <| mem_extChartAt_source I x
#align map_ext_chart_at_nhds map_extChartAt_nhds

theorem extChartAt_target_mem_nhdsWithin' {y : M} (hy : y ∈ (extChartAt I x).source) :
    (extChartAt I x).target ∈ 𝓝[range I] extChartAt I x y :=
  extend_target_mem_nhdsWithin _ _ <| by rwa [← extChartAt_source I]
#align ext_chart_at_target_mem_nhds_within' extChartAt_target_mem_nhdsWithin'

theorem extChartAt_target_mem_nhdsWithin : (extChartAt I x).target ∈ 𝓝[range I] extChartAt I x x :=
  extChartAt_target_mem_nhdsWithin' I x (mem_extChartAt_source I x)
#align ext_chart_at_target_mem_nhds_within extChartAt_target_mem_nhdsWithin

theorem extChartAt_target_subset_range : (extChartAt I x).target ⊆ range I := by
  simp only [mfld_simps]
#align ext_chart_at_target_subset_range extChartAt_target_subset_range

theorem nhdsWithin_extChartAt_target_eq' {y : M} (hy : y ∈ (extChartAt I x).source) :
    𝓝[(extChartAt I x).target] extChartAt I x y = 𝓝[range I] extChartAt I x y :=
  nhdsWithin_extend_target_eq _ _ <| by rwa [← extChartAt_source I]
#align nhds_within_ext_chart_at_target_eq' nhdsWithin_extChartAt_target_eq'

theorem nhdsWithin_extChartAt_target_eq :
    𝓝[(extChartAt I x).target] (extChartAt I x) x = 𝓝[range I] (extChartAt I x) x :=
  nhdsWithin_extChartAt_target_eq' I x (mem_extChartAt_source I x)
#align nhds_within_ext_chart_at_target_eq nhdsWithin_extChartAt_target_eq

theorem continuousAt_extChartAt_symm'' {y : E} (h : y ∈ (extChartAt I x).target) :
    ContinuousAt (extChartAt I x).symm y :=
  continuousAt_extend_symm' _ _ h
#align continuous_at_ext_chart_at_symm'' continuousAt_extChartAt_symm''

theorem continuousAt_extChartAt_symm' {x' : M} (h : x' ∈ (extChartAt I x).source) :
    ContinuousAt (extChartAt I x).symm (extChartAt I x x') :=
  continuousAt_extChartAt_symm'' I _ <| (extChartAt I x).map_source h
#align continuous_at_ext_chart_at_symm' continuousAt_extChartAt_symm'

theorem continuousAt_extChartAt_symm : ContinuousAt (extChartAt I x).symm ((extChartAt I x) x) :=
  continuousAt_extChartAt_symm' I x (mem_extChartAt_source I x)
#align continuous_at_ext_chart_at_symm continuousAt_extChartAt_symm

theorem continuousOn_extChartAt_symm : ContinuousOn (extChartAt I x).symm (extChartAt I x).target :=
  fun _y hy => (continuousAt_extChartAt_symm'' _ _ hy).continuousWithinAt
#align continuous_on_ext_chart_at_symm continuousOn_extChartAt_symm

theorem isOpen_extChartAt_preimage' {s : Set E} (hs : IsOpen s) :
    IsOpen ((extChartAt I x).source ∩ extChartAt I x ⁻¹' s) :=
  isOpen_extend_preimage' _ _ hs
#align is_open_ext_chart_at_preimage' isOpen_extChartAt_preimage'

theorem isOpen_extChartAt_preimage {s : Set E} (hs : IsOpen s) :
    IsOpen ((chartAt H x).source ∩ extChartAt I x ⁻¹' s) := by
  rw [← extChartAt_source I]
  exact isOpen_extChartAt_preimage' I x hs
#align is_open_ext_chart_at_preimage isOpen_extChartAt_preimage

theorem map_extChartAt_nhdsWithin_eq_image' {y : M} (hy : y ∈ (extChartAt I x).source) :
    map (extChartAt I x) (𝓝[s] y) =
      𝓝[extChartAt I x '' ((extChartAt I x).source ∩ s)] extChartAt I x y :=
  map_extend_nhdsWithin_eq_image _ _ <| by rwa [← extChartAt_source I]
#align map_ext_chart_at_nhds_within_eq_image' map_extChartAt_nhdsWithin_eq_image'

theorem map_extChartAt_nhdsWithin_eq_image :
    map (extChartAt I x) (𝓝[s] x) =
      𝓝[extChartAt I x '' ((extChartAt I x).source ∩ s)] extChartAt I x x :=
  map_extChartAt_nhdsWithin_eq_image' I x (mem_extChartAt_source I x)
#align map_ext_chart_at_nhds_within_eq_image map_extChartAt_nhdsWithin_eq_image

theorem map_extChartAt_nhdsWithin' {y : M} (hy : y ∈ (extChartAt I x).source) :
    map (extChartAt I x) (𝓝[s] y) = 𝓝[(extChartAt I x).symm ⁻¹' s ∩ range I] extChartAt I x y :=
  map_extend_nhdsWithin _ _ <| by rwa [← extChartAt_source I]
#align map_ext_chart_at_nhds_within' map_extChartAt_nhdsWithin'

theorem map_extChartAt_nhdsWithin :
    map (extChartAt I x) (𝓝[s] x) = 𝓝[(extChartAt I x).symm ⁻¹' s ∩ range I] extChartAt I x x :=
  map_extChartAt_nhdsWithin' I x (mem_extChartAt_source I x)
#align map_ext_chart_at_nhds_within map_extChartAt_nhdsWithin

theorem map_extChartAt_symm_nhdsWithin' {y : M} (hy : y ∈ (extChartAt I x).source) :
    map (extChartAt I x).symm (𝓝[(extChartAt I x).symm ⁻¹' s ∩ range I] extChartAt I x y) =
      𝓝[s] y :=
  map_extend_symm_nhdsWithin _ _ <| by rwa [← extChartAt_source I]
#align map_ext_chart_at_symm_nhds_within' map_extChartAt_symm_nhdsWithin'

theorem map_extChartAt_symm_nhdsWithin_range' {y : M} (hy : y ∈ (extChartAt I x).source) :
    map (extChartAt I x).symm (𝓝[range I] extChartAt I x y) = 𝓝 y :=
  map_extend_symm_nhdsWithin_range _ _ <| by rwa [← extChartAt_source I]
#align map_ext_chart_at_symm_nhds_within_range' map_extChartAt_symm_nhdsWithin_range'

theorem map_extChartAt_symm_nhdsWithin :
    map (extChartAt I x).symm (𝓝[(extChartAt I x).symm ⁻¹' s ∩ range I] extChartAt I x x) =
      𝓝[s] x :=
  map_extChartAt_symm_nhdsWithin' I x (mem_extChartAt_source I x)
#align map_ext_chart_at_symm_nhds_within map_extChartAt_symm_nhdsWithin

theorem map_extChartAt_symm_nhdsWithin_range :
    map (extChartAt I x).symm (𝓝[range I] extChartAt I x x) = 𝓝 x :=
  map_extChartAt_symm_nhdsWithin_range' I x (mem_extChartAt_source I x)
#align map_ext_chart_at_symm_nhds_within_range map_extChartAt_symm_nhdsWithin_range

/-- Technical lemma ensuring that the preimage under an extended chart of a neighborhood of a point
in the source is a neighborhood of the preimage, within a set. -/
theorem extChartAt_preimage_mem_nhdsWithin' {x' : M} (h : x' ∈ (extChartAt I x).source)
    (ht : t ∈ 𝓝[s] x') :
    (extChartAt I x).symm ⁻¹' t ∈ 𝓝[(extChartAt I x).symm ⁻¹' s ∩ range I] (extChartAt I x) x' := by
  rwa [← map_extChartAt_symm_nhdsWithin' I x h, mem_map] at ht
#align ext_chart_at_preimage_mem_nhds_within' extChartAt_preimage_mem_nhdsWithin'

/-- Technical lemma ensuring that the preimage under an extended chart of a neighborhood of the
base point is a neighborhood of the preimage, within a set. -/
theorem extChartAt_preimage_mem_nhdsWithin (ht : t ∈ 𝓝[s] x) :
    (extChartAt I x).symm ⁻¹' t ∈ 𝓝[(extChartAt I x).symm ⁻¹' s ∩ range I] (extChartAt I x) x :=
  extChartAt_preimage_mem_nhdsWithin' I x (mem_extChartAt_source I x) ht
#align ext_chart_at_preimage_mem_nhds_within extChartAt_preimage_mem_nhdsWithin

theorem extChartAt_preimage_mem_nhds' {x' : M} (h : x' ∈ (extChartAt I x).source) (ht : t ∈ 𝓝 x') :
    (extChartAt I x).symm ⁻¹' t ∈ 𝓝 (extChartAt I x x') :=
  extend_preimage_mem_nhds _ _ (by rwa [← extChartAt_source I]) ht
#align ext_chart_at_preimage_mem_nhds' extChartAt_preimage_mem_nhds'

/-- Technical lemma ensuring that the preimage under an extended chart of a neighborhood of a point
is a neighborhood of the preimage. -/
theorem extChartAt_preimage_mem_nhds (ht : t ∈ 𝓝 x) :
    (extChartAt I x).symm ⁻¹' t ∈ 𝓝 ((extChartAt I x) x) := by
  apply (continuousAt_extChartAt_symm I x).preimage_mem_nhds
  rwa [(extChartAt I x).left_inv (mem_extChartAt_source _ _)]
#align ext_chart_at_preimage_mem_nhds extChartAt_preimage_mem_nhds

/-- Technical lemma to rewrite suitably the preimage of an intersection under an extended chart, to
bring it into a convenient form to apply derivative lemmas. -/
theorem extChartAt_preimage_inter_eq :
    (extChartAt I x).symm ⁻¹' (s ∩ t) ∩ range I =
      (extChartAt I x).symm ⁻¹' s ∩ range I ∩ (extChartAt I x).symm ⁻¹' t :=
  by mfld_set_tac
#align ext_chart_at_preimage_inter_eq extChartAt_preimage_inter_eq

theorem ContinuousWithinAt.nhdsWithin_extChartAt_symm_preimage_inter_range
    {f : M → M'} {x : M} (hc : ContinuousWithinAt f s x) :
    𝓝[(extChartAt I x).symm ⁻¹' s ∩ range I] (extChartAt I x x) =
      𝓝[(extChartAt I x).target ∩
        (extChartAt I x).symm ⁻¹' (s ∩ f ⁻¹' (extChartAt I' (f x)).source)] (extChartAt I x x) := by
  rw [← (extChartAt I x).image_source_inter_eq', ← map_extChartAt_nhdsWithin_eq_image,
    ← map_extChartAt_nhdsWithin, nhdsWithin_inter_of_mem']
  exact hc (extChartAt_source_mem_nhds _ _)

/-! We use the name `ext_coord_change` for `(extChartAt I x').symm ≫ extChartAt I x`. -/

theorem ext_coord_change_source (x x' : M) :
    ((extChartAt I x').symm ≫ extChartAt I x).source =
      I '' ((chartAt H x').symm ≫ₕ chartAt H x).source :=
  extend_coord_change_source _ _ _
#align ext_coord_change_source ext_coord_change_source

open SmoothManifoldWithCorners

theorem contDiffOn_ext_coord_change [SmoothManifoldWithCorners I M] (x x' : M) :
    ContDiffOn 𝕜 ⊤ (extChartAt I x ∘ (extChartAt I x').symm)
      ((extChartAt I x').symm ≫ extChartAt I x).source :=
  contDiffOn_extend_coord_change I (chart_mem_maximalAtlas I x) (chart_mem_maximalAtlas I x')
#align cont_diff_on_ext_coord_change contDiffOn_ext_coord_change

theorem contDiffWithinAt_ext_coord_change [SmoothManifoldWithCorners I M] (x x' : M) {y : E}
    (hy : y ∈ ((extChartAt I x').symm ≫ extChartAt I x).source) :
    ContDiffWithinAt 𝕜 ⊤ (extChartAt I x ∘ (extChartAt I x').symm) (range I) y :=
  contDiffWithinAt_extend_coord_change I (chart_mem_maximalAtlas I x) (chart_mem_maximalAtlas I x')
    hy
#align cont_diff_within_at_ext_coord_change contDiffWithinAt_ext_coord_change

/-- Conjugating a function to write it in the preferred charts around `x`.
The manifold derivative of `f` will just be the derivative of this conjugated function. -/
@[simp, mfld_simps]
def writtenInExtChartAt (x : M) (f : M → M') : E → E' :=
  extChartAt I' (f x) ∘ f ∘ (extChartAt I x).symm
#align written_in_ext_chart_at writtenInExtChartAt

theorem writtenInExtChartAt_chartAt {x : M} {y : E} (h : y ∈ (extChartAt I x).target) :
    writtenInExtChartAt I I x (chartAt H x) y = y := by simp_all only [mfld_simps]

theorem writtenInExtChartAt_chartAt_symm {x : M} {y : E} (h : y ∈ (extChartAt I x).target) :
    writtenInExtChartAt I I (chartAt H x x) (chartAt H x).symm y = y := by
  simp_all only [mfld_simps]

theorem writtenInExtChartAt_extChartAt {x : M} {y : E} (h : y ∈ (extChartAt I x).target) :
    writtenInExtChartAt I 𝓘(𝕜, E) x (extChartAt I x) y = y := by
  simp_all only [mfld_simps]

theorem writtenInExtChartAt_extChartAt_symm {x : M} {y : E} (h : y ∈ (extChartAt I x).target) :
    writtenInExtChartAt 𝓘(𝕜, E) I (extChartAt I x x) (extChartAt I x).symm y = y := by
  simp_all only [mfld_simps]

variable (𝕜)

theorem extChartAt_self_eq {x : H} : ⇑(extChartAt I x) = I :=
  rfl
#align ext_chart_at_self_eq extChartAt_self_eq

theorem extChartAt_self_apply {x y : H} : extChartAt I x y = I y :=
  rfl
#align ext_chart_at_self_apply extChartAt_self_apply

/-- In the case of the manifold structure on a vector space, the extended charts are just the
identity.-/
theorem extChartAt_model_space_eq_id (x : E) : extChartAt 𝓘(𝕜, E) x = LocalEquiv.refl E := by
  simp only [mfld_simps]
#align ext_chart_at_model_space_eq_id extChartAt_model_space_eq_id

theorem ext_chart_model_space_apply {x y : E} : extChartAt 𝓘(𝕜, E) x y = y :=
  rfl
#align ext_chart_model_space_apply ext_chart_model_space_apply

variable {𝕜}

theorem extChartAt_prod (x : M × M') :
    extChartAt (I.prod I') x = (extChartAt I x.1).prod (extChartAt I' x.2) := by
  simp only [mfld_simps]
  -- Porting note: `simp` can't use `LocalEquiv.prod_trans` here because of a type
  -- synonym
  rw [LocalEquiv.prod_trans]
#align ext_chart_at_prod extChartAt_prod

theorem extChartAt_comp [ChartedSpace H H'] (x : M') :
    (letI := ChartedSpace.comp H H' M'; extChartAt I x) =
      (chartAt H' x).toLocalEquiv ≫ extChartAt I (chartAt H' x x) :=
  LocalEquiv.trans_assoc ..

theorem writtenInExtChartAt_chartAt_comp [ChartedSpace H H'] (x : M') {y}
    (hy : y ∈ letI := ChartedSpace.comp H H' M'; (extChartAt I x).target) :
    (letI := ChartedSpace.comp H H' M'; writtenInExtChartAt I I x (chartAt H' x) y) = y := by
  letI := ChartedSpace.comp H H' M'
  simp_all only [mfld_simps, chartAt_comp]

theorem writtenInExtChartAt_chartAt_symm_comp [ChartedSpace H H'] (x : M') {y}
    (hy : y ∈ letI := ChartedSpace.comp H H' M'; (extChartAt I x).target) :
    ( letI := ChartedSpace.comp H H' M'
      writtenInExtChartAt I I (chartAt H' x x) (chartAt H' x).symm y) = y := by
  letI := ChartedSpace.comp H H' M'
  simp_all only [mfld_simps, chartAt_comp]

end ExtendedCharts

section Topology
<<<<<<< HEAD
-- Let M be a topological manifold over the field 𝕜.
=======
-- Let `M` be a topological manifold over the field 𝕜.
>>>>>>> 0cf94a29
variable
  {E : Type*} {𝕜 : Type*} [NontriviallyNormedField 𝕜]
  [NormedAddCommGroup E] [NormedSpace 𝕜 E] {H : Type*} [TopologicalSpace H]
  (I : ModelWithCorners 𝕜 E H) {M : Type*} [TopologicalSpace M] [ChartedSpace H M]
  [HasGroupoid M (contDiffGroupoid 0 I)]

<<<<<<< HEAD
/-- A finite-dimensional manifold without boundary modelled on a locally compact field
  (such as ℝ, ℂ or the p-adic numbers) is locally compact. -/
lemma Manifold.locallyCompact_of_finiteDimensional [LocallyCompactSpace 𝕜] [FiniteDimensional 𝕜 E] :
    LocallyCompactSpace M := by
  have : ProperSpace E := FiniteDimensional.proper 𝕜 E
  have : LocallyCompactSpace E := by infer_instance
  have : LocallyCompactSpace H := I.locallyCompactSpace
  exact ChartedSpace.locallyCompactSpace H M

open TopologicalSpace
/-- A finite-dimensional second-countable manifold modelled on a locally compact field
  (such as ℝ, ℂ or the p-adic numbers) is σ-compact. -/
-- FIXME: make this an instance?
lemma Manifold.sigmaCompact_of_finiteDimensional_of_secondCountable [SecondCountableTopology M]
    [LocallyCompactSpace 𝕜] [FiniteDimensional 𝕜 E] : SigmaCompactSpace M := by
  have : LocallyCompactSpace M := Manifold.locallyCompact_of_finiteDimensional I
  apply sigmaCompactSpace_of_locally_compact_second_countable

=======
/-- A finite-dimensional manifold modelled on a locally compact field
  (such as ℝ, ℂ or the `p`-adic numbers) is locally compact. -/
lemma Manifold.locallyCompact_of_finiteDimensional [LocallyCompactSpace 𝕜]
    [FiniteDimensional 𝕜 E] : LocallyCompactSpace M := by
  have : ProperSpace E := FiniteDimensional.proper 𝕜 E
  have : LocallyCompactSpace H := I.locallyCompactSpace
  exact ChartedSpace.locallyCompactSpace H M

>>>>>>> 0cf94a29
end Topology<|MERGE_RESOLUTION|>--- conflicted
+++ resolved
@@ -1616,24 +1616,18 @@
 end ExtendedCharts
 
 section Topology
-<<<<<<< HEAD
--- Let M be a topological manifold over the field 𝕜.
-=======
 -- Let `M` be a topological manifold over the field 𝕜.
->>>>>>> 0cf94a29
 variable
   {E : Type*} {𝕜 : Type*} [NontriviallyNormedField 𝕜]
   [NormedAddCommGroup E] [NormedSpace 𝕜 E] {H : Type*} [TopologicalSpace H]
   (I : ModelWithCorners 𝕜 E H) {M : Type*} [TopologicalSpace M] [ChartedSpace H M]
   [HasGroupoid M (contDiffGroupoid 0 I)]
 
-<<<<<<< HEAD
-/-- A finite-dimensional manifold without boundary modelled on a locally compact field
-  (such as ℝ, ℂ or the p-adic numbers) is locally compact. -/
-lemma Manifold.locallyCompact_of_finiteDimensional [LocallyCompactSpace 𝕜] [FiniteDimensional 𝕜 E] :
-    LocallyCompactSpace M := by
+/-- A finite-dimensional manifold modelled on a locally compact field
+  (such as ℝ, ℂ or the `p`-adic numbers) is locally compact. -/
+lemma Manifold.locallyCompact_of_finiteDimensional [LocallyCompactSpace 𝕜]
+    [FiniteDimensional 𝕜 E] : LocallyCompactSpace M := by
   have : ProperSpace E := FiniteDimensional.proper 𝕜 E
-  have : LocallyCompactSpace E := by infer_instance
   have : LocallyCompactSpace H := I.locallyCompactSpace
   exact ChartedSpace.locallyCompactSpace H M
 
@@ -1646,14 +1640,4 @@
   have : LocallyCompactSpace M := Manifold.locallyCompact_of_finiteDimensional I
   apply sigmaCompactSpace_of_locally_compact_second_countable
 
-=======
-/-- A finite-dimensional manifold modelled on a locally compact field
-  (such as ℝ, ℂ or the `p`-adic numbers) is locally compact. -/
-lemma Manifold.locallyCompact_of_finiteDimensional [LocallyCompactSpace 𝕜]
-    [FiniteDimensional 𝕜 E] : LocallyCompactSpace M := by
-  have : ProperSpace E := FiniteDimensional.proper 𝕜 E
-  have : LocallyCompactSpace H := I.locallyCompactSpace
-  exact ChartedSpace.locallyCompactSpace H M
-
->>>>>>> 0cf94a29
 end Topology