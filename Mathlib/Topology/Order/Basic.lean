/-
Copyright (c) 2017 Johannes Hölzl. All rights reserved.
Released under Apache 2.0 license as described in the file LICENSE.
Authors: Johannes Hölzl, Mario Carneiro, Yury Kudryashov
-/
<<<<<<< HEAD
import Mathlib.Data.Set.Intervals.Pi
=======
>>>>>>> 59de845a
import Mathlib.Order.Filter.Interval
import Mathlib.Order.Interval.Set.Pi
import Mathlib.Tactic.TFAE
import Mathlib.Tactic.NormNum
import Mathlib.Topology.Order.LeftRight
import Mathlib.Topology.Order.OrderClosed

/-!
# Theory of topology on ordered spaces

## Main definitions

The order topology on an ordered space is the topology generated by all open intervals (or
equivalently by those of the form `(-∞, a)` and `(b, +∞)`). We define it as `Preorder.topology α`.
However, we do *not* register it as an instance (as many existing ordered types already have
topologies, which would be equal but not definitionally equal to `Preorder.topology α`). Instead,
we introduce a class `OrderTopology α` (which is a `Prop`, also known as a mixin) saying that on
the type `α` having already a topological space structure and a preorder structure, the topological
structure is equal to the order topology.

We prove many basic properties of such topologies.

## Main statements

This file contains the proofs of the following facts. For exact requirements
(`OrderClosedTopology` vs `OrderTopology`, `Preorder` vs `PartialOrder` vs `LinearOrder` etc)
see their statements.

* `exists_Ioc_subset_of_mem_nhds`, `exists_Ico_subset_of_mem_nhds` : if `x < y`, then any
  neighborhood of `x` includes an interval `[x, z)` for some `z ∈ (x, y]`, and any neighborhood
  of `y` includes an interval `(z, y]` for some `z ∈ [x, y)`.
* `tendsto_of_tendsto_of_tendsto_of_le_of_le` : theorem known as squeeze theorem,
  sandwich theorem, theorem of Carabinieri, and two policemen (and a drunk) theorem; if `g` and `h`
  both converge to `a`, and eventually `g x ≤ f x ≤ h x`, then `f` converges to `a`.

## Implementation notes

We do _not_ register the order topology as an instance on a preorder (or even on a linear order).
Indeed, on many such spaces, a topology has already been constructed in a different way (think
of the discrete spaces `ℕ` or `ℤ`, or `ℝ` that could inherit a topology as the completion of `ℚ`),
and is in general not defeq to the one generated by the intervals. We make it available as a
definition `Preorder.topology α` though, that can be registered as an instance when necessary, or
for specific types.
-/


open Set Filter TopologicalSpace Topology Function

open OrderDual (toDual ofDual)

universe u v w

variable {α : Type u} {β : Type v} {γ : Type w}

-- Porting note (#11215): TODO: define `Preorder.topology` before `OrderTopology` and reuse the def
/-- The order topology on an ordered type is the topology generated by open intervals. We register
it on a preorder, but it is mostly interesting in linear orders, where it is also order-closed.
We define it as a mixin. If you want to introduce the order topology on a preorder, use
`Preorder.topology`. -/
class OrderTopology (α : Type*) [t : TopologicalSpace α] [Preorder α] : Prop where
  /-- The topology is generated by open intervals `Set.Ioi _` and `Set.Iio _`. -/
  topology_eq_generate_intervals : t = generateFrom { s | ∃ a, s = Ioi a ∨ s = Iio a }

/-- (Order) topology on a partial order `α` generated by the subbase of open intervals
`(a, ∞) = { x ∣ a < x }, (-∞ , b) = {x ∣ x < b}` for all `a, b` in `α`. We do not register it as an
instance as many ordered sets are already endowed with the same topology, most often in a non-defeq
way though. Register as a local instance when necessary. -/
def Preorder.topology (α : Type*) [Preorder α] : TopologicalSpace α :=
  generateFrom { s : Set α | ∃ a : α, s = { b : α | a < b } ∨ s = { b : α | b < a } }

section OrderTopology

section Preorder

variable [TopologicalSpace α] [Preorder α] [t : OrderTopology α]

instance : OrderTopology αᵒᵈ :=
  ⟨by
    convert OrderTopology.topology_eq_generate_intervals (α := α) using 6
    apply or_comm⟩

theorem isOpen_iff_generate_intervals {s : Set α} :
    IsOpen s ↔ GenerateOpen { s | ∃ a, s = Ioi a ∨ s = Iio a } s := by
  rw [t.topology_eq_generate_intervals]; rfl

theorem isOpen_lt' (a : α) : IsOpen { b : α | a < b } :=
  isOpen_iff_generate_intervals.2 <| .basic _ ⟨a, .inl rfl⟩

theorem isOpen_gt' (a : α) : IsOpen { b : α | b < a } :=
  isOpen_iff_generate_intervals.2 <| .basic _ ⟨a, .inr rfl⟩

theorem lt_mem_nhds {a b : α} (h : a < b) : ∀ᶠ x in 𝓝 b, a < x :=
  (isOpen_lt' _).mem_nhds h

theorem le_mem_nhds {a b : α} (h : a < b) : ∀ᶠ x in 𝓝 b, a ≤ x :=
  (lt_mem_nhds h).mono fun _ => le_of_lt

theorem gt_mem_nhds {a b : α} (h : a < b) : ∀ᶠ x in 𝓝 a, x < b :=
  (isOpen_gt' _).mem_nhds h

theorem ge_mem_nhds {a b : α} (h : a < b) : ∀ᶠ x in 𝓝 a, x ≤ b :=
  (gt_mem_nhds h).mono fun _ => le_of_lt

theorem nhds_eq_order (a : α) : 𝓝 a = (⨅ b ∈ Iio a, 𝓟 (Ioi b)) ⊓ ⨅ b ∈ Ioi a, 𝓟 (Iio b) := by
  rw [t.topology_eq_generate_intervals, nhds_generateFrom]
  simp_rw [mem_setOf_eq, @and_comm (a ∈ _), exists_or, or_and_right, iInf_or, iInf_and, iInf_exists,
    iInf_inf_eq, iInf_comm (ι := Set α), iInf_iInf_eq_left, mem_Ioi, mem_Iio]

theorem tendsto_order {f : β → α} {a : α} {x : Filter β} :
    Tendsto f x (𝓝 a) ↔ (∀ a' < a, ∀ᶠ b in x, a' < f b) ∧ ∀ a' > a, ∀ᶠ b in x, f b < a' := by
  simp only [nhds_eq_order a, tendsto_inf, tendsto_iInf, tendsto_principal]; rfl

instance tendstoIccClassNhds (a : α) : TendstoIxxClass Icc (𝓝 a) (𝓝 a) := by
  simp only [nhds_eq_order, iInf_subtype']
  refine
    ((hasBasis_iInf_principal_finite _).inf (hasBasis_iInf_principal_finite _)).tendstoIxxClass
      fun s _ => ?_
  refine ((ordConnected_biInter ?_).inter (ordConnected_biInter ?_)).out <;> intro _ _
  exacts [ordConnected_Ioi, ordConnected_Iio]

instance tendstoIcoClassNhds (a : α) : TendstoIxxClass Ico (𝓝 a) (𝓝 a) :=
  tendstoIxxClass_of_subset fun _ _ => Ico_subset_Icc_self

instance tendstoIocClassNhds (a : α) : TendstoIxxClass Ioc (𝓝 a) (𝓝 a) :=
  tendstoIxxClass_of_subset fun _ _ => Ioc_subset_Icc_self

instance tendstoIooClassNhds (a : α) : TendstoIxxClass Ioo (𝓝 a) (𝓝 a) :=
  tendstoIxxClass_of_subset fun _ _ => Ioo_subset_Icc_self

/-- **Squeeze theorem** (also known as **sandwich theorem**). This version assumes that inequalities
hold eventually for the filter. -/
theorem tendsto_of_tendsto_of_tendsto_of_le_of_le' {f g h : β → α} {b : Filter β} {a : α}
    (hg : Tendsto g b (𝓝 a)) (hh : Tendsto h b (𝓝 a)) (hgf : ∀ᶠ b in b, g b ≤ f b)
    (hfh : ∀ᶠ b in b, f b ≤ h b) : Tendsto f b (𝓝 a) :=
  (hg.Icc hh).of_smallSets <| hgf.and hfh

/-- **Squeeze theorem** (also known as **sandwich theorem**). This version assumes that inequalities
hold everywhere. -/
theorem tendsto_of_tendsto_of_tendsto_of_le_of_le {f g h : β → α} {b : Filter β} {a : α}
    (hg : Tendsto g b (𝓝 a)) (hh : Tendsto h b (𝓝 a)) (hgf : g ≤ f) (hfh : f ≤ h) :
    Tendsto f b (𝓝 a) :=
  tendsto_of_tendsto_of_tendsto_of_le_of_le' hg hh (eventually_of_forall hgf)
    (eventually_of_forall hfh)

theorem nhds_order_unbounded {a : α} (hu : ∃ u, a < u) (hl : ∃ l, l < a) :
    𝓝 a = ⨅ (l) (_ : l < a) (u) (_ : a < u), 𝓟 (Ioo l u) := by
  simp only [nhds_eq_order, ← inf_biInf, ← biInf_inf, *, ← inf_principal, ← Ioi_inter_Iio]; rfl

theorem tendsto_order_unbounded {f : β → α} {a : α} {x : Filter β} (hu : ∃ u, a < u)
    (hl : ∃ l, l < a) (h : ∀ l u, l < a → a < u → ∀ᶠ b in x, l < f b ∧ f b < u) :
    Tendsto f x (𝓝 a) := by
  simp only [nhds_order_unbounded hu hl, tendsto_iInf, tendsto_principal]
  exact fun l hl u => h l u hl

end Preorder

instance tendstoIxxNhdsWithin {α : Type*} [TopologicalSpace α] (a : α) {s t : Set α}
    {Ixx} [TendstoIxxClass Ixx (𝓝 a) (𝓝 a)] [TendstoIxxClass Ixx (𝓟 s) (𝓟 t)] :
    TendstoIxxClass Ixx (𝓝[s] a) (𝓝[t] a) :=
  Filter.tendstoIxxClass_inf

instance tendstoIccClassNhdsPi {ι : Type*} {α : ι → Type*} [∀ i, Preorder (α i)]
    [∀ i, TopologicalSpace (α i)] [∀ i, OrderTopology (α i)] (f : ∀ i, α i) :
    TendstoIxxClass Icc (𝓝 f) (𝓝 f) := by
  constructor
  conv in (𝓝 f).smallSets => rw [nhds_pi, Filter.pi]
  simp only [smallSets_iInf, smallSets_comap_eq_comap_image, tendsto_iInf, tendsto_comap_iff]
  intro i
  have : Tendsto (fun g : ∀ i, α i => g i) (𝓝 f) (𝓝 (f i)) := (continuous_apply i).tendsto f
  refine (this.comp tendsto_fst).Icc (this.comp tendsto_snd) |>.smallSets_mono ?_
  filter_upwards [] using fun ⟨f, g⟩ ↦ image_subset_iff.mpr fun p hp ↦ ⟨hp.1 i, hp.2 i⟩

theorem induced_topology_le_preorder [Preorder α] [Preorder β] [TopologicalSpace β]
    [OrderTopology β] {f : α → β} (hf : ∀ {x y}, f x < f y ↔ x < y) :
    induced f ‹TopologicalSpace β› ≤ Preorder.topology α := by
  let _ := Preorder.topology α; have : OrderTopology α := ⟨rfl⟩
  refine le_of_nhds_le_nhds fun x => ?_
  simp only [nhds_eq_order, nhds_induced, comap_inf, comap_iInf, comap_principal, Ioi, Iio, ← hf]
  refine inf_le_inf (le_iInf₂ fun a ha => ?_) (le_iInf₂ fun a ha => ?_)
  exacts [iInf₂_le (f a) ha, iInf₂_le (f a) ha]

theorem induced_topology_eq_preorder [Preorder α] [Preorder β] [TopologicalSpace β]
    [OrderTopology β] {f : α → β} (hf : ∀ {x y}, f x < f y ↔ x < y)
    (H₁ : ∀ {a b x}, b < f a → ¬(b < f x) → ∃ y, y < a ∧ b ≤ f y)
    (H₂ : ∀ {a b x}, f a < b → ¬(f x < b) → ∃ y, a < y ∧ f y ≤ b) :
    induced f ‹TopologicalSpace β› = Preorder.topology α := by
  let _ := Preorder.topology α; have : OrderTopology α := ⟨rfl⟩
  refine le_antisymm (induced_topology_le_preorder hf) ?_
  refine le_of_nhds_le_nhds fun a => ?_
  simp only [nhds_eq_order, nhds_induced, comap_inf, comap_iInf, comap_principal]
  refine inf_le_inf (le_iInf₂ fun b hb => ?_) (le_iInf₂ fun b hb => ?_)
  · rcases em (∃ x, ¬(b < f x)) with (⟨x, hx⟩ | hb)
    · rcases H₁ hb hx with ⟨y, hya, hyb⟩
      exact iInf₂_le_of_le y hya (principal_mono.2 fun z hz => hyb.trans_lt (hf.2 hz))
    · push_neg at hb
      exact le_principal_iff.2 (univ_mem' hb)
  · rcases em (∃ x, ¬(f x < b)) with (⟨x, hx⟩ | hb)
    · rcases H₂ hb hx with ⟨y, hya, hyb⟩
      exact iInf₂_le_of_le y hya (principal_mono.2 fun z hz => (hf.2 hz).trans_le hyb)
    · push_neg at hb
      exact le_principal_iff.2 (univ_mem' hb)

theorem induced_orderTopology' {α : Type u} {β : Type v} [Preorder α] [ta : TopologicalSpace β]
    [Preorder β] [OrderTopology β] (f : α → β) (hf : ∀ {x y}, f x < f y ↔ x < y)
    (H₁ : ∀ {a x}, x < f a → ∃ b < a, x ≤ f b) (H₂ : ∀ {a x}, f a < x → ∃ b > a, f b ≤ x) :
    @OrderTopology _ (induced f ta) _ :=
  let _ := induced f ta
  ⟨induced_topology_eq_preorder hf (fun h _ => H₁ h) (fun h _ => H₂ h)⟩

theorem induced_orderTopology {α : Type u} {β : Type v} [Preorder α] [ta : TopologicalSpace β]
    [Preorder β] [OrderTopology β] (f : α → β) (hf : ∀ {x y}, f x < f y ↔ x < y)
    (H : ∀ {x y}, x < y → ∃ a, x < f a ∧ f a < y) : @OrderTopology _ (induced f ta) _ :=
  induced_orderTopology' f (hf)
    (fun xa => let ⟨b, xb, ba⟩ := H xa; ⟨b, hf.1 ba, le_of_lt xb⟩)
    fun ax => let ⟨b, ab, bx⟩ := H ax; ⟨b, hf.1 ab, le_of_lt bx⟩

/-- The topology induced by a strictly monotone function with order-connected range is the preorder
topology. -/
nonrec theorem StrictMono.induced_topology_eq_preorder {α β : Type*} [LinearOrder α]
    [LinearOrder β] [t : TopologicalSpace β] [OrderTopology β] {f : α → β}
    (hf : StrictMono f) (hc : OrdConnected (range f)) : t.induced f = Preorder.topology α := by
  refine induced_topology_eq_preorder hf.lt_iff_lt (fun h₁ h₂ => ?_) fun h₁ h₂ => ?_
  · rcases hc.out (mem_range_self _) (mem_range_self _) ⟨not_lt.1 h₂, h₁.le⟩ with ⟨y, rfl⟩
    exact ⟨y, hf.lt_iff_lt.1 h₁, le_rfl⟩
  · rcases hc.out (mem_range_self _) (mem_range_self _) ⟨h₁.le, not_lt.1 h₂⟩ with ⟨y, rfl⟩
    exact ⟨y, hf.lt_iff_lt.1 h₁, le_rfl⟩

/-- A strictly monotone function between linear orders with order topology is a topological
embedding provided that the range of `f` is order-connected. -/
theorem StrictMono.embedding_of_ordConnected {α β : Type*} [LinearOrder α] [LinearOrder β]
    [TopologicalSpace α] [h : OrderTopology α] [TopologicalSpace β] [OrderTopology β] {f : α → β}
    (hf : StrictMono f) (hc : OrdConnected (range f)) : Embedding f :=
  ⟨⟨h.1.trans <| Eq.symm <| hf.induced_topology_eq_preorder hc⟩, hf.injective⟩

/-- On a `Set.OrdConnected` subset of a linear order, the order topology for the restriction of the
order is the same as the restriction to the subset of the order topology. -/
instance orderTopology_of_ordConnected {α : Type u} [TopologicalSpace α] [LinearOrder α]
    [OrderTopology α] {t : Set α} [ht : OrdConnected t] : OrderTopology t :=
  ⟨(Subtype.strictMono_coe t).induced_topology_eq_preorder <| by
    rwa [← @Subtype.range_val _ t] at ht⟩

theorem nhdsWithin_Ici_eq'' [TopologicalSpace α] [Preorder α] [OrderTopology α] (a : α) :
    𝓝[≥] a = (⨅ (u) (_ : a < u), 𝓟 (Iio u)) ⊓ 𝓟 (Ici a) := by
  rw [nhdsWithin, nhds_eq_order]
  refine le_antisymm (inf_le_inf_right _ inf_le_right) (le_inf (le_inf ?_ inf_le_left) inf_le_right)
  exact inf_le_right.trans (le_iInf₂ fun l hl => principal_mono.2 <| Ici_subset_Ioi.2 hl)

theorem nhdsWithin_Iic_eq'' [TopologicalSpace α] [Preorder α] [OrderTopology α] (a : α) :
    𝓝[≤] a = (⨅ l < a, 𝓟 (Ioi l)) ⊓ 𝓟 (Iic a) :=
  nhdsWithin_Ici_eq'' (toDual a)

theorem nhdsWithin_Ici_eq' [TopologicalSpace α] [Preorder α] [OrderTopology α] {a : α}
    (ha : ∃ u, a < u) : 𝓝[≥] a = ⨅ (u) (_ : a < u), 𝓟 (Ico a u) := by
  simp only [nhdsWithin_Ici_eq'', biInf_inf ha, inf_principal, Iio_inter_Ici]

theorem nhdsWithin_Iic_eq' [TopologicalSpace α] [Preorder α] [OrderTopology α] {a : α}
    (ha : ∃ l, l < a) : 𝓝[≤] a = ⨅ l < a, 𝓟 (Ioc l a) := by
  simp only [nhdsWithin_Iic_eq'', biInf_inf ha, inf_principal, Ioi_inter_Iic]

theorem nhdsWithin_Ici_basis' [TopologicalSpace α] [LinearOrder α] [OrderTopology α] {a : α}
    (ha : ∃ u, a < u) : (𝓝[≥] a).HasBasis (fun u => a < u) fun u => Ico a u :=
  (nhdsWithin_Ici_eq' ha).symm ▸
    hasBasis_biInf_principal
      (fun b hb c hc => ⟨min b c, lt_min hb hc, Ico_subset_Ico_right (min_le_left _ _),
        Ico_subset_Ico_right (min_le_right _ _)⟩)
      ha

theorem nhdsWithin_Iic_basis' [TopologicalSpace α] [LinearOrder α] [OrderTopology α] {a : α}
    (ha : ∃ l, l < a) : (𝓝[≤] a).HasBasis (fun l => l < a) fun l => Ioc l a := by
  convert nhdsWithin_Ici_basis' (α := αᵒᵈ) ha using 2
  exact dual_Ico.symm

theorem nhdsWithin_Ici_basis [TopologicalSpace α] [LinearOrder α] [OrderTopology α] [NoMaxOrder α]
    (a : α) : (𝓝[≥] a).HasBasis (fun u => a < u) fun u => Ico a u :=
  nhdsWithin_Ici_basis' (exists_gt a)

theorem nhdsWithin_Iic_basis [TopologicalSpace α] [LinearOrder α] [OrderTopology α] [NoMinOrder α]
    (a : α) : (𝓝[≤] a).HasBasis (fun l => l < a) fun l => Ioc l a :=
  nhdsWithin_Iic_basis' (exists_lt a)

theorem nhds_top_order [TopologicalSpace α] [Preorder α] [OrderTop α] [OrderTopology α] :
    𝓝 (⊤ : α) = ⨅ (l) (h₂ : l < ⊤), 𝓟 (Ioi l) := by simp [nhds_eq_order (⊤ : α)]

theorem nhds_bot_order [TopologicalSpace α] [Preorder α] [OrderBot α] [OrderTopology α] :
    𝓝 (⊥ : α) = ⨅ (l) (h₂ : ⊥ < l), 𝓟 (Iio l) := by simp [nhds_eq_order (⊥ : α)]

theorem nhds_top_basis [TopologicalSpace α] [LinearOrder α] [OrderTop α] [OrderTopology α]
    [Nontrivial α] : (𝓝 ⊤).HasBasis (fun a : α => a < ⊤) fun a : α => Ioi a := by
  have : ∃ x : α, x < ⊤ := (exists_ne ⊤).imp fun x hx => hx.lt_top
  simpa only [Iic_top, nhdsWithin_univ, Ioc_top] using nhdsWithin_Iic_basis' this

theorem nhds_bot_basis [TopologicalSpace α] [LinearOrder α] [OrderBot α] [OrderTopology α]
    [Nontrivial α] : (𝓝 ⊥).HasBasis (fun a : α => ⊥ < a) fun a : α => Iio a :=
  nhds_top_basis (α := αᵒᵈ)

theorem nhds_top_basis_Ici [TopologicalSpace α] [LinearOrder α] [OrderTop α] [OrderTopology α]
    [Nontrivial α] [DenselyOrdered α] : (𝓝 ⊤).HasBasis (fun a : α => a < ⊤) Ici :=
  nhds_top_basis.to_hasBasis
    (fun _a ha => let ⟨b, hab, hb⟩ := exists_between ha; ⟨b, hb, Ici_subset_Ioi.mpr hab⟩)
    fun a ha => ⟨a, ha, Ioi_subset_Ici_self⟩

theorem nhds_bot_basis_Iic [TopologicalSpace α] [LinearOrder α] [OrderBot α] [OrderTopology α]
    [Nontrivial α] [DenselyOrdered α] : (𝓝 ⊥).HasBasis (fun a : α => ⊥ < a) Iic :=
  nhds_top_basis_Ici (α := αᵒᵈ)

theorem tendsto_nhds_top_mono [TopologicalSpace β] [Preorder β] [OrderTop β] [OrderTopology β]
    {l : Filter α} {f g : α → β} (hf : Tendsto f l (𝓝 ⊤)) (hg : f ≤ᶠ[l] g) : Tendsto g l (𝓝 ⊤) := by
  simp only [nhds_top_order, tendsto_iInf, tendsto_principal] at hf ⊢
  intro x hx
  filter_upwards [hf x hx, hg] with _ using lt_of_lt_of_le

theorem tendsto_nhds_bot_mono [TopologicalSpace β] [Preorder β] [OrderBot β] [OrderTopology β]
    {l : Filter α} {f g : α → β} (hf : Tendsto f l (𝓝 ⊥)) (hg : g ≤ᶠ[l] f) : Tendsto g l (𝓝 ⊥) :=
  tendsto_nhds_top_mono (β := βᵒᵈ) hf hg

theorem tendsto_nhds_top_mono' [TopologicalSpace β] [Preorder β] [OrderTop β] [OrderTopology β]
    {l : Filter α} {f g : α → β} (hf : Tendsto f l (𝓝 ⊤)) (hg : f ≤ g) : Tendsto g l (𝓝 ⊤) :=
  tendsto_nhds_top_mono hf (eventually_of_forall hg)

theorem tendsto_nhds_bot_mono' [TopologicalSpace β] [Preorder β] [OrderBot β] [OrderTopology β]
    {l : Filter α} {f g : α → β} (hf : Tendsto f l (𝓝 ⊥)) (hg : g ≤ f) : Tendsto g l (𝓝 ⊥) :=
  tendsto_nhds_bot_mono hf (eventually_of_forall hg)

section LinearOrder

variable [TopologicalSpace α] [LinearOrder α]

section OrderTopology

variable [OrderTopology α]

theorem order_separated {a₁ a₂ : α} (h : a₁ < a₂) :
    ∃ u v : Set α, IsOpen u ∧ IsOpen v ∧ a₁ ∈ u ∧ a₂ ∈ v ∧ ∀ b₁ ∈ u, ∀ b₂ ∈ v, b₁ < b₂ :=
  let ⟨x, hx, y, hy, h⟩ := h.exists_disjoint_Iio_Ioi
  ⟨Iio x, Ioi y, isOpen_gt' _, isOpen_lt' _, hx, hy, h⟩

-- see Note [lower instance priority]
instance (priority := 100) OrderTopology.to_orderClosedTopology : OrderClosedTopology α where
  isClosed_le' := isOpen_compl_iff.1 <| isOpen_prod_iff.mpr fun a₁ a₂ (h : ¬a₁ ≤ a₂) =>
    have h : a₂ < a₁ := lt_of_not_ge h
    let ⟨u, v, hu, hv, ha₁, ha₂, h⟩ := order_separated h
    ⟨v, u, hv, hu, ha₂, ha₁, fun ⟨b₁, b₂⟩ ⟨h₁, h₂⟩ => not_le_of_gt <| h b₂ h₂ b₁ h₁⟩

theorem exists_Ioc_subset_of_mem_nhds {a : α} {s : Set α} (hs : s ∈ 𝓝 a) (h : ∃ l, l < a) :
    ∃ l < a, Ioc l a ⊆ s :=
  (nhdsWithin_Iic_basis' h).mem_iff.mp (nhdsWithin_le_nhds hs)

theorem exists_Ioc_subset_of_mem_nhds' {a : α} {s : Set α} (hs : s ∈ 𝓝 a) {l : α} (hl : l < a) :
    ∃ l' ∈ Ico l a, Ioc l' a ⊆ s :=
  let ⟨l', hl'a, hl's⟩ := exists_Ioc_subset_of_mem_nhds hs ⟨l, hl⟩
  ⟨max l l', ⟨le_max_left _ _, max_lt hl hl'a⟩,
    (Ioc_subset_Ioc_left <| le_max_right _ _).trans hl's⟩

theorem exists_Ico_subset_of_mem_nhds' {a : α} {s : Set α} (hs : s ∈ 𝓝 a) {u : α} (hu : a < u) :
    ∃ u' ∈ Ioc a u, Ico a u' ⊆ s := by
  simpa only [OrderDual.exists, exists_prop, dual_Ico, dual_Ioc] using
    exists_Ioc_subset_of_mem_nhds' (show ofDual ⁻¹' s ∈ 𝓝 (toDual a) from hs) hu.dual

theorem exists_Ico_subset_of_mem_nhds {a : α} {s : Set α} (hs : s ∈ 𝓝 a) (h : ∃ u, a < u) :
    ∃ u, a < u ∧ Ico a u ⊆ s :=
  let ⟨_l', hl'⟩ := h
  let ⟨l, hl⟩ := exists_Ico_subset_of_mem_nhds' hs hl'
  ⟨l, hl.1.1, hl.2⟩

theorem exists_Icc_mem_subset_of_mem_nhdsWithin_Ici {a : α} {s : Set α} (hs : s ∈ 𝓝[≥] a) :
    ∃ b, a ≤ b ∧ Icc a b ∈ 𝓝[≥] a ∧ Icc a b ⊆ s := by
  rcases (em (IsMax a)).imp_right not_isMax_iff.mp with (ha | ha)
  · use a
    simpa [ha.Ici_eq] using hs
  · rcases (nhdsWithin_Ici_basis' ha).mem_iff.mp hs with ⟨b, hab, hbs⟩
    rcases eq_empty_or_nonempty (Ioo a b) with (H | ⟨c, hac, hcb⟩)
    · have : Ico a b = Icc a a := by rw [← Icc_union_Ioo_eq_Ico le_rfl hab, H, union_empty]
      exact ⟨a, le_rfl, this ▸ ⟨Ico_mem_nhdsWithin_Ici' hab, hbs⟩⟩
    · refine ⟨c, hac.le, Icc_mem_nhdsWithin_Ici' hac, ?_⟩
      exact (Icc_subset_Ico_right hcb).trans hbs

theorem exists_Icc_mem_subset_of_mem_nhdsWithin_Iic {a : α} {s : Set α} (hs : s ∈ 𝓝[≤] a) :
    ∃ b ≤ a, Icc b a ∈ 𝓝[≤] a ∧ Icc b a ⊆ s := by
  simpa only [dual_Icc, toDual.surjective.exists] using
    exists_Icc_mem_subset_of_mem_nhdsWithin_Ici (α := αᵒᵈ) (a := toDual a) hs

theorem exists_Icc_mem_subset_of_mem_nhds {a : α} {s : Set α} (hs : s ∈ 𝓝 a) :
    ∃ b c, a ∈ Icc b c ∧ Icc b c ∈ 𝓝 a ∧ Icc b c ⊆ s := by
  rcases exists_Icc_mem_subset_of_mem_nhdsWithin_Iic (nhdsWithin_le_nhds hs) with
    ⟨b, hba, hb_nhds, hbs⟩
  rcases exists_Icc_mem_subset_of_mem_nhdsWithin_Ici (nhdsWithin_le_nhds hs) with
    ⟨c, hac, hc_nhds, hcs⟩
  refine ⟨b, c, ⟨hba, hac⟩, ?_⟩
  rw [← Icc_union_Icc_eq_Icc hba hac, ← nhds_left_sup_nhds_right]
  exact ⟨union_mem_sup hb_nhds hc_nhds, union_subset hbs hcs⟩

theorem IsOpen.exists_Ioo_subset [Nontrivial α] {s : Set α} (hs : IsOpen s) (h : s.Nonempty) :
    ∃ a b, a < b ∧ Ioo a b ⊆ s := by
  obtain ⟨x, hx⟩ : ∃ x, x ∈ s := h
  obtain ⟨y, hy⟩ : ∃ y, y ≠ x := exists_ne x
  rcases lt_trichotomy x y with (H | rfl | H)
  · obtain ⟨u, xu, hu⟩ : ∃ u, x < u ∧ Ico x u ⊆ s :=
      exists_Ico_subset_of_mem_nhds (hs.mem_nhds hx) ⟨y, H⟩
    exact ⟨x, u, xu, Ioo_subset_Ico_self.trans hu⟩
  · exact (hy rfl).elim
  · obtain ⟨l, lx, hl⟩ : ∃ l, l < x ∧ Ioc l x ⊆ s :=
      exists_Ioc_subset_of_mem_nhds (hs.mem_nhds hx) ⟨y, H⟩
    exact ⟨l, x, lx, Ioo_subset_Ioc_self.trans hl⟩

theorem dense_of_exists_between [Nontrivial α] {s : Set α}
    (h : ∀ ⦃a b⦄, a < b → ∃ c ∈ s, a < c ∧ c < b) : Dense s := by
  refine dense_iff_inter_open.2 fun U U_open U_nonempty => ?_
  obtain ⟨a, b, hab, H⟩ : ∃ a b : α, a < b ∧ Ioo a b ⊆ U := U_open.exists_Ioo_subset U_nonempty
  obtain ⟨x, xs, hx⟩ : ∃ x ∈ s, a < x ∧ x < b := h hab
  exact ⟨x, ⟨H hx, xs⟩⟩

/-- A set in a nontrivial densely linear ordered type is dense in the sense of topology if and only
if for any `a < b` there exists `c ∈ s`, `a < c < b`. Each implication requires less typeclass
assumptions. -/
theorem dense_iff_exists_between [DenselyOrdered α] [Nontrivial α] {s : Set α} :
    Dense s ↔ ∀ a b, a < b → ∃ c ∈ s, a < c ∧ c < b :=
  ⟨fun h _ _ hab => h.exists_between hab, dense_of_exists_between⟩

/-- A set is a neighborhood of `a` if and only if it contains an interval `(l, u)` containing `a`,
provided `a` is neither a bottom element nor a top element. -/
theorem mem_nhds_iff_exists_Ioo_subset' {a : α} {s : Set α} (hl : ∃ l, l < a) (hu : ∃ u, a < u) :
    s ∈ 𝓝 a ↔ ∃ l u, a ∈ Ioo l u ∧ Ioo l u ⊆ s := by
  constructor
  · intro h
    rcases exists_Ico_subset_of_mem_nhds h hu with ⟨u, au, hu⟩
    rcases exists_Ioc_subset_of_mem_nhds h hl with ⟨l, la, hl⟩
    exact ⟨l, u, ⟨la, au⟩, Ioc_union_Ico_eq_Ioo la au ▸ union_subset hl hu⟩
  · rintro ⟨l, u, ha, h⟩
    apply mem_of_superset (Ioo_mem_nhds ha.1 ha.2) h

/-- A set is a neighborhood of `a` if and only if it contains an interval `(l, u)` containing `a`.
-/
theorem mem_nhds_iff_exists_Ioo_subset [NoMaxOrder α] [NoMinOrder α] {a : α} {s : Set α} :
    s ∈ 𝓝 a ↔ ∃ l u, a ∈ Ioo l u ∧ Ioo l u ⊆ s :=
  mem_nhds_iff_exists_Ioo_subset' (exists_lt a) (exists_gt a)

theorem nhds_basis_Ioo' {a : α} (hl : ∃ l, l < a) (hu : ∃ u, a < u) :
    (𝓝 a).HasBasis (fun b : α × α => b.1 < a ∧ a < b.2) fun b => Ioo b.1 b.2 :=
  ⟨fun s => (mem_nhds_iff_exists_Ioo_subset' hl hu).trans <| by simp⟩

theorem nhds_basis_Ioo [NoMaxOrder α] [NoMinOrder α] (a : α) :
    (𝓝 a).HasBasis (fun b : α × α => b.1 < a ∧ a < b.2) fun b => Ioo b.1 b.2 :=
  nhds_basis_Ioo' (exists_lt a) (exists_gt a)

theorem Filter.Eventually.exists_Ioo_subset [NoMaxOrder α] [NoMinOrder α] {a : α} {p : α → Prop}
    (hp : ∀ᶠ x in 𝓝 a, p x) : ∃ l u, a ∈ Ioo l u ∧ Ioo l u ⊆ { x | p x } :=
  mem_nhds_iff_exists_Ioo_subset.1 hp

theorem Dense.topology_eq_generateFrom [DenselyOrdered α] {s : Set α} (hs : Dense s) :
    ‹TopologicalSpace α› = .generateFrom (Ioi '' s ∪ Iio '' s) := by
  refine (OrderTopology.topology_eq_generate_intervals (α := α)).trans ?_
  refine le_antisymm (generateFrom_anti ?_) (le_generateFrom ?_)
  · simp only [union_subset_iff, image_subset_iff]
    exact ⟨fun a _ ↦ ⟨a, .inl rfl⟩, fun a _ ↦ ⟨a, .inr rfl⟩⟩
  · rintro _ ⟨a, rfl | rfl⟩
    · rw [hs.Ioi_eq_biUnion]
      let _ := generateFrom (Ioi '' s ∪ Iio '' s)
      exact isOpen_iUnion fun x ↦ isOpen_iUnion fun h ↦ .basic _ <| .inl <| mem_image_of_mem _ h.1
    · rw [hs.Iio_eq_biUnion]
      let _ := generateFrom (Ioi '' s ∪ Iio '' s)
      exact isOpen_iUnion fun x ↦ isOpen_iUnion fun h ↦ .basic _ <| .inr <| mem_image_of_mem _ h.1

@[deprecated OrderBot.atBot_eq (since := "2024-02-14")]
theorem atBot_le_nhds_bot [OrderBot α] : (atBot : Filter α) ≤ 𝓝 ⊥ := by
  rw [OrderBot.atBot_eq]
  apply pure_le_nhds

@[deprecated OrderTop.atTop_eq (since := "2024-02-14")]
theorem atTop_le_nhds_top [OrderTop α] : (atTop : Filter α) ≤ 𝓝 ⊤ :=
  set_option linter.deprecated false in @atBot_le_nhds_bot αᵒᵈ _ _ _

variable (α)

/-- Let `α` be a densely ordered linear order with order topology. If `α` is a separable space, then
it has second countable topology. Note that the "densely ordered" assumption cannot be dropped, see
[double arrow space](https://topology.pi-base.org/spaces/S000093) for a counterexample. -/
theorem SecondCountableTopology.of_separableSpace_orderTopology [DenselyOrdered α]
    [SeparableSpace α] : SecondCountableTopology α := by
  rcases exists_countable_dense α with ⟨s, hc, hd⟩
  refine ⟨⟨_, ?_, hd.topology_eq_generateFrom⟩⟩
  exact (hc.image _).union (hc.image _)

variable {α}

/-- The set of points which are isolated on the right is countable when the space is
second-countable. -/
theorem countable_setOf_covBy_right [SecondCountableTopology α] :
    Set.Countable { x : α | ∃ y, x ⋖ y } := by
  nontriviality α
  let s := { x : α | ∃ y, x ⋖ y }
  have : ∀ x ∈ s, ∃ y, x ⋖ y := fun x => id
  choose! y hy using this
  have Hy : ∀ x z, x ∈ s → z < y x → z ≤ x := fun x z hx => (hy x hx).le_of_lt
  suffices H : ∀ a : Set α, IsOpen a → Set.Countable { x | x ∈ s ∧ x ∈ a ∧ y x ∉ a } by
    have : s ⊆ ⋃ a ∈ countableBasis α, { x | x ∈ s ∧ x ∈ a ∧ y x ∉ a } := fun x hx => by
      rcases (isBasis_countableBasis α).exists_mem_of_ne (hy x hx).ne with ⟨a, ab, xa, ya⟩
      exact mem_iUnion₂.2 ⟨a, ab, hx, xa, ya⟩
    refine Set.Countable.mono this ?_
    refine Countable.biUnion (countable_countableBasis α) fun a ha => H _ ?_
    exact isOpen_of_mem_countableBasis ha
  intro a ha
  suffices H : Set.Countable { x | (x ∈ s ∧ x ∈ a ∧ y x ∉ a) ∧ ¬IsBot x } from
    H.of_diff (subsingleton_isBot α).countable
  simp only [and_assoc]
  let t := { x | x ∈ s ∧ x ∈ a ∧ y x ∉ a ∧ ¬IsBot x }
  have : ∀ x ∈ t, ∃ z < x, Ioc z x ⊆ a := by
    intro x hx
    apply exists_Ioc_subset_of_mem_nhds (ha.mem_nhds hx.2.1)
    simpa only [IsBot, not_forall, not_le] using hx.right.right.right
  choose! z hz h'z using this
  have : PairwiseDisjoint t fun x => Ioc (z x) x := fun x xt x' x't hxx' => by
    rcases hxx'.lt_or_lt with (h' | h')
    · refine disjoint_left.2 fun u ux ux' => xt.2.2.1 ?_
      refine h'z x' x't ⟨ux'.1.trans_le (ux.2.trans (hy x xt.1).le), ?_⟩
      by_contra! H
      exact lt_irrefl _ ((Hy _ _ xt.1 H).trans_lt h')
    · refine disjoint_left.2 fun u ux ux' => x't.2.2.1 ?_
      refine h'z x xt ⟨ux.1.trans_le (ux'.2.trans (hy x' x't.1).le), ?_⟩
      by_contra! H
      exact lt_irrefl _ ((Hy _ _ x't.1 H).trans_lt h')
  refine this.countable_of_isOpen (fun x hx => ?_) fun x hx => ⟨x, hz x hx, le_rfl⟩
  suffices H : Ioc (z x) x = Ioo (z x) (y x) by
    rw [H]
    exact isOpen_Ioo
  exact Subset.antisymm (Ioc_subset_Ioo_right (hy x hx.1).lt) fun u hu => ⟨hu.1, Hy _ _ hx.1 hu.2⟩

/-- The set of points which are isolated on the left is countable when the space is
second-countable. -/
theorem countable_setOf_covBy_left [SecondCountableTopology α] :
    Set.Countable { x : α | ∃ y, y ⋖ x } := by
  convert countable_setOf_covBy_right (α := αᵒᵈ) using 5
  exact toDual_covBy_toDual_iff.symm

/-- The set of points which are isolated on the left is countable when the space is
second-countable. -/
theorem countable_of_isolated_left' [SecondCountableTopology α] :
    Set.Countable { x : α | ∃ y, y < x ∧ Ioo y x = ∅ } := by
  simpa only [← covBy_iff_Ioo_eq] using countable_setOf_covBy_left

/-- Consider a disjoint family of intervals `(x, y)` with `x < y` in a second-countable space.
Then the family is countable.
This is not a straightforward consequence of second-countability as some of these intervals might be
empty (but in fact this can happen only for countably many of them). -/
theorem Set.PairwiseDisjoint.countable_of_Ioo [SecondCountableTopology α] {y : α → α} {s : Set α}
    (h : PairwiseDisjoint s fun x => Ioo x (y x)) (h' : ∀ x ∈ s, x < y x) : s.Countable :=
  have : (s \ { x | ∃ y, x ⋖ y }).Countable :=
    (h.subset diff_subset).countable_of_isOpen (fun _ _ => isOpen_Ioo)
      fun x hx => (h' _ hx.1).exists_lt_lt (mt (Exists.intro (y x)) hx.2)
  this.of_diff countable_setOf_covBy_right

/-- For a function taking values in a second countable space, the set of points `x` for
which the image under `f` of `(x, ∞)` is separated above from `f x` is countable. -/
theorem countable_image_lt_image_Ioi [LinearOrder β] (f : β → α) [SecondCountableTopology α] :
    Set.Countable {x | ∃ z, f x < z ∧ ∀ y, x < y → z ≤ f y} := by
  /- If the values of `f` are separated above on the right of `x`, there is an interval `(f x, z x)`
    which is not reached by `f`. This gives a family of disjoint open intervals in `α`. Such a
    family can only be countable as `α` is second-countable. -/
  nontriviality β
  have : Nonempty α := Nonempty.map f (by infer_instance)
  let s := {x | ∃ z, f x < z ∧ ∀ y, x < y → z ≤ f y}
  have : ∀ x, x ∈ s → ∃ z, f x < z ∧ ∀ y, x < y → z ≤ f y := fun x hx ↦ hx
  -- choose `z x` such that `f` does not take the values in `(f x, z x)`.
  choose! z hz using this
  have I : InjOn f s := by
    apply StrictMonoOn.injOn
    intro x hx y _ hxy
    calc
      f x < z x := (hz x hx).1
      _ ≤ f y := (hz x hx).2 y hxy
  -- show that `f s` is countable by arguing that a disjoint family of disjoint open intervals
  -- (the intervals `(f x, z x)`) is at most countable.
  have fs_count : (f '' s).Countable := by
    have A : (f '' s).PairwiseDisjoint fun x => Ioo x (z (invFunOn f s x)) := by
      rintro _ ⟨u, us, rfl⟩ _ ⟨v, vs, rfl⟩ huv
      wlog hle : u ≤ v generalizing u v
      · exact (this v vs u us huv.symm (le_of_not_le hle)).symm
      have hlt : u < v := hle.lt_of_ne (ne_of_apply_ne _ huv)
      apply disjoint_iff_forall_ne.2
      rintro a ha b hb rfl
      simp only [I.leftInvOn_invFunOn us, I.leftInvOn_invFunOn vs] at ha hb
      exact lt_irrefl _ ((ha.2.trans_le ((hz u us).2 v hlt)).trans hb.1)
    apply Set.PairwiseDisjoint.countable_of_Ioo A
    rintro _ ⟨y, ys, rfl⟩
    simpa only [I.leftInvOn_invFunOn ys] using (hz y ys).1
  exact MapsTo.countable_of_injOn (mapsTo_image f s) I fs_count

/-- For a function taking values in a second countable space, the set of points `x` for
which the image under `f` of `(x, ∞)` is separated below from `f x` is countable. -/
theorem countable_image_gt_image_Ioi [LinearOrder β] (f : β → α) [SecondCountableTopology α] :
    Set.Countable {x | ∃ z, z < f x ∧ ∀ y, x < y → f y ≤ z} :=
  countable_image_lt_image_Ioi (α := αᵒᵈ) f

/-- For a function taking values in a second countable space, the set of points `x` for
which the image under `f` of `(-∞, x)` is separated above from `f x` is countable. -/
theorem countable_image_lt_image_Iio [LinearOrder β] (f : β → α) [SecondCountableTopology α] :
    Set.Countable {x | ∃ z, f x < z ∧ ∀ y, y < x → z ≤ f y} :=
  countable_image_lt_image_Ioi (β := βᵒᵈ) f

/-- For a function taking values in a second countable space, the set of points `x` for
which the image under `f` of `(-∞, x)` is separated below from `f x` is countable. -/
theorem countable_image_gt_image_Iio [LinearOrder β] (f : β → α) [SecondCountableTopology α] :
    Set.Countable {x | ∃ z, z < f x ∧ ∀ y, y < x → f y ≤ z} :=
  countable_image_lt_image_Ioi (α := αᵒᵈ) (β := βᵒᵈ) f

instance instIsCountablyGenerated_atTop [SecondCountableTopology α] :
    IsCountablyGenerated (atTop : Filter α) := by
  by_cases h : ∃ (x : α), IsTop x
  · rcases h with ⟨x, hx⟩
    rw [atTop_eq_pure_of_isTop hx]
    exact isCountablyGenerated_pure x
  · rcases exists_countable_basis α with ⟨b, b_count, b_ne, hb⟩
    have : Countable b := by exact Iff.mpr countable_coe_iff b_count
    have A : ∀ (s : b), ∃ (x : α), x ∈ (s : Set α) := by
      intro s
      have : (s : Set α) ≠ ∅ := by
        intro H
        apply b_ne
        convert s.2
        exact H.symm
      exact Iff.mp nmem_singleton_empty this
    choose a ha using A
    have : (atTop : Filter α) = (generate (Ici '' (range a))) := by
      apply atTop_eq_generate_of_not_bddAbove
      intro ⟨x, hx⟩
      simp only [IsTop, not_exists, not_forall, not_le] at h
      rcases h x with ⟨y, hy⟩
      obtain ⟨s, sb, -, hs⟩ : ∃ s, s ∈ b ∧ y ∈ s ∧ s ⊆ Ioi x :=
        hb.exists_subset_of_mem_open hy isOpen_Ioi
      have I : a ⟨s, sb⟩ ≤ x := hx (mem_range_self _)
      have J : x < a ⟨s, sb⟩ := hs (ha ⟨s, sb⟩)
      exact lt_irrefl _ (I.trans_lt J)
    rw [this]
    exact ⟨_, (countable_range _).image _, rfl⟩

instance instIsCountablyGenerated_atBot [SecondCountableTopology α] :
    IsCountablyGenerated (atBot : Filter α) :=
  @instIsCountablyGenerated_atTop αᵒᵈ _ _ _ _

section Pi

/-!
### Intervals in `Π i, π i` belong to `𝓝 x`

For each lemma `pi_Ixx_mem_nhds` we add a non-dependent version `pi_Ixx_mem_nhds'` because
sometimes Lean fails to unify different instances while trying to apply the dependent version to,
e.g., `ι → ℝ`.
-/

variable {ι : Type*} {π : ι → Type*} [Finite ι] [∀ i, LinearOrder (π i)]
  [∀ i, TopologicalSpace (π i)] [∀ i, OrderTopology (π i)] {a b x : ∀ i, π i} {a' b' x' : ι → α}

theorem pi_Iic_mem_nhds (ha : ∀ i, x i < a i) : Iic a ∈ 𝓝 x :=
  pi_univ_Iic a ▸ set_pi_mem_nhds (Set.toFinite _) fun _ _ => Iic_mem_nhds (ha _)

theorem pi_Iic_mem_nhds' (ha : ∀ i, x' i < a' i) : Iic a' ∈ 𝓝 x' :=
  pi_Iic_mem_nhds ha

theorem pi_Ici_mem_nhds (ha : ∀ i, a i < x i) : Ici a ∈ 𝓝 x :=
  pi_univ_Ici a ▸ set_pi_mem_nhds (Set.toFinite _) fun _ _ => Ici_mem_nhds (ha _)

theorem pi_Ici_mem_nhds' (ha : ∀ i, a' i < x' i) : Ici a' ∈ 𝓝 x' :=
  pi_Ici_mem_nhds ha

theorem pi_Icc_mem_nhds (ha : ∀ i, a i < x i) (hb : ∀ i, x i < b i) : Icc a b ∈ 𝓝 x :=
  pi_univ_Icc a b ▸ set_pi_mem_nhds finite_univ fun _ _ => Icc_mem_nhds (ha _) (hb _)

theorem pi_Icc_mem_nhds' (ha : ∀ i, a' i < x' i) (hb : ∀ i, x' i < b' i) : Icc a' b' ∈ 𝓝 x' :=
  pi_Icc_mem_nhds ha hb

variable [Nonempty ι]

theorem pi_Iio_mem_nhds (ha : ∀ i, x i < a i) : Iio a ∈ 𝓝 x := by
  refine mem_of_superset (set_pi_mem_nhds Set.finite_univ fun i _ => ?_) (pi_univ_Iio_subset a)
  exact Iio_mem_nhds (ha i)

theorem pi_Iio_mem_nhds' (ha : ∀ i, x' i < a' i) : Iio a' ∈ 𝓝 x' :=
  pi_Iio_mem_nhds ha

theorem pi_Ioi_mem_nhds (ha : ∀ i, a i < x i) : Ioi a ∈ 𝓝 x :=
  @pi_Iio_mem_nhds ι (fun i => (π i)ᵒᵈ) _ _ _ _ _ _ _ ha

theorem pi_Ioi_mem_nhds' (ha : ∀ i, a' i < x' i) : Ioi a' ∈ 𝓝 x' :=
  pi_Ioi_mem_nhds ha

theorem pi_Ioc_mem_nhds (ha : ∀ i, a i < x i) (hb : ∀ i, x i < b i) : Ioc a b ∈ 𝓝 x := by
  refine mem_of_superset (set_pi_mem_nhds Set.finite_univ fun i _ => ?_) (pi_univ_Ioc_subset a b)
  exact Ioc_mem_nhds (ha i) (hb i)

theorem pi_Ioc_mem_nhds' (ha : ∀ i, a' i < x' i) (hb : ∀ i, x' i < b' i) : Ioc a' b' ∈ 𝓝 x' :=
  pi_Ioc_mem_nhds ha hb

theorem pi_Ico_mem_nhds (ha : ∀ i, a i < x i) (hb : ∀ i, x i < b i) : Ico a b ∈ 𝓝 x := by
  refine mem_of_superset (set_pi_mem_nhds Set.finite_univ fun i _ => ?_) (pi_univ_Ico_subset a b)
  exact Ico_mem_nhds (ha i) (hb i)

theorem pi_Ico_mem_nhds' (ha : ∀ i, a' i < x' i) (hb : ∀ i, x' i < b' i) : Ico a' b' ∈ 𝓝 x' :=
  pi_Ico_mem_nhds ha hb

theorem pi_Ioo_mem_nhds (ha : ∀ i, a i < x i) (hb : ∀ i, x i < b i) : Ioo a b ∈ 𝓝 x := by
  refine mem_of_superset (set_pi_mem_nhds Set.finite_univ fun i _ => ?_) (pi_univ_Ioo_subset a b)
  exact Ioo_mem_nhds (ha i) (hb i)

theorem pi_Ioo_mem_nhds' (ha : ∀ i, a' i < x' i) (hb : ∀ i, x' i < b' i) : Ioo a' b' ∈ 𝓝 x' :=
  pi_Ioo_mem_nhds ha hb

end Pi

<<<<<<< HEAD
=======
end OrderTopology

end LinearOrder

>>>>>>> 59de845a
end OrderTopology<|MERGE_RESOLUTION|>--- conflicted
+++ resolved
@@ -3,10 +3,6 @@
 Released under Apache 2.0 license as described in the file LICENSE.
 Authors: Johannes Hölzl, Mario Carneiro, Yury Kudryashov
 -/
-<<<<<<< HEAD
-import Mathlib.Data.Set.Intervals.Pi
-=======
->>>>>>> 59de845a
 import Mathlib.Order.Filter.Interval
 import Mathlib.Order.Interval.Set.Pi
 import Mathlib.Tactic.TFAE
@@ -714,11 +710,8 @@
 
 end Pi
 
-<<<<<<< HEAD
-=======
 end OrderTopology
 
 end LinearOrder
 
->>>>>>> 59de845a
 end OrderTopology