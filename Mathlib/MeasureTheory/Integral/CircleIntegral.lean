--- conflicted
+++ resolved
@@ -496,10 +496,6 @@
         apply norm_nonneg
       · rw [mul_inv_cancel_left₀, mul_assoc, mul_comm (|R|⁻¹ ^ n)]
         rwa [Ne, _root_.abs_eq_zero]
-<<<<<<< HEAD
-#align norm_cauchy_power_series_le norm_cauchyPowerSeries_le
-=======
->>>>>>> 59de845a
 
 theorem le_radius_cauchyPowerSeries (f : ℂ → E) (c : ℂ) (R : ℝ≥0) :
     ↑R ≤ (cauchyPowerSeries f c R).radius := by
