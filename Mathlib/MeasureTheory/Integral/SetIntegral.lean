--- conflicted
+++ resolved
@@ -1165,13 +1165,8 @@
 set_option linter.uppercaseLean3 false in
 #align measure_theory.Lp_to_Lp_restrict_clm_coe_fn MeasureTheory.LpToLpRestrictCLM_coeFn
 
-<<<<<<< HEAD
 @[continuity, fun_prop]
-theorem continuous_set_integral [NormedSpace ℝ E] (s : Set X) :
-=======
-@[continuity]
 theorem continuous_setIntegral [NormedSpace ℝ E] (s : Set X) :
->>>>>>> cc768630
     Continuous fun f : X →₁[μ] E => ∫ x in s, f x ∂μ := by
   haveI : Fact ((1 : ℝ≥0∞) ≤ 1) := ⟨le_rfl⟩
   have h_comp :
