/-
Copyright (c) 2022 Yakov Pechersky. All rights reserved.
Released under Apache 2.0 license as described in the file LICENSE.
Authors: Yakov Pechersky
-/
import Mathlib.Data.List.Basic
/-!

# Dropping or taking from lists on the right

Taking or removing element from the tail end of a list

## Main definitions

- `rdrop n`: drop `n : ℕ` elements from the tail
- `rtake n`: take `n : ℕ` elements from the tail
- `rdropWhile p`: remove all the elements from the tail of a list until it finds the first element
  for which `p : α → Bool` returns false. This element and everything before is returned.
- `rtakeWhile p`:  Returns the longest terminal segment of a list for which `p : α → Bool` returns
  true.

## Implementation detail

The two predicate-based methods operate by performing the regular "from-left" operation on
`List.reverse`, followed by another `List.reverse`, so they are not the most performant.
The other two rely on `List.length l` so they still traverse the list twice. One could construct
another function that takes a `L : ℕ` and use `L - n`. Under a proof condition that
`L = l.length`, the function would do the right thing.

-/

-- Make sure we don't import algebra
assert_not_exists Monoid

variable {α : Type*} (p : α → Bool) (l : List α) (n : ℕ)

namespace List

/-- Drop `n` elements from the tail end of a list. -/
def rdrop : List α :=
  l.take (l.length - n)

@[simp]
theorem rdrop_nil : rdrop ([] : List α) n = [] := by simp [rdrop]

@[simp]
theorem rdrop_zero : rdrop l 0 = l := by simp [rdrop]

theorem rdrop_eq_reverse_drop_reverse : l.rdrop n = reverse (l.reverse.drop n) := by
  rw [rdrop]
  induction' l using List.reverseRecOn with xs x IH generalizing n
  · simp
  · cases n
    · simp [take_append]
    · simp [take_append_eq_append_take, IH]

@[simp]
theorem rdrop_concat_succ (x : α) : rdrop (l ++ [x]) (n + 1) = rdrop l n := by
  simp [rdrop_eq_reverse_drop_reverse]

/-- Take `n` elements from the tail end of a list. -/
def rtake : List α :=
  l.drop (l.length - n)

@[simp]
theorem rtake_nil : rtake ([] : List α) n = [] := by simp [rtake]

@[simp]
theorem rtake_zero : rtake l 0 = [] := by simp [rtake]

theorem rtake_eq_reverse_take_reverse : l.rtake n = reverse (l.reverse.take n) := by
  rw [rtake]
  induction' l using List.reverseRecOn with xs x IH generalizing n
  · simp
  · cases n
    · exact drop_length _
    · simp [drop_append_eq_append_drop, IH]

@[simp]
theorem rtake_concat_succ (x : α) : rtake (l ++ [x]) (n + 1) = rtake l n ++ [x] := by
  simp [rtake_eq_reverse_take_reverse]

/-- Drop elements from the tail end of a list that satisfy `p : α → Bool`.
Implemented naively via `List.reverse` -/
def rdropWhile : List α :=
  reverse (l.reverse.dropWhile p)

@[simp]
theorem rdropWhile_nil : rdropWhile p ([] : List α) = [] := by simp [rdropWhile, dropWhile]

theorem rdropWhile_concat (x : α) :
    rdropWhile p (l ++ [x]) = if p x then rdropWhile p l else l ++ [x] := by
  simp only [rdropWhile, dropWhile, reverse_append, reverse_singleton, singleton_append]
  split_ifs with h <;> simp [h]

@[simp]
theorem rdropWhile_concat_pos (x : α) (h : p x) : rdropWhile p (l ++ [x]) = rdropWhile p l := by
  rw [rdropWhile_concat, if_pos h]

@[simp]
theorem rdropWhile_concat_neg (x : α) (h : ¬p x) : rdropWhile p (l ++ [x]) = l ++ [x] := by
  rw [rdropWhile_concat, if_neg h]

theorem rdropWhile_singleton (x : α) : rdropWhile p [x] = if p x then [] else [x] := by
  rw [← nil_append [x], rdropWhile_concat, rdropWhile_nil]

theorem rdropWhile_last_not (hl : l.rdropWhile p ≠ []) : ¬p ((rdropWhile p l).getLast hl) := by
  simp_rw [rdropWhile]
  rw [getLast_reverse, head_dropWhile_not p]
  simp

theorem rdropWhile_prefix : l.rdropWhile p <+: l := by
  rw [← reverse_suffix, rdropWhile, reverse_reverse]
  exact dropWhile_suffix _

variable {p} {l}

@[simp]
theorem rdropWhile_eq_nil_iff : rdropWhile p l = [] ↔ ∀ x ∈ l, p x := by simp [rdropWhile]

-- it is in this file because it requires `List.Infix`
@[simp]
theorem dropWhile_eq_self_iff : dropWhile p l = l ↔ ∀ hl : 0 < l.length, ¬p (l.get ⟨0, hl⟩) := by
  cases' l with hd tl
  · simp only [dropWhile, true_iff]
    intro h
    by_contra
    rwa [length_nil, lt_self_iff_false] at h
  · rw [dropWhile]
    refine ⟨fun h => ?_, fun h => ?_⟩
    · intro _ H
      rw [get] at H
<<<<<<< HEAD
      refine' (cons_ne_self hd tl) (Sublist.antisymm _ (sublist_cons _ _))
=======
      refine (cons_ne_self hd tl) (Sublist.antisymm ?_ (sublist_cons_self _ _))
>>>>>>> 99508fb5
      rw [← h]
      simp only [H]
      exact List.IsSuffix.sublist (dropWhile_suffix p)
    · have := h (by simp only [length, Nat.succ_pos])
      rw [get] at this
      simp_rw [this]

/- porting note: This proof is longer than it used to be because `simp` refuses to rewrite
 the `l ≠ []` condition if `hl` is not `intro`'d yet -/
@[simp]
theorem rdropWhile_eq_self_iff : rdropWhile p l = l ↔ ∀ hl : l ≠ [], ¬p (l.getLast hl) := by
  simp only [rdropWhile, reverse_eq_iff, dropWhile_eq_self_iff, getLast_eq_getElem]
  refine ⟨fun h hl => ?_, fun h hl => ?_⟩
  · rw [← length_pos, ← length_reverse] at hl
    have := h hl
    rwa [get_reverse'] at this
  · rw [length_reverse, length_pos] at hl
    have := h hl
    rwa [get_reverse']
<<<<<<< HEAD
#align list.rdrop_while_eq_self_iff List.rdropWhile_eq_self_iff
=======
>>>>>>> 99508fb5

variable (p) (l)

theorem dropWhile_idempotent : dropWhile p (dropWhile p l) = dropWhile p l := by
  simp only [dropWhile_eq_self_iff]
  exact fun h => dropWhile_get_zero_not p l h

theorem rdropWhile_idempotent : rdropWhile p (rdropWhile p l) = rdropWhile p l :=
  rdropWhile_eq_self_iff.mpr (rdropWhile_last_not _ _)

/-- Take elements from the tail end of a list that satisfy `p : α → Bool`.
Implemented naively via `List.reverse` -/
def rtakeWhile : List α :=
  reverse (l.reverse.takeWhile p)

@[simp]
theorem rtakeWhile_nil : rtakeWhile p ([] : List α) = [] := by simp [rtakeWhile, takeWhile]

theorem rtakeWhile_concat (x : α) :
    rtakeWhile p (l ++ [x]) = if p x then rtakeWhile p l ++ [x] else [] := by
  simp only [rtakeWhile, takeWhile, reverse_append, reverse_singleton, singleton_append]
  split_ifs with h <;> simp [h]

@[simp]
theorem rtakeWhile_concat_pos (x : α) (h : p x) :
    rtakeWhile p (l ++ [x]) = rtakeWhile p l ++ [x] := by rw [rtakeWhile_concat, if_pos h]

@[simp]
theorem rtakeWhile_concat_neg (x : α) (h : ¬p x) : rtakeWhile p (l ++ [x]) = [] := by
  rw [rtakeWhile_concat, if_neg h]

theorem rtakeWhile_suffix : l.rtakeWhile p <:+ l := by
  rw [← reverse_prefix, rtakeWhile, reverse_reverse]
  exact takeWhile_prefix _

variable {p} {l}

@[simp]
theorem rtakeWhile_eq_self_iff : rtakeWhile p l = l ↔ ∀ x ∈ l, p x := by
  simp [rtakeWhile, reverse_eq_iff]

-- Porting note: This needed a lot of rewriting.
@[simp]
theorem rtakeWhile_eq_nil_iff : rtakeWhile p l = [] ↔ ∀ hl : l ≠ [], ¬p (l.getLast hl) := by
  induction' l using List.reverseRecOn with l a
  · simp only [rtakeWhile, takeWhile, reverse_nil, true_iff]
    intro f; contradiction
  · simp only [rtakeWhile, reverse_append, takeWhile, ne_eq, not_false_eq_true,
      getLast_append_of_ne_nil, getLast_singleton, reduceCtorEq]
    refine ⟨fun h => ?_ , fun h => ?_⟩
    · split at h <;> simp_all
    · simp [h]

theorem mem_rtakeWhile_imp {x : α} (hx : x ∈ rtakeWhile p l) : p x := by
  rw [rtakeWhile, mem_reverse] at hx
  exact mem_takeWhile_imp hx

theorem rtakeWhile_idempotent (p : α → Bool) (l : List α) :
    rtakeWhile p (rtakeWhile p l) = rtakeWhile p l :=
  rtakeWhile_eq_self_iff.mpr fun _ => mem_rtakeWhile_imp

lemma rdrop_add (i j : ℕ) : (l.rdrop i).rdrop j = l.rdrop (i + j) := by
  simp_rw [rdrop_eq_reverse_drop_reverse, reverse_reverse, drop_drop, Nat.add_comm]

@[simp]
lemma rdrop_append_length {l₁ l₂ : List α} :
    List.rdrop (l₁ ++ l₂) (List.length l₂) = l₁ := by
  rw [rdrop_eq_reverse_drop_reverse, ← length_reverse l₂,
      reverse_append, drop_left, reverse_reverse]

lemma rdrop_append_of_le_length {l₁ l₂ : List α} (k : ℕ) :
    k ≤ length l₂ → List.rdrop (l₁ ++ l₂) k = l₁ ++ List.rdrop l₂ k := by
  intro hk
  rw [← length_reverse] at hk
  rw [rdrop_eq_reverse_drop_reverse, reverse_append, drop_append_of_le_length hk,
    reverse_append, reverse_reverse, ← rdrop_eq_reverse_drop_reverse]

@[simp]
lemma rdrop_append_length_add {l₁ l₂ : List α} (k : ℕ) :
    List.rdrop (l₁ ++ l₂) (length l₂ + k) = List.rdrop l₁ k := by
  rw [← rdrop_add, rdrop_append_length]

end List<|MERGE_RESOLUTION|>--- conflicted
+++ resolved
@@ -130,11 +130,7 @@
     refine ⟨fun h => ?_, fun h => ?_⟩
     · intro _ H
       rw [get] at H
-<<<<<<< HEAD
-      refine' (cons_ne_self hd tl) (Sublist.antisymm _ (sublist_cons _ _))
-=======
       refine (cons_ne_self hd tl) (Sublist.antisymm ?_ (sublist_cons_self _ _))
->>>>>>> 99508fb5
       rw [← h]
       simp only [H]
       exact List.IsSuffix.sublist (dropWhile_suffix p)
@@ -154,10 +150,6 @@
   · rw [length_reverse, length_pos] at hl
     have := h hl
     rwa [get_reverse']
-<<<<<<< HEAD
-#align list.rdrop_while_eq_self_iff List.rdropWhile_eq_self_iff
-=======
->>>>>>> 99508fb5
 
 variable (p) (l)
 
