/-
Copyright (c) 2022 Christopher Hoskin. All rights reserved.
Released under Apache 2.0 license as described in the file LICENSE.
Authors: Christopher Hoskin
-/
import Mathlib.Data.Set.Lattice
import Mathlib.Order.Bounds.Basic
import Mathlib.Order.Bounds.Lattice
import Mathlib.Order.CompleteLattice

/-!
# Scott continuity

A function `f : α → β` between preorders is Scott continuous (referring to Dana Scott) if it
distributes over `IsLUB`. Scott continuity corresponds to continuity in Scott topological spaces
(defined in `Mathlib/Topology/Order/ScottTopology.lean`). It is distinct from the (more commonly
used) continuity from topology (see `Mathlib/Topology/Basic.lean`).

## Implementation notes

Given a set `D` of directed sets, we define say `f` is `ScottContinuousOn D` if it distributes over
`IsLUB` for all elements of `D`. This allows us to consider Scott Continuity on all directed sets
in this file, and ωScott Continuity on chains later in
`Mathlib/Order/OmegaCompletePartialOrder.lean`.

## References

* [Abramsky and Jung, *Domain Theory*][abramsky_gabbay_maibaum_1994]
* [Gierz et al, *A Compendium of Continuous Lattices*][GierzEtAl1980]

-/

open Set

variable {α β : Type*}

section ScottContinuous
variable [Preorder α] [Preorder β] {D D₁ D₂ : Set (Set α)}
  {f : α → β}

/-- A function between preorders is said to be Scott continuous on a set `D` of directed sets if it
preserves `IsLUB` on elements of `D`.

The dual notion

```lean
∀ ⦃d : Set α⦄, d ∈ D →  d.Nonempty → DirectedOn (· ≥ ·) d → ∀ ⦃a⦄, IsGLB d a → IsGLB (f '' d) (f a)
```

does not appear to play a significant role in the literature, so is omitted here.
-/
def ScottContinuousOn (D : Set (Set α)) (f : α → β) : Prop :=
  ∀ ⦃d : Set α⦄, d ∈ D → d.Nonempty → DirectedOn (· ≤ ·) d → ∀ ⦃a⦄, IsLUB d a → IsLUB (f '' d) (f a)

lemma ScottContinuousOn.mono (hD : D₁ ⊆ D₂) (hf : ScottContinuousOn D₂ f) :
    ScottContinuousOn D₁ f := fun _  hdD₁ hd₁ hd₂ _ hda => hf (hD hdD₁) hd₁ hd₂ hda

protected theorem ScottContinuousOn.monotone (D : Set (Set α)) (hD : ∀ a b : α, a ≤ b → {a, b} ∈ D)
    (h : ScottContinuousOn D f) : Monotone f := by
  refine fun a b hab =>
    (h (hD a b hab) (insert_nonempty _ _) (directedOn_pair le_refl hab) ?_).1
      (mem_image_of_mem _ <| mem_insert _ _)
  rw [IsLUB, upperBounds_insert, upperBounds_singleton,
    inter_eq_self_of_subset_right (Ici_subset_Ici.2 hab)]
  exact isLeast_Ici

@[simp] lemma ScottContinuousOn.id : ScottContinuousOn D (id : α → α) := by simp [ScottContinuousOn]

variable {g : α → β}

lemma ScottContinuousOn.prodMk (hD : ∀ a b : α, a ≤ b → {a, b} ∈ D)
    (hf : ScottContinuousOn D f) (hg : ScottContinuousOn D g) :
    ScottContinuousOn D fun x => (f x, g x) := fun d hd₁ hd₂ hd₃ a hda => by
  rw [IsLUB, IsLeast, upperBounds]
  constructor
  · simp only [mem_image, forall_exists_index, and_imp, forall_apply_eq_imp_iff₂, mem_setOf_eq,
      Prod.mk_le_mk]
    intro b hb
    exact ⟨hf.monotone D hD (hda.1 hb), hg.monotone D hD (hda.1 hb)⟩
  · intro ⟨p₁, p₂⟩ hp
    simp only [mem_image, forall_exists_index, and_imp, forall_apply_eq_imp_iff₂, mem_setOf_eq,
      Prod.mk_le_mk] at hp
    constructor
    · rw [isLUB_le_iff (hf hd₁ hd₂ hd₃ hda), upperBounds]
      simp only [mem_image, forall_exists_index, and_imp, forall_apply_eq_imp_iff₂, mem_setOf_eq]
      intro _ hb
      exact (hp _ hb).1
    · rw [isLUB_le_iff (hg hd₁ hd₂ hd₃ hda), upperBounds]
      simp only [mem_image, forall_exists_index, and_imp, forall_apply_eq_imp_iff₂, mem_setOf_eq]
      intro _ hb
      exact (hp _ hb).2

/-- A function between preorders is said to be Scott continuous if it preserves `IsLUB` on directed
sets. It can be shown that a function is Scott continuous if and only if it is continuous wrt the
Scott topology.
-/
def ScottContinuous (f : α → β) : Prop :=
  ∀ ⦃d : Set α⦄, d.Nonempty → DirectedOn (· ≤ ·) d → ∀ ⦃a⦄, IsLUB d a → IsLUB (f '' d) (f a)

@[simp] lemma scottContinuousOn_univ : ScottContinuousOn univ f ↔ ScottContinuous f := by
  simp [ScottContinuousOn, ScottContinuous]

lemma ScottContinuous.scottContinuousOn {D : Set (Set α)} :
    ScottContinuous f → ScottContinuousOn D f := fun h _ _ d₂ d₃ _ hda => h d₂ d₃ hda

protected theorem ScottContinuous.monotone (h : ScottContinuous f) : Monotone f :=
  h.scottContinuousOn.monotone univ (fun _ _ _ ↦ mem_univ _)

@[simp] lemma ScottContinuous.id : ScottContinuous (id : α → α) := by simp [ScottContinuous]

end ScottContinuous

section CompleteLattice

variable [CompleteLattice α] [CompleteLattice β]

lemma scottContinuous_iff_map_sSup {f : α → β} : ScottContinuous f ↔
    ∀ ⦃d : Set α⦄, d.Nonempty → DirectedOn (· ≤ ·) d → f (sSup d) = sSup (f '' d) := by
  constructor
  · intro h d d₁ d₂
    symm
    rw [← isLUB_iff_sSup_eq]
    apply h d₁ d₂
    rw [isLUB_iff_sSup_eq]
  · intro h d d₁ d₂ a hda
    rw [isLUB_iff_sSup_eq] at hda
    rw [isLUB_iff_sSup_eq, ← (h d₁ d₂), hda]

alias ⟨ScottContinuous.map_sSup, ScottContinuous.of_map_sSup⟩ :=
  scottContinuous_iff_map_sSup

end CompleteLattice

section Pi

variable {ι : Type*} {α : ι → Type*} [∀ i, Preorder (α i)] [Preorder β]

/-
open Set in
lemma Pi.upperBounds {f : (Π i, α i) → β} (hf : Monotone f)
    {d : Set (Π i, α i)} (hd : DirectedOn (· ≤ ·) d) :
    upperBounds (f '' d) = upperBounds (f '' (pi univ (fun i => (fun a => a i) '' d))) := by
  apply le_antisymm
  · intro u hu c hc
    simp at hc
    obtain ⟨a, ⟨ha, hfac⟩⟩ := hc
    obtain ⟨z,hz⟩ := hd
    sorry
  · exact upperBounds_mono_set (image_mono (by intro a ha₁ i hi; use a))
-/


end Pi

section Products

variable {γ : Type*}

variable [Preorder α] [Preorder β] [Preorder γ]

-- c.f. isLUB_prod
-- theorem isLUB_prod {s : Set (α × β)} (p : α × β) :
--    IsLUB s p ↔ IsLUB (Prod.fst '' s) p.1 ∧ IsLUB (Prod.snd '' s) p.2 := by

lemma Prod.upperBounds {f : α × β → γ} (hf : Monotone f)
    {d : Set (α × β)} (hd : DirectedOn (· ≤ ·) d) :
    upperBounds (f '' d) = upperBounds (f '' (Prod.fst '' d) ×ˢ (Prod.snd '' d)) := by
  apply le_antisymm
  · intro u hu c hc
    simp at hc
    obtain ⟨a₁, ⟨b₁,⟨⟨⟨b₂,hb₂⟩,⟨a₂,ha₂⟩⟩, right⟩⟩⟩ := hc
    --have e1: hd _ hb₂ _ ha₂
    obtain ⟨⟨a₃,b₃⟩,hm⟩ := hd _ hb₂ _ ha₂
    have e1 : (a₁,b₁) ≤ (a₃,b₃) := by simp_all [mk_le_mk]
    rw [← right]
    apply le_trans (hf e1) (hu _)
    use (a₃, b₃)
    exact And.imp_right (fun _ ↦ rfl) hm
  · exact upperBounds_mono_set (image_mono fun ⟨p₁, p₂⟩ _ => by aesop)

lemma Prod.IsLub {f : α × β → γ} (hf : Monotone f)
    {d : Set (α × β)} (hd : DirectedOn (· ≤ ·) d) (u : γ) :
    IsLUB (f '' d) u ↔ IsLUB (f '' (Prod.fst '' d) ×ˢ (Prod.snd '' d)) u := by
  rw [IsLUB, Prod.upperBounds hf hd, ← IsLUB]

/-- TODO: Come up with better name -/
lemma step1 {f : α × β → γ} {d : Set (α × β)} (hd₁ : (Prod.snd '' d).Nonempty)
    (hd₂ : DirectedOn (· ≤ ·) (Prod.snd '' d)) {p₁ : α} {p₂ : β} (h : IsLUB d (p₁,p₂))
    (h₁ : ∀ a, ScottContinuous (fun b => f (a,b))) {a : α} :
    IsLUB (f '' {a} ×ˢ (Prod.snd '' d)) (f (a,p₂)) := by
  simp only [singleton_prod]
  have e1 : IsLUB (Prod.snd '' d) p₂ := ((isLUB_prod (p₁,p₂)).mp h).2
  have e3 {S : Set β} : f '' ((fun b ↦ (a, b)) '' S) = (fun b ↦ f (a, b)) '' S := by
    exact image_image f (fun b ↦ (a, b)) S
  rw [e3]
  exact h₁ a hd₁ hd₂ e1

lemma ScottContinuous_prod_of_ScottContinuous {f : α × β → γ}
    (h₁ : ∀ a, ScottContinuous (fun b => f (a,b))) (h₂ : ∀ b, ScottContinuous (fun a => f (a,b))) :
    ScottContinuous f := by
  intro d hd₁ hd₂ p hdp
  rw [Prod.IsLub (Monotone.jointly_of_separately (fun a => (h₁ a).monotone)
    (fun a => (h₂ a).monotone) ) hd₂]
  rw [← iUnion_of_singleton_coe (Prod.fst '' d), iUnion_prod_const, image_iUnion]
  apply IsLUB.iUnion
  apply fun a => step1 (Nonempty.image Prod.snd hd₁) (DirectedOn.Prod.snd hd₂) hdp h₁
  have e2 : IsLUB ((fun a ↦ f (a, p.2)) '' (Prod.fst '' d)) (f (p.1,p.2)) :=
    h₂ p.2 (Nonempty.image Prod.fst hd₁) (DirectedOn.Prod.fst hd₂) ((isLUB_prod (p.1,p.2)).mp hdp).1
  rw [Set.range]
  rw [Set.image] at e2
  aesop

end Products

section SemilatticeSup

<<<<<<< HEAD
variable [Preorder α]

variable [Preorder α]
=======
variable [SemilatticeSup β]
>>>>>>> 23f702a6

lemma ScottContinuousOn.sup₂ [SemilatticeSup β] {D : Set (Set (β × β))} :
    ScottContinuousOn D fun (a, b) => (a ⊔ b : β) := by
  simp only
  intro d _ _ _ ⟨p₁, p₂⟩ hdp
  rw [IsLUB, IsLeast, upperBounds] at hdp
  simp only [Prod.forall, mem_setOf_eq, Prod.mk_le_mk] at hdp
  rw [IsLUB, IsLeast, upperBounds]
  constructor
  · simp only [mem_image, Prod.exists, forall_exists_index, and_imp, mem_setOf_eq]
    intro a b₁ b₂ hbd hba
    rw [← hba]
    exact sup_le_sup (hdp.1 _ _ hbd).1 (hdp.1 _ _ hbd).2
  · simp only [mem_image, Prod.exists, forall_exists_index, and_imp]
    intro b hb
    simp only [sup_le_iff]
    have e1 : (p₁, p₂) ∈ lowerBounds {x | ∀ (b₁ b₂ : β), (b₁, b₂) ∈ d → (b₁, b₂) ≤ x} := hdp.2
    rw [lowerBounds] at e1
    simp only [mem_setOf_eq, Prod.forall, Prod.mk_le_mk] at e1
    apply e1
    intro b₁ b₂ hb'
    exact sup_le_iff.mp (hb b₁ b₂ hb' rfl)

lemma inf_sSup_eq_sSup_map  [CompleteLinearOrder β] (a : β) (d : Set β) :
    a ⊓ sSup d = sSup ((fun b ↦ a ⊓ b) '' d) := by
  apply eq_of_forall_ge_iff fun e ↦ ?_
  simp only [inf_le_iff, sSup_le_iff, ← forall_or_left, mem_image, forall_exists_index, and_imp,
    forall_apply_eq_imp_iff₂]

/-
lemma upperBounds_eq [CompleteLinearOrder β] (a : β) (s : Set β) :
   (fun b ↦ a ⊓ b) '' (upperBounds s) = upperBounds ((fun b ↦ a ⊓ b) '' s) := sorry
  --apply eq_of_forall_ge_iff fun e ↦ ?_
  --simp only [le_eq_subset, image_subset_iff]

-/

/-
  rw [upperBounds, upperBounds]
  simp [← forall_or_right, ← forall_or_left]
  apply le_antisymm
  · intro u hu
    simp only [mem_setOf_eq]
    simp at hu
    obtain ⟨x,⟨hx1,hx2⟩⟩ := hu
    intro b hb
    rw [← hx2]

    aesop?
-/


/-
lemma inf_IsLUB_iff_IsLUB_map [CompleteLinearOrder β] (a u : β) (d : Set β) :
    IsLUB d u ↔ IsLUB ((fun b ↦ a ⊓ b) '' d) (a ⊓ u) := by
  rw [IsLUB, IsLUB, IsLeast, IsLeast]
  have e1 : u ∈ upperBounds d ↔ a ⊓ u ∈ upperBounds ((fun b ↦ a ⊓ b) '' d) := by
    rw [← upperBounds_eq]
    simp only [mem_image]

    exact?
  rw [upperBounds_eq]
-/



lemma sSup_inf_eq_sSup_map [CompleteLinearOrder β] (b : β) (d : Set β) :
    sSup d ⊓ b = sSup ((fun a ↦ a ⊓ b) '' d) := by
  apply eq_of_forall_ge_iff fun e ↦ ?_
  simp [inf_le_iff, sSup_le_iff, ← forall_or_right, mem_image, forall_exists_index, and_imp,
    forall_apply_eq_imp_iff₂]

lemma left_cont_inf [CompleteLinearOrder β] (a : β) : ScottContinuous fun b ↦ a ⊓ b := by
  refine ScottContinuous.of_map_sSup (fun d _ _ ↦ by rw [inf_sSup_eq_sSup_map])

lemma right_cont_inf [CompleteLinearOrder β] (b : β) : ScottContinuous fun a ↦ a ⊓ b := by
  refine ScottContinuous.of_map_sSup (fun d _ _ ↦ by rw [sSup_inf_eq_sSup_map])

lemma ScottContinuousOn.inf₂ [CompleteLinearOrder β] :
    ScottContinuous fun (a, b) => (a ⊓ b : β) :=
  ScottContinuous_prod_of_ScottContinuous left_cont_inf right_cont_inf


end SemilatticeSup<|MERGE_RESOLUTION|>--- conflicted
+++ resolved
@@ -214,13 +214,9 @@
 
 section SemilatticeSup
 
-<<<<<<< HEAD
+variable [SemilatticeSup β]
+
 variable [Preorder α]
-
-variable [Preorder α]
-=======
-variable [SemilatticeSup β]
->>>>>>> 23f702a6
 
 lemma ScottContinuousOn.sup₂ [SemilatticeSup β] {D : Set (Set (β × β))} :
     ScottContinuousOn D fun (a, b) => (a ⊔ b : β) := by
