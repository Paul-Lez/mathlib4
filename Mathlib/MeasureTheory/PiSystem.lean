--- conflicted
+++ resolved
@@ -670,11 +670,7 @@
 
 /-- If `s` is in a Dynkin system `d`, we can form the new Dynkin system `{s ∩ t | t ∈ d}`. -/
 def restrictOn {s : Set α} (h : d.Has s) : DynkinSystem α where
-<<<<<<< HEAD
-  -- Porting note(#MMMMM): `simp only []` required for a beta reduction
-=======
   -- Porting note(#12129): additional beta reduction needed
->>>>>>> 88ce0991
   Has t := d.Has (t ∩ s)
   has_empty := by simp [d.has_empty]
   has_compl {t} hts := by
