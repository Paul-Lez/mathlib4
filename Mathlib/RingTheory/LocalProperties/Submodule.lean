--- conflicted
+++ resolved
@@ -15,19 +15,8 @@
 
 open scoped nonZeroDivisors
 
-<<<<<<< HEAD
--- TODO: move this?
-private def equalizer (R) {M} [Semiring R] [AddCommMonoid M] [Module R M] (m m' : M) : Ideal R where
-  carrier := {r : R | r • m = r • m'}
-  add_mem' h h' := by simpa [add_smul] using congr($h + $h')
-  zero_mem' := by simp_rw [Set.mem_setOf, zero_smul]
-  smul_mem' _ _ h := by simpa [mul_smul] using congr(_ • $h)
-
-variable {R M : Type*} [CommSemiring R] [AddCommMonoid M] [Module R M]
-=======
 variable {R M M₁ : Type*} [CommSemiring R] [AddCommMonoid M] [Module R M]
   [AddCommMonoid M₁] [Module R M₁]
->>>>>>> 8e0d70c3
 
 section maximal
 
@@ -43,14 +32,11 @@
   [∀ (P : Ideal R) [P.IsMaximal], IsScalarTower R (Rₚ P) (Mₚ P)]
   (f : ∀ (P : Ideal R) [P.IsMaximal], M →ₗ[R] Mₚ P)
   [∀ (P : Ideal R) [P.IsMaximal], IsLocalizedModule P.primeCompl (f P)]
-<<<<<<< HEAD
-=======
   (M₁ₚ : ∀ (P : Ideal R) [P.IsMaximal], Type*)
   [∀ (P : Ideal R) [P.IsMaximal], AddCommMonoid (M₁ₚ P)]
   [∀ (P : Ideal R) [P.IsMaximal], Module R (M₁ₚ P)]
   (f₁ : ∀ (P : Ideal R) [P.IsMaximal], M₁ →ₗ[R] M₁ₚ P)
   [∀ (P : Ideal R) [P.IsMaximal], IsLocalizedModule P.primeCompl (f₁ P)]
->>>>>>> 8e0d70c3
 
 theorem Submodule.mem_of_localization_maximal (m : M) (N : Submodule R M)
     (h : ∀ (P : Ideal R) [P.IsMaximal], f P m ∈ N.localized₀ P.primeCompl (f P)) :
@@ -95,13 +81,9 @@
 theorem Module.eq_of_localization_maximal (m m' : M)
     (h : ∀ (P : Ideal R) [P.IsMaximal], f P m = f P m') :
     m = m' := by
-  by_contra! ne
-  rw [← one_smul R m, ← one_smul R m'] at ne
-<<<<<<< HEAD
-  have ⟨P, mP, le⟩ := (equalizer R m m').exists_le_maximal ((Ideal.ne_top_iff_one _).mpr ne)
-=======
+  rw [← one_smul R m, ← one_smul R m']
+  by_contra ne
   have ⟨P, mP, le⟩ := (eqIdeal R m m').exists_le_maximal ((Ideal.ne_top_iff_one _).mpr ne)
->>>>>>> 8e0d70c3
   have ⟨s, hs⟩ := (IsLocalizedModule.eq_iff_exists P.primeCompl _).mp (h P)
   exact s.2 (le hs)
 
@@ -110,8 +92,6 @@
     m = 0 :=
   eq_of_localization_maximal _ f _ _ fun P _ ↦ by rw [h, map_zero]
 
-<<<<<<< HEAD
-=======
 theorem LinearMap.eq_of_localization_maximal (g g' : M →ₗ[R] M₁)
     (h : ∀ (P : Ideal R) [P.IsMaximal],
       IsLocalizedModule.map P.primeCompl (f P) (f₁ P) g =
@@ -120,7 +100,6 @@
   ext fun x ↦ Module.eq_of_localization_maximal _ f₁ _ _ fun P _ ↦ by
     simpa only [IsLocalizedModule.map_apply] using DFunLike.congr_fun (h P) (f P x)
 
->>>>>>> 8e0d70c3
 include f in
 theorem Module.subsingleton_of_localization_maximal
     (h : ∀ (P : Ideal R) [P.IsMaximal], Subsingleton (Mₚ P)) :
@@ -145,7 +124,6 @@
     N = ⊤ :=
   Submodule.eq_of_localization_maximal Rₚ Mₚ f fun P hP ↦ by simpa using h P
 
-<<<<<<< HEAD
 end maximal
 
 section span'
@@ -232,7 +210,4 @@
     (h : ∀ r : s, N.localized' (Rₚ r) (.powers r.1) (f r) = ⊤) : N = ⊤ :=
   eq_of_localization_span' s span_eq Rₚ Mₚ f fun _ ↦ by simp only [h, Submodule.localized'_top]
 
-end span'
-=======
-end maximal
->>>>>>> 8e0d70c3
+end span'