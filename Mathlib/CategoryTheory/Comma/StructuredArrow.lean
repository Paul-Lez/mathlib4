/-
Copyright (c) 2021 Scott Morrison. All rights reserved.
Released under Apache 2.0 license as described in the file LICENSE.
Authors: Adam Topaz, Scott Morrison
-/
import Mathlib.CategoryTheory.Comma.Basic
import Mathlib.CategoryTheory.PUnit
import Mathlib.CategoryTheory.Limits.Shapes.Terminal
import Mathlib.CategoryTheory.EssentiallySmall
import Mathlib.Logic.Small.Set

/-!
# The category of "structured arrows"

For `T : C ⥤ D`, a `T`-structured arrow with source `S : D`
is just a morphism `S ⟶ T.obj Y`, for some `Y : C`.

These form a category with morphisms `g : Y ⟶ Y'` making the obvious diagram commute.

We prove that `𝟙 (T.obj Y)` is the initial object in `T`-structured objects with source `T.obj Y`.
-/


namespace CategoryTheory

-- morphism levels before object levels. See note [CategoryTheory universes].
universe v₁ v₂ v₃ v₄ u₁ u₂ u₃ u₄

variable {C : Type u₁} [Category.{v₁} C] {D : Type u₂} [Category.{v₂} D]

/-- The category of `T`-structured arrows with domain `S : D` (here `T : C ⥤ D`),
has as its objects `D`-morphisms of the form `S ⟶ T Y`, for some `Y : C`,
and morphisms `C`-morphisms `Y ⟶ Y'` making the obvious triangle commute.
-/
-- We explicitly come from `PUnit.{1}` here to obtain the correct universe for morphisms of
-- structured arrows.
-- Porting note(#5171): linter not ported yet
-- @[nolint has_nonempty_instance]
def StructuredArrow (S : D) (T : C ⥤ D) :=
  Comma (Functor.fromPUnit.{0} S) T

-- Porting note: not found by inferInstance
instance (S : D) (T : C ⥤ D) : Category (StructuredArrow S T) := commaCategory

namespace StructuredArrow

/-- The obvious projection functor from structured arrows. -/
@[simps!]
def proj (S : D) (T : C ⥤ D) : StructuredArrow S T ⥤ C :=
  Comma.snd _ _

variable {S S' S'' : D} {Y Y' Y'' : C} {T T' : C ⥤ D}

-- Porting note (#5229): this lemma was added because `Comma.hom_ext`
-- was not triggered automatically
@[ext]
lemma hom_ext {X Y : StructuredArrow S T} (f g : X ⟶ Y) (h : f.right = g.right) : f = g :=
  CommaMorphism.ext (Subsingleton.elim _ _) h

@[simp]
theorem hom_eq_iff {X Y : StructuredArrow S T} (f g : X ⟶ Y) : f = g ↔ f.right = g.right :=
  ⟨fun h ↦ by rw [h], hom_ext _ _⟩

/-- Construct a structured arrow from a morphism. -/
def mk (f : S ⟶ T.obj Y) : StructuredArrow S T :=
  ⟨⟨⟨⟩⟩, Y, f⟩

@[simp]
theorem mk_left (f : S ⟶ T.obj Y) : (mk f).left = ⟨⟨⟩⟩ :=
  rfl

@[simp]
theorem mk_right (f : S ⟶ T.obj Y) : (mk f).right = Y :=
  rfl

@[simp]
theorem mk_hom_eq_self (f : S ⟶ T.obj Y) : (mk f).hom = f :=
  rfl

@[reassoc (attr := simp)]
theorem w {A B : StructuredArrow S T} (f : A ⟶ B) : A.hom ≫ T.map f.right = B.hom := by
  have := f.w; aesop_cat

@[simp]
theorem comp_right {X Y Z : StructuredArrow S T} (f : X ⟶ Y) (g : Y ⟶ Z) :
    (f ≫ g).right = f.right ≫ g.right := rfl

@[simp]
theorem id_right (X : StructuredArrow S T) : (𝟙 X : X ⟶ X).right = 𝟙 X.right := rfl

@[simp]
theorem eqToHom_right {X Y : StructuredArrow S T} (h : X = Y) :
    (eqToHom h).right = eqToHom (by rw [h]) := by
  subst h
  simp only [eqToHom_refl, id_right]

@[simp]
theorem left_eq_id {X Y : StructuredArrow S T} (f : X ⟶ Y) : f.left = 𝟙 _ := rfl

/-- To construct a morphism of structured arrows,
we need a morphism of the objects underlying the target,
and to check that the triangle commutes.
-/
@[simps]
def homMk {f f' : StructuredArrow S T} (g : f.right ⟶ f'.right)
    (w : f.hom ≫ T.map g = f'.hom := by aesop_cat) : f ⟶ f' where
  left := 𝟙 _
  right := g
  w := by
    dsimp
    simpa using w.symm

/- Porting note: it appears the simp lemma is not getting generated but the linter
picks up on it (seems like a bug). Either way simp solves it.  -/
attribute [-simp, nolint simpNF] homMk_left

theorem homMk_surjective {f f' : StructuredArrow S T} (φ : f ⟶ f') :
    ∃ (ψ : f.right ⟶ f'.right) (hψ : f.hom ≫ T.map ψ = f'.hom),
      φ = StructuredArrow.homMk ψ hψ :=
  ⟨φ.right, StructuredArrow.w φ, rfl⟩

/-- Given a structured arrow `X ⟶ T(Y)`, and an arrow `Y ⟶ Y'`, we can construct a morphism of
    structured arrows given by `(X ⟶ T(Y)) ⟶ (X ⟶ T(Y) ⟶ T(Y'))`.  -/
@[simps]
def homMk' (f : StructuredArrow S T) (g : f.right ⟶ Y') : f ⟶ mk (f.hom ≫ T.map g) where
  left := 𝟙 _
  right := g

lemma homMk'_id (f : StructuredArrow S T) : homMk' f (𝟙 f.right) = eqToHom (by aesop_cat) := by
  ext
  simp [eqToHom_right]

lemma homMk'_mk_id (f : S ⟶ T.obj Y) : homMk' (mk f) (𝟙 Y) = eqToHom (by aesop_cat) :=
  homMk'_id _

lemma homMk'_comp (f : StructuredArrow S T) (g : f.right ⟶ Y') (g' : Y' ⟶ Y'') :
    homMk' f (g ≫ g') = homMk' f g ≫ homMk' (mk (f.hom ≫ T.map g)) g' ≫ eqToHom (by simp) := by
  ext
  simp [eqToHom_right]

lemma homMk'_mk_comp (f : S ⟶ T.obj Y) (g : Y ⟶ Y') (g' : Y' ⟶ Y'') :
    homMk' (mk f) (g ≫ g') = homMk' (mk f) g ≫ homMk' (mk (f ≫ T.map g)) g' ≫ eqToHom (by simp) :=
  homMk'_comp _ _ _

/-- Variant of `homMk'` where both objects are applications of `mk`. -/
@[simps]
def mkPostcomp (f : S ⟶ T.obj Y) (g : Y ⟶ Y') : mk f ⟶ mk (f ≫ T.map g) where
  left := 𝟙 _
  right := g

lemma mkPostcomp_id (f : S ⟶ T.obj Y) : mkPostcomp f (𝟙 Y) = eqToHom (by aesop_cat) := by aesop_cat
lemma mkPostcomp_comp (f : S ⟶ T.obj Y) (g : Y ⟶ Y') (g' : Y' ⟶ Y'') :
    mkPostcomp f (g ≫ g') = mkPostcomp f g ≫ mkPostcomp (f ≫ T.map g) g' ≫ eqToHom (by simp) := by
  aesop_cat

/-- To construct an isomorphism of structured arrows,
we need an isomorphism of the objects underlying the target,
and to check that the triangle commutes.
-/
@[simps!]
def isoMk {f f' : StructuredArrow S T} (g : f.right ≅ f'.right)
    (w : f.hom ≫ T.map g.hom = f'.hom := by aesop_cat) :
    f ≅ f' :=
  Comma.isoMk (eqToIso (by ext)) g (by simpa using w.symm)

/- Porting note: it appears the simp lemma is not getting generated but the linter
picks up on it. Either way simp solves these. -/
attribute [-simp, nolint simpNF] isoMk_hom_left_down_down isoMk_inv_left_down_down

theorem ext {A B : StructuredArrow S T} (f g : A ⟶ B) : f.right = g.right → f = g :=
<<<<<<< HEAD
  CommaMorphism.ext (Subsingleton.elim _ _)
#align category_theory.structured_arrow.ext CategoryTheory.StructuredArrow.ext
=======
  CommaMorphism.ext _ _ (Subsingleton.elim _ _)
>>>>>>> 2fc87a94

theorem ext_iff {A B : StructuredArrow S T} (f g : A ⟶ B) : f = g ↔ f.right = g.right :=
  ⟨fun h => h ▸ rfl, ext f g⟩

instance proj_faithful : (proj S T).Faithful where
  map_injective {_ _} := ext

/-- The converse of this is true with additional assumptions, see `mono_iff_mono_right`. -/
theorem mono_of_mono_right {A B : StructuredArrow S T} (f : A ⟶ B) [h : Mono f.right] : Mono f :=
  (proj S T).mono_of_mono_map h

theorem epi_of_epi_right {A B : StructuredArrow S T} (f : A ⟶ B) [h : Epi f.right] : Epi f :=
  (proj S T).epi_of_epi_map h

instance mono_homMk {A B : StructuredArrow S T} (f : A.right ⟶ B.right) (w) [h : Mono f] :
    Mono (homMk f w) :=
  (proj S T).mono_of_mono_map h

instance epi_homMk {A B : StructuredArrow S T} (f : A.right ⟶ B.right) (w) [h : Epi f] :
    Epi (homMk f w) :=
  (proj S T).epi_of_epi_map h

/-- Eta rule for structured arrows. Prefer `StructuredArrow.eta` for rewriting, since equality of
    objects tends to cause problems. -/
theorem eq_mk (f : StructuredArrow S T) : f = mk f.hom :=
  rfl

/-- Eta rule for structured arrows. -/
@[simps!]
def eta (f : StructuredArrow S T) : f ≅ mk f.hom :=
  isoMk (Iso.refl _)

/- Porting note: it appears the simp lemma is not getting generated but the linter
picks up on it. Either way simp solves these. -/
attribute [-simp, nolint simpNF] eta_hom_left_down_down eta_inv_left_down_down

lemma mk_surjective (f : StructuredArrow S T) :
    ∃ (Y : C) (g : S ⟶ T.obj Y), f = mk g :=
  ⟨_, _, eq_mk f⟩

/-- A morphism between source objects `S ⟶ S'`
contravariantly induces a functor between structured arrows,
`StructuredArrow S' T ⥤ StructuredArrow S T`.

Ideally this would be described as a 2-functor from `D`
(promoted to a 2-category with equations as 2-morphisms)
to `Cat`.
-/
@[simps!]
def map (f : S ⟶ S') : StructuredArrow S' T ⥤ StructuredArrow S T :=
  Comma.mapLeft _ ((Functor.const _).map f)

@[simp]
theorem map_mk {f : S' ⟶ T.obj Y} (g : S ⟶ S') : (map g).obj (mk f) = mk (g ≫ f) :=
  rfl

@[simp]
theorem map_id {f : StructuredArrow S T} : (map (𝟙 S)).obj f = f := by
  rw [eq_mk f]
  simp

@[simp]
theorem map_comp {f : S ⟶ S'} {f' : S' ⟶ S''} {h : StructuredArrow S'' T} :
    (map (f ≫ f')).obj h = (map f).obj ((map f').obj h) := by
  rw [eq_mk h]
  simp

/-- An isomorphism `S ≅ S'` induces an equivalence `StructuredArrow S T ≌ StructuredArrow S' T`. -/
@[simp]
def mapIso (i : S ≅ S') : StructuredArrow S T ≌ StructuredArrow S' T :=
  Comma.mapLeftIso _ ((Functor.const _).mapIso i)

/-- A natural isomorphism `T ≅ T'` induces an equivalence
    `StructuredArrow S T ≌ StructuredArrow S T'`. -/
@[simp]
def mapNatIso (i : T ≅ T') : StructuredArrow S T ≌ StructuredArrow S T' :=
  Comma.mapRightIso _ i

instance proj_reflectsIsomorphisms : (proj S T).ReflectsIsomorphisms where
  reflects {Y Z} f t :=
    ⟨⟨StructuredArrow.homMk
        (inv ((proj S T).map f))
        (by rw [Functor.map_inv, IsIso.comp_inv_eq]; simp),
      by constructor <;> apply CommaMorphism.ext <;> dsimp at t ⊢ <;> simp⟩⟩

open CategoryTheory.Limits

/-- The identity structured arrow is initial. -/
noncomputable def mkIdInitial [T.Full] [T.Faithful] : IsInitial (mk (𝟙 (T.obj Y))) where
  desc c := homMk (T.preimage c.pt.hom)
  uniq c m _ := by
    apply CommaMorphism.ext
    · aesop_cat
    · apply T.map_injective
      simpa only [homMk_right, T.map_preimage, ← w m] using (Category.id_comp _).symm

variable {A : Type u₃} [Category.{v₃} A] {B : Type u₄} [Category.{v₄} B]

/-- The functor `(S, F ⋙ G) ⥤ (S, G)`. -/
@[simps!]
def pre (S : D) (F : B ⥤ C) (G : C ⥤ D) : StructuredArrow S (F ⋙ G) ⥤ StructuredArrow S G :=
  Comma.preRight _ F G

instance (S : D) (F : B ⥤ C) (G : C ⥤ D) [F.Faithful] : (pre S F G).Faithful :=
  show (Comma.preRight _ _ _).Faithful from inferInstance

instance (S : D) (F : B ⥤ C) (G : C ⥤ D) [F.Full] : (pre S F G).Full :=
  show (Comma.preRight _ _ _).Full from inferInstance

instance (S : D) (F : B ⥤ C) (G : C ⥤ D) [F.EssSurj] : (pre S F G).EssSurj :=
  show (Comma.preRight _ _ _).EssSurj from inferInstance

/-- If `F` is an equivalence, then so is the functor `(S, F ⋙ G) ⥤ (S, G)`. -/
instance isEquivalence_pre (S : D) (F : B ⥤ C) (G : C ⥤ D) [F.IsEquivalence] :
    (pre S F G).IsEquivalence :=
  Comma.isEquivalence_preRight _ _ _

/-- The functor `(S, F) ⥤ (G(S), F ⋙ G)`. -/
@[simps]
def post (S : C) (F : B ⥤ C) (G : C ⥤ D) :
    StructuredArrow S F ⥤ StructuredArrow (G.obj S) (F ⋙ G) where
  obj X := StructuredArrow.mk (G.map X.hom)
  map f := StructuredArrow.homMk f.right (by simp [Functor.comp_map, ← G.map_comp, ← f.w])

instance (S : C) (F : B ⥤ C) (G : C ⥤ D) : (post S F G).Faithful where
  map_injective {_ _} _ _ h := by simpa [ext_iff] using h

instance (S : C) (F : B ⥤ C) (G : C ⥤ D) [G.Faithful] : (post S F G).Full where
  map_surjective f := ⟨homMk f.right (G.map_injective (by simpa using f.w.symm)), by aesop_cat⟩

instance (S : C) (F : B ⥤ C) (G : C ⥤ D) [G.Full] : (post S F G).EssSurj where
  mem_essImage h := ⟨mk (G.preimage h.hom), ⟨isoMk (Iso.refl _) (by simp)⟩⟩

/-- If `G` is fully faithful, then `post S F G : (S, F) ⥤ (G(S), F ⋙ G)` is an equivalence. -/
instance isEquivalence_post (S : C) (F : B ⥤ C) (G : C ⥤ D) [G.Full] [G.Faithful] :
    (post S F G).IsEquivalence where

section

variable {L : D} {R : C ⥤ D} {L' : B} {R' : A ⥤ B} {F : C ⥤ A} {G : D ⥤ B}
  (α : L' ⟶ G.obj L) (β : R ⋙ G ⟶ F ⋙ R')

/-- The functor `StructuredArrow L R ⥤ StructuredArrow L' R'` that is deduced from
a natural transformation `R ⋙ G ⟶ F ⋙ R'` and a morphism `L' ⟶ G.obj L.` -/
@[simps!]
def map₂ : StructuredArrow L R ⥤ StructuredArrow L' R' :=
  Comma.map (F₁ := 𝟭 (Discrete PUnit)) (Discrete.natTrans (fun _ => α)) β

instance faithful_map₂ [F.Faithful] : (map₂ α β).Faithful := by
  apply Comma.faithful_map

instance full_map₂ [G.Faithful] [F.Full] [IsIso α] [IsIso β] : (map₂ α β).Full := by
  apply Comma.full_map

instance essSurj_map₂ [F.EssSurj] [G.Full] [IsIso α] [IsIso β] : (map₂ α β).EssSurj := by
  apply Comma.essSurj_map

noncomputable instance isEquivalenceMap₂
    [F.IsEquivalence] [G.Faithful] [G.Full] [IsIso α] [IsIso β] :
    (map₂ α β).IsEquivalence := by
  apply Comma.isEquivalenceMap

end

instance small_proj_preimage_of_locallySmall {𝒢 : Set C} [Small.{v₁} 𝒢] [LocallySmall.{v₁} D] :
    Small.{v₁} ((proj S T).obj ⁻¹' 𝒢) := by
  suffices (proj S T).obj ⁻¹' 𝒢 = Set.range fun f : ΣG : 𝒢, S ⟶ T.obj G => mk f.2 by
    rw [this]
    infer_instance
  exact Set.ext fun X => ⟨fun h => ⟨⟨⟨_, h⟩, X.hom⟩, (eq_mk _).symm⟩, by aesop_cat⟩

/-- A structured arrow is called universal if it is initial. -/
abbrev IsUniversal (f : StructuredArrow S T) := IsInitial f

namespace IsUniversal

variable {f g : StructuredArrow S T}

theorem uniq (h : IsUniversal f) (η : f ⟶ g) : η = h.to g :=
  h.hom_ext η (h.to g)

/-- The family of morphisms out of a universal arrow. -/
def desc (h : IsUniversal f) (g : StructuredArrow S T) : f.right ⟶ g.right :=
  (h.to g).right

/-- Any structured arrow factors through a universal arrow. -/
@[reassoc (attr := simp)]
theorem fac (h : IsUniversal f) (g : StructuredArrow S T) :
    f.hom ≫ T.map (h.desc g) = g.hom :=
  Category.id_comp g.hom ▸ (h.to g).w.symm

theorem hom_desc (h : IsUniversal f) {c : C} (η : f.right ⟶ c) :
    η = h.desc (mk <| f.hom ≫ T.map η) :=
  let g := mk <| f.hom ≫ T.map η
  congrArg CommaMorphism.right (h.hom_ext (homMk η rfl : f ⟶ g) (h.to g))

/-- Two morphisms out of a universal `T`-structured arrow are equal if their image under `T` are
equal after precomposing the universal arrow. -/
theorem hom_ext (h : IsUniversal f) {c : C} {η η' : f.right ⟶ c}
    (w : f.hom ≫ T.map η = f.hom ≫ T.map η') : η = η' := by
  rw [h.hom_desc η, h.hom_desc η', w]

theorem existsUnique (h : IsUniversal f) (g : StructuredArrow S T) :
    ∃! η : f.right ⟶ g.right, f.hom ≫ T.map η = g.hom :=
  ⟨h.desc g, h.fac g, fun f w ↦ h.hom_ext <| by simp [w]⟩

end IsUniversal

end StructuredArrow

/-- The category of `S`-costructured arrows with target `T : D` (here `S : C ⥤ D`),
has as its objects `D`-morphisms of the form `S Y ⟶ T`, for some `Y : C`,
and morphisms `C`-morphisms `Y ⟶ Y'` making the obvious triangle commute.
-/
-- We explicitly come from `PUnit.{1}` here to obtain the correct universe for morphisms of
-- costructured arrows.
-- @[nolint has_nonempty_instance] -- Porting note(#5171): linter not ported yet
def CostructuredArrow (S : C ⥤ D) (T : D) :=
  Comma S (Functor.fromPUnit.{0} T)

instance (S : C ⥤ D) (T : D) : Category (CostructuredArrow S T) := commaCategory

namespace CostructuredArrow

/-- The obvious projection functor from costructured arrows. -/
@[simps!]
def proj (S : C ⥤ D) (T : D) : CostructuredArrow S T ⥤ C :=
  Comma.fst _ _

variable {T T' T'' : D} {Y Y' Y'' : C} {S S' : C ⥤ D}

-- Porting note (#5229): this lemma was added because `Comma.hom_ext`
-- was not triggered automatically
@[ext]
lemma hom_ext {X Y : CostructuredArrow S T} (f g : X ⟶ Y) (h : f.left = g.left) : f = g :=
  CommaMorphism.ext h (Subsingleton.elim _ _)

@[simp]
theorem hom_eq_iff {X Y : CostructuredArrow S T} (f g : X ⟶ Y) : f = g ↔ f.left = g.left :=
  ⟨fun h ↦ by rw [h], hom_ext _ _⟩

/-- Construct a costructured arrow from a morphism. -/
def mk (f : S.obj Y ⟶ T) : CostructuredArrow S T :=
  ⟨Y, ⟨⟨⟩⟩, f⟩

@[simp]
theorem mk_left (f : S.obj Y ⟶ T) : (mk f).left = Y :=
  rfl

@[simp]
theorem mk_right (f : S.obj Y ⟶ T) : (mk f).right = ⟨⟨⟩⟩ :=
  rfl

@[simp]
theorem mk_hom_eq_self (f : S.obj Y ⟶ T) : (mk f).hom = f :=
  rfl

-- @[reassoc (attr := simp)] Porting note: simp can solve these
@[reassoc]
theorem w {A B : CostructuredArrow S T} (f : A ⟶ B) : S.map f.left ≫ B.hom = A.hom := by simp

@[simp]
theorem comp_left {X Y Z : CostructuredArrow S T} (f : X ⟶ Y) (g : Y ⟶ Z) :
    (f ≫ g).left = f.left ≫ g.left := rfl

@[simp]
theorem id_left (X : CostructuredArrow S T) : (𝟙 X : X ⟶ X).left = 𝟙 X.left := rfl

@[simp]
theorem eqToHom_left {X Y : CostructuredArrow S T} (h : X = Y) :
    (eqToHom h).left = eqToHom (by rw [h]) := by
  subst h
  simp only [eqToHom_refl, id_left]

@[simp]
theorem right_eq_id {X Y : CostructuredArrow S T} (f : X ⟶ Y) : f.right = 𝟙 _ := rfl

/-- To construct a morphism of costructured arrows,
we need a morphism of the objects underlying the source,
and to check that the triangle commutes.
-/
@[simps!]
def homMk {f f' : CostructuredArrow S T} (g : f.left ⟶ f'.left)
    (w : S.map g ≫ f'.hom = f.hom := by aesop_cat) : f ⟶ f' where
  left := g
  right := 𝟙 _

/- Porting note: it appears the simp lemma is not getting generated but the linter
picks up on it. Either way simp can prove this -/
attribute [-simp, nolint simpNF] homMk_right_down_down

theorem homMk_surjective {f f' : CostructuredArrow S T} (φ : f ⟶ f') :
    ∃ (ψ : f.left ⟶ f'.left) (hψ : S.map ψ ≫ f'.hom = f.hom),
      φ = CostructuredArrow.homMk ψ hψ :=
  ⟨φ.left, CostructuredArrow.w φ, rfl⟩

/-- Given a costructured arrow `S(Y) ⟶ X`, and an arrow `Y' ⟶ Y'`, we can construct a morphism of
    costructured arrows given by `(S(Y) ⟶ X) ⟶ (S(Y') ⟶ S(Y) ⟶ X)`. -/
@[simps]
def homMk' (f : CostructuredArrow S T) (g : Y' ⟶ f.left) : mk (S.map g ≫ f.hom) ⟶ f where
  left := g
  right := 𝟙 _

lemma homMk'_id (f : CostructuredArrow S T) : homMk' f (𝟙 f.left) = eqToHom (by aesop_cat) := by
  ext
  simp [eqToHom_left]

lemma homMk'_mk_id (f : S.obj Y ⟶ T) : homMk' (mk f) (𝟙 Y) = eqToHom (by aesop_cat) :=
  homMk'_id _

lemma homMk'_comp (f : CostructuredArrow S T) (g : Y' ⟶ f.left) (g' : Y'' ⟶ Y') :
    homMk' f (g' ≫ g) = eqToHom (by simp) ≫ homMk' (mk (S.map g ≫ f.hom)) g' ≫ homMk' f g := by
  ext
  simp [eqToHom_left]

lemma homMk'_mk_comp (f : S.obj Y ⟶ T) (g : Y' ⟶ Y) (g' : Y'' ⟶ Y') :
    homMk' (mk f) (g' ≫ g) = eqToHom (by simp) ≫ homMk' (mk (S.map g ≫ f)) g' ≫ homMk' (mk f) g :=
  homMk'_comp _ _ _

/-- Variant of `homMk'` where both objects are applications of `mk`. -/
@[simps]
def mkPrecomp (f : S.obj Y ⟶ T) (g : Y' ⟶ Y) : mk (S.map g ≫ f) ⟶ mk f where
  left := g
  right := 𝟙 _

lemma mkPrecomp_id (f : S.obj Y ⟶ T) : mkPrecomp f (𝟙 Y) = eqToHom (by aesop_cat) := by aesop_cat
lemma mkPrecomp_comp (f : S.obj Y ⟶ T) (g : Y' ⟶ Y) (g' : Y'' ⟶ Y') :
    mkPrecomp f (g' ≫ g) = eqToHom (by simp) ≫ mkPrecomp (S.map g ≫ f) g' ≫ mkPrecomp f g := by
  aesop_cat

/-- To construct an isomorphism of costructured arrows,
we need an isomorphism of the objects underlying the source,
and to check that the triangle commutes.
-/
@[simps!]
def isoMk {f f' : CostructuredArrow S T} (g : f.left ≅ f'.left)
    (w : S.map g.hom ≫ f'.hom = f.hom := by aesop_cat) : f ≅ f' :=
  Comma.isoMk g (eqToIso (by ext)) (by simpa using w)

/- Porting note: it appears the simp lemma is not getting generated but the linter
picks up on it. Either way simp solves these. -/
attribute [-simp, nolint simpNF] isoMk_hom_right_down_down isoMk_inv_right_down_down

theorem ext {A B : CostructuredArrow S T} (f g : A ⟶ B) (h : f.left = g.left) : f = g :=
<<<<<<< HEAD
  CommaMorphism.ext h (Subsingleton.elim _ _)
#align category_theory.costructured_arrow.ext CategoryTheory.CostructuredArrow.ext
=======
  CommaMorphism.ext _ _ h (Subsingleton.elim _ _)
>>>>>>> 2fc87a94

theorem ext_iff {A B : CostructuredArrow S T} (f g : A ⟶ B) : f = g ↔ f.left = g.left :=
  ⟨fun h => h ▸ rfl, ext f g⟩

instance proj_faithful : (proj S T).Faithful where map_injective {_ _} := ext

theorem mono_of_mono_left {A B : CostructuredArrow S T} (f : A ⟶ B) [h : Mono f.left] : Mono f :=
  (proj S T).mono_of_mono_map h

/-- The converse of this is true with additional assumptions, see `epi_iff_epi_left`. -/
theorem epi_of_epi_left {A B : CostructuredArrow S T} (f : A ⟶ B) [h : Epi f.left] : Epi f :=
  (proj S T).epi_of_epi_map h

instance mono_homMk {A B : CostructuredArrow S T} (f : A.left ⟶ B.left) (w) [h : Mono f] :
    Mono (homMk f w) :=
  (proj S T).mono_of_mono_map h

instance epi_homMk {A B : CostructuredArrow S T} (f : A.left ⟶ B.left) (w) [h : Epi f] :
    Epi (homMk f w) :=
  (proj S T).epi_of_epi_map h

/-- Eta rule for costructured arrows. Prefer `CostructuredArrow.eta` for rewriting, as equality of
    objects tends to cause problems. -/
theorem eq_mk (f : CostructuredArrow S T) : f = mk f.hom :=
  rfl

/-- Eta rule for costructured arrows. -/
@[simps!]
def eta (f : CostructuredArrow S T) : f ≅ mk f.hom :=
  isoMk (Iso.refl _)

/- Porting note: it appears the simp lemma is not getting generated but the linter
picks up on it. Either way simp solves these. -/
attribute [-simp, nolint simpNF] eta_hom_right_down_down eta_inv_right_down_down

lemma mk_surjective (f : CostructuredArrow S T) :
    ∃ (Y : C) (g : S.obj Y ⟶ T), f = mk g :=
  ⟨_, _, eq_mk f⟩

/-- A morphism between target objects `T ⟶ T'`
covariantly induces a functor between costructured arrows,
`CostructuredArrow S T ⥤ CostructuredArrow S T'`.

Ideally this would be described as a 2-functor from `D`
(promoted to a 2-category with equations as 2-morphisms)
to `Cat`.
-/
@[simps!]
def map (f : T ⟶ T') : CostructuredArrow S T ⥤ CostructuredArrow S T' :=
  Comma.mapRight _ ((Functor.const _).map f)

@[simp]
theorem map_mk {f : S.obj Y ⟶ T} (g : T ⟶ T') : (map g).obj (mk f) = mk (f ≫ g) :=
  rfl

@[simp]
theorem map_id {f : CostructuredArrow S T} : (map (𝟙 T)).obj f = f := by
  rw [eq_mk f]
  simp

@[simp]
theorem map_comp {f : T ⟶ T'} {f' : T' ⟶ T''} {h : CostructuredArrow S T} :
    (map (f ≫ f')).obj h = (map f').obj ((map f).obj h) := by
  rw [eq_mk h]
  simp

/-- An isomorphism `T ≅ T'` induces an equivalence
    `CostructuredArrow S T ≌ CostructuredArrow S T'`. -/
@[simp]
def mapIso (i : T ≅ T') : CostructuredArrow S T ≌ CostructuredArrow S T' :=
  Comma.mapRightIso _ ((Functor.const _).mapIso i)

/-- A natural isomorphism `S ≅ S'` induces an equivalence
    `CostrucutredArrow S T ≌ CostructuredArrow S' T`. -/
@[simp]
def mapNatIso (i : S ≅ S') : CostructuredArrow S T ≌ CostructuredArrow S' T :=
  Comma.mapLeftIso _ i

instance proj_reflectsIsomorphisms : (proj S T).ReflectsIsomorphisms where
  reflects {Y Z} f t :=
    ⟨⟨CostructuredArrow.homMk
        (inv ((proj S T).map f))
        (by rw [Functor.map_inv, IsIso.inv_comp_eq]; simp),
      by constructor <;> ext <;> dsimp at t ⊢ <;> simp⟩⟩

open CategoryTheory.Limits

/-- The identity costructured arrow is terminal. -/
noncomputable def mkIdTerminal [S.Full] [S.Faithful] : IsTerminal (mk (𝟙 (S.obj Y))) where
  lift c := homMk (S.preimage c.pt.hom)
  uniq := by
    rintro c m -
    ext
    apply S.map_injective
    simpa only [homMk_left, S.map_preimage, ← w m] using (Category.comp_id _).symm

variable {A : Type u₃} [Category.{v₃} A] {B : Type u₄} [Category.{v₄} B]

/-- The functor `(F ⋙ G, S) ⥤ (G, S)`. -/
@[simps!]
def pre (F : B ⥤ C) (G : C ⥤ D) (S : D) : CostructuredArrow (F ⋙ G) S ⥤ CostructuredArrow G S :=
  Comma.preLeft F G _

instance (F : B ⥤ C) (G : C ⥤ D) (S : D) [F.Faithful] : (pre F G S).Faithful :=
  show (Comma.preLeft _ _ _).Faithful from inferInstance

instance (F : B ⥤ C) (G : C ⥤ D) (S : D) [F.Full] : (pre F G S).Full :=
  show (Comma.preLeft _ _ _).Full from inferInstance

instance (F : B ⥤ C) (G : C ⥤ D) (S : D) [F.EssSurj] : (pre F G S).EssSurj :=
  show (Comma.preLeft _ _ _).EssSurj from inferInstance

/-- If `F` is an equivalence, then so is the functor `(F ⋙ G, S) ⥤ (G, S)`. -/
instance isEquivalence_pre (F : B ⥤ C) (G : C ⥤ D) (S : D) [F.IsEquivalence] :
    (pre F G S).IsEquivalence :=
  Comma.isEquivalence_preLeft _ _ _

/-- The functor `(F, S) ⥤ (F ⋙ G, G(S))`. -/
@[simps]
def post (F : B ⥤ C) (G : C ⥤ D) (S : C) :
    CostructuredArrow F S ⥤ CostructuredArrow (F ⋙ G) (G.obj S) where
  obj X := CostructuredArrow.mk (G.map X.hom)
  map f := CostructuredArrow.homMk f.left (by simp [Functor.comp_map, ← G.map_comp, ← f.w])

instance (F : B ⥤ C) (G : C ⥤ D) (S : C) : (post F G S).Faithful where
  map_injective {_ _} _ _ h := by simpa [ext_iff] using h

instance (F : B ⥤ C) (G : C ⥤ D) (S : C) [G.Faithful] : (post F G S).Full where
  map_surjective f := ⟨homMk f.left (G.map_injective (by simpa using f.w)), by aesop_cat⟩

instance (F : B ⥤ C) (G : C ⥤ D) (S : C) [G.Full] : (post F G S).EssSurj where
  mem_essImage h := ⟨mk (G.preimage h.hom), ⟨isoMk (Iso.refl _) (by simp)⟩⟩

/-- If `G` is fully faithful, then `post F G S : (F, S) ⥤ (F ⋙ G, G(S))` is an equivalence. -/
instance isEquivalence_post (S : C) (F : B ⥤ C) (G : C ⥤ D) [G.Full] [G.Faithful] :
    (post F G S).IsEquivalence where

section

variable {U : A ⥤ B} {V : B} {F : C ⥤ A} {G : D ⥤ B}
  (α : F ⋙ U ⟶ S ⋙ G) (β : G.obj T ⟶ V)

/-- The functor `CostructuredArrow S T ⥤ CostructuredArrow U V` that is deduced from
a natural transformation `F ⋙ U ⟶ S ⋙ G` and a morphism `G.obj T ⟶ V` -/
@[simps!]
def map₂ : CostructuredArrow S T ⥤ CostructuredArrow U V :=
  Comma.map (F₂ := 𝟭 (Discrete PUnit)) α (Discrete.natTrans (fun _ => β))

instance faithful_map₂ [F.Faithful] : (map₂ α β).Faithful := by
  apply Comma.faithful_map

instance full_map₂ [G.Faithful] [F.Full] [IsIso α] [IsIso β] : (map₂ α β).Full := by
  apply Comma.full_map

instance essSurj_map₂ [F.EssSurj] [G.Full] [IsIso α] [IsIso β] : (map₂ α β).EssSurj := by
  apply Comma.essSurj_map

noncomputable instance isEquivalenceMap₂
    [F.IsEquivalence] [G.Faithful] [G.Full] [IsIso α] [IsIso β] :
    (map₂ α β).IsEquivalence := by
  apply Comma.isEquivalenceMap

end

instance small_proj_preimage_of_locallySmall {𝒢 : Set C} [Small.{v₁} 𝒢] [LocallySmall.{v₁} D] :
    Small.{v₁} ((proj S T).obj ⁻¹' 𝒢) := by
  suffices (proj S T).obj ⁻¹' 𝒢 = Set.range fun f : ΣG : 𝒢, S.obj G ⟶ T => mk f.2 by
    rw [this]
    infer_instance
  exact Set.ext fun X => ⟨fun h => ⟨⟨⟨_, h⟩, X.hom⟩, (eq_mk _).symm⟩, by aesop_cat⟩

/-- A costructured arrow is called universal if it is terminal. -/
abbrev IsUniversal (f : CostructuredArrow S T) := IsTerminal f

namespace IsUniversal

variable {f g : CostructuredArrow S T}

theorem uniq (h : IsUniversal f) (η : g ⟶ f) : η = h.from g :=
  h.hom_ext η (h.from g)

/-- The family of morphisms into a universal arrow. -/
def lift (h : IsUniversal f) (g : CostructuredArrow S T) : g.left ⟶ f.left :=
  (h.from g).left

/-- Any costructured arrow factors through a universal arrow. -/
@[reassoc (attr := simp)]
theorem fac (h : IsUniversal f) (g : CostructuredArrow S T) :
    S.map (h.lift g) ≫ f.hom = g.hom :=
  Category.comp_id g.hom ▸ (h.from g).w

theorem hom_desc (h : IsUniversal f) {c : C} (η : c ⟶ f.left) :
    η = h.lift (mk <| S.map η ≫ f.hom) :=
  let g := mk <| S.map η ≫ f.hom
  congrArg CommaMorphism.left (h.hom_ext (homMk η rfl : g ⟶ f) (h.from g))

/-- Two morphisms into a universal `S`-costructured arrow are equal if their image under `S` are
equal after postcomposing the universal arrow. -/
theorem hom_ext (h : IsUniversal f) {c : C} {η η' : c ⟶ f.left}
    (w : S.map η ≫ f.hom = S.map η' ≫ f.hom) : η = η' := by
  rw [h.hom_desc η, h.hom_desc η', w]

theorem existsUnique (h : IsUniversal f) (g : CostructuredArrow S T) :
    ∃! η : g.left ⟶ f.left, S.map η ≫ f.hom = g.hom :=
  ⟨h.lift g, h.fac g, fun f w ↦ h.hom_ext <| by simp [w]⟩

end IsUniversal

end CostructuredArrow

namespace Functor

variable {E : Type u₃} [Category.{v₃} E]

/-- Given `X : D` and `F : C ⥤ D`, to upgrade a functor `G : E ⥤ C` to a functor
    `E ⥤ StructuredArrow X F`, it suffices to provide maps `X ⟶ F.obj (G.obj Y)` for all `Y` making
    the obvious triangles involving all `F.map (G.map g)` commute.

    This is of course the same as providing a cone over `F ⋙ G` with cone point `X`, see
    `Functor.toStructuredArrowIsoToStructuredArrow`. -/
@[simps]
def toStructuredArrow (G : E ⥤ C) (X : D) (F : C ⥤ D) (f : (Y : E) → X ⟶ F.obj (G.obj Y))
    (h : ∀ {Y Z : E} (g : Y ⟶ Z), f Y ≫ F.map (G.map g) = f Z) : E ⥤ StructuredArrow X F where
  obj Y := StructuredArrow.mk (f Y)
  map g := StructuredArrow.homMk (G.map g) (h g)

/-- Upgrading a functor `E ⥤ C` to a functor `E ⥤ StructuredArrow X F` and composing with the
    forgetful functor `StructuredArrow X F ⥤ C` recovers the original functor. -/
def toStructuredArrowCompProj (G : E ⥤ C) (X : D) (F : C ⥤ D) (f : (Y : E) → X ⟶ F.obj (G.obj Y))
    (h : ∀ {Y Z : E} (g : Y ⟶ Z), f Y ≫ F.map (G.map g) = f Z) :
    G.toStructuredArrow X F f h ⋙ StructuredArrow.proj _ _ ≅ G :=
  Iso.refl _

@[simp]
lemma toStructuredArrow_comp_proj (G : E ⥤ C) (X : D) (F : C ⥤ D)
    (f : (Y : E) → X ⟶ F.obj (G.obj Y)) (h : ∀ {Y Z : E} (g : Y ⟶ Z), f Y ≫ F.map (G.map g) = f Z) :
    G.toStructuredArrow X F f h ⋙ StructuredArrow.proj _ _ = G :=
  rfl

/-- Given `F : C ⥤ D` and `X : D`, to upgrade a functor `G : E ⥤ C` to a functor
    `E ⥤ CostructuredArrow F X`, it suffices to provide maps `F.obj (G.obj Y) ⟶ X` for all `Y`
    making the obvious triangles involving all `F.map (G.map g)` commute.

    This is of course the same as providing a cocone over `F ⋙ G` with cocone point `X`, see
    `Functor.toCostructuredArrowIsoToCostructuredArrow`. -/
@[simps]
def toCostructuredArrow (G : E ⥤ C) (F : C ⥤ D) (X : D) (f : (Y : E) → F.obj (G.obj Y) ⟶ X)
    (h : ∀ {Y Z : E} (g : Y ⟶ Z), F.map (G.map g) ≫ f Z = f Y) : E ⥤ CostructuredArrow F X where
  obj Y := CostructuredArrow.mk (f Y)
  map g := CostructuredArrow.homMk (G.map g) (h g)

/-- Upgrading a functor `E ⥤ C` to a functor `E ⥤ CostructuredArrow F X` and composing with the
    forgetful functor `CostructuredArrow F X ⥤ C` recovers the original functor. -/
def toCostructuredArrowCompProj (G : E ⥤ C) (F : C ⥤ D) (X : D)
    (f : (Y : E) → F.obj (G.obj Y) ⟶ X) (h : ∀ {Y Z : E} (g : Y ⟶ Z), F.map (G.map g) ≫ f Z = f Y) :
    G.toCostructuredArrow F X f h ⋙ CostructuredArrow.proj _ _ ≅ G :=
  Iso.refl _

@[simp]
lemma toCostructuredArrow_comp_proj (G : E ⥤ C) (F : C ⥤ D) (X : D)
    (f : (Y : E) → F.obj (G.obj Y) ⟶ X) (h : ∀ {Y Z : E} (g : Y ⟶ Z), F.map (G.map g) ≫ f Z = f Y) :
    G.toCostructuredArrow F X f h ⋙ CostructuredArrow.proj _ _ = G :=
rfl

end Functor

open Opposite

namespace StructuredArrow

/-- For a functor `F : C ⥤ D` and an object `d : D`, we obtain a contravariant functor from the
category of structured arrows `d ⟶ F.obj c` to the category of costructured arrows
`F.op.obj c ⟶ (op d)`.
-/
@[simps]
def toCostructuredArrow (F : C ⥤ D) (d : D) :
    (StructuredArrow d F)ᵒᵖ ⥤ CostructuredArrow F.op (op d) where
  obj X := @CostructuredArrow.mk _ _ _ _ _ (op X.unop.right) F.op X.unop.hom.op
  map f :=
    CostructuredArrow.homMk f.unop.right.op
      (by
        dsimp
        rw [← op_comp, ← f.unop.w, Functor.const_obj_map]
        erw [Category.id_comp])

/-- For a functor `F : C ⥤ D` and an object `d : D`, we obtain a contravariant functor from the
category of structured arrows `op d ⟶ F.op.obj c` to the category of costructured arrows
`F.obj c ⟶ d`.
-/
@[simps]
def toCostructuredArrow' (F : C ⥤ D) (d : D) :
    (StructuredArrow (op d) F.op)ᵒᵖ ⥤ CostructuredArrow F d where
  obj X := @CostructuredArrow.mk _ _ _ _ _ (unop X.unop.right) F X.unop.hom.unop
  map f :=
    CostructuredArrow.homMk f.unop.right.unop
      (by
        dsimp
        rw [← Quiver.Hom.unop_op (F.map (Quiver.Hom.unop f.unop.right)), ← unop_comp, ← F.op_map, ←
          f.unop.w, Functor.const_obj_map]
        erw [Category.id_comp])

end StructuredArrow

namespace CostructuredArrow

/-- For a functor `F : C ⥤ D` and an object `d : D`, we obtain a contravariant functor from the
category of costructured arrows `F.obj c ⟶ d` to the category of structured arrows
`op d ⟶ F.op.obj c`.
-/
@[simps]
def toStructuredArrow (F : C ⥤ D) (d : D) :
    (CostructuredArrow F d)ᵒᵖ ⥤ StructuredArrow (op d) F.op where
  obj X := @StructuredArrow.mk _ _ _ _ _ (op X.unop.left) F.op X.unop.hom.op
  map f :=
    StructuredArrow.homMk f.unop.left.op
      (by
        dsimp
        rw [← op_comp, f.unop.w, Functor.const_obj_map]
        erw [Category.comp_id])

/-- For a functor `F : C ⥤ D` and an object `d : D`, we obtain a contravariant functor from the
category of costructured arrows `F.op.obj c ⟶ op d` to the category of structured arrows
`d ⟶ F.obj c`.
-/
@[simps]
def toStructuredArrow' (F : C ⥤ D) (d : D) :
    (CostructuredArrow F.op (op d))ᵒᵖ ⥤ StructuredArrow d F where
  obj X := @StructuredArrow.mk _ _ _ _ _ (unop X.unop.left) F X.unop.hom.unop
  map f :=
    StructuredArrow.homMk f.unop.left.unop
      (by
        dsimp
        rw [← Quiver.Hom.unop_op (F.map f.unop.left.unop), ← unop_comp, ← F.op_map, f.unop.w,
          Functor.const_obj_map]
        erw [Category.comp_id])

end CostructuredArrow

/-- For a functor `F : C ⥤ D` and an object `d : D`, the category of structured arrows `d ⟶ F.obj c`
is contravariantly equivalent to the category of costructured arrows `F.op.obj c ⟶ op d`.
-/
def structuredArrowOpEquivalence (F : C ⥤ D) (d : D) :
    (StructuredArrow d F)ᵒᵖ ≌ CostructuredArrow F.op (op d) :=
  Equivalence.mk (StructuredArrow.toCostructuredArrow F d)
    (CostructuredArrow.toStructuredArrow' F d).rightOp
    (NatIso.ofComponents
      (fun X => (StructuredArrow.isoMk (Iso.refl _)).op)
      fun {X Y} f => Quiver.Hom.unop_inj <| by
        apply CommaMorphism.ext <;>
          dsimp [StructuredArrow.isoMk, Comma.isoMk,StructuredArrow.homMk]; simp)
    (NatIso.ofComponents
      (fun X => CostructuredArrow.isoMk (Iso.refl _))
      fun {X Y} f => by
        apply CommaMorphism.ext <;>
          dsimp [CostructuredArrow.isoMk, Comma.isoMk, CostructuredArrow.homMk]; simp)

/-- For a functor `F : C ⥤ D` and an object `d : D`, the category of costructured arrows
`F.obj c ⟶ d` is contravariantly equivalent to the category of structured arrows
`op d ⟶ F.op.obj c`.
-/
def costructuredArrowOpEquivalence (F : C ⥤ D) (d : D) :
    (CostructuredArrow F d)ᵒᵖ ≌ StructuredArrow (op d) F.op :=
  Equivalence.mk (CostructuredArrow.toStructuredArrow F d)
    (StructuredArrow.toCostructuredArrow' F d).rightOp
    (NatIso.ofComponents
      (fun X => (CostructuredArrow.isoMk (Iso.refl _)).op)
      fun {X Y} f => Quiver.Hom.unop_inj <| by
        apply CommaMorphism.ext <;>
          dsimp [CostructuredArrow.isoMk, CostructuredArrow.homMk, Comma.isoMk]; simp)
    (NatIso.ofComponents
      (fun X => StructuredArrow.isoMk (Iso.refl _))
      fun {X Y} f => by
        apply CommaMorphism.ext <;>
          dsimp [StructuredArrow.isoMk, StructuredArrow.homMk, Comma.isoMk]; simp)

end CategoryTheory<|MERGE_RESOLUTION|>--- conflicted
+++ resolved
@@ -168,12 +168,7 @@
 attribute [-simp, nolint simpNF] isoMk_hom_left_down_down isoMk_inv_left_down_down
 
 theorem ext {A B : StructuredArrow S T} (f g : A ⟶ B) : f.right = g.right → f = g :=
-<<<<<<< HEAD
-  CommaMorphism.ext (Subsingleton.elim _ _)
-#align category_theory.structured_arrow.ext CategoryTheory.StructuredArrow.ext
-=======
   CommaMorphism.ext _ _ (Subsingleton.elim _ _)
->>>>>>> 2fc87a94
 
 theorem ext_iff {A B : StructuredArrow S T} (f g : A ⟶ B) : f = g ↔ f.right = g.right :=
   ⟨fun h => h ▸ rfl, ext f g⟩
@@ -518,12 +513,7 @@
 attribute [-simp, nolint simpNF] isoMk_hom_right_down_down isoMk_inv_right_down_down
 
 theorem ext {A B : CostructuredArrow S T} (f g : A ⟶ B) (h : f.left = g.left) : f = g :=
-<<<<<<< HEAD
-  CommaMorphism.ext h (Subsingleton.elim _ _)
-#align category_theory.costructured_arrow.ext CategoryTheory.CostructuredArrow.ext
-=======
   CommaMorphism.ext _ _ h (Subsingleton.elim _ _)
->>>>>>> 2fc87a94
 
 theorem ext_iff {A B : CostructuredArrow S T} (f g : A ⟶ B) : f = g ↔ f.left = g.left :=
   ⟨fun h => h ▸ rfl, ext f g⟩
