--- conflicted
+++ resolved
@@ -924,12 +924,7 @@
 theorem lt_iff' : μ < ν ↔ μ ≤ ν ∧ ∃ s, μ s < ν s :=
   lt_iff_le_not_le.trans <| and_congr Iff.rfl <| by simp only [le_iff', not_forall, not_le]
 
-<<<<<<< HEAD
-instance covariantAddLE [MeasurableSpace α] :
-    AddLeftMono (Measure α) :=
-=======
 instance instAddLeftMono {_ : MeasurableSpace α} : AddLeftMono (Measure α) :=
->>>>>>> a3663456
   ⟨fun _ν _μ₁ _μ₂ hμ s => add_le_add_left (hμ s) _⟩
 
 protected theorem le_add_left (h : μ ≤ ν) : μ ≤ ν' + ν := fun s => le_add_left (h s)
