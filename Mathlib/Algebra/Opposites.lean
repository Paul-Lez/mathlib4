/-
Copyright (c) 2018 Kenny Lau. All rights reserved.
Released under Apache 2.0 license as described in the file LICENSE.
Authors: Kenny Lau
-/
import Mathlib.Algebra.Group.Defs
import Mathlib.Logic.Equiv.Defs
import Mathlib.Logic.Nontrivial.Basic
import Mathlib.Logic.IsEmpty

/-!
# Multiplicative opposite and algebraic operations on it

In this file we define `MulOpposite α = αᵐᵒᵖ` to be the multiplicative opposite of `α`. It inherits
all additive algebraic structures on `α` (in other files), and reverses the order of multipliers in
multiplicative structures, i.e., `op (x * y) = op y * op x`, where `MulOpposite.op` is the
canonical map from `α` to `αᵐᵒᵖ`.

We also define `AddOpposite α = αᵃᵒᵖ` to be the additive opposite of `α`. It inherits all
multiplicative algebraic structures on `α` (in other files), and reverses the order of summands in
additive structures, i.e. `op (x + y) = op y + op x`, where `AddOpposite.op` is the canonical map
from `α` to `αᵃᵒᵖ`.

## Notation

* `αᵐᵒᵖ = MulOpposite α`
* `αᵃᵒᵖ = AddOpposite α`

## Implementation notes

In mathlib3 `αᵐᵒᵖ` was just a type synonym for `α`, marked irreducible after the API
was developed. In mathlib4 we use a structure with one field, because it is not possible
to change the reducibility of a declaration after its definition, and because Lean 4 has
definitional eta reduction for structures (Lean 3 does not).

## Tags

multiplicative opposite, additive opposite
-/

variable {α β : Type*}

open Function

/-- Auxiliary type to implement `MulOpposite` and `AddOpposite`.

It turns out to be convenient to have `MulOpposite α = AddOpposite α` true by definition, in the
same way that it is convenient to have `Additive α = α`; this means that we also get the defeq
`AddOpposite (Additive α) = MulOpposite α`, which is convenient when working with quotients.

This is a compromise between making `MulOpposite α = AddOpposite α = α` (what we had in Lean 3) and
having no defeqs within those three types (which we had as of mathlib4#1036). -/
structure PreOpposite (α : Type*) : Type _ where
  /-- The element of `PreOpposite α` that represents `x : α`. -/ op' ::
  /-- The element of `α` represented by `x : PreOpposite α`. -/ unop' : α

/-- Multiplicative opposite of a type. This type inherits all additive structures on `α` and
reverses left and right in multiplication. -/
@[to_additive
      "Additive opposite of a type. This type inherits all multiplicative structures on `α` and
      reverses left and right in addition."]
def MulOpposite (α : Type*) : Type _ := PreOpposite α
<<<<<<< HEAD
#align mul_opposite MulOpposite
#align add_opposite AddOpposite
-- Porting note: the attribute `pp_nodot` does not exist yet; `op` and `unop` were
-- both tagged with it in mathlib3

=======
>>>>>>> 59de845a

/-- Multiplicative opposite of a type. -/
postfix:max "ᵐᵒᵖ" => MulOpposite

/-- Additive opposite of a type. -/
postfix:max "ᵃᵒᵖ" => AddOpposite

namespace MulOpposite

/-- The element of `MulOpposite α` that represents `x : α`. -/
@[to_additive "The element of `αᵃᵒᵖ` that represents `x : α`."]
def op : α → αᵐᵒᵖ :=
  PreOpposite.op'

/-- The element of `α` represented by `x : αᵐᵒᵖ`. -/
@[to_additive (attr := pp_nodot) "The element of `α` represented by `x : αᵃᵒᵖ`."]
def unop : αᵐᵒᵖ → α :=
  PreOpposite.unop'

@[to_additive (attr := simp)]
theorem unop_op (x : α) : unop (op x) = x := rfl

@[to_additive (attr := simp)]
theorem op_unop (x : αᵐᵒᵖ) : op (unop x) = x :=
  rfl

@[to_additive (attr := simp)]
theorem op_comp_unop : (op : α → αᵐᵒᵖ) ∘ unop = id :=
  rfl

@[to_additive (attr := simp)]
theorem unop_comp_op : (unop : αᵐᵒᵖ → α) ∘ op = id :=
  rfl

<<<<<<< HEAD
/-- A recursor for `MulOpposite`. Use as `induction x using MulOpposite.rec'`. -/
@[to_additive (attr := simp, elab_as_elim)
  "A recursor for `AddOpposite`. Use as `induction x using AddOpposite.rec'`."]
protected def rec' {F : αᵐᵒᵖ → Sort*} (h : ∀ X, F (op X)) : ∀ X, F X := fun X ↦ h (unop X)
#align mul_opposite.rec MulOpposite.rec'
#align add_opposite.rec AddOpposite.rec'
=======
/-- A recursor for `MulOpposite`. Use as `induction x`. -/
@[to_additive (attr := simp, elab_as_elim, induction_eliminator, cases_eliminator)
  "A recursor for `AddOpposite`. Use as `induction x`."]
protected def rec' {F : αᵐᵒᵖ → Sort*} (h : ∀ X, F (op X)) : ∀ X, F X := fun X ↦ h (unop X)
>>>>>>> 59de845a

/-- The canonical bijection between `α` and `αᵐᵒᵖ`. -/
@[to_additive (attr := simps (config := .asFn) apply symm_apply)
  "The canonical bijection between `α` and `αᵃᵒᵖ`."]
def opEquiv : α ≃ αᵐᵒᵖ :=
  ⟨op, unop, unop_op, op_unop⟩

@[to_additive]
theorem op_bijective : Bijective (op : α → αᵐᵒᵖ) :=
  opEquiv.bijective

@[to_additive]
theorem unop_bijective : Bijective (unop : αᵐᵒᵖ → α) :=
  opEquiv.symm.bijective

@[to_additive]
theorem op_injective : Injective (op : α → αᵐᵒᵖ) :=
  op_bijective.injective

@[to_additive]
theorem op_surjective : Surjective (op : α → αᵐᵒᵖ) :=
  op_bijective.surjective

@[to_additive]
theorem unop_injective : Injective (unop : αᵐᵒᵖ → α) :=
  unop_bijective.injective

@[to_additive]
theorem unop_surjective : Surjective (unop : αᵐᵒᵖ → α) :=
  unop_bijective.surjective

@[to_additive (attr := simp)]
theorem op_inj {x y : α} : op x = op y ↔ x = y := iff_of_eq <| PreOpposite.op'.injEq _ _

@[to_additive (attr := simp, nolint simpComm)]
theorem unop_inj {x y : αᵐᵒᵖ} : unop x = unop y ↔ x = y :=
  unop_injective.eq_iff

attribute [nolint simpComm] AddOpposite.unop_inj

@[to_additive] instance instNontrivial [Nontrivial α] : Nontrivial αᵐᵒᵖ := op_injective.nontrivial

@[to_additive] instance instInhabited [Inhabited α] : Inhabited αᵐᵒᵖ := ⟨op default⟩

@[to_additive]
instance instSubsingleton [Subsingleton α] : Subsingleton αᵐᵒᵖ := unop_injective.subsingleton

@[to_additive] instance instUnique [Unique α] : Unique αᵐᵒᵖ := Unique.mk' _

@[to_additive] instance instIsEmpty [IsEmpty α] : IsEmpty αᵐᵒᵖ := Function.isEmpty unop

@[to_additive]
instance instDecidableEq [DecidableEq α] : DecidableEq αᵐᵒᵖ := unop_injective.decidableEq

instance instZero [Zero α] : Zero αᵐᵒᵖ where zero := op 0

@[to_additive] instance instOne [One α] : One αᵐᵒᵖ where one := op 1
<<<<<<< HEAD

instance instAdd [Add α] : Add αᵐᵒᵖ where add x y := op (unop x + unop y)
instance instSub [Sub α] : Sub αᵐᵒᵖ where sub x y := op (unop x - unop y)
instance instNeg [Neg α] : Neg αᵐᵒᵖ where neg x := op <| -unop x

instance instInvolutiveNeg [InvolutiveNeg α] : InvolutiveNeg αᵐᵒᵖ where
  neg_neg _ := unop_injective <| neg_neg _

@[to_additive] instance instMul [Mul α] : Mul αᵐᵒᵖ where mul x y := op (unop y * unop x)
@[to_additive] instance instInv [Inv α] : Inv αᵐᵒᵖ where inv x := op <| (unop x)⁻¹

=======

instance instAdd [Add α] : Add αᵐᵒᵖ where add x y := op (unop x + unop y)
instance instSub [Sub α] : Sub αᵐᵒᵖ where sub x y := op (unop x - unop y)
instance instNeg [Neg α] : Neg αᵐᵒᵖ where neg x := op <| -unop x

instance instInvolutiveNeg [InvolutiveNeg α] : InvolutiveNeg αᵐᵒᵖ where
  neg_neg _ := unop_injective <| neg_neg _

@[to_additive] instance instMul [Mul α] : Mul αᵐᵒᵖ where mul x y := op (unop y * unop x)
@[to_additive] instance instInv [Inv α] : Inv αᵐᵒᵖ where inv x := op <| (unop x)⁻¹

>>>>>>> 59de845a
@[to_additive]
instance instInvolutiveInv [InvolutiveInv α] : InvolutiveInv αᵐᵒᵖ where
  inv_inv _ := unop_injective <| inv_inv _

@[to_additive] instance instSMul [SMul α β] : SMul α βᵐᵒᵖ where smul c x := op (c • unop x)

@[simp] lemma op_zero [Zero α] : op (0 : α) = 0 := rfl
<<<<<<< HEAD
#align mul_opposite.op_zero MulOpposite.op_zero

@[simp] lemma unop_zero [Zero α] : unop (0 : αᵐᵒᵖ) = 0 := rfl
#align mul_opposite.unop_zero MulOpposite.unop_zero

@[to_additive (attr := simp)] lemma op_one [One α] : op (1 : α) = 1 := rfl
#align mul_opposite.op_one MulOpposite.op_one
#align add_opposite.op_zero AddOpposite.op_zero

@[to_additive (attr := simp)] lemma unop_one [One α] : unop (1 : αᵐᵒᵖ) = 1 := rfl
#align mul_opposite.unop_one MulOpposite.unop_one
#align add_opposite.unop_zero AddOpposite.unop_zero

@[simp] lemma op_add [Add α] (x y : α) : op (x + y) = op x + op y := rfl
#align mul_opposite.op_add MulOpposite.op_add

@[simp] lemma unop_add [Add α] (x y : αᵐᵒᵖ) : unop (x + y) = unop x + unop y := rfl
#align mul_opposite.unop_add MulOpposite.unop_add

@[simp] lemma op_neg [Neg α] (x : α) : op (-x) = -op x := rfl
#align mul_opposite.op_neg MulOpposite.op_neg

@[simp] lemma unop_neg [Neg α] (x : αᵐᵒᵖ) : unop (-x) = -unop x := rfl
#align mul_opposite.unop_neg MulOpposite.unop_neg

@[to_additive (attr := simp)] lemma op_mul [Mul α] (x y : α) : op (x * y) = op y * op x := rfl
#align mul_opposite.op_mul MulOpposite.op_mul
#align add_opposite.op_add AddOpposite.op_add

@[to_additive (attr := simp)]
lemma unop_mul [Mul α] (x y : αᵐᵒᵖ) : unop (x * y) = unop y * unop x := rfl
#align mul_opposite.unop_mul MulOpposite.unop_mul
#align add_opposite.unop_add AddOpposite.unop_add

@[to_additive (attr := simp)] lemma op_inv [Inv α] (x : α) : op x⁻¹ = (op x)⁻¹ := rfl
#align mul_opposite.op_inv MulOpposite.op_inv
#align add_opposite.op_neg AddOpposite.op_neg

@[to_additive (attr := simp)] lemma unop_inv [Inv α] (x : αᵐᵒᵖ) : unop x⁻¹ = (unop x)⁻¹ := rfl
#align mul_opposite.unop_inv MulOpposite.unop_inv
#align add_opposite.unop_neg AddOpposite.unop_neg

@[simp] lemma op_sub [Sub α] (x y : α) : op (x - y) = op x - op y := rfl
#align mul_opposite.op_sub MulOpposite.op_sub

@[simp] lemma unop_sub [Sub α] (x y : αᵐᵒᵖ) : unop (x - y) = unop x - unop y := rfl
#align mul_opposite.unop_sub MulOpposite.unop_sub

@[to_additive (attr := simp)]
lemma op_smul [SMul α β] (a : α) (b : β) : op (a • b) = a • op b := rfl
#align mul_opposite.op_smul MulOpposite.op_smul
#align add_opposite.op_vadd AddOpposite.op_vadd

@[to_additive (attr := simp)]
lemma unop_smul [SMul α β] (a : α) (b : βᵐᵒᵖ) : unop (a • b) = a • unop b := rfl
#align mul_opposite.unop_smul MulOpposite.unop_smul
#align add_opposite.unop_vadd AddOpposite.unop_vadd
=======

@[simp] lemma unop_zero [Zero α] : unop (0 : αᵐᵒᵖ) = 0 := rfl

@[to_additive (attr := simp)] lemma op_one [One α] : op (1 : α) = 1 := rfl

@[to_additive (attr := simp)] lemma unop_one [One α] : unop (1 : αᵐᵒᵖ) = 1 := rfl

@[simp] lemma op_add [Add α] (x y : α) : op (x + y) = op x + op y := rfl

@[simp] lemma unop_add [Add α] (x y : αᵐᵒᵖ) : unop (x + y) = unop x + unop y := rfl

@[simp] lemma op_neg [Neg α] (x : α) : op (-x) = -op x := rfl

@[simp] lemma unop_neg [Neg α] (x : αᵐᵒᵖ) : unop (-x) = -unop x := rfl

@[to_additive (attr := simp)] lemma op_mul [Mul α] (x y : α) : op (x * y) = op y * op x := rfl

@[to_additive (attr := simp)]
lemma unop_mul [Mul α] (x y : αᵐᵒᵖ) : unop (x * y) = unop y * unop x := rfl

@[to_additive (attr := simp)] lemma op_inv [Inv α] (x : α) : op x⁻¹ = (op x)⁻¹ := rfl

@[to_additive (attr := simp)] lemma unop_inv [Inv α] (x : αᵐᵒᵖ) : unop x⁻¹ = (unop x)⁻¹ := rfl

@[simp] lemma op_sub [Sub α] (x y : α) : op (x - y) = op x - op y := rfl

@[simp] lemma unop_sub [Sub α] (x y : αᵐᵒᵖ) : unop (x - y) = unop x - unop y := rfl

@[to_additive (attr := simp)]
lemma op_smul [SMul α β] (a : α) (b : β) : op (a • b) = a • op b := rfl

@[to_additive (attr := simp)]
lemma unop_smul [SMul α β] (a : α) (b : βᵐᵒᵖ) : unop (a • b) = a • unop b := rfl
>>>>>>> 59de845a

@[simp, nolint simpComm]
theorem unop_eq_zero_iff [Zero α] (a : αᵐᵒᵖ) : a.unop = (0 : α) ↔ a = (0 : αᵐᵒᵖ) :=
  unop_injective.eq_iff' rfl

@[simp]
theorem op_eq_zero_iff [Zero α] (a : α) : op a = (0 : αᵐᵒᵖ) ↔ a = (0 : α) :=
  op_injective.eq_iff' rfl

theorem unop_ne_zero_iff [Zero α] (a : αᵐᵒᵖ) : a.unop ≠ (0 : α) ↔ a ≠ (0 : αᵐᵒᵖ) :=
  not_congr <| unop_eq_zero_iff a

theorem op_ne_zero_iff [Zero α] (a : α) : op a ≠ (0 : αᵐᵒᵖ) ↔ a ≠ (0 : α) :=
  not_congr <| op_eq_zero_iff a

@[to_additive (attr := simp, nolint simpComm)]
theorem unop_eq_one_iff [One α] (a : αᵐᵒᵖ) : a.unop = 1 ↔ a = 1 :=
  unop_injective.eq_iff' rfl

attribute [nolint simpComm] AddOpposite.unop_eq_zero_iff

@[to_additive (attr := simp)]
lemma op_eq_one_iff [One α] (a : α) : op a = 1 ↔ a = 1 := op_injective.eq_iff
<<<<<<< HEAD
#align mul_opposite.op_eq_one_iff MulOpposite.op_eq_one_iff
#align add_opposite.op_eq_zero_iff AddOpposite.op_eq_zero_iff
=======
>>>>>>> 59de845a

end MulOpposite

namespace AddOpposite

instance instOne [One α] : One αᵃᵒᵖ where one := op 1

@[simp] lemma op_one [One α] : op (1 : α) = 1 := rfl
<<<<<<< HEAD
#align add_opposite.op_one AddOpposite.op_one

@[simp] lemma unop_one [One α] : unop 1 = (1 : α) := rfl
#align add_opposite.unop_one AddOpposite.unop_one

@[simp] lemma op_eq_one_iff [One α] {a : α} : op a = 1 ↔ a = 1 := op_injective.eq_iff
#align add_opposite.op_eq_one_iff AddOpposite.op_eq_one_iff

@[simp] lemma unop_eq_one_iff [One α] {a : αᵃᵒᵖ} : unop a = 1 ↔ a = 1 := unop_injective.eq_iff
#align add_opposite.unop_eq_one_iff AddOpposite.unop_eq_one_iff
=======

@[simp] lemma unop_one [One α] : unop 1 = (1 : α) := rfl

@[simp] lemma op_eq_one_iff [One α] {a : α} : op a = 1 ↔ a = 1 := op_injective.eq_iff

@[simp] lemma unop_eq_one_iff [One α] {a : αᵃᵒᵖ} : unop a = 1 ↔ a = 1 := unop_injective.eq_iff
>>>>>>> 59de845a

attribute [nolint simpComm] unop_eq_one_iff

instance instMul [Mul α] : Mul αᵃᵒᵖ where mul a b := op (unop a * unop b)

@[simp] lemma op_mul [Mul α] (a b : α) : op (a * b) = op a * op b := rfl
<<<<<<< HEAD
#align add_opposite.op_mul AddOpposite.op_mul

@[simp] lemma unop_mul [Mul α] (a b : αᵃᵒᵖ) : unop (a * b) = unop a * unop b := rfl
#align add_opposite.unop_mul AddOpposite.unop_mul
=======

@[simp] lemma unop_mul [Mul α] (a b : αᵃᵒᵖ) : unop (a * b) = unop a * unop b := rfl
>>>>>>> 59de845a

instance instInv [Inv α] : Inv αᵃᵒᵖ where inv a := op (unop a)⁻¹

instance instInvolutiveInv [InvolutiveInv α] : InvolutiveInv αᵃᵒᵖ where
  inv_inv _ := unop_injective <| inv_inv _

@[simp] lemma op_inv [Inv α] (a : α) : op a⁻¹ = (op a)⁻¹ := rfl
<<<<<<< HEAD
#align add_opposite.op_inv AddOpposite.op_inv

@[simp] lemma unop_inv [Inv α] (a : αᵃᵒᵖ) : unop a⁻¹ = (unop a)⁻¹ := rfl
#align add_opposite.unop_inv AddOpposite.unop_inv
=======

@[simp] lemma unop_inv [Inv α] (a : αᵃᵒᵖ) : unop a⁻¹ = (unop a)⁻¹ := rfl
>>>>>>> 59de845a

instance instDiv [Div α] : Div αᵃᵒᵖ where div a b := op (unop a / unop b)

@[simp] lemma op_div [Div α] (a b : α) : op (a / b) = op a / op b := rfl
<<<<<<< HEAD
#align add_opposite.op_div AddOpposite.op_div

@[simp] lemma unop_div [Div α] (a b : αᵃᵒᵖ) : unop (a / b) = unop a / unop b := rfl
#align add_opposite.unop_div AddOpposite.unop_div
=======

@[simp] lemma unop_div [Div α] (a b : αᵃᵒᵖ) : unop (a / b) = unop a / unop b := rfl
>>>>>>> 59de845a

end AddOpposite<|MERGE_RESOLUTION|>--- conflicted
+++ resolved
@@ -60,14 +60,6 @@
       "Additive opposite of a type. This type inherits all multiplicative structures on `α` and
       reverses left and right in addition."]
 def MulOpposite (α : Type*) : Type _ := PreOpposite α
-<<<<<<< HEAD
-#align mul_opposite MulOpposite
-#align add_opposite AddOpposite
--- Porting note: the attribute `pp_nodot` does not exist yet; `op` and `unop` were
--- both tagged with it in mathlib3
-
-=======
->>>>>>> 59de845a
 
 /-- Multiplicative opposite of a type. -/
 postfix:max "ᵐᵒᵖ" => MulOpposite
@@ -102,19 +94,10 @@
 theorem unop_comp_op : (unop : αᵐᵒᵖ → α) ∘ op = id :=
   rfl
 
-<<<<<<< HEAD
-/-- A recursor for `MulOpposite`. Use as `induction x using MulOpposite.rec'`. -/
-@[to_additive (attr := simp, elab_as_elim)
-  "A recursor for `AddOpposite`. Use as `induction x using AddOpposite.rec'`."]
-protected def rec' {F : αᵐᵒᵖ → Sort*} (h : ∀ X, F (op X)) : ∀ X, F X := fun X ↦ h (unop X)
-#align mul_opposite.rec MulOpposite.rec'
-#align add_opposite.rec AddOpposite.rec'
-=======
 /-- A recursor for `MulOpposite`. Use as `induction x`. -/
 @[to_additive (attr := simp, elab_as_elim, induction_eliminator, cases_eliminator)
   "A recursor for `AddOpposite`. Use as `induction x`."]
 protected def rec' {F : αᵐᵒᵖ → Sort*} (h : ∀ X, F (op X)) : ∀ X, F X := fun X ↦ h (unop X)
->>>>>>> 59de845a
 
 /-- The canonical bijection between `α` and `αᵐᵒᵖ`. -/
 @[to_additive (attr := simps (config := .asFn) apply symm_apply)
@@ -172,7 +155,6 @@
 instance instZero [Zero α] : Zero αᵐᵒᵖ where zero := op 0
 
 @[to_additive] instance instOne [One α] : One αᵐᵒᵖ where one := op 1
-<<<<<<< HEAD
 
 instance instAdd [Add α] : Add αᵐᵒᵖ where add x y := op (unop x + unop y)
 instance instSub [Sub α] : Sub αᵐᵒᵖ where sub x y := op (unop x - unop y)
@@ -184,19 +166,6 @@
 @[to_additive] instance instMul [Mul α] : Mul αᵐᵒᵖ where mul x y := op (unop y * unop x)
 @[to_additive] instance instInv [Inv α] : Inv αᵐᵒᵖ where inv x := op <| (unop x)⁻¹
 
-=======
-
-instance instAdd [Add α] : Add αᵐᵒᵖ where add x y := op (unop x + unop y)
-instance instSub [Sub α] : Sub αᵐᵒᵖ where sub x y := op (unop x - unop y)
-instance instNeg [Neg α] : Neg αᵐᵒᵖ where neg x := op <| -unop x
-
-instance instInvolutiveNeg [InvolutiveNeg α] : InvolutiveNeg αᵐᵒᵖ where
-  neg_neg _ := unop_injective <| neg_neg _
-
-@[to_additive] instance instMul [Mul α] : Mul αᵐᵒᵖ where mul x y := op (unop y * unop x)
-@[to_additive] instance instInv [Inv α] : Inv αᵐᵒᵖ where inv x := op <| (unop x)⁻¹
-
->>>>>>> 59de845a
 @[to_additive]
 instance instInvolutiveInv [InvolutiveInv α] : InvolutiveInv αᵐᵒᵖ where
   inv_inv _ := unop_injective <| inv_inv _
@@ -204,99 +173,39 @@
 @[to_additive] instance instSMul [SMul α β] : SMul α βᵐᵒᵖ where smul c x := op (c • unop x)
 
 @[simp] lemma op_zero [Zero α] : op (0 : α) = 0 := rfl
-<<<<<<< HEAD
-#align mul_opposite.op_zero MulOpposite.op_zero
 
 @[simp] lemma unop_zero [Zero α] : unop (0 : αᵐᵒᵖ) = 0 := rfl
-#align mul_opposite.unop_zero MulOpposite.unop_zero
 
 @[to_additive (attr := simp)] lemma op_one [One α] : op (1 : α) = 1 := rfl
-#align mul_opposite.op_one MulOpposite.op_one
-#align add_opposite.op_zero AddOpposite.op_zero
 
 @[to_additive (attr := simp)] lemma unop_one [One α] : unop (1 : αᵐᵒᵖ) = 1 := rfl
-#align mul_opposite.unop_one MulOpposite.unop_one
-#align add_opposite.unop_zero AddOpposite.unop_zero
 
 @[simp] lemma op_add [Add α] (x y : α) : op (x + y) = op x + op y := rfl
-#align mul_opposite.op_add MulOpposite.op_add
 
 @[simp] lemma unop_add [Add α] (x y : αᵐᵒᵖ) : unop (x + y) = unop x + unop y := rfl
-#align mul_opposite.unop_add MulOpposite.unop_add
 
 @[simp] lemma op_neg [Neg α] (x : α) : op (-x) = -op x := rfl
-#align mul_opposite.op_neg MulOpposite.op_neg
 
 @[simp] lemma unop_neg [Neg α] (x : αᵐᵒᵖ) : unop (-x) = -unop x := rfl
-#align mul_opposite.unop_neg MulOpposite.unop_neg
 
 @[to_additive (attr := simp)] lemma op_mul [Mul α] (x y : α) : op (x * y) = op y * op x := rfl
-#align mul_opposite.op_mul MulOpposite.op_mul
-#align add_opposite.op_add AddOpposite.op_add
 
 @[to_additive (attr := simp)]
 lemma unop_mul [Mul α] (x y : αᵐᵒᵖ) : unop (x * y) = unop y * unop x := rfl
-#align mul_opposite.unop_mul MulOpposite.unop_mul
-#align add_opposite.unop_add AddOpposite.unop_add
 
 @[to_additive (attr := simp)] lemma op_inv [Inv α] (x : α) : op x⁻¹ = (op x)⁻¹ := rfl
-#align mul_opposite.op_inv MulOpposite.op_inv
-#align add_opposite.op_neg AddOpposite.op_neg
 
 @[to_additive (attr := simp)] lemma unop_inv [Inv α] (x : αᵐᵒᵖ) : unop x⁻¹ = (unop x)⁻¹ := rfl
-#align mul_opposite.unop_inv MulOpposite.unop_inv
-#align add_opposite.unop_neg AddOpposite.unop_neg
 
 @[simp] lemma op_sub [Sub α] (x y : α) : op (x - y) = op x - op y := rfl
-#align mul_opposite.op_sub MulOpposite.op_sub
 
 @[simp] lemma unop_sub [Sub α] (x y : αᵐᵒᵖ) : unop (x - y) = unop x - unop y := rfl
-#align mul_opposite.unop_sub MulOpposite.unop_sub
 
 @[to_additive (attr := simp)]
 lemma op_smul [SMul α β] (a : α) (b : β) : op (a • b) = a • op b := rfl
-#align mul_opposite.op_smul MulOpposite.op_smul
-#align add_opposite.op_vadd AddOpposite.op_vadd
 
 @[to_additive (attr := simp)]
 lemma unop_smul [SMul α β] (a : α) (b : βᵐᵒᵖ) : unop (a • b) = a • unop b := rfl
-#align mul_opposite.unop_smul MulOpposite.unop_smul
-#align add_opposite.unop_vadd AddOpposite.unop_vadd
-=======
-
-@[simp] lemma unop_zero [Zero α] : unop (0 : αᵐᵒᵖ) = 0 := rfl
-
-@[to_additive (attr := simp)] lemma op_one [One α] : op (1 : α) = 1 := rfl
-
-@[to_additive (attr := simp)] lemma unop_one [One α] : unop (1 : αᵐᵒᵖ) = 1 := rfl
-
-@[simp] lemma op_add [Add α] (x y : α) : op (x + y) = op x + op y := rfl
-
-@[simp] lemma unop_add [Add α] (x y : αᵐᵒᵖ) : unop (x + y) = unop x + unop y := rfl
-
-@[simp] lemma op_neg [Neg α] (x : α) : op (-x) = -op x := rfl
-
-@[simp] lemma unop_neg [Neg α] (x : αᵐᵒᵖ) : unop (-x) = -unop x := rfl
-
-@[to_additive (attr := simp)] lemma op_mul [Mul α] (x y : α) : op (x * y) = op y * op x := rfl
-
-@[to_additive (attr := simp)]
-lemma unop_mul [Mul α] (x y : αᵐᵒᵖ) : unop (x * y) = unop y * unop x := rfl
-
-@[to_additive (attr := simp)] lemma op_inv [Inv α] (x : α) : op x⁻¹ = (op x)⁻¹ := rfl
-
-@[to_additive (attr := simp)] lemma unop_inv [Inv α] (x : αᵐᵒᵖ) : unop x⁻¹ = (unop x)⁻¹ := rfl
-
-@[simp] lemma op_sub [Sub α] (x y : α) : op (x - y) = op x - op y := rfl
-
-@[simp] lemma unop_sub [Sub α] (x y : αᵐᵒᵖ) : unop (x - y) = unop x - unop y := rfl
-
-@[to_additive (attr := simp)]
-lemma op_smul [SMul α β] (a : α) (b : β) : op (a • b) = a • op b := rfl
-
-@[to_additive (attr := simp)]
-lemma unop_smul [SMul α β] (a : α) (b : βᵐᵒᵖ) : unop (a • b) = a • unop b := rfl
->>>>>>> 59de845a
 
 @[simp, nolint simpComm]
 theorem unop_eq_zero_iff [Zero α] (a : αᵐᵒᵖ) : a.unop = (0 : α) ↔ a = (0 : αᵐᵒᵖ) :=
@@ -320,11 +229,6 @@
 
 @[to_additive (attr := simp)]
 lemma op_eq_one_iff [One α] (a : α) : op a = 1 ↔ a = 1 := op_injective.eq_iff
-<<<<<<< HEAD
-#align mul_opposite.op_eq_one_iff MulOpposite.op_eq_one_iff
-#align add_opposite.op_eq_zero_iff AddOpposite.op_eq_zero_iff
-=======
->>>>>>> 59de845a
 
 end MulOpposite
 
@@ -333,40 +237,20 @@
 instance instOne [One α] : One αᵃᵒᵖ where one := op 1
 
 @[simp] lemma op_one [One α] : op (1 : α) = 1 := rfl
-<<<<<<< HEAD
-#align add_opposite.op_one AddOpposite.op_one
 
 @[simp] lemma unop_one [One α] : unop 1 = (1 : α) := rfl
-#align add_opposite.unop_one AddOpposite.unop_one
 
 @[simp] lemma op_eq_one_iff [One α] {a : α} : op a = 1 ↔ a = 1 := op_injective.eq_iff
-#align add_opposite.op_eq_one_iff AddOpposite.op_eq_one_iff
 
 @[simp] lemma unop_eq_one_iff [One α] {a : αᵃᵒᵖ} : unop a = 1 ↔ a = 1 := unop_injective.eq_iff
-#align add_opposite.unop_eq_one_iff AddOpposite.unop_eq_one_iff
-=======
-
-@[simp] lemma unop_one [One α] : unop 1 = (1 : α) := rfl
-
-@[simp] lemma op_eq_one_iff [One α] {a : α} : op a = 1 ↔ a = 1 := op_injective.eq_iff
-
-@[simp] lemma unop_eq_one_iff [One α] {a : αᵃᵒᵖ} : unop a = 1 ↔ a = 1 := unop_injective.eq_iff
->>>>>>> 59de845a
 
 attribute [nolint simpComm] unop_eq_one_iff
 
 instance instMul [Mul α] : Mul αᵃᵒᵖ where mul a b := op (unop a * unop b)
 
 @[simp] lemma op_mul [Mul α] (a b : α) : op (a * b) = op a * op b := rfl
-<<<<<<< HEAD
-#align add_opposite.op_mul AddOpposite.op_mul
 
 @[simp] lemma unop_mul [Mul α] (a b : αᵃᵒᵖ) : unop (a * b) = unop a * unop b := rfl
-#align add_opposite.unop_mul AddOpposite.unop_mul
-=======
-
-@[simp] lemma unop_mul [Mul α] (a b : αᵃᵒᵖ) : unop (a * b) = unop a * unop b := rfl
->>>>>>> 59de845a
 
 instance instInv [Inv α] : Inv αᵃᵒᵖ where inv a := op (unop a)⁻¹
 
@@ -374,27 +258,13 @@
   inv_inv _ := unop_injective <| inv_inv _
 
 @[simp] lemma op_inv [Inv α] (a : α) : op a⁻¹ = (op a)⁻¹ := rfl
-<<<<<<< HEAD
-#align add_opposite.op_inv AddOpposite.op_inv
 
 @[simp] lemma unop_inv [Inv α] (a : αᵃᵒᵖ) : unop a⁻¹ = (unop a)⁻¹ := rfl
-#align add_opposite.unop_inv AddOpposite.unop_inv
-=======
-
-@[simp] lemma unop_inv [Inv α] (a : αᵃᵒᵖ) : unop a⁻¹ = (unop a)⁻¹ := rfl
->>>>>>> 59de845a
 
 instance instDiv [Div α] : Div αᵃᵒᵖ where div a b := op (unop a / unop b)
 
 @[simp] lemma op_div [Div α] (a b : α) : op (a / b) = op a / op b := rfl
-<<<<<<< HEAD
-#align add_opposite.op_div AddOpposite.op_div
 
 @[simp] lemma unop_div [Div α] (a b : αᵃᵒᵖ) : unop (a / b) = unop a / unop b := rfl
-#align add_opposite.unop_div AddOpposite.unop_div
-=======
-
-@[simp] lemma unop_div [Div α] (a b : αᵃᵒᵖ) : unop (a / b) = unop a / unop b := rfl
->>>>>>> 59de845a
 
 end AddOpposite