--- conflicted
+++ resolved
@@ -165,15 +165,9 @@
     exact ⟨a, A ⟨ha₀, ha⟩,
       isBigO_of_le' _ fun n ↦ (H n).trans <| mul_le_mul_of_nonneg_left (le_abs_self _) hC₀.le⟩
   -- Add 7 and 8 using 2 → 8 → 7 → 3
-<<<<<<< HEAD
   tfae_have 2 → 8 := by
     rintro ⟨a, ha, H⟩
-    refine' ⟨a, ha, (H.def zero_lt_one).mono fun n hn ↦ _⟩
-=======
-  tfae_have 2 → 8
-  · rintro ⟨a, ha, H⟩
     refine' ⟨a, ha, (H.definition zero_lt_one).mono fun n hn ↦ _⟩
->>>>>>> 9e78f5c2
     rwa [Real.norm_eq_abs, Real.norm_eq_abs, one_mul, abs_pow, abs_of_pos ha.1] at hn
   tfae_have 8 → 7 := fun ⟨a, ha, H⟩ ↦ ⟨a, ha.2, H⟩
   tfae_have 7 → 3 := by
