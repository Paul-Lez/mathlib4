--- conflicted
+++ resolved
@@ -660,19 +660,10 @@
 
 instance {Γ} [LinearOrderedCancelAddCommMonoid Γ] [NonUnitalNonAssocSemiring R] [NoZeroDivisors R] :
     NoZeroDivisors (HahnSeries Γ R) where
-<<<<<<< HEAD
     eq_zero_or_eq_zero_of_mul_eq_zero {x y} xy := by
       have : NoZeroSMulDivisors (HahnSeries Γ R) (HahnSeries Γ R) :=
         HahnModule.instNoZeroSMulDivisors
       exact eq_zero_or_eq_zero_of_smul_eq_zero xy
-=======
-  eq_zero_or_eq_zero_of_mul_eq_zero {x y} xy := by
-    contrapose! xy
-    rw [Ne, HahnSeries.ext_iff, Function.funext_iff, not_forall]
-    refine ⟨x.order + y.order, ?_⟩
-    rw [mul_coeff_order_add_order x y, zero_coeff, mul_eq_zero]
-    simp [coeff_order_ne_zero, xy]
->>>>>>> edfc9481
 
 instance {Γ} [LinearOrderedCancelAddCommMonoid Γ] [Ring R] [IsDomain R] :
     IsDomain (HahnSeries Γ R) :=
