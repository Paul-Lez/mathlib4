/-
Copyright (c) 2020 Anne Baanen. All rights reserved.
Released under Apache 2.0 license as described in the file LICENSE.
Authors: Johannes Hölzl, Mario Carneiro, Alexander Bentkamp, Anne Baanen
-/
import Mathlib.Algebra.BigOperators.Fin
import Mathlib.Data.Set.Subsingleton
import Mathlib.Lean.Expr.ExtraRecognizers
import Mathlib.LinearAlgebra.Prod
import Mathlib.SetTheory.Cardinal.Basic
import Mathlib.Tactic.FinCases
import Mathlib.Tactic.LinearCombination
import Mathlib.Tactic.Module
import Mathlib.Tactic.NoncommRing
import Mathlib.LinearAlgebra.Pi
import Mathlib.LinearAlgebra.Finsupp.LinearCombination

/-!

# Linear independence

This file defines linear independence in a module or vector space.

It is inspired by Isabelle/HOL's linear algebra, and hence indirectly by HOL Light.

We define `LinearIndependent R v` as `Function.Injective (Finsupp.linearCombination R v)`. Here
`Finsupp.linearCombination` is the linear map sending a function `f : ι →₀ R` with finite support to
the linear combination of vectors from `v` with these coefficients. Then we prove that several other
statements are equivalent to this one, including `ker (Finsupp.linearCombination R v) = ⊥` and
some versions with explicitly written linear combinations.

## Main definitions
All definitions are given for families of vectors, i.e. `v : ι → M` where `M` is the module or
vector space and `ι : Type*` is an arbitrary indexing type.

* `LinearIndependent R v` states that the elements of the family `v` are linearly independent.

* `LinearIndependent.repr hv x` returns the linear combination representing `x : span R (range v)`
on the linearly independent vectors `v`, given `hv : LinearIndependent R v`
(using classical choice). `LinearIndependent.repr hv` is provided as a linear map.

## Main statements

We prove several specialized tests for linear independence of families of vectors and of sets of
vectors.

* `Fintype.linearIndependent_iff`: if `ι` is a finite type, then any function `f : ι → R` has
  finite support, so we can reformulate the statement using `∑ i : ι, f i • v i` instead of a sum
  over an auxiliary `s : Finset ι`;
* `linearIndependent_empty_type`: a family indexed by an empty type is linearly independent;
* `linearIndependent_unique_iff`: if `ι` is a singleton, then `LinearIndependent K v` is
  equivalent to `v default ≠ 0`;
* `linearIndependent_option`, `linearIndependent_sum`, `linearIndependent_fin_cons`,
  `linearIndependent_fin_succ`: type-specific tests for linear independence of families of vector
  fields;
* `linearIndependent_insert`, `linearIndependent_union`, `linearIndependent_pair`,
  `linearIndependent_singleton`: linear independence tests for set operations.

In many cases we additionally provide dot-style operations (e.g., `LinearIndependent.union`) to
make the linear independence tests usable as `hv.insert ha` etc.

We also prove that, when working over a division ring,
any family of vectors includes a linear independent subfamily spanning the same subspace.

## Implementation notes

We use families instead of sets because it allows us to say that two identical vectors are linearly
dependent.

If you want to use sets, use the family `(fun x ↦ x : s → M)` given a set `s : Set M`. The lemmas
`LinearIndependent.to_subtype_range` and `LinearIndependent.of_subtype_range` connect those two
worlds.

## TODO

Rework proofs to hold in semirings, by avoiding the path through
`ker (Finsupp.linearCombination R v) = ⊥`.

## Tags

linearly dependent, linear dependence, linearly independent, linear independence

-/


noncomputable section

open Function Set Submodule

open Cardinal

universe u' u

variable {ι : Type u'} {ι' : Type*} {R : Type*} {K : Type*}
variable {M : Type*} {M' : Type*} {V : Type u}

section Semiring


variable {v : ι → M}
variable [Semiring R] [AddCommMonoid M] [AddCommMonoid M']
variable [Module R M] [Module R M']
variable (R) (v)
/-- `LinearIndependent R v` states the family of vectors `v` is linearly independent over `R`. -/
def LinearIndependent : Prop :=
  Function.Injective (Finsupp.linearCombination R v)

open Lean PrettyPrinter.Delaborator SubExpr in
/-- Delaborator for `LinearIndependent` that suggests pretty printing with type hints
in case the family of vectors is over a `Set`.

Type hints look like `LinearIndependent fun (v : ↑s) => ↑v` or `LinearIndependent (ι := ↑s) f`,
depending on whether the family is a lambda expression or not. -/
@[delab app.LinearIndependent]
def delabLinearIndependent : Delab :=
  whenPPOption getPPNotation <|
  whenNotPPOption getPPAnalysisSkip <|
  withOptionAtCurrPos `pp.analysis.skip true do
    let e ← getExpr
    guard <| e.isAppOfArity ``LinearIndependent 7
    let some _ := (e.getArg! 0).coeTypeSet? | failure
    let optionsPerPos ← if (e.getArg! 3).isLambda then
      withNaryArg 3 do return (← read).optionsPerPos.setBool (← getPos) pp.funBinderTypes.name true
    else
      withNaryArg 0 do return (← read).optionsPerPos.setBool (← getPos) `pp.analysis.namedArg true
    withTheReader Context ({· with optionsPerPos}) delab

variable {R v}

theorem linearIndependent_iff_injective_linearCombination :
    LinearIndependent R v ↔ Function.Injective (Finsupp.linearCombination R v) := Iff.rfl

alias ⟨LinearIndependent.injective_linearCombination, _⟩ :=
  linearIndependent_iff_injective_linearCombination

theorem LinearIndependent.ne_zero [Nontrivial R] (i : ι) (hv : LinearIndependent R v) :
    v i ≠ 0 := by
  intro h
  have := @hv (Finsupp.single i 1 : ι →₀ R) 0 ?_
  · simp at this
  simpa using h


theorem linearIndependent_empty_type [IsEmpty ι] : LinearIndependent R v :=
  Function.injective_of_subsingleton _

variable (R M) in
theorem linearIndependent_empty : LinearIndependent R (fun x => x : (∅ : Set M) → M) :=
  linearIndependent_empty_type

/-- A subfamily of a linearly independent family (i.e., a composition with an injective map) is a
linearly independent family. -/
theorem LinearIndependent.comp (h : LinearIndependent R v) (f : ι' → ι) (hf : Injective f) :
    LinearIndependent R (v ∘ f) := by
  simpa [Function.comp_def] using Function.Injective.comp h (Finsupp.mapDomain_injective hf)

theorem LinearIndependent.coe_range (i : LinearIndependent R v) :
    LinearIndependent R ((↑) : range v → M) := by
  simpa using i.comp _ (rangeSplitting_injective v)

theorem LinearIndependent.injective [Nontrivial R] (hv : LinearIndependent R v) : Injective v := by
  simpa [Function.comp_def]
    using Function.Injective.comp hv (Finsupp.single_left_injective one_ne_zero)

/-- A set of linearly independent vectors in a module `M` over a semiring `K` is also linearly
independent over a subring `R` of `K`.
The implementation uses minimal assumptions about the relationship between `R`, `K` and `M`.
The version where `K` is an `R`-algebra is `LinearIndependent.restrict_scalars_algebras`.
 -/
theorem LinearIndependent.restrict_scalars [Semiring K] [SMulWithZero R K] [Module K M]
    [IsScalarTower R K M] (hinj : Function.Injective fun r : R => r • (1 : K))
    (li : LinearIndependent K v) : LinearIndependent R v := by
  intro x y hxy
  let f := fun r : R => r • (1 : K)
  have := @li (x.mapRange f (by simp [f])) (y.mapRange f (by simp [f])) ?_
  · ext i
    exact hinj congr($this i)
  simpa [Finsupp.linearCombination, f, Finsupp.sum_mapRange_index]

end Semiring

section Module
variable {v : ι → M}

section Ring
variable [Ring R] [AddCommGroup M] [AddCommGroup M']
variable [Module R M] [Module R M']

theorem linearIndependent_iff_ker :
    LinearIndependent R v ↔ LinearMap.ker (Finsupp.linearCombination R v) = ⊥ :=
  LinearMap.ker_eq_bot.symm

theorem linearIndependent_iff :
    LinearIndependent R v ↔ ∀ l, Finsupp.linearCombination R v l = 0 → l = 0 := by
  simp [linearIndependent_iff_ker, LinearMap.ker_eq_bot']

theorem linearIndependent_iff' :
    LinearIndependent R v ↔
      ∀ s : Finset ι, ∀ g : ι → R, ∑ i ∈ s, g i • v i = 0 → ∀ i ∈ s, g i = 0 :=
  linearIndependent_iff.trans
    ⟨fun hf s g hg i his =>
      have h :=
        hf (∑ i ∈ s, Finsupp.single i (g i)) <| by
          simpa only [map_sum, Finsupp.linearCombination_single] using hg
      calc
        g i = (Finsupp.lapply i : (ι →₀ R) →ₗ[R] R) (Finsupp.single i (g i)) := by
          { rw [Finsupp.lapply_apply, Finsupp.single_eq_same] }
        _ = ∑ j ∈ s, (Finsupp.lapply i : (ι →₀ R) →ₗ[R] R) (Finsupp.single j (g j)) :=
          Eq.symm <|
            Finset.sum_eq_single i
              (fun j _hjs hji => by rw [Finsupp.lapply_apply, Finsupp.single_eq_of_ne hji])
              fun hnis => hnis.elim his
        _ = (∑ j ∈ s, Finsupp.single j (g j)) i := (map_sum ..).symm
        _ = 0 := DFunLike.ext_iff.1 h i,
      fun hf _ hl =>
      Finsupp.ext fun _ =>
        _root_.by_contradiction fun hni => hni <| hf _ _ hl _ <| Finsupp.mem_support_iff.2 hni⟩

theorem linearIndependent_iff'' :
    LinearIndependent R v ↔
      ∀ (s : Finset ι) (g : ι → R), (∀ i ∉ s, g i = 0) →
        ∑ i ∈ s, g i • v i = 0 → ∀ i, g i = 0 := by
  classical
  exact linearIndependent_iff'.trans
    ⟨fun H s g hg hv i => if his : i ∈ s then H s g hv i his else hg i his, fun H s g hg i hi => by
      convert
        H s (fun j => if j ∈ s then g j else 0) (fun j hj => if_neg hj)
          (by simp_rw [ite_smul, zero_smul, Finset.sum_extend_by_zero, hg]) i
      exact (if_pos hi).symm⟩

theorem not_linearIndependent_iff :
    ¬LinearIndependent R v ↔
      ∃ s : Finset ι, ∃ g : ι → R, ∑ i ∈ s, g i • v i = 0 ∧ ∃ i ∈ s, g i ≠ 0 := by
  rw [linearIndependent_iff']
  simp only [exists_prop, not_forall]

theorem Fintype.linearIndependent_iff [Fintype ι] :
    LinearIndependent R v ↔ ∀ g : ι → R, ∑ i, g i • v i = 0 → ∀ i, g i = 0 := by
  refine
    ⟨fun H g => by simpa using linearIndependent_iff'.1 H Finset.univ g, fun H =>
      linearIndependent_iff''.2 fun s g hg hs i => H _ ?_ _⟩
  rw [← hs]
  refine (Finset.sum_subset (Finset.subset_univ _) fun i _ hi => ?_).symm
  rw [hg i hi, zero_smul]

/-- A finite family of vectors `v i` is linear independent iff the linear map that sends
`c : ι → R` to `∑ i, c i • v i` has the trivial kernel. -/
theorem Fintype.linearIndependent_iff' [Fintype ι] [DecidableEq ι] :
    LinearIndependent R v ↔
      LinearMap.ker (LinearMap.lsum R (fun _ ↦ R) ℕ fun i ↦ LinearMap.id.smulRight (v i)) = ⊥ := by
  simp [Fintype.linearIndependent_iff, LinearMap.ker_eq_bot', funext_iff]

theorem Fintype.not_linearIndependent_iff [Fintype ι] :
    ¬LinearIndependent R v ↔ ∃ g : ι → R, ∑ i, g i • v i = 0 ∧ ∃ i, g i ≠ 0 := by
  simpa using not_iff_not.2 Fintype.linearIndependent_iff

lemma LinearIndependent.eq_zero_of_pair {x y : M} (h : LinearIndependent R ![x, y])
    {s t : R} (h' : s • x + t • y = 0) : s = 0 ∧ t = 0 := by
  replace h := @h (.single 0 s + .single 1 t) 0 ?_
  · exact ⟨by simpa using congr($h 0), by simpa using congr($h 1)⟩
  simpa

/-- Also see `LinearIndependent.pair_iff'` for a simpler version over fields. -/
lemma LinearIndependent.pair_iff {x y : M} :
    LinearIndependent R ![x, y] ↔ ∀ (s t : R), s • x + t • y = 0 → s = 0 ∧ t = 0 := by
  refine ⟨fun h s t hst ↦ h.eq_zero_of_pair hst, fun h ↦ ?_⟩
  apply Fintype.linearIndependent_iff.2
  intro g hg
  simp only [Fin.sum_univ_two, Matrix.cons_val_zero, Matrix.cons_val_one, Matrix.head_cons] at hg
  intro i
  fin_cases i
  exacts [(h _ _ hg).1, (h _ _ hg).2]

end Ring


variable [Semiring R] [AddCommMonoid M] [AddCommMonoid M']
variable [Module R M] [Module R M']

/-- A family is linearly independent if and only if all of its finite subfamily is
linearly independent. -/
theorem linearIndependent_iff_finset_linearIndependent :
    LinearIndependent R v ↔ ∀ (s : Finset ι), LinearIndependent R (v ∘ (Subtype.val : s → ι)) := by
  refine ⟨fun H _ ↦ H.comp _ Subtype.val_injective, fun H ↦ ?_⟩
  intro x y hxy
  classical
  specialize @H (x.support ∪ y.support) (x.subtypeDomain _) (y.subtypeDomain _) ?_
  · simp_rw [Finsupp.linearCombination_comp, LinearMap.comp_apply, Finsupp.lmapDomain_apply,
      ← Embedding.coe_subtype, ← Finsupp.embDomain_eq_mapDomain,
      ← Finsupp.extendDomain_eq_embDomain_subtype,
      Finsupp.extendDomain_subtypeDomain _ Finset.subset_union_left,
      Finsupp.extendDomain_subtypeDomain _ Finset.subset_union_right, hxy]
  simp_rw [DFunLike.ext_iff, Subtype.forall, Finsupp.subtypeDomain_apply] at H
  ext i
  by_cases h : i ∈ x.support ∪ y.support
  · exact H _ h
  · simp only [Finset.mem_union, Finsupp.mem_support_iff, not_or, not_ne_iff] at h
    rw [h.1, h.2]

theorem Fintype.linearIndependent_iff_injective [Fintype ι] :
    LinearIndependent R v ↔ Function.Injective (Fintype.linearCombination R ℕ v) := by
  rw [LinearIndependent, ← Finsupp.equivFunOnFinite.symm.injective_comp, Function.comp_def]
  congr! with x
  exact Finsupp.linearCombination_eq_fintype_linearCombination_apply _ _ _ _

/-- If `v` is a linearly independent family of vectors and a linear map `f` is injective on the
submodule spanned by the vectors of `v`, then `f ∘ v` is a linearly independent
family of vectors.

See also `LinearIndependent.map'` for a special case assuming `f` is injective everywhere. -/
theorem LinearIndependent.map (hv : LinearIndependent R v) {f : M →ₗ[R] M'}
<<<<<<< HEAD
    (hf : Set.InjOn f (span R (range v))):
    LinearIndependent R (f ∘ v) := by
  intro x y hxy
  rw [← Finsupp.range_linearCombination] at hf
  refine hv <| hf (LinearMap.mem_range_self _ _) (LinearMap.mem_range_self _ _) ?_
  simp_rw [Finsupp.linearCombination_comp_linear] at hxy
  exact hxy
=======
    (hf_inj : Disjoint (span R (range v)) (LinearMap.ker f)) : LinearIndependent R (f ∘ v) := by
  rw [disjoint_iff_inf_le, ← Set.image_univ, Finsupp.span_image_eq_map_linearCombination,
    map_inf_eq_map_inf_comap, map_le_iff_le_comap, comap_bot, Finsupp.supported_univ, top_inf_eq]
      at hf_inj
  rw [linearIndependent_iff_ker] at hv ⊢
  rw [hv, le_bot_iff] at hf_inj
  rw [Finsupp.linearCombination_linear_comp, LinearMap.ker_comp, hf_inj]
>>>>>>> 00a090b2

/-- If `v` is an injective family of vectors such that `f ∘ v` is linearly independent, then `v`
    spans a submodule disjoint from the kernel of `f` -/
theorem Submodule.range_ker_disjoint {f : M →ₗ[R] M'}
    (hv : LinearIndependent R (f ∘ v)) :
    Disjoint (span R (range v)) (LinearMap.ker f) := by
<<<<<<< HEAD
  rw [linearIndependent_iff_injective_linearCombination,
    Finsupp.linearCombination_comp_linear] at hv
  replace hv := LinearMap.ker_eq_bot_of_injective hv
  rw [LinearMap.ker_comp] at hv
=======
  rw [linearIndependent_iff_ker, Finsupp.linearCombination_linear_comp, LinearMap.ker_comp] at hv
>>>>>>> 00a090b2
  rw [disjoint_iff_inf_le, ← Set.image_univ, Finsupp.span_image_eq_map_linearCombination,
    map_inf_eq_map_inf_comap, hv, inf_bot_eq, map_bot]

/-- An injective linear map sends linearly independent families of vectors to linearly independent
families of vectors. See also `LinearIndependent.map` for a more general statement. -/
theorem LinearIndependent.map' (hv : LinearIndependent R v) (f : M →ₗ[R] M')
    (hf : Function.Injective f) :
    LinearIndependent R (f ∘ v) := hv.map <| hf.injOn

/-- If `M / R` and `M' / R'` are modules, `i : R' → R` is a map, `j : M →+ M'` is a monoid map,
such that they send non-zero elements to non-zero elements, and compatible with the scalar
multiplications on `M` and `M'`, then `j` sends linearly independent families of vectors to
linearly independent families of vectors. As a special case, taking `R = R'`
it is `LinearIndependent.map'`. -/
theorem LinearIndependent.map_of_injective_injective {R' : Type*} {M' : Type*}
    [Semiring R'] [AddCommMonoid M'] [Module R' M'] (hv : LinearIndependent R v)
    (i : ZeroHom R' R) (j : M →+ M') (hi : Function.Injective i) (hj : Function.Injective j)
    (hc : ∀ (r : R') (m : M), j (i r • m) = r • j m) : LinearIndependent R' (j ∘ v) := by
  intro x y hxy
  suffices (x.mapRange i <| map_zero _) = (y.mapRange i <| map_zero _) by
    ext k
    apply hi
    simpa using congr($this k)
  apply hv
  simp [Finsupp.linearCombination] at hxy ⊢
  simp [Finsupp.sum_mapRange_index]
  simp_rw [← hc, ← map_finsupp_sum j] at hxy
  exact hj hxy

/-- If `M / R` and `M' / R'` are modules, `i : R → R'` is a surjective map which maps zero to zero,
`j : M →+ M'` is a monoid map which sends non-zero elements to non-zero elements, such that the
scalar multiplications on `M` and `M'` are compatible, then `j` sends linearly independent families
of vectors to linearly independent families of vectors. As a special case, taking `R = R'`
it is `LinearIndependent.map'`. -/
theorem LinearIndependent.map_of_surjective_injective {R' : Type*} {M' : Type*}
    [Ring R'] [AddCommGroup M'] [Module R' M'] (hv : LinearIndependent R v)
    (i : ZeroHom R R') (j : M →+ M') (hi : Surjective i) (hj : ∀ m, j m = 0 → m = 0)
    (hc : ∀ (r : R) (m : M), j (r • m) = i r • j m) : LinearIndependent R' (j ∘ v) := by
  obtain ⟨i', hi'⟩ := hi.hasRightInverse
  refine hv.map_of_injective_injective i' j (fun _ h ↦ ?_) hj fun r m ↦ ?_
  · apply_fun i at h
    rwa [hi', i.map_zero] at h
  rw [hc (i' r) m, hi']

/-- If the image of a family of vectors under a linear map is linearly independent, then so is
the original family. -/
theorem LinearIndependent.of_comp (f : M →ₗ[R] M') (hfv : LinearIndependent R (f ∘ v)) :
    LinearIndependent R v := by
  simp_rw [LinearIndependent, Finsupp.linearCombination_comp_linear] at hfv
  exact Injective.of_comp hfv

/-- If `f` is an injective linear map, then the family `f ∘ v` is linearly independent
if and only if the family `v` is linearly independent. -/
protected theorem LinearMap.linearIndependent_iff (f : M →ₗ[R] M') (hf : Function.Injective f) :
    LinearIndependent R (f ∘ v) ↔ LinearIndependent R v :=
  ⟨fun h => h.of_comp f, fun h => h.map' f hf⟩

@[nontriviality]
theorem linearIndependent_of_subsingleton [Subsingleton R] : LinearIndependent R v :=
  injective_of_subsingleton _

theorem linearIndependent_equiv (e : ι ≃ ι') {f : ι' → M} :
    LinearIndependent R (f ∘ e) ↔ LinearIndependent R f :=
  ⟨fun h => Function.comp_id f ▸ e.self_comp_symm ▸ h.comp _ e.symm.injective, fun h =>
    h.comp _ e.injective⟩

theorem linearIndependent_equiv' (e : ι ≃ ι') {f : ι' → M} {g : ι → M} (h : f ∘ e = g) :
    LinearIndependent R g ↔ LinearIndependent R f :=
  h ▸ linearIndependent_equiv e

theorem linearIndependent_subtype_range {ι} {f : ι → M} (hf : Injective f) :
    LinearIndependent R ((↑) : range f → M) ↔ LinearIndependent R f :=
  Iff.symm <| linearIndependent_equiv' (Equiv.ofInjective f hf) rfl

alias ⟨LinearIndependent.of_subtype_range, _⟩ := linearIndependent_subtype_range

theorem linearIndependent_image {ι} {s : Set ι} {f : ι → M} (hf : Set.InjOn f s) :
    (LinearIndependent R fun x : s => f x) ↔ LinearIndependent R fun x : f '' s => (x : M) :=
  linearIndependent_equiv' (Equiv.Set.imageOfInjOn _ _ hf) rfl

theorem linearIndependent_span (hs : LinearIndependent R v) :
    LinearIndependent R (M := span R (range v))
      (fun i : ι => ⟨v i, subset_span (mem_range_self i)⟩) :=
  LinearIndependent.of_comp (span R (range v)).subtype hs

/-- See `LinearIndependent.fin_cons` for a family of elements in a vector space. -/
theorem LinearIndependent.fin_cons' {m : ℕ} (x : M) (v : Fin m → M) (hli : LinearIndependent R v)
    (x_ortho : ∀ (c : R) (y : Submodule.span R (Set.range v)), c • x + y = (0 : M) → c = 0) :
    LinearIndependent R (Fin.cons x v : Fin m.succ → M) := by
  rw [Fintype.linearIndependent_iff] at hli ⊢
  rintro g total_eq j
  simp_rw [Fin.sum_univ_succ, Fin.cons_zero, Fin.cons_succ] at total_eq
  have : g 0 = 0 := by
    refine x_ortho (g 0) ⟨∑ i : Fin m, g i.succ • v i, ?_⟩ total_eq
    exact sum_mem fun i _ => smul_mem _ _ (subset_span ⟨i, rfl⟩)
  rw [this, zero_smul, zero_add] at total_eq
  exact Fin.cases this (hli _ total_eq) j

/-- Every finite subset of a linearly independent set is linearly independent. -/
theorem linearIndependent_finset_map_embedding_subtype (s : Set M)
    (li : LinearIndependent R ((↑) : s → M)) (t : Finset s) :
    LinearIndependent R ((↑) : Finset.map (Embedding.subtype s) t → M) := by
  let f : t.map (Embedding.subtype s) → s := fun x =>
    ⟨x.1, by
      obtain ⟨x, h⟩ := x
      rw [Finset.mem_map] at h
      obtain ⟨a, _ha, rfl⟩ := h
      simp only [Subtype.coe_prop, Embedding.coe_subtype]⟩
  convert LinearIndependent.comp li f ?_
  rintro ⟨x, hx⟩ ⟨y, hy⟩
  rw [Finset.mem_map] at hx hy
  obtain ⟨a, _ha, rfl⟩ := hx
  obtain ⟨b, _hb, rfl⟩ := hy
  simp only [f, imp_self, Subtype.mk_eq_mk]

/-- If every finite set of linearly independent vectors has cardinality at most `n`,
then the same is true for arbitrary sets of linearly independent vectors.
-/
theorem linearIndependent_bounded_of_finset_linearIndependent_bounded {n : ℕ}
    (H : ∀ s : Finset M, (LinearIndependent R fun i : s => (i : M)) → s.card ≤ n) :
    ∀ s : Set M, LinearIndependent R ((↑) : s → M) → #s ≤ n := by
  intro s li
  apply Cardinal.card_le_of
  intro t
  rw [← Finset.card_map (Embedding.subtype s)]
  apply H
  apply linearIndependent_finset_map_embedding_subtype _ li

section Subtype

/-! The following lemmas use the subtype defined by a set in `M` as the index set `ι`. -/


theorem linearIndependent_comp_subtype {s : Set ι} :
    LinearIndependent R (v ∘ (↑) : s → M) ↔
      ∀ l ∈ Finsupp.supported R R s, (Finsupp.linearCombination R v) l = 0 → l = 0 := by
  simp only [linearIndependent_iff_inj, (· ∘ ·), Finsupp.mem_supported, Finsupp.linearCombination_apply,
    Set.subset_def, Finset.mem_coe]
  constructor
  · intro h l hl₁ hl₂
    exact (Finsupp.subtypeDomain_eq_zero_iff hl₁).1 <|
      h (l.subtypeDomain s) ((Finsupp.sum_subtypeDomain_index hl₁).trans hl₂)
  · intro h l hl
    refine Finsupp.embDomain_eq_zero.1 (h (l.embDomain <| Function.Embedding.subtype s) ?_ ?_)
    · suffices ∀ i hi, ¬l ⟨i, hi⟩ = 0 → i ∈ s by simpa
      intros
      assumption
    · rwa [Finsupp.embDomain_eq_mapDomain, Finsupp.sum_mapDomain_index]
      exacts [fun _ => zero_smul _ _, fun _ _ _ => add_smul _ _ _]

theorem linearDependent_comp_subtype' {s : Set ι} :
    ¬LinearIndependent R (v ∘ (↑) : s → M) ↔
      ∃ f : ι →₀ R, f ∈ Finsupp.supported R R s ∧ Finsupp.linearCombination R v f = 0 ∧ f ≠ 0 := by
  simp [linearIndependent_comp_subtype, and_left_comm]

/-- A version of `linearDependent_comp_subtype'` with `Finsupp.linearCombination` unfolded. -/
theorem linearDependent_comp_subtype {s : Set ι} :
    ¬LinearIndependent R (v ∘ (↑) : s → M) ↔
      ∃ f : ι →₀ R, f ∈ Finsupp.supported R R s ∧ ∑ i ∈ f.support, f i • v i = 0 ∧ f ≠ 0 :=
  linearDependent_comp_subtype'

theorem linearIndependent_subtype {s : Set M} :
    LinearIndependent R (fun x => x : s → M) ↔
      ∀ l ∈ Finsupp.supported R R s, (Finsupp.linearCombination R id) l = 0 → l = 0 := by
  apply linearIndependent_comp_subtype (v := id)

theorem linearIndependent_comp_subtype_disjoint {s : Set ι} :
    LinearIndependent R (v ∘ (↑) : s → M) ↔
      Disjoint (Finsupp.supported R R s) (LinearMap.ker <| Finsupp.linearCombination R v) := by
  rw [linearIndependent_comp_subtype, LinearMap.disjoint_ker]

theorem linearIndependent_subtype_disjoint {s : Set M} :
    LinearIndependent R (fun x => x : s → M) ↔
      Disjoint (Finsupp.supported R R s) (LinearMap.ker <| Finsupp.linearCombination R id) := by
  apply linearIndependent_comp_subtype_disjoint (v := id)

theorem linearIndependent_iff_linearCombinationOn {s : Set M} :
    LinearIndependent R (fun x => x : s → M) ↔
    (LinearMap.ker <| Finsupp.linearCombinationOn M M R id s) = ⊥ := by
  rw [Finsupp.linearCombinationOn, LinearMap.ker, LinearMap.comap_codRestrict, Submodule.map_bot,
      comap_bot, LinearMap.ker_comp, linearIndependent_subtype_disjoint, disjoint_iff_inf_le,
      ← map_comap_subtype, map_le_iff_le_comap, comap_bot, ker_subtype, le_bot_iff]

@[deprecated (since := "2024-08-29")] alias linearIndependent_iff_totalOn :=
  linearIndependent_iff_linearCombinationOn

theorem LinearIndependent.restrict_of_comp_subtype {s : Set ι}
    (hs : LinearIndependent R (v ∘ (↑) : s → M)) : LinearIndependent R (s.restrict v) :=
  hs

theorem LinearIndependent.mono {t s : Set M} (h : t ⊆ s) :
    LinearIndependent R (fun x => x : s → M) → LinearIndependent R (fun x => x : t → M) := by
  simp only [linearIndependent_subtype_disjoint]
  exact Disjoint.mono_left (Finsupp.supported_mono h)

theorem linearIndependent_of_finite (s : Set M)
    (H : ∀ t ⊆ s, Set.Finite t → LinearIndependent R (fun x => x : t → M)) :
    LinearIndependent R (fun x => x : s → M) :=
  linearIndependent_subtype.2 fun l hl =>
    linearIndependent_subtype.1 (H _ hl (Finset.finite_toSet _)) l (Subset.refl _)

theorem linearIndependent_iUnion_of_directed {η : Type*} {s : η → Set M} (hs : Directed (· ⊆ ·) s)
    (h : ∀ i, LinearIndependent R (fun x => x : s i → M)) :
    LinearIndependent R (fun x => x : (⋃ i, s i) → M) := by
  by_cases hη : Nonempty η
  · refine linearIndependent_of_finite (⋃ i, s i) fun t ht ft => ?_
    rcases finite_subset_iUnion ft ht with ⟨I, fi, hI⟩
    rcases hs.finset_le fi.toFinset with ⟨i, hi⟩
    exact (h i).mono (Subset.trans hI <| iUnion₂_subset fun j hj => hi j (fi.mem_toFinset.2 hj))
  · refine (linearIndependent_empty R M).mono (t := iUnion (s ·)) ?_
    rintro _ ⟨_, ⟨i, _⟩, _⟩
    exact hη ⟨i⟩

theorem linearIndependent_sUnion_of_directed {s : Set (Set M)} (hs : DirectedOn (· ⊆ ·) s)
    (h : ∀ a ∈ s, LinearIndependent R ((↑) : ((a : Set M) : Type _) → M)) :
    LinearIndependent R (fun x => x : ⋃₀ s → M) := by
  rw [sUnion_eq_iUnion]
  exact linearIndependent_iUnion_of_directed hs.directed_val (by simpa using h)

theorem linearIndependent_biUnion_of_directed {η} {s : Set η} {t : η → Set M}
    (hs : DirectedOn (t ⁻¹'o (· ⊆ ·)) s) (h : ∀ a ∈ s, LinearIndependent R (fun x => x : t a → M)) :
    LinearIndependent R (fun x => x : (⋃ a ∈ s, t a) → M) := by
  rw [biUnion_eq_iUnion]
  exact
    linearIndependent_iUnion_of_directed (directed_comp.2 <| hs.directed_val) (by simpa using h)

end Subtype

end Module

/-! ### Properties which require `Ring R` -/


section Module

variable {v : ι → M}
variable [Ring R] [AddCommGroup M] [AddCommGroup M']
variable [Module R M] [Module R M']

@[deprecated (since := "2024-08-29")] alias linearIndependent_iff_injective_total :=
  linearIndependent_iff_injective_linearCombination

@[deprecated (since := "2024-08-29")] alias LinearIndependent.injective_total :=
  LinearIndependent.injective_linearCombination
theorem LinearIndependent.to_subtype_range {ι} {f : ι → M} (hf : LinearIndependent R f) :
    LinearIndependent R ((↑) : range f → M) := by
  nontriviality R
  exact (linearIndependent_subtype_range hf.injective).2 hf

theorem LinearIndependent.to_subtype_range' {ι} {f : ι → M} (hf : LinearIndependent R f) {t}
    (ht : range f = t) : LinearIndependent R ((↑) : t → M) :=
  ht ▸ hf.to_subtype_range

theorem LinearIndependent.image_of_comp {ι ι'} (s : Set ι) (f : ι → ι') (g : ι' → M)
    (hs : LinearIndependent R fun x : s => g (f x)) :
    LinearIndependent R fun x : f '' s => g x := by
  nontriviality R
  have : InjOn f s := injOn_iff_injective.2 hs.injective.of_comp
  exact (linearIndependent_equiv' (Equiv.Set.imageOfInjOn f s this) rfl).1 hs

theorem LinearIndependent.image {ι} {s : Set ι} {f : ι → M}
    (hs : LinearIndependent R fun x : s => f x) :
    LinearIndependent R fun x : f '' s => (x : M) := by
  convert LinearIndependent.image_of_comp s f id hs

theorem LinearIndependent.group_smul {G : Type*} [hG : Group G] [DistribMulAction G R]
    [DistribMulAction G M] [IsScalarTower G R M] [SMulCommClass G R M] {v : ι → M}
    (hv : LinearIndependent R v) (w : ι → G) : LinearIndependent R (w • v) := by
  rw [linearIndependent_iff''] at hv ⊢
  intro s g hgs hsum i
  refine (smul_eq_zero_iff_eq (w i)).1 ?_
  refine hv s (fun i => w i • g i) (fun i hi => ?_) ?_ i
  · dsimp only
    exact (hgs i hi).symm ▸ smul_zero _
  · rw [← hsum, Finset.sum_congr rfl _]
    intros
    dsimp
    rw [smul_assoc, smul_comm]

-- This lemma cannot be proved with `LinearIndependent.group_smul` since the action of
-- `Rˣ` on `R` is not commutative.
theorem LinearIndependent.units_smul {v : ι → M} (hv : LinearIndependent R v) (w : ι → Rˣ) :
    LinearIndependent R (w • v) := by
  rw [linearIndependent_iff''] at hv ⊢
  intro s g hgs hsum i
  rw [← (w i).mul_left_eq_zero]
  refine hv s (fun i => g i • (w i : R)) (fun i hi => ?_) ?_ i
  · dsimp only
    exact (hgs i hi).symm ▸ zero_smul _ _
  · rw [← hsum, Finset.sum_congr rfl _]
    intros
    rw [Pi.smul_apply', smul_assoc, Units.smul_def]

lemma LinearIndependent.eq_of_pair {x y : M} (h : LinearIndependent R ![x, y])
    {s t s' t' : R} (h' : s • x + t • y = s' • x + t' • y) : s = s' ∧ t = t' := by
  have : (s - s') • x + (t - t') • y = 0 := by
    rw [← sub_eq_zero_of_eq h']
    match_scalars <;> noncomm_ring
  simpa [sub_eq_zero] using h.eq_zero_of_pair this

lemma LinearIndependent.eq_zero_of_pair' {x y : M} (h : LinearIndependent R ![x, y])
    {s t : R} (h' : s • x = t • y) : s = 0 ∧ t = 0 := by
  suffices H : s = 0 ∧ 0 = t from ⟨H.1, H.2.symm⟩
  exact h.eq_of_pair (by simpa using h')

/-- If two vectors `x` and `y` are linearly independent, so are their linear combinations
`a x + b y` and `c x + d y` provided the determinant `a * d - b * c` is nonzero. -/
lemma LinearIndependent.linear_combination_pair_of_det_ne_zero {R M : Type*} [CommRing R]
    [NoZeroDivisors R] [AddCommGroup M] [Module R M]
    {x y : M} (h : LinearIndependent R ![x, y])
    {a b c d : R} (h' : a * d - b * c ≠ 0) :
    LinearIndependent R ![a • x + b • y, c • x + d • y] := by
  apply LinearIndependent.pair_iff.2 (fun s t hst ↦ ?_)
  have H : (s * a + t * c) • x + (s * b + t * d) • y = 0 := by
    convert hst using 1
    module
  have I1 : s * a + t * c = 0 := (h.eq_zero_of_pair H).1
  have I2 : s * b + t * d = 0 := (h.eq_zero_of_pair H).2
  have J1 : (a * d - b * c) * s = 0 := by linear_combination d * I1 - c * I2
  have J2 : (a * d - b * c) * t = 0 := by linear_combination -b * I1 + a * I2
  exact ⟨by simpa [h'] using mul_eq_zero.1 J1, by simpa [h'] using mul_eq_zero.1 J2⟩

section Maximal

universe v w

/--
A linearly independent family is maximal if there is no strictly larger linearly independent family.
-/
@[nolint unusedArguments]
def LinearIndependent.Maximal {ι : Type w} {R : Type u} [Ring R] {M : Type v} [AddCommGroup M]
    [Module R M] {v : ι → M} (_i : LinearIndependent R v) : Prop :=
  ∀ (s : Set M) (_i' : LinearIndependent R ((↑) : s → M)) (_h : range v ≤ s), range v = s

/-- An alternative characterization of a maximal linearly independent family,
quantifying over types (in the same universe as `M`) into which the indexing family injects.
-/
theorem LinearIndependent.maximal_iff {ι : Type w} {R : Type u} [Ring R] [Nontrivial R] {M : Type v}
    [AddCommGroup M] [Module R M] {v : ι → M} (i : LinearIndependent R v) :
    i.Maximal ↔
      ∀ (κ : Type v) (w : κ → M) (_i' : LinearIndependent R w) (j : ι → κ) (_h : w ∘ j = v),
        Surjective j := by
  constructor
  · rintro p κ w i' j rfl
    specialize p (range w) i'.coe_range (range_comp_subset_range _ _)
    rw [range_comp, ← image_univ (f := w)] at p
    exact range_eq_univ.mp (image_injective.mpr i'.injective p)
  · intro p w i' h
    specialize
      p w ((↑) : w → M) i' (fun i => ⟨v i, range_subset_iff.mp h i⟩)
        (by
          ext
          simp)
    have q := congr_arg (fun s => ((↑) : w → M) '' s) p.range_eq
    dsimp at q
    rw [← image_univ, image_image] at q
    simpa using q

end Maximal

/-- Linear independent families are injective, even if you multiply either side. -/
theorem LinearIndependent.eq_of_smul_apply_eq_smul_apply {M : Type*} [AddCommGroup M] [Module R M]
    {v : ι → M} (li : LinearIndependent R v) (c d : R) (i j : ι) (hc : c ≠ 0)
    (h : c • v i = d • v j) : i = j := by
  let l : ι →₀ R := Finsupp.single i c - Finsupp.single j d
  have h_total : Finsupp.linearCombination R v l = 0 := by
    simp_rw [l, LinearMap.map_sub, Finsupp.linearCombination_apply]
    simp [h]
  have h_single_eq : Finsupp.single i c = Finsupp.single j d := by
    rw [linearIndependent_iff] at li
    simp [eq_add_of_sub_eq' (li l h_total)]
  rcases (Finsupp.single_eq_single_iff ..).mp h_single_eq with (⟨H, _⟩ | ⟨hc, _⟩)
  · exact H
  · contradiction

section Subtype

/-! The following lemmas use the subtype defined by a set in `M` as the index set `ι`. -/

theorem LinearIndependent.disjoint_span_image (hv : LinearIndependent R v) {s t : Set ι}
    (hs : Disjoint s t) : Disjoint (Submodule.span R <| v '' s) (Submodule.span R <| v '' t) := by
  simp only [disjoint_def, Finsupp.mem_span_image_iff_linearCombination]
  rintro _ ⟨l₁, hl₁, rfl⟩ ⟨l₂, hl₂, H⟩
  rw [hv.injective_linearCombination.eq_iff] at H; subst l₂
  have : l₁ = 0 := Submodule.disjoint_def.mp (Finsupp.disjoint_supported_supported hs) _ hl₁ hl₂
  simp [this]

theorem LinearIndependent.not_mem_span_image [Nontrivial R] (hv : LinearIndependent R v) {s : Set ι}
    {x : ι} (h : x ∉ s) : v x ∉ Submodule.span R (v '' s) := by
  have h' : v x ∈ Submodule.span R (v '' {x}) := by
    rw [Set.image_singleton]
    exact mem_span_singleton_self (v x)
  intro w
  apply LinearIndependent.ne_zero x hv
  refine disjoint_def.1 (hv.disjoint_span_image ?_) (v x) h' w
  simpa using h

theorem LinearIndependent.linearCombination_ne_of_not_mem_support [Nontrivial R]
    (hv : LinearIndependent R v) {x : ι} (f : ι →₀ R) (h : x ∉ f.support) :
    Finsupp.linearCombination R v f ≠ v x := by
  replace h : x ∉ (f.support : Set ι) := h
  have p := hv.not_mem_span_image h
  intro w
  rw [← w] at p
  rw [Finsupp.span_image_eq_map_linearCombination] at p
  simp only [not_exists, not_and, mem_map] at p -- Porting note: `mem_map` isn't currently triggered
  exact p f (f.mem_supported_support R) rfl

@[deprecated (since := "2024-08-29")] alias LinearIndependent.total_ne_of_not_mem_support :=
  LinearIndependent.linearCombination_ne_of_not_mem_support

theorem linearIndependent_sum {v : ι ⊕ ι' → M} :
    LinearIndependent R v ↔
      LinearIndependent R (v ∘ Sum.inl) ∧
        LinearIndependent R (v ∘ Sum.inr) ∧
          Disjoint (Submodule.span R (range (v ∘ Sum.inl)))
            (Submodule.span R (range (v ∘ Sum.inr))) := by
  classical
  rw [range_comp v, range_comp v]
  refine ⟨?_, ?_⟩
  · intro h
    refine ⟨h.comp _ Sum.inl_injective, h.comp _ Sum.inr_injective, ?_⟩
    refine h.disjoint_span_image ?_
    -- Porting note: `isCompl_range_inl_range_inr.1` timeouts.
    exact IsCompl.disjoint isCompl_range_inl_range_inr
  rintro ⟨hl, hr, hlr⟩
  rw [linearIndependent_iff'] at *
  intro s g hg i hi
  have :
    ((∑ i ∈ s.preimage Sum.inl Sum.inl_injective.injOn, (fun x => g x • v x) (Sum.inl i)) +
        ∑ i ∈ s.preimage Sum.inr Sum.inr_injective.injOn, (fun x => g x • v x) (Sum.inr i)) =
      0 := by
    -- Porting note: `g` must be specified.
    rw [Finset.sum_preimage' (g := fun x => g x • v x),
      Finset.sum_preimage' (g := fun x => g x • v x), ← Finset.sum_union, ← Finset.filter_or]
    · simpa only [← mem_union, range_inl_union_range_inr, mem_univ, Finset.filter_True]
    · -- Porting note: Here was one `exact`, but timeouted.
      refine Finset.disjoint_filter.2 fun x _ hx =>
        disjoint_left.1 ?_ hx
      exact IsCompl.disjoint isCompl_range_inl_range_inr
  rw [← eq_neg_iff_add_eq_zero] at this
  rw [disjoint_def'] at hlr
  have A := by
    refine hlr _ (sum_mem fun i _ => ?_) _ (neg_mem <| sum_mem fun i _ => ?_) this
    · exact smul_mem _ _ (subset_span ⟨Sum.inl i, mem_range_self _, rfl⟩)
    · exact smul_mem _ _ (subset_span ⟨Sum.inr i, mem_range_self _, rfl⟩)
  cases' i with i i
  · exact hl _ _ A i (Finset.mem_preimage.2 hi)
  · rw [this, neg_eq_zero] at A
    exact hr _ _ A i (Finset.mem_preimage.2 hi)

theorem LinearIndependent.sum_type {v' : ι' → M} (hv : LinearIndependent R v)
    (hv' : LinearIndependent R v')
    (h : Disjoint (Submodule.span R (range v)) (Submodule.span R (range v'))) :
    LinearIndependent R (Sum.elim v v') :=
  linearIndependent_sum.2 ⟨hv, hv', h⟩

theorem LinearIndependent.union {s t : Set M} (hs : LinearIndependent R (fun x => x : s → M))
    (ht : LinearIndependent R (fun x => x : t → M)) (hst : Disjoint (span R s) (span R t)) :
    LinearIndependent R (fun x => x : ↥(s ∪ t) → M) :=
  (hs.sum_type ht <| by simpa).to_subtype_range' <| by simp

theorem linearIndependent_iUnion_finite_subtype {ι : Type*} {f : ι → Set M}
    (hl : ∀ i, LinearIndependent R (fun x => x : f i → M))
    (hd : ∀ i, ∀ t : Set ι, t.Finite → i ∉ t → Disjoint (span R (f i)) (⨆ i ∈ t, span R (f i))) :
    LinearIndependent R (fun x => x : (⋃ i, f i) → M) := by
  classical
  rw [iUnion_eq_iUnion_finset f]
  apply linearIndependent_iUnion_of_directed
  · apply directed_of_isDirected_le
    exact fun t₁ t₂ ht => iUnion_mono fun i => iUnion_subset_iUnion_const fun h => ht h
  intro t
  induction' t using Finset.induction_on with i s his ih
  · refine (linearIndependent_empty R M).mono ?_
    simp
  · rw [Finset.set_biUnion_insert]
    refine (hl _).union ih ?_
    rw [span_iUnion₂]
    exact hd i s s.finite_toSet his

theorem linearIndependent_iUnion_finite {η : Type*} {ιs : η → Type*} {f : ∀ j : η, ιs j → M}
    (hindep : ∀ j, LinearIndependent R (f j))
    (hd : ∀ i, ∀ t : Set η,
      t.Finite → i ∉ t → Disjoint (span R (range (f i))) (⨆ i ∈ t, span R (range (f i)))) :
    LinearIndependent R fun ji : Σ j, ιs j => f ji.1 ji.2 := by
  nontriviality R
  apply LinearIndependent.of_subtype_range
  · rintro ⟨x₁, x₂⟩ ⟨y₁, y₂⟩ hxy
    by_cases h_cases : x₁ = y₁
    · subst h_cases
      refine Sigma.eq rfl ?_
      rw [LinearIndependent.injective (hindep _) hxy]
    · have h0 : f x₁ x₂ = 0 := by
        apply
          disjoint_def.1 (hd x₁ {y₁} (finite_singleton y₁) fun h => h_cases (eq_of_mem_singleton h))
            (f x₁ x₂) (subset_span (mem_range_self _))
        rw [iSup_singleton]
        simp only at hxy
        rw [hxy]
        exact subset_span (mem_range_self y₂)
      exact False.elim ((hindep x₁).ne_zero _ h0)
  rw [range_sigma_eq_iUnion_range]
  apply linearIndependent_iUnion_finite_subtype (fun j => (hindep j).to_subtype_range) hd

end Subtype

section repr

variable (hv : LinearIndependent R v)

/-- Canonical isomorphism between linear combinations and the span of linearly independent vectors.
-/
@[simps (config := { rhsMd := default }) symm_apply]
def LinearIndependent.linearCombinationEquiv (hv : LinearIndependent R v) :
    (ι →₀ R) ≃ₗ[R] span R (range v) := by
  apply LinearEquiv.ofBijective (LinearMap.codRestrict (span R (range v))
                                 (Finsupp.linearCombination R v) _)
  constructor
  · rw [← LinearMap.ker_eq_bot, LinearMap.ker_codRestrict, ← linearIndependent_iff_ker]
    · apply hv
    · intro l
      rw [← Finsupp.range_linearCombination]
      rw [LinearMap.mem_range]
      apply mem_range_self l
  · rw [← LinearMap.range_eq_top, LinearMap.range_eq_map, LinearMap.map_codRestrict,
      ← LinearMap.range_le_iff_comap, range_subtype, Submodule.map_top]
    rw [Finsupp.range_linearCombination]

@[deprecated (since := "2024-08-29")] noncomputable alias LinearIndependent.totalEquiv :=
  LinearIndependent.linearCombinationEquiv

-- Porting note: The original theorem generated by `simps` was
--               different from the theorem on Lean 3, and not simp-normal form.
@[simp]
theorem LinearIndependent.linearCombinationEquiv_apply_coe (hv : LinearIndependent R v)
    (l : ι →₀ R) : hv.linearCombinationEquiv l = Finsupp.linearCombination R v l := rfl

@[deprecated (since := "2024-08-29")] alias LinearIndependent.totalEquiv_apply_coe :=
  LinearIndependent.linearCombinationEquiv_apply_coe
/-- Linear combination representing a vector in the span of linearly independent vectors.

Given a family of linearly independent vectors, we can represent any vector in their span as
a linear combination of these vectors. These are provided by this linear map.
It is simply one direction of `LinearIndependent.linearCombinationEquiv`. -/
def LinearIndependent.repr (hv : LinearIndependent R v) : span R (range v) →ₗ[R] ι →₀ R :=
  hv.linearCombinationEquiv.symm

@[simp]
theorem LinearIndependent.linearCombination_repr (x) :
    Finsupp.linearCombination R v (hv.repr x) = x :=
  Subtype.ext_iff.1 (LinearEquiv.apply_symm_apply hv.linearCombinationEquiv x)

@[deprecated (since := "2024-08-29")] alias LinearIndependent.total_repr :=
  LinearIndependent.linearCombination_repr

theorem LinearIndependent.linearCombination_comp_repr :
    (Finsupp.linearCombination R v).comp hv.repr = Submodule.subtype _ :=
  LinearMap.ext <| hv.linearCombination_repr

@[deprecated (since := "2024-08-29")] alias LinearIndependent.total_comp_repr :=
  LinearIndependent.linearCombination_comp_repr

theorem LinearIndependent.repr_ker : LinearMap.ker hv.repr = ⊥ := by
  rw [LinearIndependent.repr, LinearEquiv.ker]

theorem LinearIndependent.repr_range : LinearMap.range hv.repr = ⊤ := by
  rw [LinearIndependent.repr, LinearEquiv.range]

theorem LinearIndependent.repr_eq {l : ι →₀ R} {x : span R (range v)}
    (eq : Finsupp.linearCombination R v l = ↑x) : hv.repr x = l := by
  have :
    ↑((LinearIndependent.linearCombinationEquiv hv : (ι →₀ R) →ₗ[R] span R (range v)) l) =
      Finsupp.linearCombination R v l :=
    rfl
  have : (LinearIndependent.linearCombinationEquiv hv : (ι →₀ R) →ₗ[R] span R (range v)) l = x := by
    rw [eq] at this
    exact Subtype.ext_iff.2 this
  rw [← LinearEquiv.symm_apply_apply hv.linearCombinationEquiv l]
  rw [← this]
  rfl

theorem LinearIndependent.repr_eq_single (i) (x : span R (range v)) (hx : ↑x = v i) :
    hv.repr x = Finsupp.single i 1 := by
  apply hv.repr_eq
  simp [Finsupp.linearCombination_single, hx]

theorem LinearIndependent.span_repr_eq [Nontrivial R] (x) :
    Span.repr R (Set.range v) x =
      (hv.repr x).equivMapDomain (Equiv.ofInjective _ hv.injective) := by
  have p :
    (Span.repr R (Set.range v) x).equivMapDomain (Equiv.ofInjective _ hv.injective).symm =
      hv.repr x := by
    apply (LinearIndependent.linearCombinationEquiv hv).injective
    ext
    simp only [LinearIndependent.linearCombinationEquiv_apply_coe, Equiv.self_comp_ofInjective_symm,
      LinearIndependent.linearCombination_repr, Finsupp.linearCombination_equivMapDomain,
      Span.finsupp_linearCombination_repr]
  ext ⟨_, ⟨i, rfl⟩⟩
  simp [← p]

theorem linearIndependent_iff_not_smul_mem_span :
    LinearIndependent R v ↔ ∀ (i : ι) (a : R), a • v i ∈ span R (v '' (univ \ {i})) → a = 0 :=
  ⟨fun hv i a ha => by
    rw [Finsupp.span_image_eq_map_linearCombination, mem_map] at ha
    rcases ha with ⟨l, hl, e⟩
    rw [sub_eq_zero.1 (linearIndependent_iff.1 hv (l - Finsupp.single i a) (by simp [e]))] at hl
    by_contra hn
    exact (not_mem_of_mem_diff (hl <| by simp [hn])) (mem_singleton _), fun H =>
    linearIndependent_iff.2 fun l hl => by
      ext i; simp only [Finsupp.zero_apply]
      by_contra hn
      refine hn (H i _ ?_)
      refine (Finsupp.mem_span_image_iff_linearCombination R).2 ⟨Finsupp.single i (l i) - l, ?_, ?_⟩
      · rw [Finsupp.mem_supported']
        intro j hj
        have hij : j = i :=
          Classical.not_not.1 fun hij : j ≠ i =>
            hj ((mem_diff _).2 ⟨mem_univ _, fun h => hij (eq_of_mem_singleton h)⟩)
        simp [hij]
      · simp [hl]⟩

/-- See also `CompleteLattice.independent_iff_linearIndependent_of_ne_zero`. -/
theorem LinearIndependent.independent_span_singleton (hv : LinearIndependent R v) :
    CompleteLattice.Independent fun i => R ∙ v i := by
  refine CompleteLattice.independent_def.mp fun i => ?_
  rw [disjoint_iff_inf_le]
  intro m hm
  simp only [mem_inf, mem_span_singleton, iSup_subtype'] at hm
  rw [← span_range_eq_iSup] at hm
  obtain ⟨⟨r, rfl⟩, hm⟩ := hm
  suffices r = 0 by simp [this]
  apply linearIndependent_iff_not_smul_mem_span.mp hv i
  convert hm
  ext
  simp

variable (R)

theorem exists_maximal_independent' (s : ι → M) :
    ∃ I : Set ι,
      (LinearIndependent R fun x : I => s x) ∧
        ∀ J : Set ι, I ⊆ J → (LinearIndependent R fun x : J => s x) → I = J := by
  let indep : Set ι → Prop := fun I => LinearIndependent R (s ∘ (↑) : I → M)
  let X := { I : Set ι // indep I }
  let r : X → X → Prop := fun I J => I.1 ⊆ J.1
  have key : ∀ c : Set X, IsChain r c → indep (⋃ (I : X) (_ : I ∈ c), I) := by
    intro c hc
    dsimp [indep]
    rw [linearIndependent_comp_subtype]
    intro f hsupport hsum
    rcases eq_empty_or_nonempty c with (rfl | hn)
    · simpa using hsupport
    haveI : IsRefl X r := ⟨fun _ => Set.Subset.refl _⟩
    obtain ⟨I, _I_mem, hI⟩ : ∃ I ∈ c, (f.support : Set ι) ⊆ I :=
      hc.directedOn.exists_mem_subset_of_finset_subset_biUnion hn hsupport
    exact linearIndependent_comp_subtype.mp I.2 f hI hsum
  have trans : Transitive r := fun I J K => Set.Subset.trans
  obtain ⟨⟨I, hli : indep I⟩, hmax : ∀ a, r ⟨I, hli⟩ a → r a ⟨I, hli⟩⟩ :=
    exists_maximal_of_chains_bounded
      (fun c hc => ⟨⟨⋃ I ∈ c, (I : Set ι), key c hc⟩, fun I => Set.subset_biUnion_of_mem⟩) @trans
  exact ⟨I, hli, fun J hsub hli => Set.Subset.antisymm hsub (hmax ⟨J, hli⟩ hsub)⟩

theorem exists_maximal_independent (s : ι → M) :
    ∃ I : Set ι,
      (LinearIndependent R fun x : I => s x) ∧
        ∀ i ∉ I, ∃ a : R, a ≠ 0 ∧ a • s i ∈ span R (s '' I) := by
  classical
    rcases exists_maximal_independent' R s with ⟨I, hIlinind, hImaximal⟩
    use I, hIlinind
    intro i hi
    specialize hImaximal (I ∪ {i}) (by simp)
    set J := I ∪ {i} with hJ
    have memJ : ∀ {x}, x ∈ J ↔ x = i ∨ x ∈ I := by simp [hJ]
    have hiJ : i ∈ J := by simp [J]
    have h := by
      refine mt hImaximal ?_
      · intro h2
        rw [h2] at hi
        exact absurd hiJ hi
    obtain ⟨f, supp_f, sum_f, f_ne⟩ := linearDependent_comp_subtype.mp h
    have hfi : f i ≠ 0 := by
      contrapose hIlinind
      refine linearDependent_comp_subtype.mpr ⟨f, ?_, sum_f, f_ne⟩
      simp only [Finsupp.mem_supported, hJ] at supp_f ⊢
      rintro x hx
      refine (memJ.mp (supp_f hx)).resolve_left ?_
      rintro rfl
      exact hIlinind (Finsupp.mem_support_iff.mp hx)
    use f i, hfi
    have hfi' : i ∈ f.support := Finsupp.mem_support_iff.mpr hfi
    rw [← Finset.insert_erase hfi', Finset.sum_insert (Finset.not_mem_erase _ _),
      add_eq_zero_iff_eq_neg] at sum_f
    rw [sum_f]
    refine neg_mem (sum_mem fun c hc => smul_mem _ _ (subset_span ⟨c, ?_, rfl⟩))
    exact (memJ.mp (supp_f (Finset.erase_subset _ _ hc))).resolve_left (Finset.ne_of_mem_erase hc)

end repr

theorem surjective_of_linearIndependent_of_span [Nontrivial R] (hv : LinearIndependent R v)
    (f : ι' ↪ ι) (hss : range v ⊆ span R (range (v ∘ f))) : Surjective f := by
  intro i
  let repr : (span R (range (v ∘ f)) : Type _) → ι' →₀ R := (hv.comp f f.injective).repr
  let l := (repr ⟨v i, hss (mem_range_self i)⟩).mapDomain f
  have h_total_l : Finsupp.linearCombination R v l = v i := by
    dsimp only [l]
    rw [Finsupp.linearCombination_mapDomain]
    rw [(hv.comp f f.injective).linearCombination_repr]
    -- Porting note: `rfl` isn't necessary.
  have h_total_eq : Finsupp.linearCombination R v l = Finsupp.linearCombination R v
       (Finsupp.single i 1) := by
    rw [h_total_l, Finsupp.linearCombination_single, one_smul]
  have l_eq : l = _ := hv h_total_eq
  dsimp only [l] at l_eq
  rw [← Finsupp.embDomain_eq_mapDomain] at l_eq
  rcases Finsupp.single_of_embDomain_single (repr ⟨v i, _⟩) f i (1 : R) zero_ne_one.symm l_eq with
    ⟨i', hi'⟩
  use i'
  exact hi'.2

theorem eq_of_linearIndependent_of_span_subtype [Nontrivial R] {s t : Set M}
    (hs : LinearIndependent R (fun x => x : s → M)) (h : t ⊆ s) (hst : s ⊆ span R t) : s = t := by
  let f : t ↪ s :=
    ⟨fun x => ⟨x.1, h x.2⟩, fun a b hab => Subtype.coe_injective (Subtype.mk.inj hab)⟩
  have h_surj : Surjective f := by
    apply surjective_of_linearIndependent_of_span hs f _
    convert hst <;> simp [f, comp_def]
  show s = t
  apply Subset.antisymm _ h
  intro x hx
  rcases h_surj ⟨x, hx⟩ with ⟨y, hy⟩
  convert y.mem
  rw [← Subtype.mk.inj hy]

open LinearMap

theorem LinearIndependent.image_subtype {s : Set M} {f : M →ₗ[R] M'}
    (hs : LinearIndependent R (fun x => x : s → M))
    (hf_inj : Set.InjOn f (span R s)) :
    LinearIndependent R (fun x => x : f '' s → M') := by
  rw [← Subtype.range_coe (s := s)] at hf_inj
  refine (hs.map hf_inj).to_subtype_range' ?_
  simp [Set.range_comp f]

theorem LinearIndependent.inl_union_inr {s : Set M} {t : Set M'}
    (hs : LinearIndependent R (fun x => x : s → M))
    (ht : LinearIndependent R (fun x => x : t → M')) :
    LinearIndependent R (fun x => x : ↥(inl R M M' '' s ∪ inr R M M' '' t) → M × M') := by
  refine (hs.image_subtype inl_injective.injOn).union (ht.image_subtype inr_injective.injOn) ?_
  -- Note: #8386 had to change `span_image` into `span_image _`
  simp only [span_image _]
  simp [disjoint_iff, prod_inf_prod]

theorem linearIndependent_inl_union_inr' {v : ι → M} {v' : ι' → M'} (hv : LinearIndependent R v)
    (hv' : LinearIndependent R v') :
    LinearIndependent R (Sum.elim (inl R M M' ∘ v) (inr R M M' ∘ v')) :=
  (hv.map' (inl R M M') inl_injective).sum_type (hv'.map' (inr R M M') inr_injective) <| by
    refine isCompl_range_inl_inr.disjoint.mono ?_ ?_ <;>
      simp only [span_le, range_coe, range_comp_subset_range]

-- See, for example, Keith Conrad's note
--  <https://kconrad.math.uconn.edu/blurbs/galoistheory/linearchar.pdf>
/-- Dedekind's linear independence of characters -/
@[stacks 0CKL]
theorem linearIndependent_monoidHom (G : Type*) [Monoid G] (L : Type*) [CommRing L]
    [NoZeroDivisors L] : LinearIndependent L (M := G → L) (fun f => f : (G →* L) → G → L) := by
  -- Porting note: Some casts are required.
  letI := Classical.decEq (G →* L)
  letI : MulAction L L := DistribMulAction.toMulAction
  -- We prove linear independence by showing that only the trivial linear combination vanishes.
  exact linearIndependent_iff'.2
    -- To do this, we use `Finset` induction,
    -- Porting note: `False.elim` → `fun h => False.elim <| Finset.not_mem_empty _ h`
    fun s =>
      Finset.induction_on s
        (fun g _hg i h => False.elim <| Finset.not_mem_empty _ h) fun a s has ih g hg =>
        -- Here
        -- * `a` is a new character we will insert into the `Finset` of characters `s`,
        -- * `ih` is the fact that only the trivial linear combination of characters in `s` is zero
        -- * `hg` is the fact that `g` are the coefficients of a linear combination summing to zero
        -- and it remains to prove that `g` vanishes on `insert a s`.
        -- We now make the key calculation:
        -- For any character `i` in the original `Finset`, we have `g i • i = g i • a` as functions
        -- on the monoid `G`.
        have h1 : ∀ i ∈ s, (g i • (i : G → L)) = g i • (a : G → L) := fun i his =>
          funext fun x : G =>
            -- We prove these expressions are equal by showing
            -- the differences of their values on each monoid element `x` is zero
            eq_of_sub_eq_zero <|
            ih (fun j => g j * j x - g j * a x)
              (funext fun y : G => calc
                -- After that, it's just a chase scene.
                (∑ i ∈ s, ((g i * i x - g i * a x) • (i : G → L))) y =
                    ∑ i ∈ s, (g i * i x - g i * a x) * i y :=
                  Finset.sum_apply ..
                _ = ∑ i ∈ s, (g i * i x * i y - g i * a x * i y) :=
                  Finset.sum_congr rfl fun _ _ => sub_mul ..
                _ = (∑ i ∈ s, g i * i x * i y) - ∑ i ∈ s, g i * a x * i y :=
                  Finset.sum_sub_distrib
                _ =
                    (g a * a x * a y + ∑ i ∈ s, g i * i x * i y) -
                      (g a * a x * a y + ∑ i ∈ s, g i * a x * i y) := by
                  rw [add_sub_add_left_eq_sub]
                _ =
                    (∑ i ∈ insert a s, g i * i x * i y) -
                      ∑ i ∈ insert a s, g i * a x * i y := by
                  rw [Finset.sum_insert has, Finset.sum_insert has]
                _ =
                    (∑ i ∈ insert a s, g i * i (x * y)) -
                      ∑ i ∈ insert a s, a x * (g i * i y) := by
                  congrm ∑ i ∈ insert a s, ?_ - ∑ i ∈ insert a s, ?_
                  · rw [map_mul, mul_assoc]
                  · rw [mul_assoc, mul_left_comm]
                _ =
                    (∑ i ∈ insert a s, (g i • (i : G → L))) (x * y) -
                      a x * (∑ i ∈ insert a s, (g i • (i : G → L))) y := by
                  rw [Finset.sum_apply, Finset.sum_apply, Finset.mul_sum]; rfl
                _ = 0 - a x * 0 := by rw [hg]; rfl
                _ = 0 := by rw [mul_zero, sub_zero]
                )
              i his
        -- On the other hand, since `a` is not already in `s`, for any character `i ∈ s`
        -- there is some element of the monoid on which it differs from `a`.
        have h2 : ∀ i : G →* L, i ∈ s → ∃ y, i y ≠ a y := fun i his =>
          Classical.by_contradiction fun h =>
            have hia : i = a := MonoidHom.ext fun y =>
              Classical.by_contradiction fun hy => h ⟨y, hy⟩
            has <| hia ▸ his
        -- From these two facts we deduce that `g` actually vanishes on `s`,
        have h3 : ∀ i ∈ s, g i = 0 := fun i his =>
          let ⟨y, hy⟩ := h2 i his
          have h : g i • i y = g i • a y := congr_fun (h1 i his) y
          Or.resolve_right (mul_eq_zero.1 <| by rw [mul_sub, sub_eq_zero]; exact h)
            (sub_ne_zero_of_ne hy)
        -- And so, using the fact that the linear combination over `s` and over `insert a s` both
        -- vanish, we deduce that `g a = 0`.
        have h4 : g a = 0 :=
          calc
            g a = g a * 1 := (mul_one _).symm
            _ = (g a • (a : G → L)) 1 := by rw [← a.map_one]; rfl
            _ = (∑ i ∈ insert a s, (g i • (i : G → L))) 1 := by
              rw [Finset.sum_eq_single a]
              · intro i his hia
                rw [Finset.mem_insert] at his
                rw [h3 i (his.resolve_left hia), zero_smul]
              · intro haas
                exfalso
                apply haas
                exact Finset.mem_insert_self a s
            _ = 0 := by rw [hg]; rfl
        -- Now we're done; the last two facts together imply that `g` vanishes on every element
        -- of `insert a s`.
        (Finset.forall_mem_insert ..).2 ⟨h4, h3⟩

@[stacks 0CKM]
lemma linearIndependent_algHom_toLinearMap
    (K M L) [CommSemiring K] [Semiring M] [Algebra K M] [CommRing L] [IsDomain L] [Algebra K L] :
    LinearIndependent L (AlgHom.toLinearMap : (M →ₐ[K] L) → M →ₗ[K] L) := by
  apply LinearIndependent.of_comp (LinearMap.ltoFun K M L)
  exact (linearIndependent_monoidHom M L).comp
    (RingHom.toMonoidHom ∘ AlgHom.toRingHom)
    (fun _ _ e ↦ AlgHom.ext (DFunLike.congr_fun e : _))

lemma linearIndependent_algHom_toLinearMap' (K M L) [CommRing K]
    [Semiring M] [Algebra K M] [CommRing L] [IsDomain L] [Algebra K L] [NoZeroSMulDivisors K L] :
    LinearIndependent K (AlgHom.toLinearMap : (M →ₐ[K] L) → M →ₗ[K] L) := by
  apply (linearIndependent_algHom_toLinearMap K M L).restrict_scalars
  simp_rw [Algebra.smul_def, mul_one]
  exact NoZeroSMulDivisors.algebraMap_injective K L

theorem le_of_span_le_span [Nontrivial R] {s t u : Set M} (hl : LinearIndependent R ((↑) : u → M))
    (hsu : s ⊆ u) (htu : t ⊆ u) (hst : span R s ≤ span R t) : s ⊆ t := by
  have :=
    eq_of_linearIndependent_of_span_subtype (hl.mono (Set.union_subset hsu htu))
      Set.subset_union_right (Set.union_subset (Set.Subset.trans subset_span hst) subset_span)
  rw [← this]; apply Set.subset_union_left

theorem span_le_span_iff [Nontrivial R] {s t u : Set M} (hl : LinearIndependent R ((↑) : u → M))
    (hsu : s ⊆ u) (htu : t ⊆ u) : span R s ≤ span R t ↔ s ⊆ t :=
  ⟨le_of_span_le_span hl hsu htu, span_mono⟩

end Module

section Nontrivial

variable [Ring R] [Nontrivial R] [AddCommGroup M]
variable [Module R M] [NoZeroSMulDivisors R M]
variable {s t : Set M}

theorem linearIndependent_unique_iff (v : ι → M) [Unique ι] :
    LinearIndependent R v ↔ v default ≠ 0 := by
  simp only [linearIndependent_iff, Finsupp.linearCombination_unique, smul_eq_zero]
  refine ⟨fun h hv => ?_, fun hv l hl => Finsupp.unique_ext <| hl.resolve_right hv⟩
  have := h (Finsupp.single default 1) (Or.inr hv)
  exact one_ne_zero (Finsupp.single_eq_zero.1 this)

alias ⟨_, linearIndependent_unique⟩ := linearIndependent_unique_iff

theorem linearIndependent_singleton {x : M} (hx : x ≠ 0) :
    LinearIndependent R (fun x => x : ({x} : Set M) → M) :=
  linearIndependent_unique ((↑) : ({x} : Set M) → M) hx

end Nontrivial

/-!
### Properties which require `DivisionRing K`

These can be considered generalizations of properties of linear independence in vector spaces.
-/


section Module

variable [DivisionRing K] [AddCommGroup V] [Module K V]
variable {v : ι → V} {s t : Set V} {x y : V}

open Submodule

/- TODO: some of the following proofs can generalized with a zero_ne_one predicate type class
   (instead of a data containing type class) -/
theorem mem_span_insert_exchange :
    x ∈ span K (insert y s) → x ∉ span K s → y ∈ span K (insert x s) := by
  simp only [mem_span_insert, forall_exists_index, and_imp]
  rintro a z hz rfl h
  refine ⟨a⁻¹, -a⁻¹ • z, smul_mem _ _ hz, ?_⟩
  have a0 : a ≠ 0 := by
    rintro rfl
    simp_all
  match_scalars <;> simp [a0]

theorem linearIndependent_iff_not_mem_span :
    LinearIndependent K v ↔ ∀ i, v i ∉ span K (v '' (univ \ {i})) := by
  apply linearIndependent_iff_not_smul_mem_span.trans
  constructor
  · intro h i h_in_span
    apply one_ne_zero (h i 1 (by simp [h_in_span]))
  · intro h i a ha
    by_contra ha'
    exact False.elim (h _ ((smul_mem_iff _ ha').1 ha))

protected theorem LinearIndependent.insert (hs : LinearIndependent K (fun b => b : s → V))
    (hx : x ∉ span K s) : LinearIndependent K (fun b => b : ↥(insert x s) → V) := by
  rw [← union_singleton]
  have x0 : x ≠ 0 := mt (by rintro rfl; apply zero_mem (span K s)) hx
  apply hs.union (linearIndependent_singleton x0)
  rwa [disjoint_span_singleton' x0]

theorem linearIndependent_option' :
    LinearIndependent K (fun o => Option.casesOn' o x v : Option ι → V) ↔
      LinearIndependent K v ∧ x ∉ Submodule.span K (range v) := by
  -- Porting note: Explicit universe level is required in `Equiv.optionEquivSumPUnit`.
  rw [← linearIndependent_equiv (Equiv.optionEquivSumPUnit.{u', _} ι).symm, linearIndependent_sum,
    @range_unique _ PUnit, @linearIndependent_unique_iff PUnit, disjoint_span_singleton]
  dsimp [(· ∘ ·)]
  refine ⟨fun h => ⟨h.1, fun hx => h.2.1 <| h.2.2 hx⟩, fun h => ⟨h.1, ?_, fun hx => (h.2 hx).elim⟩⟩
  rintro rfl
  exact h.2 (zero_mem _)

theorem LinearIndependent.option (hv : LinearIndependent K v)
    (hx : x ∉ Submodule.span K (range v)) :
    LinearIndependent K (fun o => Option.casesOn' o x v : Option ι → V) :=
  linearIndependent_option'.2 ⟨hv, hx⟩

theorem linearIndependent_option {v : Option ι → V} : LinearIndependent K v ↔
    LinearIndependent K (v ∘ (↑) : ι → V) ∧
      v none ∉ Submodule.span K (range (v ∘ (↑) : ι → V)) := by
  simp only [← linearIndependent_option', Option.casesOn'_none_coe]

theorem linearIndependent_insert' {ι} {s : Set ι} {a : ι} {f : ι → V} (has : a ∉ s) :
    (LinearIndependent K fun x : ↥(insert a s) => f x) ↔
      (LinearIndependent K fun x : s => f x) ∧ f a ∉ Submodule.span K (f '' s) := by
  classical
  rw [← linearIndependent_equiv ((Equiv.optionEquivSumPUnit _).trans (Equiv.Set.insert has).symm),
    linearIndependent_option]
  -- Porting note: `simp [(· ∘ ·), range_comp f]` → `simp [(· ∘ ·)]; erw [range_comp f ..]; simp`
  -- https://github.com/leanprover-community/mathlib4/issues/5164
  simp only [Function.comp_def]
  erw [range_comp f ((↑) : s → ι)]
  simp

theorem linearIndependent_insert (hxs : x ∉ s) :
    (LinearIndependent K fun b : ↥(insert x s) => (b : V)) ↔
      (LinearIndependent K fun b : s => (b : V)) ∧ x ∉ Submodule.span K s :=
  (linearIndependent_insert' (f := id) hxs).trans <| by simp

theorem linearIndependent_pair {x y : V} (hx : x ≠ 0) (hy : ∀ a : K, a • x ≠ y) :
    LinearIndependent K ((↑) : ({x, y} : Set V) → V) :=
  pair_comm y x ▸ (linearIndependent_singleton hx).insert <|
    mt mem_span_singleton.1 (not_exists.2 hy)

/-- Also see `LinearIndependent.pair_iff` for the version over arbitrary rings. -/
theorem LinearIndependent.pair_iff' {x y : V} (hx : x ≠ 0) :
    LinearIndependent K ![x, y] ↔ ∀ a : K, a • x ≠ y := by
  rw [LinearIndependent.pair_iff]
  constructor
  · intro H a ha
    have := (H a (-1) (by simpa [← sub_eq_add_neg, sub_eq_zero])).2
    simp only [neg_eq_zero, one_ne_zero] at this
  · intro H s t hst
    by_cases ht : t = 0
    · exact ⟨by simpa [ht, hx] using hst, ht⟩
    apply_fun (t⁻¹ • ·) at hst
    simp only [smul_add, smul_smul, inv_mul_cancel₀ ht] at hst
    cases H (-(t⁻¹ * s)) <| by linear_combination (norm := match_scalars <;> noncomm_ring) -hst

theorem linearIndependent_fin_cons {n} {v : Fin n → V} :
    LinearIndependent K (Fin.cons x v : Fin (n + 1) → V) ↔
      LinearIndependent K v ∧ x ∉ Submodule.span K (range v) := by
  rw [← linearIndependent_equiv (finSuccEquiv n).symm, linearIndependent_option]
  -- Porting note: `convert Iff.rfl; ...` → `exact Iff.rfl`
  exact Iff.rfl

theorem linearIndependent_fin_snoc {n} {v : Fin n → V} :
    LinearIndependent K (Fin.snoc v x : Fin (n + 1) → V) ↔
      LinearIndependent K v ∧ x ∉ Submodule.span K (range v) := by
  -- Porting note: `rw` → `erw`
  -- https://github.com/leanprover-community/mathlib4/issues/5164
  -- Here Lean can not see that `fun i ↦ Fin.cons x v (↑(finRotate (n + 1)) i)`
  -- matches with `?f ∘ ↑(finRotate (n + 1))`.
  erw [Fin.snoc_eq_cons_rotate, linearIndependent_equiv, linearIndependent_fin_cons]

/-- See `LinearIndependent.fin_cons'` for an uglier version that works if you
only have a module over a semiring. -/
theorem LinearIndependent.fin_cons {n} {v : Fin n → V} (hv : LinearIndependent K v)
    (hx : x ∉ Submodule.span K (range v)) : LinearIndependent K (Fin.cons x v : Fin (n + 1) → V) :=
  linearIndependent_fin_cons.2 ⟨hv, hx⟩

theorem linearIndependent_fin_succ {n} {v : Fin (n + 1) → V} :
    LinearIndependent K v ↔
      LinearIndependent K (Fin.tail v) ∧ v 0 ∉ Submodule.span K (range <| Fin.tail v) := by
  rw [← linearIndependent_fin_cons, Fin.cons_self_tail]

theorem linearIndependent_fin_succ' {n} {v : Fin (n + 1) → V} : LinearIndependent K v ↔
    LinearIndependent K (Fin.init v) ∧ v (Fin.last _) ∉ Submodule.span K (range <| Fin.init v) := by
  rw [← linearIndependent_fin_snoc, Fin.snoc_init_self]

/-- Equivalence between `k + 1` vectors of length `n` and `k` vectors of length `n` along with a
vector in the complement of their span.
-/
def equiv_linearIndependent (n : ℕ) :
    { s : Fin (n + 1) → V // LinearIndependent K s } ≃
      Σ s : { s : Fin n → V // LinearIndependent K s },
        ((Submodule.span K (Set.range (s : Fin n → V)))ᶜ : Set V) where
  toFun s := ⟨⟨Fin.tail s.val, (linearIndependent_fin_succ.mp s.property).left⟩,
    ⟨s.val 0, (linearIndependent_fin_succ.mp s.property).right⟩⟩
  invFun s := ⟨Fin.cons s.2.val s.1.val,
    linearIndependent_fin_cons.mpr ⟨s.1.property, s.2.property⟩⟩
  left_inv _ := by simp only [Fin.cons_self_tail, Subtype.coe_eta]
  right_inv := fun ⟨_, _⟩ => by simp only [Fin.cons_zero, Subtype.coe_eta, Sigma.mk.inj_iff,
    Fin.tail_cons, heq_eq_eq, and_self]

theorem linearIndependent_fin2 {f : Fin 2 → V} :
    LinearIndependent K f ↔ f 1 ≠ 0 ∧ ∀ a : K, a • f 1 ≠ f 0 := by
  rw [linearIndependent_fin_succ, linearIndependent_unique_iff, range_unique, mem_span_singleton,
    not_exists, show Fin.tail f default = f 1 by rw [← Fin.succ_zero_eq_one]; rfl]

theorem exists_linearIndependent_extension (hs : LinearIndependent K ((↑) : s → V)) (hst : s ⊆ t) :
    ∃ b ⊆ t, s ⊆ b ∧ t ⊆ span K b ∧ LinearIndependent K ((↑) : b → V) := by
  -- Porting note: The placeholder should be solved before `rcases`.
  have := by
    refine zorn_subset_nonempty { b | b ⊆ t ∧ LinearIndependent K ((↑) : b → V) } ?_ _ ⟨hst, hs⟩
    · refine fun c hc cc _c0 => ⟨⋃₀ c, ⟨?_, ?_⟩, fun x => ?_⟩
      · exact sUnion_subset fun x xc => (hc xc).1
      · exact linearIndependent_sUnion_of_directed cc.directedOn fun x xc => (hc xc).2
      · exact subset_sUnion_of_mem
  obtain ⟨b, sb, h⟩ := this
  refine ⟨b, h.prop.1, sb, fun x xt => by_contra fun hn ↦ hn ?_, h.prop.2⟩
  exact subset_span <| h.mem_of_prop_insert ⟨insert_subset xt h.prop.1, h.prop.2.insert hn⟩

variable (K t)

theorem exists_linearIndependent :
    ∃ b ⊆ t, span K b = span K t ∧ LinearIndependent K ((↑) : b → V) := by
  obtain ⟨b, hb₁, -, hb₂, hb₃⟩ :=
    exists_linearIndependent_extension (linearIndependent_empty K V) (Set.empty_subset t)
  exact ⟨b, hb₁, (span_eq_of_le _ hb₂ (Submodule.span_mono hb₁)).symm, hb₃⟩

variable {K t}

/-- `LinearIndependent.extend` adds vectors to a linear independent set `s ⊆ t` until it spans
all elements of `t`. -/
noncomputable def LinearIndependent.extend (hs : LinearIndependent K (fun x => x : s → V))
    (hst : s ⊆ t) : Set V :=
  Classical.choose (exists_linearIndependent_extension hs hst)

theorem LinearIndependent.extend_subset (hs : LinearIndependent K (fun x => x : s → V))
    (hst : s ⊆ t) : hs.extend hst ⊆ t :=
  let ⟨hbt, _hsb, _htb, _hli⟩ := Classical.choose_spec (exists_linearIndependent_extension hs hst)
  hbt

theorem LinearIndependent.subset_extend (hs : LinearIndependent K (fun x => x : s → V))
    (hst : s ⊆ t) : s ⊆ hs.extend hst :=
  let ⟨_hbt, hsb, _htb, _hli⟩ := Classical.choose_spec (exists_linearIndependent_extension hs hst)
  hsb

theorem LinearIndependent.subset_span_extend (hs : LinearIndependent K (fun x => x : s → V))
    (hst : s ⊆ t) : t ⊆ span K (hs.extend hst) :=
  let ⟨_hbt, _hsb, htb, _hli⟩ := Classical.choose_spec (exists_linearIndependent_extension hs hst)
  htb

theorem LinearIndependent.span_extend_eq_span (hs : LinearIndependent K (fun x => x : s → V))
    (hst : s ⊆ t) : span K (hs.extend hst) = span K t :=
  le_antisymm (span_mono (hs.extend_subset hst)) (span_le.2 (hs.subset_span_extend hst))

theorem LinearIndependent.linearIndependent_extend (hs : LinearIndependent K (fun x => x : s → V))
    (hst : s ⊆ t) : LinearIndependent K ((↑) : hs.extend hst → V) :=
  let ⟨_hbt, _hsb, _htb, hli⟩ := Classical.choose_spec (exists_linearIndependent_extension hs hst)
  hli

-- TODO(Mario): rewrite?
theorem exists_of_linearIndependent_of_finite_span {t : Finset V}
    (hs : LinearIndependent K (fun x => x : s → V)) (hst : s ⊆ (span K ↑t : Submodule K V)) :
    ∃ t' : Finset V, ↑t' ⊆ s ∪ ↑t ∧ s ⊆ ↑t' ∧ t'.card = t.card := by
  classical
  have :
    ∀ t : Finset V,
      ∀ s' : Finset V,
        ↑s' ⊆ s →
          s ∩ ↑t = ∅ →
            s ⊆ (span K ↑(s' ∪ t) : Submodule K V) →
              ∃ t' : Finset V, ↑t' ⊆ s ∪ ↑t ∧ s ⊆ ↑t' ∧ t'.card = (s' ∪ t).card :=
    fun t =>
    Finset.induction_on t
      (fun s' hs' _ hss' =>
        have : s = ↑s' := eq_of_linearIndependent_of_span_subtype hs hs' <| by simpa using hss'
        ⟨s', by simp [this]⟩)
      fun b₁ t hb₁t ih s' hs' hst hss' =>
      have hb₁s : b₁ ∉ s := fun h => by
        have : b₁ ∈ s ∩ ↑(insert b₁ t) := ⟨h, Finset.mem_insert_self _ _⟩
        rwa [hst] at this
      have hb₁s' : b₁ ∉ s' := fun h => hb₁s <| hs' h
      have hst : s ∩ ↑t = ∅ :=
        eq_empty_of_subset_empty <|
          -- Porting note: `-inter_subset_left, -subset_inter_iff` required.
          Subset.trans
            (by simp [inter_subset_inter, Subset.refl, -inter_subset_left, -subset_inter_iff])
            (le_of_eq hst)
      Classical.by_cases (p := s ⊆ (span K ↑(s' ∪ t) : Submodule K V))
        (fun this =>
          let ⟨u, hust, hsu, Eq⟩ := ih _ hs' hst this
          have hb₁u : b₁ ∉ u := fun h => (hust h).elim hb₁s hb₁t
          ⟨insert b₁ u, by simp [insert_subset_insert hust], Subset.trans hsu (by simp), by
            simp [Eq, hb₁t, hb₁s', hb₁u]⟩)
        fun this =>
        let ⟨b₂, hb₂s, hb₂t⟩ := not_subset.mp this
        have hb₂t' : b₂ ∉ s' ∪ t := fun h => hb₂t <| subset_span h
        have : s ⊆ (span K ↑(insert b₂ s' ∪ t) : Submodule K V) := fun b₃ hb₃ => by
          have : ↑(s' ∪ insert b₁ t) ⊆ insert b₁ (insert b₂ ↑(s' ∪ t) : Set V) := by
            -- Porting note: Too many theorems to be excluded, so
            --               `simp only` is shorter.
            simp only [insert_eq, union_subset_union, Subset.refl,
              subset_union_right, Finset.union_insert, Finset.coe_insert]
          have hb₃ : b₃ ∈ span K (insert b₁ (insert b₂ ↑(s' ∪ t) : Set V)) :=
            span_mono this (hss' hb₃)
          have : s ⊆ (span K (insert b₁ ↑(s' ∪ t)) : Submodule K V) := by
            simpa [insert_eq, -singleton_union, -union_singleton] using hss'
          -- Porting note: `by exact` is required to prevent timeout.
          have hb₁ : b₁ ∈ span K (insert b₂ ↑(s' ∪ t)) := by
            exact mem_span_insert_exchange (this hb₂s) hb₂t
          rw [span_insert_eq_span hb₁] at hb₃; simpa using hb₃
        let ⟨u, hust, hsu, eq⟩ := ih _ (by simp [insert_subset_iff, hb₂s, hs']) hst this
        -- Porting note: `hb₂t'` → `Finset.card_insert_of_not_mem hb₂t'`
        ⟨u, Subset.trans hust <| union_subset_union (Subset.refl _) (by simp [subset_insert]), hsu,
          by simp [eq, Finset.card_insert_of_not_mem hb₂t', hb₁t, hb₁s']⟩
  have eq : ((t.filter fun x => x ∈ s) ∪ t.filter fun x => x ∉ s) = t := by
    ext1 x
    by_cases x ∈ s <;> simp [*]
  apply
    Exists.elim
      (this (t.filter fun x => x ∉ s) (t.filter fun x => x ∈ s) (by simp [Set.subset_def])
        (by simp +contextual [Set.ext_iff]) (by rwa [eq]))
  intro u h
  exact
    ⟨u, Subset.trans h.1 (by simp +contextual [subset_def, and_imp, or_imp]),
      h.2.1, by simp only [h.2.2, eq]⟩

theorem exists_finite_card_le_of_finite_of_linearIndependent_of_span (ht : t.Finite)
    (hs : LinearIndependent K (fun x => x : s → V)) (hst : s ⊆ span K t) :
    ∃ h : s.Finite, h.toFinset.card ≤ ht.toFinset.card :=
  have : s ⊆ (span K ↑ht.toFinset : Submodule K V) := by simpa
  let ⟨u, _hust, hsu, Eq⟩ := exists_of_linearIndependent_of_finite_span hs this
  have : s.Finite := u.finite_toSet.subset hsu
  ⟨this, by rw [← Eq]; exact Finset.card_le_card <| Finset.coe_subset.mp <| by simp [hsu]⟩

end Module<|MERGE_RESOLUTION|>--- conflicted
+++ resolved
@@ -309,37 +309,23 @@
 
 See also `LinearIndependent.map'` for a special case assuming `f` is injective everywhere. -/
 theorem LinearIndependent.map (hv : LinearIndependent R v) {f : M →ₗ[R] M'}
-<<<<<<< HEAD
     (hf : Set.InjOn f (span R (range v))):
     LinearIndependent R (f ∘ v) := by
   intro x y hxy
   rw [← Finsupp.range_linearCombination] at hf
   refine hv <| hf (LinearMap.mem_range_self _ _) (LinearMap.mem_range_self _ _) ?_
-  simp_rw [Finsupp.linearCombination_comp_linear] at hxy
+  simp_rw [Finsupp.linearCombination_linear_comp] at hxy
   exact hxy
-=======
-    (hf_inj : Disjoint (span R (range v)) (LinearMap.ker f)) : LinearIndependent R (f ∘ v) := by
-  rw [disjoint_iff_inf_le, ← Set.image_univ, Finsupp.span_image_eq_map_linearCombination,
-    map_inf_eq_map_inf_comap, map_le_iff_le_comap, comap_bot, Finsupp.supported_univ, top_inf_eq]
-      at hf_inj
-  rw [linearIndependent_iff_ker] at hv ⊢
-  rw [hv, le_bot_iff] at hf_inj
-  rw [Finsupp.linearCombination_linear_comp, LinearMap.ker_comp, hf_inj]
->>>>>>> 00a090b2
 
 /-- If `v` is an injective family of vectors such that `f ∘ v` is linearly independent, then `v`
     spans a submodule disjoint from the kernel of `f` -/
 theorem Submodule.range_ker_disjoint {f : M →ₗ[R] M'}
     (hv : LinearIndependent R (f ∘ v)) :
     Disjoint (span R (range v)) (LinearMap.ker f) := by
-<<<<<<< HEAD
   rw [linearIndependent_iff_injective_linearCombination,
-    Finsupp.linearCombination_comp_linear] at hv
+    Finsupp.linearCombination_linear_comp] at hv
   replace hv := LinearMap.ker_eq_bot_of_injective hv
   rw [LinearMap.ker_comp] at hv
-=======
-  rw [linearIndependent_iff_ker, Finsupp.linearCombination_linear_comp, LinearMap.ker_comp] at hv
->>>>>>> 00a090b2
   rw [disjoint_iff_inf_le, ← Set.image_univ, Finsupp.span_image_eq_map_linearCombination,
     map_inf_eq_map_inf_comap, hv, inf_bot_eq, map_bot]
 
