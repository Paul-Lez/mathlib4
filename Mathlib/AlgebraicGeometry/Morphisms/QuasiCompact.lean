--- conflicted
+++ resolved
@@ -341,11 +341,6 @@
   apply Finset.le_sup (Finset.mem_univ i)
 #align algebraic_geometry.exists_pow_mul_eq_zero_of_res_basic_open_eq_zero_of_is_compact AlgebraicGeometry.exists_pow_mul_eq_zero_of_res_basicOpen_eq_zero_of_isCompact
 
-<<<<<<< HEAD
-end AlgebraicGeometry
-
-end
-=======
 /-- A section over a compact open of a scheme is nilpotent if and only if its associated
 basic open is empty. -/
 lemma Scheme.isNilpotent_iff_basicOpen_eq_bot_of_isCompact {X : Scheme.{u}}
@@ -373,4 +368,5 @@
     ← mem_nilradical, Set.subset_def]
 
 end AlgebraicGeometry
->>>>>>> ce981a6a
+
+end