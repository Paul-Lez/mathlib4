--- conflicted
+++ resolved
@@ -63,46 +63,6 @@
 
 /-- If the left adjoint is fully faithful, then the unit is an isomorphism. -/
 instance unit_isIso_of_L_fully_faithful [L.Full] [L.Faithful] : IsIso (Adjunction.unit h) :=
-<<<<<<< HEAD
-  @NatIso.isIso_of_isIso_app _ _ _ _ _ _ (Adjunction.unit h) fun X =>
-    @Yoneda.isIso _ _ _ _ ((Adjunction.unit h).app X)
-      ⟨⟨{ app := fun Y f => L.preimage ((h.homEquiv (unop Y) (L.obj X)).symm f) },
-          ⟨by
-            ext x
-            apply L.map_injective
-            aesop_cat,
-           by
-            ext x
-            dsimp
-            simp only [Adjunction.homEquiv_counit, Functor.preimage_comp,
-              Functor.preimage_map, Category.assoc]
-            rw [← h.unit_naturality]
-            simp⟩⟩⟩
-set_option linter.uppercaseLean3 false in
-#align category_theory.unit_is_iso_of_L_fully_faithful CategoryTheory.Adjunction.unit_isIso_of_L_fully_faithful
-
-/-- If the right adjoint is fully faithful, then the counit is an isomorphism.
-
-See <https://stacks.math.columbia.edu/tag/07RB> (we only prove the forward direction!)
--/
-instance counit_isIso_of_R_fully_faithful [R.Full] [R.Faithful] : IsIso (Adjunction.counit h) :=
-  @NatIso.isIso_of_isIso_app _ _ _ _ _ _ (Adjunction.counit h) fun X =>
-    @isIso_of_op _ _ _ _ _ <|
-      @Coyoneda.isIso _ _ _ _ ((Adjunction.counit h).app X).op
-        ⟨⟨{ app := fun Y f => R.preimage ((h.homEquiv (R.obj X) Y) f) },
-            ⟨by
-              ext x
-              apply R.map_injective
-              simp,
-             by
-              ext x
-              dsimp
-              simp only [Adjunction.homEquiv_unit, Functor.preimage_comp, Functor.preimage_map]
-              rw [← h.counit_naturality]
-              simp⟩⟩⟩
-set_option linter.uppercaseLean3 false in
-#align category_theory.counit_is_iso_of_R_fully_faithful CategoryTheory.Adjunction.counit_isIso_of_R_fully_faithful
-=======
   NatIso.isIso_of_isIso_app _
 
 /-- If the right adjoint is faithful, then each component of the counit is an epimorphism.-/
@@ -125,7 +85,6 @@
 /-- If the right adjoint is fully faithful, then the counit is an isomorphism. -/
 instance counit_isIso_of_R_fully_faithful [R.Full] [R.Faithful] : IsIso (Adjunction.counit h) :=
   NatIso.isIso_of_isIso_app _
->>>>>>> 99508fb5
 
 /-- If the unit of an adjunction is an isomorphism, then its inverse on the image of L is given
 by L whiskered with the counit. -/
@@ -133,20 +92,11 @@
 theorem inv_map_unit {X : C} [IsIso (h.unit.app X)] :
     inv (L.map (h.unit.app X)) = h.counit.app (L.obj X) :=
   IsIso.inv_eq_of_hom_inv_id (h.left_triangle_components X)
-<<<<<<< HEAD
-#align category_theory.inv_map_unit CategoryTheory.Adjunction.inv_map_unit
-=======
->>>>>>> 99508fb5
 
 /-- If the unit is an isomorphism, bundle one has an isomorphism `L ⋙ R ⋙ L ≅ L`. -/
 @[simps!]
 noncomputable def whiskerLeftLCounitIsoOfIsIsoUnit [IsIso h.unit] : L ⋙ R ⋙ L ≅ L :=
   (L.associator R L).symm ≪≫ isoWhiskerRight (asIso h.unit).symm L ≪≫ Functor.leftUnitor _
-<<<<<<< HEAD
-set_option linter.uppercaseLean3 false in
-#align category_theory.whisker_left_L_counit_iso_of_is_iso_unit CategoryTheory.Adjunction.whiskerLeftLCounitIsoOfIsIsoUnit
-=======
->>>>>>> 99508fb5
 
 /-- If the counit of an adjunction is an isomorphism, then its inverse on the image of R is given
 by R whiskered with the unit. -/
@@ -154,47 +104,11 @@
 theorem inv_counit_map {X : D} [IsIso (h.counit.app X)] :
     inv (R.map (h.counit.app X)) = h.unit.app (R.obj X) :=
   IsIso.inv_eq_of_inv_hom_id (h.right_triangle_components X)
-<<<<<<< HEAD
-#align category_theory.inv_counit_map CategoryTheory.Adjunction.inv_counit_map
-=======
->>>>>>> 99508fb5
 
 /-- If the counit of an is an isomorphism, one has an isomorphism `(R ⋙ L ⋙ R) ≅ R`. -/
 @[simps!]
 noncomputable def whiskerLeftRUnitIsoOfIsIsoCounit [IsIso h.counit] : R ⋙ L ⋙ R ≅ R :=
   (R.associator L R).symm ≪≫ isoWhiskerRight (asIso h.counit) R ≪≫ Functor.leftUnitor _
-<<<<<<< HEAD
-set_option linter.uppercaseLean3 false in
-#align category_theory.whisker_left_R_unit_iso_of_is_iso_counit CategoryTheory.Adjunction.whiskerLeftRUnitIsoOfIsIsoCounit
-
-/-- If the unit is an isomorphism, then the left adjoint is full-/
-lemma L_full_of_unit_isIso [IsIso h.unit] : L.Full where
-  map_surjective {X Y} f := ⟨h.homEquiv _ (L.obj Y) f ≫ inv (h.unit.app Y), by simp⟩
-set_option linter.uppercaseLean3 false in
-#align category_theory.L_full_of_unit_is_iso CategoryTheory.Adjunction.L_full_of_unit_isIso
-
-/-- If the unit is an isomorphism, then the left adjoint is faithful-/
-theorem L_faithful_of_unit_isIso [IsIso h.unit] : L.Faithful :=
-  ⟨fun {X Y f g} H => by
-    rw [← (h.homEquiv X (L.obj Y)).apply_eq_iff_eq] at H
-    simpa using H =≫ inv (h.unit.app Y)⟩
-set_option linter.uppercaseLean3 false in
-#align category_theory.L_faithful_of_unit_is_iso CategoryTheory.Adjunction.L_faithful_of_unit_isIso
-
-/-- If the counit is an isomorphism, then the right adjoint is full-/
-lemma R_full_of_counit_isIso [IsIso h.counit] : R.Full where
-  map_surjective {X Y} f := ⟨inv (h.counit.app X) ≫ (h.homEquiv (R.obj X) Y).symm f, by simp⟩
-set_option linter.uppercaseLean3 false in
-#align category_theory.R_full_of_counit_is_iso CategoryTheory.Adjunction.R_full_of_counit_isIso
-
-/-- If the counit is an isomorphism, then the right adjoint is faithful-/
-theorem R_faithful_of_counit_isIso [IsIso h.counit] : R.Faithful :=
-  ⟨fun {X Y f g} H => by
-    rw [← (h.homEquiv (R.obj X) Y).symm.apply_eq_iff_eq] at H
-    simpa using inv (h.counit.app X) ≫= H⟩
-set_option linter.uppercaseLean3 false in
-#align category_theory.R_faithful_of_counit_is_iso CategoryTheory.Adjunction.R_faithful_of_counit_isIso
-=======
 
 /-- If each component of the unit is a monomorphism, then the left adjoint is faithful. -/
 lemma faithful_L_of_mono_unit_app [∀ X, Mono (h.unit.app X)] : L.Faithful where
@@ -235,7 +149,6 @@
 /-- If the counit is an isomorphism, then the right adjoint is fully faithful. -/
 noncomputable def fullyFaithfulROfIsIsoCounit [IsIso h.counit] : R.FullyFaithful where
   preimage {X Y} f := inv (h.counit.app X) ≫ (h.homEquiv (R.obj X) Y).symm f
->>>>>>> 99508fb5
 
 instance whiskerLeft_counit_iso_of_L_fully_faithful [L.Full] [L.Faithful] :
     IsIso (whiskerLeft L h.counit) := by
@@ -243,11 +156,6 @@
   rw [← IsIso.eq_inv_comp] at this
   rw [this]
   infer_instance
-<<<<<<< HEAD
-set_option linter.uppercaseLean3 false in
-#align category_theory.whisker_left_counit_iso_of_L_fully_faithful CategoryTheory.Adjunction.whiskerLeft_counit_iso_of_L_fully_faithful
-=======
->>>>>>> 99508fb5
 
 instance whiskerRight_counit_iso_of_L_fully_faithful [L.Full] [L.Faithful] :
     IsIso (whiskerRight h.counit R) := by
@@ -255,11 +163,6 @@
   rw [← IsIso.eq_inv_comp] at this
   rw [this]
   infer_instance
-<<<<<<< HEAD
-set_option linter.uppercaseLean3 false in
-#align category_theory.whisker_right_counit_iso_of_L_fully_faithful CategoryTheory.Adjunction.whiskerRight_counit_iso_of_L_fully_faithful
-=======
->>>>>>> 99508fb5
 
 instance whiskerLeft_unit_iso_of_R_fully_faithful [R.Full] [R.Faithful] :
     IsIso (whiskerLeft R h.unit) := by
@@ -267,11 +170,6 @@
   rw [← IsIso.eq_comp_inv] at this
   rw [this]
   infer_instance
-<<<<<<< HEAD
-set_option linter.uppercaseLean3 false in
-#align category_theory.whisker_left_unit_iso_of_R_fully_faithful CategoryTheory.Adjunction.whiskerLeft_unit_iso_of_R_fully_faithful
-=======
->>>>>>> 99508fb5
 
 instance whiskerRight_unit_iso_of_R_fully_faithful [R.Full] [R.Faithful] :
     IsIso (whiskerRight h.unit L) := by
@@ -279,11 +177,6 @@
   rw [← IsIso.eq_comp_inv] at this
   rw [this]
   infer_instance
-<<<<<<< HEAD
-set_option linter.uppercaseLean3 false in
-#align category_theory.whisker_right_unit_iso_of_R_fully_faithful CategoryTheory.Adjunction.whiskerRight_unit_iso_of_R_fully_faithful
-=======
->>>>>>> 99508fb5
 
 instance [L.Faithful] [L.Full] {Y : C} : IsIso (h.counit.app (L.obj Y)) :=
   isIso_of_hom_comp_eq_id _ (h.left_triangle_components Y)
@@ -343,17 +236,10 @@
   have := fun X => isIso_counit_app_of_iso h (L.objObjPreimageIso X).symm
   apply NatIso.isIso_of_isIso_app
 
-<<<<<<< HEAD
-lemma isEquivalence_left_of_isEquivalence_right [R.IsEquivalence] : L.IsEquivalence :=
-  h.toEquivalence.isEquivalence_functor
-
-lemma isEquivalence_right_of_isEquivalence_left [L.IsEquivalence] : R.IsEquivalence :=
-=======
 lemma isEquivalence_left_of_isEquivalence_right (h : L ⊣ R) [R.IsEquivalence] : L.IsEquivalence :=
   h.toEquivalence.isEquivalence_functor
 
 lemma isEquivalence_right_of_isEquivalence_left (h : L ⊣ R) [L.IsEquivalence] : R.IsEquivalence :=
->>>>>>> 99508fb5
   h.toEquivalence.isEquivalence_inverse
 
 instance [L.IsEquivalence] : IsIso h.unit := by
