/-
Copyright (c) 2024 Pieter Cuijpers. All rights reserved.
Released under Apache 2.0 license as described in the file LICENSE.
Authors: Pieter Cuijpers
-/
import Mathlib.Algebra.Group.Defs
import Mathlib.Algebra.Order.Monoid.Unbundled.Basic
import Mathlib.Order.CompleteLattice

/-!
# Theory of quantales

Quantales are the non-commutative generalization of locales/frames and as such are linked
to point-free topology and order theory. Applications are found throughout logic,
quantum mechanics, and computer science (see e.g. [Vickers1989] and [Mulvey1986]).

The most general definition of quantale occurring in literature, is that a quantale is a semigroup
distributing over a complete sup-semilattice. In our definition below, we use the fact that
every complete sup-semilattice is in fact a complete lattice, and make constructs defined for
those immediately available. Another view could be to define a quantale as a complete idempotent
semiring, i.e. a complete semiring in which + and sup coincide. However, we will often encounter
additive quantales, i.e. quantales in which the semigroup operator is thought of as addition, in
which case the link with semirings will lead to confusion notationally.

In this file, we follow the basic definition set out on the wikipedia page on quantales,
using a mixin typeclass to make the special cases of unital, commutative, idempotent,
integral, and involutive quantales easier to add on later.

## Main definitions

* `IsQuantale` and `IsAddQuantale` : Typeclass mixin for a (additive) semigroup distributing
  over a complete lattice, i.e satisfying `x * (sSup s) = ⨆ y ∈ s, x * y` and
  `(sSup s) * y = ⨆ x ∈ s, x * y`;

* `leftMulResiduation`, `rightMulResiduation`, `leftAddResiduation`, `rightAddResiduation` :
  Defining the left- and right- residuations of the semigroup (see notation below).

* Finally, we provide basic distributivity laws for sSup into iSup and sup, monotonicity of
  the semigroup operator, and basic equivalences for left- and right-residuation.

## Notation

* `x ⇨ₗ y` : `sSup {z | z * x ≤ y}`, the `leftMulResiduation` of `y` over `x`;

* `x ⇨ᵣ y` : `sSup {z | x * z ≤ y}`, the `rightMulResiduation` of `y` over `x`;

## References

<https://en.wikipedia.org/wiki/Quantale>
<https://encyclopediaofmath.org/wiki/Quantale>
<https://ncatlab.org/nlab/show/quantale>

-/

open Function

namespace Quantale

/-- An additive quantale is an additive semigroup distributing over a complete lattice. -/
class IsAddQuantale (α : Type*) [AddSemigroup α] [CompleteLattice α] where
  /-- Addition is distributive over join in a quantale -/
  protected add_sSup_eq_iSup_add (x : α) (s : Set α) : x + sSup s = ⨆ y ∈ s, x + y
  /-- Addition is distributive over join in a quantale -/
  protected sSup_add_eq_iSup_add (s : Set α) (y : α) : sSup s + y = ⨆ x ∈ s, x + y

/-- A quantale is a semigroup distributing over a complete lattice. -/
@[to_additive]
class IsQuantale (α : Type*) [Semigroup α] [CompleteLattice α] where
  /-- Multiplication is distributive over join in a quantale -/
  protected mul_sSup_eq_iSup_mul (x : α) (s : Set α) : x * sSup s = ⨆ y ∈ s, x * y
  /-- Multiplication is distributive over join in a quantale -/
  protected sSup_mul_eq_iSup_mul (s : Set α) (y : α) : sSup s * y = ⨆ x ∈ s, x * y

variable {α : Type*} {ι : Type*} {x y z : α} {s : Set α} {f : ι → α}
variable [Semigroup α] [CompleteLattice α] [IsQuantale α]

@[to_additive]
theorem mul_sSup_eq_iSup_mul : x * sSup s = ⨆ y ∈ s, x * y := IsQuantale.mul_sSup_eq_iSup_mul _ _

@[to_additive]
theorem sSup_mul_eq_iSup_mul : sSup s * x = ⨆ y ∈ s, y * x := IsQuantale.sSup_mul_eq_iSup_mul _ _

@[to_additive]
theorem mul_iSup_distrib : x * ⨆ i, f i = ⨆ i, x * f i := by
  rw [iSup, mul_sSup_eq_iSup_mul, iSup_range]

@[to_additive]
theorem iSup_mul_distrib : (⨆ i, f i) * x = ⨆ i, f i * x := by
  rw [iSup, sSup_mul_eq_iSup_mul, iSup_range]

@[to_additive]
theorem mul_sup_distrib : x * (y ⊔ z) = (x * y) ⊔ (x * z) := by
  rw [← iSup_pair, ← sSup_pair, mul_sSup_eq_iSup_mul]

@[to_additive]
theorem sup_mul_distrib : (x ⊔ y) * z = (x * z) ⊔ (y * z) := by
  rw [← (@iSup_pair _ _ _ (fun _? => _? * z) _ _), ← sSup_pair, sSup_mul_eq_iSup_mul]

@[to_additive]
instance : MulLeftMono α where
  elim := by
    intro _ _ _; simp only; intro
    rw [← left_eq_sup, ← mul_sup_distrib, sup_of_le_left]
    trivial

@[to_additive]
instance : MulRightMono α where
  elim := by
    intro _ _ _; simp only; intro
    rw [← left_eq_sup, ← sup_mul_distrib, sup_of_le_left]
    trivial

/-- Left- and right-residuation operators on an additive quantale are similar to the Heyting
operator on complete lattices, but for a non-commutative logic.
I.e. `x ≤ y ⇨ₗ z ↔ x * y ≤ z` or alternatively `x ⇨ₗ y = sSup { z | z * x ≤ y }`.
-/
@[to_additive "Left- and right- residuation operators on an additive quantale are similar to
the Heyting operator on complete lattices, but for a non-commutative logic.
I.e. `x ≤ y ⇨ₗ z ↔ x + y ≤ z` or alternatively `x ⇨ₗ y = sSup { z | z + x ≤ y }`.
"]
def leftMulResiduation (x y : α) := sSup {z | z * x ≤ y}

/-- Left- and right- residuation operators on an additive quantale are similar to the Heyting
operator on complete lattices, but for a non-commutative logic.
I.e. `x ≤ y ⇨ᵣ z ↔ y * x ≤ z` or alternatively `x ⇨ₗ y = sSup { z | x * z ≤ y }`.
-/
@[to_additive "Left- and right- residuation operators on an additive quantale are similar to
the Heyting operator on complete lattices, but for a non-commutative logic.
I.e. `x ≤ y ⇨ᵣ z ↔ y + x ≤ z` or alternatively `x ⇨ₗ y = sSup { z | x + z ≤ y }`.
"]
def rightMulResiduation (x y : α) := sSup {z | x * z ≤ y}

@[inherit_doc]
scoped infixr:60 " ⇨ₗ " => leftMulResiduation

@[inherit_doc]
scoped infixr:60 " ⇨ᵣ " => rightMulResiduation

@[inherit_doc]
scoped infixr:60 " ⇨ₗ " => leftAddResiduation

@[inherit_doc]
scoped infixr:60 " ⇨ᵣ " => rightAddResiduation

@[to_additive]
theorem leftMulResiduation_le_iff_mul_le : x ≤ y ⇨ₗ z ↔ x * y ≤ z := by
  rw [leftMulResiduation]
  constructor
  · intro h1
    apply le_trans (mul_le_mul_right' h1 _)
    simp_all only [sSup_mul_eq_iSup_mul, Set.mem_setOf_eq, iSup_le_iff, implies_true]
  · intro h1
    apply le_sSup
    exact h1

@[to_additive]
<<<<<<< HEAD
theorem rightMulResiduation_le_iff_mul_le : x ≤ y ⇨ᵣ z ↔ y * x ≤ z := by
  rw [rightMulResiduation]
=======
theorem rightMulResiduation_le_iff_mul_le : x ≤ y ⇨ᵣ z ↔ y * x ≤ z where
  mp h1 := by
    apply le_trans (mul_le_mul_left' h1 _)
    simp_all only [mul_sSup_eq_iSup_mul, Set.mem_setOf_eq, iSup_le_iff, implies_true]
  mpr h1 := le_sSup h1
>>>>>>> b3e6a47b
  constructor
  · intro h1
    apply le_trans (mul_le_mul_left' h1 _)
    simp_all only [mul_sSup_eq_iSup_mul, Set.mem_setOf_eq, iSup_le_iff, implies_true]
  · intro h1
    apply le_sSup
    exact h1

end Quantale<|MERGE_RESOLUTION|>--- conflicted
+++ resolved
@@ -154,22 +154,10 @@
     exact h1
 
 @[to_additive]
-<<<<<<< HEAD
-theorem rightMulResiduation_le_iff_mul_le : x ≤ y ⇨ᵣ z ↔ y * x ≤ z := by
-  rw [rightMulResiduation]
-=======
 theorem rightMulResiduation_le_iff_mul_le : x ≤ y ⇨ᵣ z ↔ y * x ≤ z where
   mp h1 := by
     apply le_trans (mul_le_mul_left' h1 _)
     simp_all only [mul_sSup_eq_iSup_mul, Set.mem_setOf_eq, iSup_le_iff, implies_true]
   mpr h1 := le_sSup h1
->>>>>>> b3e6a47b
-  constructor
-  · intro h1
-    apply le_trans (mul_le_mul_left' h1 _)
-    simp_all only [mul_sSup_eq_iSup_mul, Set.mem_setOf_eq, iSup_le_iff, implies_true]
-  · intro h1
-    apply le_sSup
-    exact h1
 
 end Quantale