--- conflicted
+++ resolved
@@ -199,11 +199,7 @@
 @[simp]
 theorem support_bindOnSupport :
     (p.bindOnSupport f).support = ⋃ (a : α) (h : a ∈ p.support), (f a h).support := by
-<<<<<<< HEAD
-  refine' Set.ext fun b => _
-=======
   refine Set.ext fun b => ?_
->>>>>>> 59de845a
   simp only [ENNReal.tsum_eq_zero, not_or, mem_support_iff, bindOnSupport_apply, Ne, not_forall,
     mul_eq_zero, Set.mem_iUnion]
   exact
