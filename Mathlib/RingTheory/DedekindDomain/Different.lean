/-
Copyright (c) 2023 Andrew Yang. All rights reserved.
Released under Apache 2.0 license as described in the file LICENSE.
Authors: Andrew Yang
-/
import Mathlib.RingTheory.DedekindDomain.Ideal
import Mathlib.RingTheory.Discriminant
import Mathlib.RingTheory.DedekindDomain.IntegralClosure
import Mathlib.NumberTheory.KummerDedekind
import Mathlib.LinearAlgebra.SesquilinearForm.DualLattice

/-!
# The different ideal

## Main definition
- `Submodule.traceDual`: The dual `L`-sub `B`-module under the trace form.
- `FractionalIdeal.dual`: The dual fractional ideal under the trace form.
- `differentIdeal`: The different ideal of an extension of integral domains.

## Main results
- `conductor_mul_differentIdeal`:
  If `L = K[x]`, with `x` integral over `A`, then `𝔣 * 𝔇 = (f'(x))`
    with `f` being the minimal polynomial of `x`.
- `aeval_derivative_mem_differentIdeal`:
  If `L = K[x]`, with `x` integral over `A`, then `f'(x) ∈ 𝔇`
    with `f` being the minimal polynomial of `x`.

## TODO
- Show properties of the different ideal
-/

universe u

attribute [local instance] FractionRing.liftAlgebra FractionRing.isScalarTower_liftAlgebra

variable (A K : Type*) {L : Type u} {B} [CommRing A] [Field K] [CommRing B] [Field L]
variable [Algebra A K] [Algebra B L] [Algebra A B] [Algebra K L] [Algebra A L]
variable [IsScalarTower A K L] [IsScalarTower A B L]
variable [IsDomain A] [IsDomain B]
variable [IsFractionRing A K] [IsIntegralClosure B A L] [IsFractionRing B L]
variable [FiniteDimensional K L] [IsSeparable K L]

open nonZeroDivisors IsLocalization Matrix Algebra

/-- Under the AKLB setting, `Iᵛ := traceDual A K (I : Submodule B L)` is the
`Submodule B L` such that `x ∈ Iᵛ ↔ ∀ y ∈ I, Tr(x, y) ∈ A` -/
noncomputable
def Submodule.traceDual (I : Submodule B L) : Submodule B L where
  __ := (traceForm K L).dualSubmodule (I.restrictScalars A)
  smul_mem' c x hx a ha := by
    rw [traceForm_apply, smul_mul_assoc, mul_comm, ← smul_mul_assoc, mul_comm]
    exact hx _ (Submodule.smul_mem _ c ha)

variable {A K}

local notation:max I:max "ᵛ" => Submodule.traceDual A K I

namespace Submodule

lemma mem_traceDual {I : Submodule B L} {x} :
    x ∈ Iᵛ ↔ ∀ a ∈ I, traceForm K L x a ∈ (algebraMap A K).range :=
  Iff.rfl

lemma le_traceDual_iff_map_le_one {I J : Submodule B L} :
    I ≤ Jᵛ ↔ ((I * J : Submodule B L).restrictScalars A).map
      ((trace K L).restrictScalars A) ≤ 1 := by
  rw [Submodule.map_le_iff_le_comap, Submodule.restrictScalars_mul, Submodule.mul_le]
  simp [SetLike.le_def, mem_traceDual]

lemma le_traceDual_mul_iff {I J J' : Submodule B L} :
    I ≤ (J * J')ᵛ ↔ I * J ≤ J'ᵛ := by
  simp_rw [le_traceDual_iff_map_le_one, mul_assoc]

lemma le_traceDual {I J : Submodule B L} :
    I ≤ Jᵛ ↔ I * J ≤ 1ᵛ := by
  rw [← le_traceDual_mul_iff, mul_one]

lemma le_traceDual_comm {I J : Submodule B L} :
    I ≤ Jᵛ ↔ J ≤ Iᵛ := by rw [le_traceDual, mul_comm, ← le_traceDual]

lemma le_traceDual_traceDual {I : Submodule B L} :
    I ≤ Iᵛᵛ := le_traceDual_comm.mpr le_rfl

@[simp]
lemma traceDual_bot :
    (⊥ : Submodule B L)ᵛ = ⊤ := by ext; simpa [mem_traceDual, -RingHom.mem_range] using zero_mem _

open scoped Classical in
lemma traceDual_top' :
    (⊤ : Submodule B L)ᵛ =
      if ((LinearMap.range (Algebra.trace K L)).restrictScalars A ≤ 1) then ⊤ else ⊥ := by
  classical
  split_ifs with h
  · rw [_root_.eq_top_iff]
    exact fun _ _ _ _ ↦ h ⟨_, rfl⟩
  · rw [_root_.eq_bot_iff]
    intro x hx
    change ¬∀ x, _ → _ at h; push_neg at h
    show x = 0; by_contra hx'
    obtain ⟨_, ⟨b, rfl⟩, hb⟩ := h
    apply hb
    simpa [hx'] using hx (x⁻¹ * b) trivial

lemma traceDual_top [Decidable (IsField A)] :
    (⊤ : Submodule B L)ᵛ = if IsField A then ⊤ else ⊥ := by
  convert traceDual_top'
  rw [← IsFractionRing.surjective_iff_isField (R := A) (K := K),
    LinearMap.range_eq_top.mpr (Algebra.trace_surjective K L),
    ← RingHom.range_top_iff_surjective, _root_.eq_top_iff, SetLike.le_def]
  rfl

end Submodule

open Submodule

variable [IsIntegrallyClosed A]

lemma Submodule.mem_traceDual_iff_isIntegral {I : Submodule B L} {x} :
    x ∈ Iᵛ ↔ ∀ a ∈ I, IsIntegral A (traceForm K L x a) :=
  forall₂_congr (fun _ _ ↦ IsIntegrallyClosed.isIntegral_iff.symm)

lemma Submodule.one_le_traceDual_one :
    (1 : Submodule B L) ≤ 1ᵛ := by
  rw [le_traceDual_iff_map_le_one, mul_one]
  rintro _ ⟨x, ⟨x, rfl⟩, rfl⟩
  apply IsIntegrallyClosed.isIntegral_iff.mp
  apply isIntegral_trace
  rw [IsIntegralClosure.isIntegral_iff (A := B)]
  exact ⟨_, rfl⟩

/-- If `b` is an `A`-integral basis of `L` with discriminant `b`, then `d • a * x` is integral over
  `A` for all `a ∈ I` and `x ∈ Iᵛ`. -/
lemma isIntegral_discr_mul_of_mem_traceDual
    (I : Submodule B L) {ι} [DecidableEq ι] [Fintype ι]
    {b : Basis ι K L} (hb : ∀ i, IsIntegral A (b i))
    {a x : L} (ha : a ∈ I) (hx : x ∈ Iᵛ) :
    IsIntegral A ((discr K b) • a * x) := by
  have hinv : IsUnit (traceMatrix K b).det := by
    simpa [← discr_def] using discr_isUnit_of_basis _ b
  have H := mulVec_cramer (traceMatrix K b) fun i => trace K L (x * a * b i)
  have : Function.Injective (traceMatrix K b).mulVec := by
    rwa [mulVec_injective_iff_isUnit, isUnit_iff_isUnit_det]
  rw [← traceMatrix_of_basis_mulVec, ← mulVec_smul, this.eq_iff,
    traceMatrix_of_basis_mulVec] at H
  rw [← b.equivFun.symm_apply_apply (_ * _), b.equivFun_symm_apply]
  apply IsIntegral.sum
  intro i _
  rw [smul_mul_assoc, b.equivFun.map_smul, discr_def, mul_comm, ← H, Algebra.smul_def]
  refine RingHom.IsIntegralElem.mul _ ?_ (hb _)
  apply IsIntegral.algebraMap
  rw [cramer_apply]
  apply IsIntegral.det
  intros j k
  rw [updateColumn_apply]
  split
  · rw [mul_assoc]
    rw [mem_traceDual_iff_isIntegral] at hx
    apply hx
    have ⟨y, hy⟩ := (IsIntegralClosure.isIntegral_iff (A := B)).mp (hb j)
    rw [mul_comm, ← hy, ← Algebra.smul_def]
    exact I.smul_mem _ (ha)
  · exact isIntegral_trace (RingHom.IsIntegralElem.mul _ (hb j) (hb k))

variable (A K)

lemma map_equiv_traceDual [NoZeroSMulDivisors A B] (I : Submodule B (FractionRing B)) :
    (traceDual A (FractionRing A) I).map (FractionRing.algEquiv B L) =
      traceDual A K (I.map (FractionRing.algEquiv B L)) := by
  show Submodule.map (FractionRing.algEquiv B L).toLinearEquiv.toLinearMap _ =
    traceDual A K (I.map (FractionRing.algEquiv B L).toLinearEquiv.toLinearMap)
  rw [Submodule.map_equiv_eq_comap_symm, Submodule.map_equiv_eq_comap_symm]
  ext x
  simp only [AlgEquiv.toLinearEquiv_symm, AlgEquiv.toLinearEquiv_toLinearMap,
    traceDual, traceForm_apply, Submodule.mem_comap, AlgEquiv.toLinearMap_apply,
    Submodule.mem_mk, AddSubmonoid.mem_mk, AddSubsemigroup.mem_mk, Set.mem_setOf_eq]
  apply (FractionRing.algEquiv B L).forall_congr
  simp only [restrictScalars_mem, traceForm_apply, AlgEquiv.toEquiv_eq_coe,
    EquivLike.coe_coe, mem_comap, AlgEquiv.toLinearMap_apply, AlgEquiv.symm_apply_apply]
  refine fun {y} ↦ (forall_congr' fun hy ↦ ?_)
  rw [Algebra.trace_eq_of_equiv_equiv (FractionRing.algEquiv A K).toRingEquiv
    (FractionRing.algEquiv B L).toRingEquiv]
  swap
  · apply IsLocalization.ringHom_ext (M := A⁰); ext
    simp only [AlgEquiv.toRingEquiv_eq_coe, AlgEquiv.toRingEquiv_toRingHom, RingHom.coe_comp,
      RingHom.coe_coe, Function.comp_apply, AlgEquiv.commutes, ← IsScalarTower.algebraMap_apply]
    rw [IsScalarTower.algebraMap_apply A B (FractionRing B), AlgEquiv.commutes,
      ← IsScalarTower.algebraMap_apply]
  simp only [AlgEquiv.toRingEquiv_eq_coe, _root_.map_mul, AlgEquiv.coe_ringEquiv,
    AlgEquiv.apply_symm_apply]
  show (FractionRing.algEquiv A K).symm _ ∈ (algebraMap A (FractionRing A)).range ↔ _
  rw [← (FractionRing.algEquiv A K).symm.toAlgHom.comp_algebraMap, ← RingHom.map_range,
    AlgEquiv.toAlgHom_eq_coe, AlgEquiv.coe_ringHom_commutes, Subring.mem_map_equiv]
  simp

open scoped Classical

namespace FractionalIdeal

/-- The dual of a non-zero fractional ideal is the dual of the submodule under the traceform. -/
noncomputable
def dual (I : FractionalIdeal B⁰ L) :
    FractionalIdeal B⁰ L :=
  if hI : I = 0 then 0 else
  ⟨Iᵛ, by
    classical
    have ⟨s, b, hb⟩ := FiniteDimensional.exists_is_basis_integral A K L
    obtain ⟨x, hx, hx'⟩ := exists_ne_zero_mem_isInteger hI
    have ⟨y, hy⟩ := (IsIntegralClosure.isIntegral_iff (A := B)).mp
      (IsIntegral.algebraMap (B := L) (discr_isIntegral K hb))
    refine ⟨y * x, mem_nonZeroDivisors_iff_ne_zero.mpr (mul_ne_zero ?_ hx), fun z hz ↦ ?_⟩
    · rw [← (IsIntegralClosure.algebraMap_injective B A L).ne_iff, hy, RingHom.map_zero,
        ← (algebraMap K L).map_zero, (algebraMap K L).injective.ne_iff]
      exact discr_not_zero_of_basis K b
    · convert isIntegral_discr_mul_of_mem_traceDual I hb hx' hz using 1
      · ext w; exact (IsIntegralClosure.isIntegral_iff (A := B)).symm
      · rw [Algebra.smul_def, RingHom.map_mul, hy, ← Algebra.smul_def]⟩

variable [IsDedekindDomain B] {I J : FractionalIdeal B⁰ L} (hI : I ≠ 0) (hJ : J ≠ 0)

lemma coe_dual :
    (dual A K I : Submodule B L) = Iᵛ := by rw [dual, dif_neg hI]; rfl

variable (B L)

@[simp]
lemma coe_dual_one :
    (dual A K (1 : FractionalIdeal B⁰ L) : Submodule B L) = 1ᵛ := by
  rw [← coe_one, coe_dual]
  exact one_ne_zero

@[simp]
lemma dual_zero :
    dual A K (0 : FractionalIdeal B⁰ L) = 0 := by rw [dual, dif_pos rfl]

variable {A K L B}

lemma mem_dual {x} :
    x ∈ dual A K I ↔ ∀ a ∈ I, traceForm K L x a ∈ (algebraMap A K).range := by
  rw [dual, dif_neg hI]; rfl

variable (A K)

lemma dual_ne_zero :
    dual A K I ≠ 0 := by
  obtain ⟨b, hb, hb'⟩ := I.prop
  suffices algebraMap B L b ∈ dual A K I by
    intro e
    rw [e, mem_zero_iff, ← (algebraMap B L).map_zero,
      (IsIntegralClosure.algebraMap_injective B A L).eq_iff] at this
    exact mem_nonZeroDivisors_iff_ne_zero.mp hb this
  rw [mem_dual hI]
  intro a ha
  apply IsIntegrallyClosed.isIntegral_iff.mp
  apply isIntegral_trace
  dsimp
  convert hb' a ha using 1
  · ext w
    exact IsIntegralClosure.isIntegral_iff (A := B)
  · exact (Algebra.smul_def _ _).symm

variable {A K}

@[simp]
lemma dual_eq_zero_iff :
    dual A K I = 0 ↔ I = 0 :=
  ⟨not_imp_not.mp (dual_ne_zero A K), fun e ↦ e.symm ▸ dual_zero A K L B⟩

lemma dual_ne_zero_iff :
    dual A K I ≠ 0 ↔ I ≠ 0 := dual_eq_zero_iff.not

variable (A K)

lemma le_dual_inv_aux (hIJ : I * J ≤ 1) :
    J ≤ dual A K I := by
  rw [dual, dif_neg hI]
  intro x hx y hy
  apply IsIntegrallyClosed.isIntegral_iff.mp
  apply isIntegral_trace
  rw [IsIntegralClosure.isIntegral_iff (A := B)]
  have ⟨z, _, hz⟩ := hIJ (FractionalIdeal.mul_mem_mul hy hx)
  rw [mul_comm] at hz
  exact ⟨z, hz⟩

lemma one_le_dual_one :
    1 ≤ dual A K (1 : FractionalIdeal B⁰ L) :=
  le_dual_inv_aux A K one_ne_zero (by rw [one_mul])

lemma le_dual_iff :
    I ≤ dual A K J ↔ I * J ≤ dual A K 1 := by
  by_cases hI : I = 0
  · simp [hI, zero_le]
  rw [← coe_le_coe, ← coe_le_coe, coe_mul, coe_dual A K hJ, coe_dual_one, le_traceDual]

variable (I)

lemma inv_le_dual :
    I⁻¹ ≤ dual A K I :=
  if hI : I = 0 then by simp [hI] else le_dual_inv_aux A K hI (le_of_eq (mul_inv_cancel hI))

lemma dual_inv_le :
    (dual A K I)⁻¹ ≤ I := by
  by_cases hI : I = 0; · simp [hI]
  convert mul_right_mono ((dual A K I)⁻¹)
    (mul_left_mono I (inv_le_dual A K I)) using 1
  · simp only [mul_inv_cancel hI, one_mul]
  · simp only [mul_inv_cancel (dual_ne_zero A K (hI := hI)), mul_assoc, mul_one]

lemma dual_eq_mul_inv :
    dual A K I = dual A K 1 * I⁻¹ := by
  by_cases hI : I = 0; · simp [hI]
  apply le_antisymm
  · suffices dual A K I * I ≤ dual A K 1 by
      convert mul_right_mono I⁻¹ this using 1; simp only [mul_inv_cancel hI, mul_one, mul_assoc]
    rw [← le_dual_iff A K hI]
  rw [le_dual_iff A K hI, mul_assoc, inv_mul_cancel hI, mul_one]

variable {I}

lemma dual_div_dual :
    dual A K J / dual A K I = I / J := by
  rw [dual_eq_mul_inv A K J, dual_eq_mul_inv A K I, mul_div_mul_comm, div_self, one_mul]
  exact inv_div_inv J I
  simp only [ne_eq, dual_eq_zero_iff, one_ne_zero, not_false_eq_true]

lemma dual_mul_self :
    dual A K I * I = dual A K 1 := by
  rw [dual_eq_mul_inv, mul_assoc, inv_mul_cancel hI, mul_one]

lemma self_mul_dual :
    I * dual A K I = dual A K 1 := by
  rw [mul_comm, dual_mul_self A K hI]

lemma dual_inv :
    dual A K I⁻¹ = dual A K 1 * I := by rw [dual_eq_mul_inv, inv_inv]

variable (I)

@[simp]
lemma dual_dual :
    dual A K (dual A K I) = I := by
  rw [dual_eq_mul_inv, dual_eq_mul_inv A K (I := I), mul_inv, inv_inv, ← mul_assoc, mul_inv_cancel,
    one_mul]
  rw [dual_ne_zero_iff]
  exact one_ne_zero

variable {I}

@[simp]
lemma dual_le_dual :
    dual A K I ≤ dual A K J ↔ J ≤ I := by
  nth_rewrite 2 [← dual_dual A K I]
  rw [le_dual_iff A K hJ, le_dual_iff A K (I := J) (by rwa [dual_ne_zero_iff]), mul_comm]

variable {A K}

lemma dual_involutive :
    Function.Involutive (dual A K : FractionalIdeal B⁰ L → FractionalIdeal B⁰ L) := dual_dual A K

lemma dual_injective :
    Function.Injective (dual A K : FractionalIdeal B⁰ L → FractionalIdeal B⁰ L) :=
  dual_involutive.injective

end FractionalIdeal

variable (B)
variable [IsDedekindDomain B]

/-- The different ideal of an extension of integral domains `B/A` is the inverse of the dual of `A`
as an ideal of `B`. See `coeIdeal_differentIdeal` and `coeSubmodule_differentIdeal`. -/
def differentIdeal [NoZeroSMulDivisors A B] : Ideal B :=
  (1 / Submodule.traceDual A (FractionRing A) 1 : Submodule B (FractionRing B)).comap
    (Algebra.linearMap B (FractionRing B))

lemma coeSubmodule_differentIdeal_fractionRing
    [NoZeroSMulDivisors A B] (hAB : Algebra.IsIntegral A B)
    [IsSeparable (FractionRing A) (FractionRing B)]
    [FiniteDimensional (FractionRing A) (FractionRing B)] :
    coeSubmodule (FractionRing B) (differentIdeal A B) =
      1 / Submodule.traceDual A (FractionRing A) 1 := by
  have : IsIntegralClosure B A (FractionRing B) :=
    IsIntegralClosure.of_isIntegrallyClosed _ _ _ hAB
  rw [coeSubmodule, differentIdeal, Submodule.map_comap_eq, inf_eq_right]
  have := FractionalIdeal.dual_inv_le (A := A) (K := FractionRing A)
    (1 : FractionalIdeal B⁰ (FractionRing B))
  have : _ ≤ ((1 : FractionalIdeal B⁰ (FractionRing B)) : Submodule B (FractionRing B)) := this
  simp only [← one_div, FractionalIdeal.val_eq_coe] at this
  rw [FractionalIdeal.coe_div (FractionalIdeal.dual_ne_zero _ _ _),
    FractionalIdeal.coe_dual] at this
  simpa only [FractionalIdeal.coe_one] using this
  · exact one_ne_zero
  · exact one_ne_zero

lemma coeSubmodule_differentIdeal [NoZeroSMulDivisors A B] :
    coeSubmodule L (differentIdeal A B) = 1 / Submodule.traceDual A K 1 := by
  have : (FractionRing.algEquiv B L).toLinearEquiv.comp (Algebra.linearMap B (FractionRing B)) =
    Algebra.linearMap B L := by ext; simp
  rw [coeSubmodule, ← this]
  have H : RingHom.comp (algebraMap (FractionRing A) (FractionRing B))
      ↑(FractionRing.algEquiv A K).symm.toRingEquiv =
        RingHom.comp ↑(FractionRing.algEquiv B L).symm.toRingEquiv (algebraMap K L) := by
    apply IsLocalization.ringHom_ext A⁰
    ext
    simp only [AlgEquiv.toRingEquiv_eq_coe, RingHom.coe_comp, RingHom.coe_coe,
      AlgEquiv.coe_ringEquiv, Function.comp_apply, AlgEquiv.commutes,
      ← IsScalarTower.algebraMap_apply]
    rw [IsScalarTower.algebraMap_apply A B L, AlgEquiv.commutes, ← IsScalarTower.algebraMap_apply]
  have : IsSeparable (FractionRing A) (FractionRing B) := IsSeparable.of_equiv_equiv _ _ H
  have : FiniteDimensional (FractionRing A) (FractionRing B) := Module.Finite.of_equiv_equiv _ _ H
  simp only [AlgEquiv.toLinearEquiv_toLinearMap, Submodule.map_comp]
  rw [← coeSubmodule, coeSubmodule_differentIdeal_fractionRing _ _
      (IsIntegralClosure.isIntegral_algebra _ L),
    Submodule.map_div, ← AlgEquiv.toAlgHom_toLinearMap, Submodule.map_one]
  congr 1
  refine (map_equiv_traceDual A K _).trans ?_
  congr 1
  ext
  simp

variable (L)

lemma coeIdeal_differentIdeal [NoZeroSMulDivisors A B] :
    ↑(differentIdeal A B) = (FractionalIdeal.dual A K (1 : FractionalIdeal B⁰ L))⁻¹ := by
  apply FractionalIdeal.coeToSubmodule_injective
  simp only [FractionalIdeal.coe_div
    (FractionalIdeal.dual_ne_zero _ _ (@one_ne_zero (FractionalIdeal B⁰ L) _ _ _)),
    FractionalIdeal.coe_coeIdeal, coeSubmodule_differentIdeal A K, inv_eq_one_div,
    FractionalIdeal.coe_dual_one, FractionalIdeal.coe_one]

variable {A K B L}

lemma differentialIdeal_le_fractionalIdeal_iff
    {I : FractionalIdeal B⁰ L} (hI : I ≠ 0) [NoZeroSMulDivisors A B] :
    differentIdeal A B ≤ I ↔ (((I⁻¹ : _) : Submodule B L).restrictScalars A).map
      ((Algebra.trace K L).restrictScalars A) ≤ 1 := by
  rw [coeIdeal_differentIdeal A K L B, FractionalIdeal.inv_le_comm (by simp) hI,
    ← FractionalIdeal.coe_le_coe, FractionalIdeal.coe_dual_one]
  refine le_traceDual_iff_map_le_one.trans ?_
  simp

lemma differentialIdeal_le_iff {I : Ideal B} (hI : I ≠ ⊥) [NoZeroSMulDivisors A B] :
    differentIdeal A B ≤ I ↔ (((I⁻¹ : FractionalIdeal B⁰ L) : Submodule B L).restrictScalars A).map
      ((Algebra.trace K L).restrictScalars A) ≤ 1 :=
  (FractionalIdeal.coeIdeal_le_coeIdeal _).symm.trans
    (differentialIdeal_le_fractionalIdeal_iff (I := (I : FractionalIdeal B⁰ L)) (by simpa))

variable (A K)

open Pointwise Polynomial in
lemma traceForm_dualSubmodule_adjoin
    {x : L} (hx : Algebra.adjoin K {x} = ⊤) (hAx : IsIntegral A x) :
    (traceForm K L).dualSubmodule (Subalgebra.toSubmodule (Algebra.adjoin A {x})) =
      (aeval x (derivative <| minpoly K x) : L)⁻¹ •
        (Subalgebra.toSubmodule (Algebra.adjoin A {x})) := by
  classical
  have hKx : IsIntegral K x := Algebra.IsIntegral.of_finite (R := K) (B := L) x
  let pb := (Algebra.adjoin.powerBasis' hKx).map
    ((Subalgebra.equivOfEq _ _ hx).trans (Subalgebra.topEquiv))
  have pbgen : pb.gen = x := by simp [pb]
  have hpb : ⇑(LinearMap.BilinForm.dualBasis (traceForm K L) _ pb.basis) = _ :=
<<<<<<< HEAD
    _root_.funext (traceForm_dualBasis_powerBasis_eq _)
=======
    _root_.funext (traceForm_dualBasis_powerBasis_eq pb)
>>>>>>> b5b45d35
  have : (Subalgebra.toSubmodule (Algebra.adjoin A {x})) =
      Submodule.span A (Set.range pb.basis) := by
    rw [← span_range_natDegree_eq_adjoin (minpoly.monic hAx) (minpoly.aeval _ _)]
    congr; ext y
    have : natDegree (minpoly A x) = natDegree (minpoly K x) := by
      rw [minpoly.isIntegrallyClosed_eq_field_fractions' K hAx, (minpoly.monic hAx).natDegree_map]
    simp only [Finset.coe_image, Finset.coe_range, Set.mem_image, Set.mem_Iio, Set.mem_range,
      pb.basis_eq_pow, pbgen]
    simp only [PowerBasis.map_dim, adjoin.powerBasis'_dim, this]
    exact ⟨fun ⟨a, b, c⟩ ↦ ⟨⟨a, b⟩, c⟩, fun ⟨⟨a, b⟩, c⟩ ↦ ⟨a, b, c⟩⟩
  clear_value pb
  conv_lhs => rw [this]
  rw [← span_coeff_minpolyDiv hAx, LinearMap.BilinForm.dualSubmodule_span_of_basis,
    Submodule.smul_span, hpb]
  show _ = Submodule.span A (_ '' _)
  simp only [← Set.range_comp, smul_eq_mul, div_eq_inv_mul, pbgen,
    minpolyDiv_eq_of_isIntegrallyClosed K hAx]
  apply le_antisymm <;> rw [Submodule.span_le]
  · rintro _ ⟨i, rfl⟩; exact Submodule.subset_span ⟨i, rfl⟩
  · rintro _ ⟨i, rfl⟩
    by_cases hi : i < pb.dim
    · exact Submodule.subset_span ⟨⟨i, hi⟩, rfl⟩
    · rw [Function.comp_apply, coeff_eq_zero_of_natDegree_lt, mul_zero]; exact zero_mem _
      rw [← pb.natDegree_minpoly, pbgen, ← natDegree_minpolyDiv_succ hKx,
        ← Nat.succ_eq_add_one] at hi
      exact le_of_not_lt hi

variable (L)

open Polynomial Pointwise in
lemma conductor_mul_differentIdeal [NoZeroSMulDivisors A B]
    (x : B) (hx : Algebra.adjoin K {algebraMap B L x} = ⊤) :
    (conductor A x) * differentIdeal A B = Ideal.span {aeval x (derivative (minpoly A x))} := by
  classical
  have hAx : IsIntegral A x := IsIntegralClosure.isIntegral A L x
  haveI := IsIntegralClosure.isFractionRing_of_finite_extension A K L B
  apply FractionalIdeal.coeIdeal_injective (K := L)
  simp only [FractionalIdeal.coeIdeal_mul, FractionalIdeal.coeIdeal_span_singleton]
  rw [coeIdeal_differentIdeal A K L B,
    mul_inv_eq_iff_eq_mul₀]
  swap; exact FractionalIdeal.dual_ne_zero A K one_ne_zero
  apply FractionalIdeal.coeToSubmodule_injective
  simp only [FractionalIdeal.coe_coeIdeal, FractionalIdeal.coe_mul,
    FractionalIdeal.coe_spanSingleton, Submodule.span_singleton_mul]
  ext y
  have hne₁ : aeval (algebraMap B L x) (derivative (minpoly K (algebraMap B L x))) ≠ 0 :=
    (IsSeparable.separable _ _).aeval_derivative_ne_zero (minpoly.aeval _ _)
  have : algebraMap B L (aeval x (derivative (minpoly A x))) ≠ 0 := by
    rwa [minpoly.isIntegrallyClosed_eq_field_fractions K L hAx, derivative_map,
      aeval_map_algebraMap, aeval_algebraMap_apply] at hne₁
  rw [Submodule.mem_smul_iff_inv_mul_mem this, FractionalIdeal.mem_coe, FractionalIdeal.mem_dual,
    mem_coeSubmodule_conductor]
  swap; exact one_ne_zero
  have hne₂ : (aeval (algebraMap B L x) (derivative (minpoly K (algebraMap B L x))))⁻¹ ≠ 0 := by
    rwa [ne_eq, inv_eq_zero]
  have : IsIntegral A (algebraMap B L x) := IsIntegral.map (IsScalarTower.toAlgHom A B L) hAx
  simp_rw [← Subalgebra.mem_toSubmodule, ← Submodule.mul_mem_smul_iff (y := y * _)
    (mem_nonZeroDivisors_of_ne_zero hne₂)]
  rw [← traceForm_dualSubmodule_adjoin A K hx this]
  simp only [LinearMap.BilinForm.mem_dualSubmodule, traceForm_apply, Subalgebra.mem_toSubmodule,
    minpoly.isIntegrallyClosed_eq_field_fractions K L hAx,
    derivative_map, aeval_map_algebraMap, aeval_algebraMap_apply, mul_assoc,
    FractionalIdeal.mem_one_iff, forall_exists_index, forall_apply_eq_imp_iff]
  simp_rw [← IsScalarTower.toAlgHom_apply A B L x, ← AlgHom.map_adjoin_singleton]
  simp only [Subalgebra.mem_map, IsScalarTower.coe_toAlgHom',
    forall_exists_index, and_imp, forall_apply_eq_imp_iff₂, ← _root_.map_mul]
  exact ⟨fun H b ↦ (mul_one b) ▸ H b 1 (one_mem _), fun H _ _ _ ↦ H _⟩

open Polynomial Pointwise in
lemma aeval_derivative_mem_differentIdeal [NoZeroSMulDivisors A B]
    (x : B) (hx : Algebra.adjoin K {algebraMap B L x} = ⊤) :
    aeval x (derivative (minpoly A x)) ∈ differentIdeal A B := by
  refine SetLike.le_def.mp ?_ (Ideal.mem_span_singleton_self _)
  rw [← conductor_mul_differentIdeal A K L x hx]
  exact Ideal.mul_le_left<|MERGE_RESOLUTION|>--- conflicted
+++ resolved
@@ -457,11 +457,7 @@
     ((Subalgebra.equivOfEq _ _ hx).trans (Subalgebra.topEquiv))
   have pbgen : pb.gen = x := by simp [pb]
   have hpb : ⇑(LinearMap.BilinForm.dualBasis (traceForm K L) _ pb.basis) = _ :=
-<<<<<<< HEAD
-    _root_.funext (traceForm_dualBasis_powerBasis_eq _)
-=======
     _root_.funext (traceForm_dualBasis_powerBasis_eq pb)
->>>>>>> b5b45d35
   have : (Subalgebra.toSubmodule (Algebra.adjoin A {x})) =
       Submodule.span A (Set.range pb.basis) := by
     rw [← span_range_natDegree_eq_adjoin (minpoly.monic hAx) (minpoly.aeval _ _)]
