--- conflicted
+++ resolved
@@ -52,13 +52,8 @@
   rw [comp_id]
 
 /-- Basic constructor of an equivalence between localized categories -/
-<<<<<<< HEAD
-noncomputable def isEquivalence : G'.IsEquivalence :=
-  Functor.IsEquivalence.ofEquivalence (equivalence L₁ W₁ L₂ W₂ G G' F F' α β)
-=======
 lemma isEquivalence : G'.IsEquivalence :=
   (equivalence L₁ W₁ L₂ W₂ G G' F F' α β).isEquivalence_functor
->>>>>>> 59de845a
 
 end Localization
 
