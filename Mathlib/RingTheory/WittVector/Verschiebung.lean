--- conflicted
+++ resolved
@@ -126,10 +126,6 @@
   ext ⟨-, -⟩
   · exact f.map_zero
   · rfl
-<<<<<<< HEAD
-#align witt_vector.map_verschiebung WittVector.map_verschiebung
-=======
->>>>>>> 99508fb5
 
 @[ghost_simps]
 theorem ghostComponent_zero_verschiebung (x : 𝕎 R) : ghostComponent 0 (verschiebung x) = 0 :=
