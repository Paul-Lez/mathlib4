--- conflicted
+++ resolved
@@ -4,10 +4,7 @@
 Authors: Sophie Morel
 -/
 import Mathlib.Analysis.Analytic.ChangeOrigin
-<<<<<<< HEAD
-=======
 import Mathlib.Analysis.Analytic.Constructions
->>>>>>> d0df76bd
 
 /-! We specialize the theory fo analytic functions to the case of functions that admit a
 development given by a *finite* formal multilinear series. We call them "continuously polynomial",
@@ -568,11 +565,7 @@
 
 protected theorem hasFiniteFPowerSeriesOnBall :
     HasFiniteFPowerSeriesOnBall f f.toFormalMultilinearSeries 0 (Fintype.card ι + 1) ⊤ :=
-<<<<<<< HEAD
-  .mk' (fun m hm ↦ dif_neg (Nat.succ_le_iff.mp hm).ne) ENNReal.zero_lt_top fun y _ ↦ by
-=======
   .mk' (fun _ hm ↦ dif_neg (Nat.succ_le_iff.mp hm).ne) ENNReal.zero_lt_top fun y _ ↦ by
->>>>>>> d0df76bd
     rw [Finset.sum_eq_single_of_mem _ (Finset.self_mem_range_succ _), zero_add]
     · rw [toFormalMultilinearSeries, dif_pos rfl]; rfl
     · intro m _ ne; rw [toFormalMultilinearSeries, dif_neg ne.symm]; rfl
@@ -583,19 +576,12 @@
 
 lemma cpolyomialOn : CPolynomialOn 𝕜 f s := fun _ _ ↦ f.cpolynomialAt
 
-<<<<<<< HEAD
-lemma analyticOn : AnalyticOn 𝕜 f s := f.cpolyomialOn.analyticOn
-
-lemma analyticWithinOn : AnalyticWithinOn 𝕜 f s :=
-  f.analyticOn.analyticWithinOn
-=======
 lemma analyticOnNhd : AnalyticOnNhd 𝕜 f s := f.cpolyomialOn.analyticOnNhd
 
 lemma analyticOn : AnalyticOn 𝕜 f s := f.analyticOnNhd.analyticOn
 
 @[deprecated (since := "2024-09-26")]
 alias analyticWithinOn := analyticOn
->>>>>>> d0df76bd
 
 lemma analyticAt : AnalyticAt 𝕜 f x := f.cpolynomialAt.analyticAt
 
@@ -645,14 +631,6 @@
     CPolynomialOn 𝕜 (fun (p : G × (Π i, Em i)) ↦ f p.1 p.2) s :=
   fun _ _ ↦ f.cpolynomialAt_uncurry_of_multilinear
 
-<<<<<<< HEAD
-lemma analyticOn_uncurry_of_multilinear : AnalyticOn 𝕜 (fun (p : G × (Π i, Em i)) ↦ f p.1 p.2) s :=
-  f.cpolyomialOn_uncurry_of_multilinear.analyticOn
-
-lemma analyticWithinOn_uncurry_of_multilinear :
-    AnalyticWithinOn 𝕜 (fun (p : G × (Π i, Em i)) ↦ f p.1 p.2) s :=
-  f.analyticOn_uncurry_of_multilinear.analyticWithinOn
-=======
 lemma analyticOnNhd_uncurry_of_multilinear :
     AnalyticOnNhd 𝕜 (fun (p : G × (Π i, Em i)) ↦ f p.1 p.2) s :=
   f.cpolyomialOn_uncurry_of_multilinear.analyticOnNhd
@@ -663,7 +641,6 @@
 
 @[deprecated (since := "2024-09-26")]
 alias analyticWithinOn_uncurry_of_multilinear := analyticOn_uncurry_of_multilinear
->>>>>>> d0df76bd
 
 lemma analyticAt_uncurry_of_multilinear : AnalyticAt 𝕜 (fun (p : G × (Π i, Em i)) ↦ f p.1 p.2) x :=
   f.cpolynomialAt_uncurry_of_multilinear.analyticAt
@@ -672,23 +649,4 @@
     AnalyticWithinAt 𝕜 (fun (p : G × (Π i, Em i)) ↦ f p.1 p.2) s x :=
   f.analyticAt_uncurry_of_multilinear.analyticWithinAt
 
-<<<<<<< HEAD
-lemma continuousOn_uncurry_of_multilinear :
-    ContinuousOn (fun (p : G × (Π i, Em i)) ↦ f p.1 p.2) s :=
-  f.analyticOn_uncurry_of_multilinear.continuousOn
-
-lemma continuous_uncurry_of_multilinear :
-    Continuous (fun (p : G × (Π i, Em i)) ↦ f p.1 p.2) :=
-  f.analyticOn_uncurry_of_multilinear.continuous
-
-lemma continuousAt_uncurry_of_multilinear :
-    ContinuousAt (fun (p : G × (Π i, Em i)) ↦ f p.1 p.2) x :=
-  f.analyticAt_uncurry_of_multilinear.continuousAt
-
-lemma continuousWithinAt_uncurry_of_multilinear :
-    ContinuousWithinAt (fun (p : G × (Π i, Em i)) ↦ f p.1 p.2) s x :=
-  f.analyticWithinAt_uncurry_of_multilinear.continuousWithinAt
-
-=======
->>>>>>> d0df76bd
 end ContinuousLinearMap