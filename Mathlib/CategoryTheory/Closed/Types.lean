--- conflicted
+++ resolved
@@ -32,30 +32,12 @@
 /-- The adjunction `Limits.Types.binaryProductFunctor.obj X ⊣ coyoneda.obj (Opposite.op X)`
 for any `X : Type v₁`. -/
 def Types.binaryProductAdjunction (X : Type v₁) :
-<<<<<<< HEAD
-    Limits.Types.binaryProductFunctor.obj X ⊣ coyoneda.obj (Opposite.op X) :=
-  Adjunction.mkOfUnitCounit
-    { unit := { app := fun Z (z : Z) x => ⟨x, z⟩ }
-      counit := { app := fun Z xf => xf.2 xf.1 } }
-
-instance (X : Type v₁) : (Types.binaryProductFunctor.obj X).IsLeftAdjoint :=
-  ⟨_, ⟨Types.binaryProductAdjunction X⟩⟩
-
--- Porting note: this instance should be moved to a higher file.
-instance : HasFiniteProducts (Type v₁) :=
-  hasFiniteProducts_of_hasProducts.{v₁} _
-
-instance : CartesianClosed (Type v₁) := CartesianClosed.mk _
-  (fun X => Exponentiable.mk _ _
-    ((Types.binaryProductAdjunction X).ofNatIsoLeft (Types.binaryProductIsoProd.app X)))
-=======
     Limits.Types.binaryProductFunctor.obj X ⊣ coyoneda.obj (Opposite.op X) where
   unit := { app := fun Z (z : Z) x => ⟨x, z⟩ }
   counit := { app := fun Z xf => xf.2 xf.1 }
 
 instance (X : Type v₁) : (Types.binaryProductFunctor.obj X).IsLeftAdjoint :=
   ⟨_, ⟨Types.binaryProductAdjunction X⟩⟩
->>>>>>> 99508fb5
 
 instance : CartesianClosed (Type v₁) := CartesianClosed.mk _
   (fun X => Exponentiable.mk _ _
@@ -65,10 +47,6 @@
   CartesianClosed.mk _
     (fun F => by
       letI := FunctorCategory.prodPreservesColimits F
-<<<<<<< HEAD
-      have := isLeftAdjointOfPreservesColimits (prod.functor.obj F)
-      exact Exponentiable.mk _ _ (Adjunction.ofIsLeftAdjoint (prod.functor.obj F)))
-=======
       have := Presheaf.isLeftAdjoint_of_preservesColimits (prod.functor.obj F)
       exact Exponentiable.mk _ _ (Adjunction.ofIsLeftAdjoint (prod.functor.obj F)))
 
@@ -96,7 +74,6 @@
   let e : (SmallModel C) ⥤ Type v₁ ≌ C ⥤ Type v₁ :=
     Functor.asEquivalence ((whiskeringLeft _ _ _).obj (equivSmallModel _).functor)
   cartesianClosedOfEquiv e
->>>>>>> 99508fb5
 
 end CartesianClosed
 
