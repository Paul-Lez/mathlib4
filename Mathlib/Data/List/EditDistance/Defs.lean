--- conflicted
+++ resolved
@@ -4,10 +4,6 @@
 Authors: Kim Liesinger
 -/
 import Mathlib.Algebra.Group.Defs
-<<<<<<< HEAD
-import Batteries.Data.List.Lemmas
-=======
->>>>>>> 99508fb5
 
 /-!
 # Levenshtein distances
