/-
Copyright (c) 2019 Scott Morrison. All rights reserved.
Released under Apache 2.0 license as described in the file LICENSE.
Authors: Scott Morrison, Minchao Wu
-/
import Mathlib.Data.Sigma.Lex
import Mathlib.Order.BoundedOrder
import Mathlib.Mathport.Notation
import Init.NotationExtra
import Mathlib.Data.Sigma.Basic

/-!
# Lexicographic order on a sigma type
This file defines the lexicographic order on `Σₗ' i, α i`. `a` is less than `b` if its summand is
strictly less than the summand of `b` or they are in the same summand and `a` is less than `b`
there.
## Notation
* `Σₗ' i, α i`: Sigma type equipped with the lexicographic order. A type synonym of `Σ' i, α i`.
## See also
Related files are:
* `Data.Finset.Colex`: Colexicographic order on finite sets.
* `Data.List.Lex`: Lexicographic order on lists.
* `Data.Pi.Lex`: Lexicographic order on `Πₗ i, α i`.
* `Data.Sigma.Order`: Lexicographic order on `Σₗ i, α i`. Basically a twin of this file.
* `Data.Prod.Lex`: Lexicographic order on `α × β`.
## TODO
Define the disjoint order on `Σ' i, α i`, where `x ≤ y` only if `x.fst = y.fst`.
Prove that a sigma type is a `NoMaxOrder`, `NoMinOrder`, `DenselyOrdered` when its summands
are.
-/


variable {ι : Type*} {α : ι → Type*}

namespace PSigma

/-- The notation `Σₗ' i, α i` refers to a sigma type which is locally equipped with the
lexicographic order. -/
-- TODO: make `Lex` be `Sort u -> Sort u` so we can remove `.{_+1, _+1}`
notation3 "Σₗ' "(...)", "r:(scoped p => _root_.Lex (PSigma.{_+1, _+1} p)) => r

namespace Lex

/-- The lexicographical `≤` on a sigma type. -/
instance le [LT ι] [∀ i, LE (α i)] : LE (Σₗ' i, α i) :=
  ⟨Lex (· < ·) fun _ => (· ≤ ·)⟩

/-- The lexicographical `<` on a sigma type. -/
instance lt [LT ι] [∀ i, LT (α i)] : LT (Σₗ' i, α i) :=
  ⟨Lex (· < ·) fun _ => (· < ·)⟩

instance preorder [Preorder ι] [∀ i, Preorder (α i)] : Preorder (Σₗ' i, α i) :=
  { Lex.le, Lex.lt with
    le_refl := fun ⟨i, a⟩ => Lex.right _ le_rfl,
    le_trans := by
      rintro ⟨a₁, b₁⟩ ⟨a₂, b₂⟩ ⟨a₃, b₃⟩ ⟨h₁r⟩ ⟨h₂r⟩
      · left
        apply lt_trans
        repeat' assumption
      · left
        assumption
      · left
        assumption
      · right
        apply le_trans
        repeat' assumption,
    lt_iff_le_not_le := by
      refine fun a b => ⟨fun hab => ⟨hab.mono_right fun i a b => le_of_lt, ?_⟩, ?_⟩
      · rintro (⟨i, a, hji⟩ | ⟨i, hba⟩) <;> obtain ⟨_, _, hij⟩ | ⟨_, hab⟩ := hab
        · exact hij.not_lt hji
        · exact lt_irrefl _ hji
        · exact lt_irrefl _ hij
        · exact hab.not_le hba
      · rintro ⟨⟨j, b, hij⟩ | ⟨i, hab⟩, hba⟩
        · exact Lex.left _ _ hij
        · exact Lex.right _ (hab.lt_of_not_le fun h => hba <| Lex.right _ h) }

/-- Dictionary / lexicographic partial_order for dependent pairs. -/
instance partialOrder [PartialOrder ι] [∀ i, PartialOrder (α i)] : PartialOrder (Σₗ' i, α i) :=
  { Lex.preorder with
    le_antisymm := by
      rintro ⟨a₁, b₁⟩ ⟨a₂, b₂⟩ (⟨_, _, hlt₁⟩ | ⟨_, hlt₁⟩) (⟨_, _, hlt₂⟩ | ⟨_, hlt₂⟩)
      · exact (lt_irrefl a₁ <| hlt₁.trans hlt₂).elim
      · exact (lt_irrefl a₁ hlt₁).elim
      · exact (lt_irrefl a₁ hlt₂).elim
      · rw [hlt₁.antisymm hlt₂] }

/-- Dictionary / lexicographic linear_order for pairs. -/
instance linearOrder [LinearOrder ι] [∀ i, LinearOrder (α i)] : LinearOrder (Σₗ' i, α i) :=
  { Lex.partialOrder with
    le_total := by
      rintro ⟨i, a⟩ ⟨j, b⟩
      obtain hij | rfl | hji := lt_trichotomy i j
      · exact Or.inl (Lex.left _ _ hij)
      · obtain hab | hba := le_total a b
        · exact Or.inl (Lex.right _ hab)
        · exact Or.inr (Lex.right _ hba)
      · exact Or.inr (Lex.left _ _ hji),
    decidableEq := PSigma.decidableEq, decidableLE := Lex.decidable _ _,
    decidableLT := Lex.decidable _ _ }

/-- The lexicographical linear order on a sigma type. -/
instance orderBot [PartialOrder ι] [OrderBot ι] [∀ i, Preorder (α i)] [OrderBot (α ⊥)] :
    OrderBot (Σₗ' i, α i) where
  bot := ⟨⊥, ⊥⟩
  bot_le := fun ⟨a, b⟩ => by
    obtain rfl | ha := eq_bot_or_bot_lt a
    · exact Lex.right _ bot_le
    · exact Lex.left _ _ ha

/-- The lexicographical linear order on a sigma type. -/
instance orderTop [PartialOrder ι] [OrderTop ι] [∀ i, Preorder (α i)] [OrderTop (α ⊤)] :
    OrderTop (Σₗ' i, α i) where
  top := ⟨⊤, ⊤⟩
  le_top := fun ⟨a, b⟩ => by
    obtain rfl | ha := eq_top_or_lt_top a
    · exact Lex.right _ le_top
    · exact Lex.left _ _ ha

/-- The lexicographical linear order on a sigma type. -/
instance boundedOrder [PartialOrder ι] [BoundedOrder ι] [∀ i, Preorder (α i)] [OrderBot (α ⊥)]
    [OrderTop (α ⊤)] : BoundedOrder (Σₗ' i, α i) :=
  { Lex.orderBot, Lex.orderTop with }

instance denselyOrdered [Preorder ι] [DenselyOrdered ι] [∀ i, Nonempty (α i)] [∀ i, Preorder (α i)]
    [∀ i, DenselyOrdered (α i)] : DenselyOrdered (Σₗ' i, α i) :=
  ⟨by
    rintro ⟨i, a⟩ ⟨j, b⟩ (⟨_, _, h⟩ | @⟨_, _, b, h⟩)
    · obtain ⟨k, hi, hj⟩ := exists_between h
      obtain ⟨c⟩ : Nonempty (α k) := inferInstance
      exact ⟨⟨k, c⟩, left _ _ hi, left _ _ hj⟩
    · obtain ⟨c, ha, hb⟩ := exists_between h
      exact ⟨⟨i, c⟩, right _ ha, right _ hb⟩⟩

instance denselyOrdered_of_noMaxOrder [Preorder ι] [∀ i, Preorder (α i)]
    [∀ i, DenselyOrdered (α i)] [∀ i, NoMaxOrder (α i)] : DenselyOrdered (Σₗ' i, α i) :=
  ⟨by
    rintro ⟨i, a⟩ ⟨j, b⟩ (⟨_, _, h⟩ | @⟨_, _, b, h⟩)
    · obtain ⟨c, ha⟩ := exists_gt a
      exact ⟨⟨i, c⟩, right _ ha, left _ _ h⟩
    · obtain ⟨c, ha, hb⟩ := exists_between h
      exact ⟨⟨i, c⟩, right _ ha, right _ hb⟩⟩

instance denselyOrdered_of_noMinOrder [Preorder ι] [∀ i, Preorder (α i)]
    [∀ i, DenselyOrdered (α i)] [∀ i, NoMinOrder (α i)] : DenselyOrdered (Σₗ' i, α i) :=
  ⟨by
    rintro ⟨i, a⟩ ⟨j, b⟩ (⟨_, _, h⟩ | @⟨_, _, b, h⟩)
    · obtain ⟨c, hb⟩ := exists_lt b
      exact ⟨⟨j, c⟩, left _ _ h, right _ hb⟩
    · obtain ⟨c, ha, hb⟩ := exists_between h
      exact ⟨⟨i, c⟩, right _ ha, right _ hb⟩⟩
<<<<<<< HEAD
#align psigma.lex.densely_ordered_of_no_min_order PSigma.Lex.denselyOrdered_of_noMinOrder
=======
>>>>>>> 59de845a

instance noMaxOrder_of_nonempty [Preorder ι] [∀ i, Preorder (α i)] [NoMaxOrder ι]
    [∀ i, Nonempty (α i)] : NoMaxOrder (Σₗ' i, α i) :=
  ⟨by
    rintro ⟨i, a⟩
    obtain ⟨j, h⟩ := exists_gt i
    obtain ⟨b⟩ : Nonempty (α j) := inferInstance
    exact ⟨⟨j, b⟩, left _ _ h⟩⟩

instance noMinOrder_of_nonempty [Preorder ι] [∀ i, Preorder (α i)] [NoMinOrder ι]
    [∀ i, Nonempty (α i)] : NoMinOrder (Σₗ' i, α i) :=
  ⟨by
    rintro ⟨i, a⟩
    obtain ⟨j, h⟩ := exists_lt i
    obtain ⟨b⟩ : Nonempty (α j) := inferInstance
    exact ⟨⟨j, b⟩, left _ _ h⟩⟩

instance noMaxOrder [Preorder ι] [∀ i, Preorder (α i)] [∀ i, NoMaxOrder (α i)] :
    NoMaxOrder (Σₗ' i, α i) :=
  ⟨by
    rintro ⟨i, a⟩
    obtain ⟨b, h⟩ := exists_gt a
    exact ⟨⟨i, b⟩, right _ h⟩⟩

instance noMinOrder [Preorder ι] [∀ i, Preorder (α i)] [∀ i, NoMinOrder (α i)] :
    NoMinOrder (Σₗ' i, α i) :=
  ⟨by
    rintro ⟨i, a⟩
    obtain ⟨b, h⟩ := exists_lt a
    exact ⟨⟨i, b⟩, right _ h⟩⟩

end Lex

end PSigma<|MERGE_RESOLUTION|>--- conflicted
+++ resolved
@@ -149,10 +149,6 @@
       exact ⟨⟨j, c⟩, left _ _ h, right _ hb⟩
     · obtain ⟨c, ha, hb⟩ := exists_between h
       exact ⟨⟨i, c⟩, right _ ha, right _ hb⟩⟩
-<<<<<<< HEAD
-#align psigma.lex.densely_ordered_of_no_min_order PSigma.Lex.denselyOrdered_of_noMinOrder
-=======
->>>>>>> 59de845a
 
 instance noMaxOrder_of_nonempty [Preorder ι] [∀ i, Preorder (α i)] [NoMaxOrder ι]
     [∀ i, Nonempty (α i)] : NoMaxOrder (Σₗ' i, α i) :=
