/-
Copyright (c) 2019 Johan Commelin. All rights reserved.
Released under Apache 2.0 license as described in the file LICENSE.
Authors: Riccardo Brasca, Johan Commelin
-/
import Mathlib.Algebra.Polynomial.FieldDivision
import Mathlib.FieldTheory.Minpoly.Basic
import Mathlib.RingTheory.Algebraic

/-!
# Minimal polynomials on an algebra over a field

This file specializes the theory of minpoly to the setting of field extensions
and derives some well-known properties, amongst which the fact that minimal polynomials
are irreducible, and uniquely determined by their defining property.

-/


open scoped Classical
open Polynomial Set Function minpoly

namespace minpoly

variable {A B : Type*}
variable (A) [Field A]

section Ring

variable [Ring B] [Algebra A B] (x : B)

/-- If an element `x` is a root of a nonzero polynomial `p`, then the degree of `p` is at least the
degree of the minimal polynomial of `x`. See also `minpoly.IsIntegrallyClosed.degree_le_of_ne_zero`
which relaxes the assumptions on `A` in exchange for stronger assumptions on `B`. -/
theorem degree_le_of_ne_zero {p : A[X]} (pnz : p ≠ 0) (hp : Polynomial.aeval x p = 0) :
    degree (minpoly A x) ≤ degree p :=
  calc
    degree (minpoly A x) ≤ degree (p * C (leadingCoeff p)⁻¹) :=
      min A x (monic_mul_leadingCoeff_inv pnz) (by simp [hp])
    _ = degree p := degree_mul_leadingCoeff_inv p pnz

theorem ne_zero_of_finite (e : B) [FiniteDimensional A B] : minpoly A e ≠ 0 :=
  minpoly.ne_zero <| .of_finite A _

/-- The minimal polynomial of an element `x` is uniquely characterized by its defining property:
if there is another monic polynomial of minimal degree that has `x` as a root, then this polynomial
is equal to the minimal polynomial of `x`. See also `minpoly.IsIntegrallyClosed.Minpoly.unique`
which relaxes the assumptions on `A` in exchange for stronger assumptions on `B`. -/
theorem unique {p : A[X]} (pmonic : p.Monic) (hp : Polynomial.aeval x p = 0)
    (pmin : ∀ q : A[X], q.Monic → Polynomial.aeval x q = 0 → degree p ≤ degree q) :
    p = minpoly A x := by
  have hx : IsIntegral A x := ⟨p, pmonic, hp⟩
  symm; apply eq_of_sub_eq_zero
  by_contra hnz
  apply degree_le_of_ne_zero A x hnz (by simp [hp]) |>.not_lt
  apply degree_sub_lt _ (minpoly.ne_zero hx)
  · rw [(monic hx).leadingCoeff, pmonic.leadingCoeff]
  · exact le_antisymm (min A x pmonic hp) (pmin (minpoly A x) (monic hx) (aeval A x))

/-- If an element `x` is a root of a polynomial `p`, then the minimal polynomial of `x` divides `p`.
See also `minpoly.isIntegrallyClosed_dvd` which relaxes the assumptions on `A` in exchange for
stronger assumptions on `B`. -/
theorem dvd {p : A[X]} (hp : Polynomial.aeval x p = 0) : minpoly A x ∣ p := by
  by_cases hp0 : p = 0
  · simp only [hp0, dvd_zero]
  have hx : IsIntegral A x := IsAlgebraic.isIntegral ⟨p, hp0, hp⟩
  rw [← modByMonic_eq_zero_iff_dvd (monic hx)]
  by_contra hnz
  apply degree_le_of_ne_zero A x hnz
    ((aeval_modByMonic_eq_self_of_root (monic hx) (aeval _ _)).trans hp) |>.not_lt
  exact degree_modByMonic_lt _ (monic hx)

variable {A x} in
lemma dvd_iff {p : A[X]} : minpoly A x ∣ p ↔ Polynomial.aeval x p = 0 :=
  ⟨fun ⟨q, hq⟩ ↦ by rw [hq, map_mul, aeval, zero_mul], minpoly.dvd A x⟩

theorem isRadical [IsReduced B] : IsRadical (minpoly A x) := fun n p dvd ↦ by
  rw [dvd_iff] at dvd ⊢; rw [map_pow] at dvd; exact IsReduced.eq_zero _ ⟨n, dvd⟩

theorem dvd_map_of_isScalarTower (A K : Type*) {R : Type*} [CommRing A] [Field K] [CommRing R]
    [Algebra A K] [Algebra A R] [Algebra K R] [IsScalarTower A K R] (x : R) :
    minpoly K x ∣ (minpoly A x).map (algebraMap A K) := by
  refine minpoly.dvd K x ?_
  rw [aeval_map_algebraMap, minpoly.aeval]

theorem dvd_map_of_isScalarTower' (R : Type*) {S : Type*} (K L : Type*) [CommRing R]
    [CommRing S] [Field K] [CommRing L] [Algebra R S] [Algebra R K] [Algebra S L] [Algebra K L]
    [Algebra R L] [IsScalarTower R K L] [IsScalarTower R S L] (s : S) :
    minpoly K (algebraMap S L s) ∣ map (algebraMap R K) (minpoly R s) := by
  apply minpoly.dvd K (algebraMap S L s)
  rw [← map_aeval_eq_aeval_map, minpoly.aeval, map_zero]
  rw [← IsScalarTower.algebraMap_eq, ← IsScalarTower.algebraMap_eq]

/-- If `y` is a conjugate of `x` over a field `K`, then it is a conjugate over a subring `R`. -/
theorem aeval_of_isScalarTower (R : Type*) {K T U : Type*} [CommRing R] [Field K] [CommRing T]
    [Algebra R K] [Algebra K T] [Algebra R T] [IsScalarTower R K T] [CommSemiring U] [Algebra K U]
    [Algebra R U] [IsScalarTower R K U] (x : T) (y : U)
    (hy : Polynomial.aeval y (minpoly K x) = 0) : Polynomial.aeval y (minpoly R x) = 0 :=
  aeval_map_algebraMap K y (minpoly R x) ▸
    eval₂_eq_zero_of_dvd_of_eval₂_eq_zero (algebraMap K U) y
      (minpoly.dvd_map_of_isScalarTower R K x) hy

/-- See also `minpoly.ker_eval` which relaxes the assumptions on `A` in exchange for
stronger assumptions on `B`. -/
@[simp]
lemma ker_aeval_eq_span_minpoly :
    RingHom.ker (Polynomial.aeval x) = A[X] ∙ minpoly A x := by
  ext p
  simp_rw [RingHom.mem_ker, ← minpoly.dvd_iff, Submodule.mem_span_singleton,
    dvd_iff_exists_eq_mul_left, smul_eq_mul, eq_comm (a := p)]

variable {A x}

theorem eq_of_irreducible_of_monic [Nontrivial B] {p : A[X]} (hp1 : Irreducible p)
    (hp2 : Polynomial.aeval x p = 0) (hp3 : p.Monic) : p = minpoly A x :=
  let ⟨_, hq⟩ := dvd A x hp2
  eq_of_monic_of_associated hp3 (monic ⟨p, ⟨hp3, hp2⟩⟩) <|
    mul_one (minpoly A x) ▸ hq.symm ▸ Associated.mul_left _
      (associated_one_iff_isUnit.2 <| (hp1.isUnit_or_isUnit hq).resolve_left <| not_isUnit A x)

theorem eq_of_irreducible [Nontrivial B] {p : A[X]} (hp1 : Irreducible p)
    (hp2 : Polynomial.aeval x p = 0) : p * C p.leadingCoeff⁻¹ = minpoly A x := by
  have : p.leadingCoeff ≠ 0 := leadingCoeff_ne_zero.mpr hp1.ne_zero
  apply eq_of_irreducible_of_monic
  · exact Associated.irreducible ⟨⟨C p.leadingCoeff⁻¹, C p.leadingCoeff,
      by rwa [← C_mul, inv_mul_cancel₀, C_1], by rwa [← C_mul, mul_inv_cancel₀, C_1]⟩, rfl⟩ hp1
  · rw [aeval_mul, hp2, zero_mul]
  · rwa [Polynomial.Monic, leadingCoeff_mul, leadingCoeff_C, mul_inv_cancel₀]

theorem add_algebraMap {B : Type*} [CommRing B] [Algebra A B] (x : B)
    (a : A) : minpoly A (x + algebraMap A B a) = (minpoly A x).comp (X - C a) := by
  by_cases hx : IsIntegral A x
  · refine (minpoly.unique _ _ ((minpoly.monic hx).comp_X_sub_C _) ?_ fun q qmo hq => ?_).symm
    · simp [aeval_comp]
    · have : (Polynomial.aeval x) (q.comp (X + C a)) = 0 := by simpa [aeval_comp] using hq
      have H := minpoly.min A x (qmo.comp_X_add_C _) this
      rw [degree_eq_natDegree qmo.ne_zero,
        degree_eq_natDegree ((minpoly.monic hx).comp_X_sub_C _).ne_zero, natDegree_comp,
        natDegree_X_sub_C, mul_one]
      rwa [degree_eq_natDegree (minpoly.ne_zero hx),
        degree_eq_natDegree (qmo.comp_X_add_C _).ne_zero, natDegree_comp,
        natDegree_X_add_C, mul_one] at H
  · rw [minpoly.eq_zero hx, minpoly.eq_zero, zero_comp]
    refine fun h ↦ hx ?_
    simpa only [add_sub_cancel_right] using IsIntegral.sub h (isIntegral_algebraMap (x := a))

theorem sub_algebraMap {B : Type*} [CommRing B] [Algebra A B] (x : B)
    (a : A) : minpoly A (x - algebraMap A B a) = (minpoly A x).comp (X + C a) := by
  simpa [sub_eq_add_neg] using add_algebraMap x (-a)

theorem neg {B : Type*} [CommRing B] [Algebra A B] (x : B) :
    minpoly A (- x) = (-1) ^ (natDegree (minpoly A x)) * (minpoly A x).comp (- X) := by
  by_cases hx : IsIntegral A x
  · refine (minpoly.unique _ _ ((minpoly.monic hx).neg_one_pow_natDegree_mul_comp_neg_X)
        ?_ fun q qmo hq => ?_).symm
    · simp [aeval_comp]
    · have : (Polynomial.aeval x) ((-1) ^ q.natDegree * q.comp (- X)) = 0 := by
        simpa [aeval_comp] using hq
      have H := minpoly.min A x qmo.neg_one_pow_natDegree_mul_comp_neg_X this
      have n1 := ((minpoly.monic hx).neg_one_pow_natDegree_mul_comp_neg_X).ne_zero
      have n2 := qmo.neg_one_pow_natDegree_mul_comp_neg_X.ne_zero
      rw [degree_eq_natDegree qmo.ne_zero,
        degree_eq_natDegree n1, natDegree_mul (by simp) (right_ne_zero_of_mul n1), natDegree_comp]
      rw [degree_eq_natDegree (minpoly.ne_zero hx),
        degree_eq_natDegree qmo.neg_one_pow_natDegree_mul_comp_neg_X.ne_zero,
        natDegree_mul (by simp) (right_ne_zero_of_mul n2), natDegree_comp] at H
      simpa using H
  · rw [minpoly.eq_zero hx, minpoly.eq_zero, zero_comp]
    · simp only [natDegree_zero, pow_zero, mul_zero]
    · exact IsIntegral.neg_iff.not.mpr hx

section AlgHomFintype

/-- A technical finiteness result. -/
noncomputable def Fintype.subtypeProd {E : Type*} {X : Set E} (hX : X.Finite) {L : Type*}
    (F : E → Multiset L) : Fintype (∀ x : X, { l : L // l ∈ F x }) :=
<<<<<<< HEAD
  @Pi.instFintype _ _ _ (Finite.fintype hX) _
#align minpoly.fintype.subtype_prod minpoly.Fintype.subtypeProd
=======
  @Pi.fintype _ _ _ (Finite.fintype hX) _
>>>>>>> 250bf30b

variable (F E K : Type*) [Field F] [Ring E] [CommRing K] [IsDomain K] [Algebra F E] [Algebra F K]
  [FiniteDimensional F E]

/-- Function from Hom_K(E,L) to pi type Π (x : basis), roots of min poly of x -/
def rootsOfMinPolyPiType (φ : E →ₐ[F] K)
    (x : range (Module.finBasis F E : _ → E)) :
    { l : K // l ∈ (minpoly F x.1).aroots K } :=
  ⟨φ x, by
    rw [mem_roots_map (minpoly.ne_zero_of_finite F x.val),
      ← aeval_def, aeval_algHom_apply, minpoly.aeval, map_zero]⟩

theorem aux_inj_roots_of_min_poly : Injective (rootsOfMinPolyPiType F E K) := by
  intro f g h
  -- needs explicit coercion on the RHS
  suffices (f : E →ₗ[F] K) = (g : E →ₗ[F] K) by rwa [DFunLike.ext'_iff] at this ⊢
  rw [funext_iff] at h
  exact LinearMap.ext_on (Module.finBasis F E).span_eq fun e he =>
    Subtype.ext_iff.mp (h ⟨e, he⟩)

/-- Given field extensions `E/F` and `K/F`, with `E/F` finite, there are finitely many `F`-algebra
  homomorphisms `E →ₐ[K] K`. -/
noncomputable instance AlgHom.fintype : Fintype (E →ₐ[F] K) :=
  @Fintype.ofInjective _ _
    (Fintype.subtypeProd (finite_range (Module.finBasis F E)) fun e =>
      (minpoly F e).aroots K)
    _ (aux_inj_roots_of_min_poly F E K)

end AlgHomFintype

variable (B) [Nontrivial B]

/-- If `B/K` is a nontrivial algebra over a field, and `x` is an element of `K`,
then the minimal polynomial of `algebraMap K B x` is `X - C x`. -/
theorem eq_X_sub_C (a : A) : minpoly A (algebraMap A B a) = X - C a :=
  eq_X_sub_C_of_algebraMap_inj a (algebraMap A B).injective

theorem eq_X_sub_C' (a : A) : minpoly A a = X - C a :=
  eq_X_sub_C A a

variable (A)

/-- The minimal polynomial of `0` is `X`. -/
@[simp]
theorem zero : minpoly A (0 : B) = X := by
  simpa only [add_zero, C_0, sub_eq_add_neg, neg_zero, RingHom.map_zero] using eq_X_sub_C B (0 : A)

/-- The minimal polynomial of `1` is `X - 1`. -/
@[simp]
theorem one : minpoly A (1 : B) = X - 1 := by
  simpa only [RingHom.map_one, C_1, sub_eq_add_neg] using eq_X_sub_C B (1 : A)

end Ring

section IsDomain

variable [Ring B] [IsDomain B] [Algebra A B]
variable {A} {x : B}

/-- A minimal polynomial is prime. -/
theorem prime (hx : IsIntegral A x) : Prime (minpoly A x) := by
  refine ⟨minpoly.ne_zero hx, not_isUnit A x, ?_⟩
  rintro p q ⟨d, h⟩
  have : Polynomial.aeval x (p * q) = 0 := by simp [h, aeval A x]
  replace : Polynomial.aeval x p = 0 ∨ Polynomial.aeval x q = 0 := by simpa
  exact Or.imp (dvd A x) (dvd A x) this

/-- If `L/K` is a field extension and an element `y` of `K` is a root of the minimal polynomial
of an element `x ∈ L`, then `y` maps to `x` under the field embedding. -/
theorem root {x : B} (hx : IsIntegral A x) {y : A} (h : IsRoot (minpoly A x) y) :
    algebraMap A B y = x := by
  have key : minpoly A x = X - C y := eq_of_monic_of_associated (monic hx) (monic_X_sub_C y)
    (associated_of_dvd_dvd ((irreducible_X_sub_C y).dvd_symm (irreducible hx) (dvd_iff_isRoot.2 h))
      (dvd_iff_isRoot.2 h))
  have := aeval A x
  rwa [key, map_sub, aeval_X, aeval_C, sub_eq_zero, eq_comm] at this

/-- The constant coefficient of the minimal polynomial of `x` is `0` if and only if `x = 0`. -/
@[simp]
theorem coeff_zero_eq_zero (hx : IsIntegral A x) : coeff (minpoly A x) 0 = 0 ↔ x = 0 := by
  constructor
  · intro h
    have zero_root := zero_isRoot_of_coeff_zero_eq_zero h
    rw [← root hx zero_root]
    exact RingHom.map_zero _
  · rintro rfl
    simp

/-- The minimal polynomial of a nonzero element has nonzero constant coefficient. -/
theorem coeff_zero_ne_zero (hx : IsIntegral A x) (h : x ≠ 0) : coeff (minpoly A x) 0 ≠ 0 := by
  contrapose! h
  simpa only [hx, coeff_zero_eq_zero] using h

end IsDomain

end minpoly

section AlgHom

variable {K L} [Field K] [CommRing L] [IsDomain L] [Algebra K L]

/-- The minimal polynomial (over `K`) of `σ : Gal(L/K)` is `X ^ (orderOf σ) - 1`. -/
lemma minpoly_algEquiv_toLinearMap (σ : L ≃ₐ[K] L) (hσ : IsOfFinOrder σ) :
    minpoly K σ.toLinearMap = X ^ (orderOf σ) - C 1 := by
  refine (minpoly.unique _ _ (monic_X_pow_sub_C _ hσ.orderOf_pos.ne.symm) ?_ ?_).symm
  · rw [map_sub]
    simp [← AlgEquiv.pow_toLinearMap, pow_orderOf_eq_one]
  · intros q hq hs
    rw [degree_eq_natDegree hq.ne_zero, degree_X_pow_sub_C hσ.orderOf_pos, Nat.cast_le, ← not_lt]
    intro H
    rw [aeval_eq_sum_range' H, ← Fin.sum_univ_eq_sum_range] at hs
    simp_rw [← AlgEquiv.pow_toLinearMap] at hs
    apply hq.ne_zero
    simpa using Fintype.linearIndependent_iff.mp
      (((linearIndependent_algHom_toLinearMap' K L L).comp _ AlgEquiv.coe_algHom_injective).comp _
        (Subtype.val_injective.comp ((finEquivPowers σ hσ).injective)))
      (q.coeff ∘ (↑)) hs ⟨_, H⟩

/-- The minimal polynomial (over `K`) of `σ : Gal(L/K)` is `X ^ (orderOf σ) - 1`. -/
lemma minpoly_algHom_toLinearMap (σ : L →ₐ[K] L) (hσ : IsOfFinOrder σ) :
    minpoly K σ.toLinearMap = X ^ (orderOf σ) - C 1 := by
  have : orderOf σ = orderOf (AlgEquiv.algHomUnitsEquiv _ _ hσ.unit) := by
    rw [← MonoidHom.coe_coe, orderOf_injective (AlgEquiv.algHomUnitsEquiv K L)
      (AlgEquiv.algHomUnitsEquiv K L).injective, ← orderOf_units, IsOfFinOrder.val_unit]
  rw [this, ← minpoly_algEquiv_toLinearMap]
  · apply congr_arg
    ext
    simp
  · rwa [← orderOf_pos_iff, ← this, orderOf_pos_iff]

end AlgHom<|MERGE_RESOLUTION|>--- conflicted
+++ resolved
@@ -174,12 +174,7 @@
 /-- A technical finiteness result. -/
 noncomputable def Fintype.subtypeProd {E : Type*} {X : Set E} (hX : X.Finite) {L : Type*}
     (F : E → Multiset L) : Fintype (∀ x : X, { l : L // l ∈ F x }) :=
-<<<<<<< HEAD
   @Pi.instFintype _ _ _ (Finite.fintype hX) _
-#align minpoly.fintype.subtype_prod minpoly.Fintype.subtypeProd
-=======
-  @Pi.fintype _ _ _ (Finite.fintype hX) _
->>>>>>> 250bf30b
 
 variable (F E K : Type*) [Field F] [Ring E] [CommRing K] [IsDomain K] [Algebra F E] [Algebra F K]
   [FiniteDimensional F E]
