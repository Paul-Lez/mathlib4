--- conflicted
+++ resolved
@@ -28,11 +28,8 @@
 open Set Topology
 open scoped Set.Notation
 
-<<<<<<< HEAD
-=======
 variable {X Y : Type*} [TopologicalSpace X] [TopologicalSpace Y] {s t : Set X} {f : X → Y}
 
->>>>>>> d0df76bd
 lemma subset_coborder :
     s ⊆ coborder s := by
   rw [coborder, subset_compl_iff_disjoint_right]
