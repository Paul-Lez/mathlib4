--- conflicted
+++ resolved
@@ -65,11 +65,7 @@
    "type": "git",
    "subDir": null,
    "scope": "leanprover-community",
-<<<<<<< HEAD
-   "rev": "6cfea5d828d0d1cabcb71870dd455b965ff66733",
-=======
-   "rev": "030100b990ebf9ba1b15ad90a5bb9607d69e6564",
->>>>>>> 1ef016d6
+   "rev": "f99b17db5a4de122a91030b8e5436fe65b5d91fb",
    "name": "batteries",
    "manifestFile": "lake-manifest.json",
    "inputRev": "lean-pr-testing-6210",
