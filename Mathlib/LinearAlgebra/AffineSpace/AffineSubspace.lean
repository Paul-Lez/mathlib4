--- conflicted
+++ resolved
@@ -1392,10 +1392,6 @@
 theorem mem_map {f : P₁ →ᵃ[k] P₂} {x : P₂} {s : AffineSubspace k P₁} :
     x ∈ s.map f ↔ ∃ y ∈ s, f y = x :=
   Iff.rfl
-<<<<<<< HEAD
-#align affine_subspace.mem_map AffineSubspace.mem_map
-=======
->>>>>>> 59de845a
 
 theorem mem_map_of_mem {x : P₁} {s : AffineSubspace k P₁} (h : x ∈ s) : f x ∈ s.map f :=
   Set.mem_image_of_mem _ h
