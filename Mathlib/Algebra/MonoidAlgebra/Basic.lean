/-
Copyright (c) 2017 Johannes Hölzl. All rights reserved.
Released under Apache 2.0 license as described in the file LICENSE.
Authors: Johannes Hölzl, Yury Kudryashov, Kim Morrison
-/
import Mathlib.Algebra.MonoidAlgebra.Defs
import Mathlib.Algebra.Algebra.NonUnitalHom
import Mathlib.Algebra.Algebra.Equiv
import Mathlib.Algebra.BigOperators.Finsupp
import Mathlib.Algebra.Module.BigOperators
import Mathlib.Data.Finsupp.Basic
import Mathlib.LinearAlgebra.Finsupp

/-!
# Monoid algebras

-/

noncomputable section

open Finset

open Finsupp hiding single mapDomain

universe u₁ u₂ u₃ u₄

variable (k : Type u₁) (G : Type u₂) (H : Type*) {R : Type*}

/-! ### Multiplicative monoids -/

namespace MonoidAlgebra

variable {k G}

<<<<<<< HEAD
section

variable [Semiring k] [NonUnitalNonAssocSemiring R]

-- Porting note: `reducible` cannot be `local`, so we replace some definitions and theorems with
--               new ones which have new types.

abbrev single (a : G) (b : k) : MonoidAlgebra k G := Finsupp.single a b

theorem single_zero (a : G) : (single a 0 : MonoidAlgebra k G) = 0 := Finsupp.single_zero a

theorem single_add (a : G) (b₁ b₂ : k) : single a (b₁ + b₂) = single a b₁ + single a b₂ :=
  Finsupp.single_add a b₁ b₂

@[simp]
theorem sum_single_index {N} [AddCommMonoid N] {a : G} {b : k} {h : G → k → N}
    (h_zero : h a 0 = 0) :
    (single a b).sum h = h a b := Finsupp.sum_single_index h_zero

@[simp]
theorem sum_single (f : MonoidAlgebra k G) : f.sum single = f :=
  Finsupp.sum_single f

theorem single_apply {a a' : G} {b : k} [Decidable (a = a')] :
    single a b a' = if a = a' then b else 0 :=
  Finsupp.single_apply

@[simp]
theorem single_eq_zero {a : G} {b : k} : single a b = 0 ↔ b = 0 := Finsupp.single_eq_zero

abbrev mapDomain {G' : Type*} (f : G → G') (v : MonoidAlgebra k G) : MonoidAlgebra k G' :=
  Finsupp.mapDomain f v

theorem mapDomain_sum {k' G' : Type*} [Semiring k'] {f : G → G'} {s : MonoidAlgebra k' G}
    {v : G → k' → MonoidAlgebra k G} :
    mapDomain f (s.sum v) = s.sum fun a b => mapDomain f (v a b) :=
  Finsupp.mapDomain_sum

/-- A non-commutative version of `MonoidAlgebra.lift`: given an additive homomorphism `f : k →+ R`
and a homomorphism `g : G → R`, returns the additive homomorphism from
`MonoidAlgebra k G` such that `liftNC f g (single a b) = f b * g a`. If `f` is a ring homomorphism
and the range of either `f` or `g` is in center of `R`, then the result is a ring homomorphism.  If
`R` is a `k`-algebra and `f = algebraMap k R`, then the result is an algebra homomorphism called
`MonoidAlgebra.lift`. -/
def liftNC (f : k →+ R) (g : G → R) : MonoidAlgebra k G →+ R :=
  liftAddHom fun x : G => (AddMonoidHom.mulRight (g x)).comp f
#align monoid_algebra.lift_nc MonoidAlgebra.liftNC

@[simp]
theorem liftNC_single (f : k →+ R) (g : G → R) (a : G) (b : k) :
    liftNC f g (single a b) = f b * g a :=
  liftAddHom_apply_single _ _ _
#align monoid_algebra.lift_nc_single MonoidAlgebra.liftNC_single

end

section Mul

variable [Semiring k] [Mul G]

/-- The product of `f g : MonoidAlgebra k G` is the finitely supported function
  whose value at `a` is the sum of `f x * g y` over all pairs `x, y`
  such that `x * y = a`. (Think of the group ring of a group.) -/
instance mul : Mul (MonoidAlgebra k G) :=
  ⟨fun f g => f.sum fun a₁ b₁ => g.sum fun a₂ b₂ => single (a₁ * a₂) (b₁ * b₂)⟩
#align monoid_algebra.has_mul MonoidAlgebra.mul

theorem mul_def {f g : MonoidAlgebra k G} :
    f * g = f.sum fun a₁ b₁ => g.sum fun a₂ b₂ => single (a₁ * a₂) (b₁ * b₂) :=
  rfl
#align monoid_algebra.mul_def MonoidAlgebra.mul_def

instance nonUnitalNonAssocSemiring : NonUnitalNonAssocSemiring (MonoidAlgebra k G) :=
  { Finsupp.instAddCommMonoid with
    -- Porting note: `refine` & `exact` are required because `simp` behaves differently.
    left_distrib := fun f g h => by
      haveI := Classical.decEq G
      simp only [mul_def]
      refine Eq.trans (congr_arg (sum f) (funext₂ fun a₁ b₁ => sum_add_index ?_ ?_)) ?_ <;>
        simp only [mul_add, mul_zero, single_zero, single_add, forall_true_iff, sum_add]
    right_distrib := fun f g h => by
      haveI := Classical.decEq G
      simp only [mul_def]
      refine Eq.trans (sum_add_index ?_ ?_) ?_ <;>
        simp only [add_mul, zero_mul, single_zero, single_add, forall_true_iff, sum_zero, sum_add]
    zero_mul := fun f => by
      simp only [mul_def]
      exact sum_zero_index
    mul_zero := fun f => by
      simp only [mul_def]
      exact Eq.trans (congr_arg (sum f) (funext₂ fun a₁ b₁ => sum_zero_index)) sum_zero }
#align monoid_algebra.non_unital_non_assoc_semiring MonoidAlgebra.nonUnitalNonAssocSemiring

variable [Semiring R]

theorem liftNC_mul {g_hom : Type*} [FunLike g_hom G R] [MulHomClass g_hom G R]
    (f : k →+* R) (g : g_hom) (a b : MonoidAlgebra k G)
    (h_comm : ∀ {x y}, y ∈ a.support → Commute (f (b x)) (g y)) :
    liftNC (f : k →+ R) g (a * b) = liftNC (f : k →+ R) g a * liftNC (f : k →+ R) g b := by
  conv_rhs => rw [← sum_single a, ← sum_single b]
  -- Porting note: `(liftNC _ g).map_finsupp_sum` → `map_finsupp_sum`
  simp_rw [mul_def, map_finsupp_sum, liftNC_single, Finsupp.sum_mul, Finsupp.mul_sum]
  refine Finset.sum_congr rfl fun y hy => Finset.sum_congr rfl fun x _hx => ?_
  simp [mul_assoc, (h_comm hy).left_comm]
#align monoid_algebra.lift_nc_mul MonoidAlgebra.liftNC_mul

end Mul

section Semigroup

variable [Semiring k] [Semigroup G] [Semiring R]

set_option linter.multiGoal false in
instance nonUnitalSemiring : NonUnitalSemiring (MonoidAlgebra k G) :=
  { MonoidAlgebra.nonUnitalNonAssocSemiring with
    mul_assoc := fun f g h => by
      -- Porting note: `reducible` cannot be `local` so proof gets long.
      simp only [mul_def]
      rw [sum_sum_index]; congr; ext a₁ b₁
      rw [sum_sum_index, sum_sum_index]; congr; ext a₂ b₂
      rw [sum_sum_index, sum_single_index]; congr; ext a₃ b₃
      rw [sum_single_index, mul_assoc, mul_assoc]
      all_goals simp only [single_zero, single_add, forall_true_iff, add_mul,
        mul_add, zero_mul, mul_zero, sum_zero, sum_add] }
#align monoid_algebra.non_unital_semiring MonoidAlgebra.nonUnitalSemiring

end Semigroup

section One

variable [NonAssocSemiring R] [Semiring k] [One G]

/-- The unit of the multiplication is `single 1 1`, i.e. the function
  that is `1` at `1` and zero elsewhere. -/
instance one : One (MonoidAlgebra k G) :=
  ⟨single 1 1⟩
#align monoid_algebra.has_one MonoidAlgebra.one

theorem one_def : (1 : MonoidAlgebra k G) = single 1 1 :=
  rfl
#align monoid_algebra.one_def MonoidAlgebra.one_def

@[simp]
theorem liftNC_one {g_hom : Type*} [FunLike g_hom G R] [OneHomClass g_hom G R]
    (f : k →+* R) (g : g_hom) :
    liftNC (f : k →+ R) g 1 = 1 := by simp [one_def]
#align monoid_algebra.lift_nc_one MonoidAlgebra.liftNC_one

end One

section MulOneClass

variable [Semiring k] [MulOneClass G]

instance nonAssocSemiring : NonAssocSemiring (MonoidAlgebra k G) :=
  { MonoidAlgebra.nonUnitalNonAssocSemiring with
    natCast := fun n => single 1 n
    natCast_zero := by simp
    natCast_succ := fun _ => by simp; rfl
    one_mul := fun f => by
      simp only [mul_def, one_def, sum_single_index, zero_mul, single_zero, sum_zero, zero_add,
        one_mul, sum_single]
    mul_one := fun f => by
      simp only [mul_def, one_def, sum_single_index, mul_zero, single_zero, sum_zero, add_zero,
        mul_one, sum_single] }
#align monoid_algebra.non_assoc_semiring MonoidAlgebra.nonAssocSemiring

theorem natCast_def (n : ℕ) : (n : MonoidAlgebra k G) = single (1 : G) (n : k) :=
  rfl
#align monoid_algebra.nat_cast_def MonoidAlgebra.natCast_def

end MulOneClass

/-! #### Semiring structure -/


section Semiring

variable [Semiring k] [Monoid G]

instance semiring : Semiring (MonoidAlgebra k G) :=
  { MonoidAlgebra.nonUnitalSemiring,
    MonoidAlgebra.nonAssocSemiring with }
#align monoid_algebra.semiring MonoidAlgebra.semiring

variable [Semiring R]

/-- `liftNC` as a `RingHom`, for when `f x` and `g y` commute -/
def liftNCRingHom (f : k →+* R) (g : G →* R) (h_comm : ∀ x y, Commute (f x) (g y)) :
    MonoidAlgebra k G →+* R :=
  { liftNC (f : k →+ R) g with
    map_one' := liftNC_one _ _
    map_mul' := fun _a _b => liftNC_mul _ _ _ _ fun {_ _} _ => h_comm _ _ }
#align monoid_algebra.lift_nc_ring_hom MonoidAlgebra.liftNCRingHom

end Semiring

instance nonUnitalCommSemiring [CommSemiring k] [CommSemigroup G] :
    NonUnitalCommSemiring (MonoidAlgebra k G) :=
  { MonoidAlgebra.nonUnitalSemiring with
    mul_comm := fun f g => by
      simp only [mul_def, Finsupp.sum, mul_comm]
      rw [Finset.sum_comm]
      simp only [mul_comm] }
#align monoid_algebra.non_unital_comm_semiring MonoidAlgebra.nonUnitalCommSemiring

instance nontrivial [Semiring k] [Nontrivial k] [Nonempty G] : Nontrivial (MonoidAlgebra k G) :=
  Finsupp.instNontrivial
#align monoid_algebra.nontrivial MonoidAlgebra.nontrivial

/-! #### Derived instances -/


section DerivedInstances

instance commSemiring [CommSemiring k] [CommMonoid G] : CommSemiring (MonoidAlgebra k G) :=
  { MonoidAlgebra.nonUnitalCommSemiring, MonoidAlgebra.semiring with }
#align monoid_algebra.comm_semiring MonoidAlgebra.commSemiring

instance unique [Semiring k] [Subsingleton k] : Unique (MonoidAlgebra k G) :=
  Finsupp.uniqueOfRight
#align monoid_algebra.unique MonoidAlgebra.unique

instance addCommGroup [Ring k] : AddCommGroup (MonoidAlgebra k G) :=
  Finsupp.instAddCommGroup
#align monoid_algebra.add_comm_group MonoidAlgebra.addCommGroup

instance nonUnitalNonAssocRing [Ring k] [Mul G] : NonUnitalNonAssocRing (MonoidAlgebra k G) :=
  { MonoidAlgebra.addCommGroup, MonoidAlgebra.nonUnitalNonAssocSemiring with }
#align monoid_algebra.non_unital_non_assoc_ring MonoidAlgebra.nonUnitalNonAssocRing

instance nonUnitalRing [Ring k] [Semigroup G] : NonUnitalRing (MonoidAlgebra k G) :=
  { MonoidAlgebra.addCommGroup, MonoidAlgebra.nonUnitalSemiring with }
#align monoid_algebra.non_unital_ring MonoidAlgebra.nonUnitalRing

instance nonAssocRing [Ring k] [MulOneClass G] : NonAssocRing (MonoidAlgebra k G) :=
  { MonoidAlgebra.addCommGroup,
    MonoidAlgebra.nonAssocSemiring with
    intCast := fun z => single 1 (z : k)
    -- Porting note: Both were `simpa`.
    intCast_ofNat := fun n => by simp; rfl
    intCast_negSucc := fun n => by simp; rfl }
#align monoid_algebra.non_assoc_ring MonoidAlgebra.nonAssocRing

theorem intCast_def [Ring k] [MulOneClass G] (z : ℤ) :
    (z : MonoidAlgebra k G) = single (1 : G) (z : k) :=
  rfl
#align monoid_algebra.int_cast_def MonoidAlgebra.intCast_def

instance ring [Ring k] [Monoid G] : Ring (MonoidAlgebra k G) :=
  { MonoidAlgebra.nonAssocRing, MonoidAlgebra.semiring with }
#align monoid_algebra.ring MonoidAlgebra.ring

instance nonUnitalCommRing [CommRing k] [CommSemigroup G] :
    NonUnitalCommRing (MonoidAlgebra k G) :=
  { MonoidAlgebra.nonUnitalCommSemiring, MonoidAlgebra.nonUnitalRing with }
#align monoid_algebra.non_unital_comm_ring MonoidAlgebra.nonUnitalCommRing

instance commRing [CommRing k] [CommMonoid G] : CommRing (MonoidAlgebra k G) :=
  { MonoidAlgebra.nonUnitalCommRing, MonoidAlgebra.ring with }
#align monoid_algebra.comm_ring MonoidAlgebra.commRing

variable {S : Type*}

instance smulZeroClass [Semiring k] [SMulZeroClass R k] : SMulZeroClass R (MonoidAlgebra k G) :=
  Finsupp.smulZeroClass
#align monoid_algebra.smul_zero_class MonoidAlgebra.smulZeroClass

instance distribSMul [Semiring k] [DistribSMul R k] : DistribSMul R (MonoidAlgebra k G) :=
  Finsupp.distribSMul _ _
#align monoid_algebra.distrib_smul MonoidAlgebra.distribSMul

instance distribMulAction [Monoid R] [Semiring k] [DistribMulAction R k] :
    DistribMulAction R (MonoidAlgebra k G) :=
  Finsupp.distribMulAction G k
#align monoid_algebra.distrib_mul_action MonoidAlgebra.distribMulAction

instance module [Semiring R] [Semiring k] [Module R k] : Module R (MonoidAlgebra k G) :=
  Finsupp.module G k
#align monoid_algebra.module MonoidAlgebra.module

instance faithfulSMul [Monoid R] [Semiring k] [DistribMulAction R k] [FaithfulSMul R k]
    [Nonempty G] : FaithfulSMul R (MonoidAlgebra k G) :=
  Finsupp.faithfulSMul
#align monoid_algebra.has_faithful_smul MonoidAlgebra.faithfulSMul

instance isScalarTower [Semiring k] [SMulZeroClass R k] [SMulZeroClass S k] [SMul R S]
    [IsScalarTower R S k] : IsScalarTower R S (MonoidAlgebra k G) :=
  Finsupp.isScalarTower G k
#align monoid_algebra.is_scalar_tower MonoidAlgebra.isScalarTower

instance smulCommClass [Monoid R] [Monoid S] [Semiring k] [DistribMulAction R k]
    [DistribMulAction S k] [SMulCommClass R S k] : SMulCommClass R S (MonoidAlgebra k G) :=
  Finsupp.smulCommClass G k
#align monoid_algebra.smul_comm_tower MonoidAlgebra.smulCommClass

instance isCentralScalar [Monoid R] [Semiring k] [DistribMulAction R k] [DistribMulAction Rᵐᵒᵖ k]
    [IsCentralScalar R k] : IsCentralScalar R (MonoidAlgebra k G) :=
  Finsupp.isCentralScalar G k
#align monoid_algebra.is_central_scalar MonoidAlgebra.isCentralScalar

/-- This is not an instance as it conflicts with `MonoidAlgebra.distribMulAction` when `G = kˣ`.
-/
def comapDistribMulActionSelf [Group G] [Semiring k] : DistribMulAction G (MonoidAlgebra k G) :=
  Finsupp.comapDistribMulAction
#align monoid_algebra.comap_distrib_mul_action_self MonoidAlgebra.comapDistribMulActionSelf

end DerivedInstances

section MiscTheorems

variable [Semiring k]

-- attribute [local reducible] MonoidAlgebra -- Porting note: `reducible` cannot be `local`.

theorem mul_apply [DecidableEq G] [Mul G] (f g : MonoidAlgebra k G) (x : G) :
    (f * g) x = f.sum fun a₁ b₁ => g.sum fun a₂ b₂ => if a₁ * a₂ = x then b₁ * b₂ else 0 := by
  -- Porting note: `reducible` cannot be `local` so proof gets long.
  rw [mul_def, Finsupp.sum_apply]; congr; ext
  rw [Finsupp.sum_apply]; congr; ext
  apply single_apply
#align monoid_algebra.mul_apply MonoidAlgebra.mul_apply

theorem mul_apply_antidiagonal [Mul G] (f g : MonoidAlgebra k G) (x : G) (s : Finset (G × G))
    (hs : ∀ {p : G × G}, p ∈ s ↔ p.1 * p.2 = x) : (f * g) x = ∑ p in s, f p.1 * g p.2 := by
  classical exact
      let F : G × G → k := fun p => if p.1 * p.2 = x then f p.1 * g p.2 else 0
      calc
        (f * g) x = ∑ a₁ in f.support, ∑ a₂ in g.support, F (a₁, a₂) := mul_apply f g x
        _ = ∑ p in f.support ×ˢ g.support, F p := Finset.sum_product.symm
        _ = ∑ p in (f.support ×ˢ g.support).filter fun p : G × G => p.1 * p.2 = x, f p.1 * g p.2 :=
          (Finset.sum_filter _ _).symm
        _ = ∑ p in s.filter fun p : G × G => p.1 ∈ f.support ∧ p.2 ∈ g.support, f p.1 * g p.2 :=
          (sum_congr
            (by
              ext
              simp only [mem_filter, mem_product, hs, and_comm])
            fun _ _ => rfl)
        _ = ∑ p in s, f p.1 * g p.2 :=
          sum_subset (filter_subset _ _) fun p hps hp => by
            simp only [mem_filter, mem_support_iff, not_and, Classical.not_not] at hp ⊢
            by_cases h1 : f p.1 = 0
            · rw [h1, zero_mul]
            · rw [hp hps h1, mul_zero]
#align monoid_algebra.mul_apply_antidiagonal MonoidAlgebra.mul_apply_antidiagonal

@[simp]
theorem single_mul_single [Mul G] {a₁ a₂ : G} {b₁ b₂ : k} :
    single a₁ b₁ * single a₂ b₂ = single (a₁ * a₂) (b₁ * b₂) :=
  (sum_single_index (by simp only [zero_mul, single_zero, sum_zero])).trans
    (sum_single_index (by rw [mul_zero, single_zero]))
#align monoid_algebra.single_mul_single MonoidAlgebra.single_mul_single

theorem single_commute_single [Mul G] {a₁ a₂ : G} {b₁ b₂ : k}
    (ha : Commute a₁ a₂) (hb : Commute b₁ b₂) :
    Commute (single a₁ b₁) (single a₂ b₂) :=
  single_mul_single.trans <| congr_arg₂ single ha hb |>.trans single_mul_single.symm

theorem single_commute [Mul G] {a : G} {b : k} (ha : ∀ a', Commute a a') (hb : ∀ b', Commute b b') :
    ∀ f : MonoidAlgebra k G, Commute (single a b) f :=
  suffices AddMonoidHom.mulLeft (single a b) = AddMonoidHom.mulRight (single a b) from
    DFunLike.congr_fun this
  addHom_ext' fun a' => AddMonoidHom.ext fun b' => single_commute_single (ha a') (hb b')

@[simp]
theorem single_pow [Monoid G] {a : G} {b : k} : ∀ n : ℕ, single a b ^ n = single (a ^ n) (b ^ n)
  | 0 => by
    simp only [pow_zero]
    rfl
  | n + 1 => by simp only [pow_succ, single_pow n, single_mul_single]
#align monoid_algebra.single_pow MonoidAlgebra.single_pow

section

/-- Like `Finsupp.mapDomain_zero`, but for the `1` we define in this file -/
@[simp]
theorem mapDomain_one {α : Type*} {β : Type*} {α₂ : Type*} [Semiring β] [One α] [One α₂]
    {F : Type*} [FunLike F α α₂] [OneHomClass F α α₂] (f : F) :
    (mapDomain f (1 : MonoidAlgebra β α) : MonoidAlgebra β α₂) = (1 : MonoidAlgebra β α₂) := by
  simp_rw [one_def, mapDomain_single, map_one]
#align monoid_algebra.map_domain_one MonoidAlgebra.mapDomain_one

/-- Like `Finsupp.mapDomain_add`, but for the convolutive multiplication we define in this file -/
theorem mapDomain_mul {α : Type*} {β : Type*} {α₂ : Type*} [Semiring β] [Mul α] [Mul α₂]
    {F : Type*} [FunLike F α α₂] [MulHomClass F α α₂] (f : F) (x y : MonoidAlgebra β α) :
    mapDomain f (x * y) = mapDomain f x * mapDomain f y := by
  simp_rw [mul_def, mapDomain_sum, mapDomain_single, map_mul]
  rw [Finsupp.sum_mapDomain_index]
  · congr
    ext a b
    rw [Finsupp.sum_mapDomain_index]
    · simp
    · simp [mul_add]
  · simp
  · simp [add_mul]
#align monoid_algebra.map_domain_mul MonoidAlgebra.mapDomain_mul

variable (k G)

/-- The embedding of a magma into its magma algebra. -/
@[simps]
def ofMagma [Mul G] : G →ₙ* MonoidAlgebra k G where
  toFun a := single a 1
  map_mul' a b := by simp only [mul_def, mul_one, sum_single_index, single_eq_zero, mul_zero]
#align monoid_algebra.of_magma MonoidAlgebra.ofMagma
#align monoid_algebra.of_magma_apply MonoidAlgebra.ofMagma_apply

/-- The embedding of a unital magma into its magma algebra. -/
@[simps]
def of [MulOneClass G] : G →* MonoidAlgebra k G :=
  { ofMagma k G with
    toFun := fun a => single a 1
    map_one' := rfl }
#align monoid_algebra.of MonoidAlgebra.of
#align monoid_algebra.of_apply MonoidAlgebra.of_apply

end

theorem smul_of [MulOneClass G] (g : G) (r : k) : r • of k G g = single g r := by
  -- porting note (#10745): was `simp`.
  rw [of_apply, smul_single', mul_one]
#align monoid_algebra.smul_of MonoidAlgebra.smul_of

theorem of_injective [MulOneClass G] [Nontrivial k] :
    Function.Injective (of k G) := fun a b h => by
  simpa using (single_eq_single_iff _ _ _ _).mp h
#align monoid_algebra.of_injective MonoidAlgebra.of_injective

theorem of_commute [MulOneClass G] {a : G} (h : ∀ a', Commute a a') (f : MonoidAlgebra k G) :
    Commute (of k G a) f :=
  single_commute h Commute.one_left f

/-- `Finsupp.single` as a `MonoidHom` from the product type into the monoid algebra.

Note the order of the elements of the product are reversed compared to the arguments of
`Finsupp.single`.
-/
@[simps]
def singleHom [MulOneClass G] : k × G →* MonoidAlgebra k G where
  toFun a := single a.2 a.1
  map_one' := rfl
  map_mul' _a _b := single_mul_single.symm
#align monoid_algebra.single_hom MonoidAlgebra.singleHom
#align monoid_algebra.single_hom_apply MonoidAlgebra.singleHom_apply

theorem mul_single_apply_aux [Mul G] (f : MonoidAlgebra k G) {r : k} {x y z : G}
    (H : ∀ a, a * x = z ↔ a = y) : (f * single x r) z = f y * r := by
  classical exact
      have A :
        ∀ a₁ b₁,
          ((single x r).sum fun a₂ b₂ => ite (a₁ * a₂ = z) (b₁ * b₂) 0) =
            ite (a₁ * x = z) (b₁ * r) 0 :=
        fun a₁ b₁ => sum_single_index <| by simp
      calc
        (HMul.hMul (β := MonoidAlgebra k G) f (single x r)) z =
            sum f fun a b => if a = y then b * r else 0 := by simp only [mul_apply, A, H]
        _ = if y ∈ f.support then f y * r else 0 := f.support.sum_ite_eq' _ _
        _ = f y * r := by split_ifs with h <;> simp at h <;> simp [h]
#align monoid_algebra.mul_single_apply_aux MonoidAlgebra.mul_single_apply_aux

theorem mul_single_one_apply [MulOneClass G] (f : MonoidAlgebra k G) (r : k) (x : G) :
    (HMul.hMul (β := MonoidAlgebra k G) f (single 1 r)) x = f x * r :=
  f.mul_single_apply_aux fun a => by rw [mul_one]
#align monoid_algebra.mul_single_one_apply MonoidAlgebra.mul_single_one_apply

theorem mul_single_apply_of_not_exists_mul [Mul G] (r : k) {g g' : G} (x : MonoidAlgebra k G)
    (h : ¬∃ d, g' = d * g) : (x * single g r) g' = 0 := by
  classical
    rw [mul_apply, Finsupp.sum_comm, Finsupp.sum_single_index]
    swap
    · simp_rw [Finsupp.sum, mul_zero, ite_self, Finset.sum_const_zero]
    · apply Finset.sum_eq_zero
      simp_rw [ite_eq_right_iff]
      rintro g'' _hg'' rfl
      exfalso
      exact h ⟨_, rfl⟩
#align monoid_algebra.mul_single_apply_of_not_exists_mul MonoidAlgebra.mul_single_apply_of_not_exists_mul

theorem single_mul_apply_aux [Mul G] (f : MonoidAlgebra k G) {r : k} {x y z : G}
    (H : ∀ a, x * a = y ↔ a = z) : (single x r * f) y = r * f z := by
  classical exact
      have : (f.sum fun a b => ite (x * a = y) (0 * b) 0) = 0 := by simp
      calc
        (HMul.hMul (α := MonoidAlgebra k G) (single x r) f) y =
            sum f fun a b => ite (x * a = y) (r * b) 0 :=
          (mul_apply _ _ _).trans <| sum_single_index this
        _ = f.sum fun a b => ite (a = z) (r * b) 0 := by simp only [H]
        _ = if z ∈ f.support then r * f z else 0 := f.support.sum_ite_eq' _ _
        _ = _ := by split_ifs with h <;> simp at h <;> simp [h]
#align monoid_algebra.single_mul_apply_aux MonoidAlgebra.single_mul_apply_aux

theorem single_one_mul_apply [MulOneClass G] (f : MonoidAlgebra k G) (r : k) (x : G) :
    (single (1 : G) r * f) x = r * f x :=
  f.single_mul_apply_aux fun a => by rw [one_mul]
#align monoid_algebra.single_one_mul_apply MonoidAlgebra.single_one_mul_apply

theorem single_mul_apply_of_not_exists_mul [Mul G] (r : k) {g g' : G} (x : MonoidAlgebra k G)
    (h : ¬∃ d, g' = g * d) : (single g r * x) g' = 0 := by
  classical
    rw [mul_apply, Finsupp.sum_single_index]
    swap
    · simp_rw [Finsupp.sum, zero_mul, ite_self, Finset.sum_const_zero]
    · apply Finset.sum_eq_zero
      simp_rw [ite_eq_right_iff]
      rintro g'' _hg'' rfl
      exfalso
      exact h ⟨_, rfl⟩
#align monoid_algebra.single_mul_apply_of_not_exists_mul MonoidAlgebra.single_mul_apply_of_not_exists_mul

theorem liftNC_smul [MulOneClass G] {R : Type*} [Semiring R] (f : k →+* R) (g : G →* R) (c : k)
    (φ : MonoidAlgebra k G) : liftNC (f : k →+ R) g (c • φ) = f c * liftNC (f : k →+ R) g φ := by
  suffices (liftNC (↑f) g).comp (smulAddHom k (MonoidAlgebra k G) c) =
      (AddMonoidHom.mulLeft (f c)).comp (liftNC (↑f) g) from
    DFunLike.congr_fun this φ
  -- Porting note: `ext` couldn't a find appropriate theorem.
  refine addHom_ext' fun a => AddMonoidHom.ext fun b => ?_
  -- Porting note: `reducible` cannot be `local` so the proof gets more complex.
  unfold MonoidAlgebra
  simp only [AddMonoidHom.coe_comp, Function.comp_apply, singleAddHom_apply, smulAddHom_apply,
    smul_single, smul_eq_mul, AddMonoidHom.coe_mulLeft]
  -- This used to be `rw`, but we need `erw` after leanprover/lean4#2644
  erw [liftNC_single, liftNC_single]; rw [AddMonoidHom.coe_coe, map_mul, mul_assoc]
#align monoid_algebra.lift_nc_smul MonoidAlgebra.liftNC_smul

end MiscTheorems

=======
>>>>>>> a60b09cd
/-! #### Non-unital, non-associative algebra structure -/


section NonUnitalNonAssocAlgebra

variable (k) [Semiring k] [DistribSMul R k] [Mul G]

variable {A : Type u₃} [NonUnitalNonAssocSemiring A]

/-- A non_unital `k`-algebra homomorphism from `MonoidAlgebra k G` is uniquely defined by its
values on the functions `single a 1`. -/
theorem nonUnitalAlgHom_ext [DistribMulAction k A] {φ₁ φ₂ : MonoidAlgebra k G →ₙₐ[k] A}
    (h : ∀ x, φ₁ (single x 1) = φ₂ (single x 1)) : φ₁ = φ₂ :=
  NonUnitalAlgHom.to_distribMulActionHom_injective <|
    Finsupp.distribMulActionHom_ext' fun a => DistribMulActionHom.ext_ring (h a)

/-- See note [partially-applied ext lemmas]. -/
@[ext high]
theorem nonUnitalAlgHom_ext' [DistribMulAction k A] {φ₁ φ₂ : MonoidAlgebra k G →ₙₐ[k] A}
    (h : φ₁.toMulHom.comp (ofMagma k G) = φ₂.toMulHom.comp (ofMagma k G)) : φ₁ = φ₂ :=
  nonUnitalAlgHom_ext k <| DFunLike.congr_fun h

/-- The functor `G ↦ MonoidAlgebra k G`, from the category of magmas to the category of non-unital,
non-associative algebras over `k` is adjoint to the forgetful functor in the other direction. -/
@[simps apply_apply symm_apply]
def liftMagma [Module k A] [IsScalarTower k A A] [SMulCommClass k A A] :
    (G →ₙ* A) ≃ (MonoidAlgebra k G →ₙₐ[k] A) where
  toFun f :=
    { liftAddHom fun x => (smulAddHom k A).flip (f x) with
      toFun := fun a => a.sum fun m t => t • f m
      map_smul' := fun t' a => by
        -- Porting note(#12129): additional beta reduction needed
        beta_reduce
        rw [Finsupp.smul_sum, sum_smul_index']
        · simp_rw [smul_assoc, MonoidHom.id_apply]
        · intro m
          exact zero_smul k (f m)
      map_mul' := fun a₁ a₂ => by
        let g : G → k → A := fun m t => t • f m
        have h₁ : ∀ m, g m 0 = 0 := by
          intro m
          exact zero_smul k (f m)
        have h₂ : ∀ (m) (t₁ t₂ : k), g m (t₁ + t₂) = g m t₁ + g m t₂ := by
          intros
          rw [← add_smul]
        -- Porting note: `reducible` cannot be `local` so proof gets long.
        simp_rw [Finsupp.mul_sum, Finsupp.sum_mul, smul_mul_smul_comm, ← f.map_mul, mul_def,
          sum_comm a₂ a₁]
        rw [sum_sum_index h₁ h₂]; congr; ext
        rw [sum_sum_index h₁ h₂]; congr; ext
        rw [sum_single_index (h₁ _)] }
  invFun F := F.toMulHom.comp (ofMagma k G)
  left_inv f := by
    ext m
    simp only [NonUnitalAlgHom.coe_mk, ofMagma_apply, NonUnitalAlgHom.toMulHom_eq_coe,
      sum_single_index, Function.comp_apply, one_smul, zero_smul, MulHom.coe_comp,
      NonUnitalAlgHom.coe_to_mulHom]
  right_inv F := by
    -- Porting note (#11041): `ext` → `refine nonUnitalAlgHom_ext' k (MulHom.ext fun m => ?_)`
    refine nonUnitalAlgHom_ext' k (MulHom.ext fun m => ?_)
    simp only [NonUnitalAlgHom.coe_mk, ofMagma_apply, NonUnitalAlgHom.toMulHom_eq_coe,
      sum_single_index, Function.comp_apply, one_smul, zero_smul, MulHom.coe_comp,
      NonUnitalAlgHom.coe_to_mulHom]

end NonUnitalNonAssocAlgebra

/-! #### Algebra structure -/

section Algebra

/-- The instance `Algebra k (MonoidAlgebra A G)` whenever we have `Algebra k A`.

In particular this provides the instance `Algebra k (MonoidAlgebra k G)`.
-/
instance algebra {A : Type*} [CommSemiring k] [Semiring A] [Algebra k A] [Monoid G] :
    Algebra k (MonoidAlgebra A G) :=
  { singleOneRingHom.comp (algebraMap k A) with
    -- Porting note (#11041): `ext` → `refine Finsupp.ext fun _ => ?_`
    smul_def' := fun r a => by
      refine Finsupp.ext fun _ => ?_
      -- Porting note: Newly required.
      rw [Finsupp.coe_smul]
      simp [single_one_mul_apply, Algebra.smul_def, Pi.smul_apply]
    commutes' := fun r f => by
      refine Finsupp.ext fun _ => ?_
      simp [single_one_mul_apply, mul_single_one_apply, Algebra.commutes] }

/-- `Finsupp.single 1` as an `AlgHom` -/
@[simps! apply]
def singleOneAlgHom {A : Type*} [CommSemiring k] [Semiring A] [Algebra k A] [Monoid G] :
    A →ₐ[k] MonoidAlgebra A G :=
  { singleOneRingHom with
    commutes' := fun r => by
      -- Porting note (#11041): `ext` → `refine Finsupp.ext fun _ => ?_`
      refine Finsupp.ext fun _ => ?_
      simp
      rfl }

@[simp]
theorem coe_algebraMap {A : Type*} [CommSemiring k] [Semiring A] [Algebra k A] [Monoid G] :
    ⇑(algebraMap k (MonoidAlgebra A G)) = single 1 ∘ algebraMap k A :=
  rfl

theorem single_eq_algebraMap_mul_of [CommSemiring k] [Monoid G] (a : G) (b : k) :
    single a b = algebraMap k (MonoidAlgebra k G) b * of k G a := by simp

theorem single_algebraMap_eq_algebraMap_mul_of {A : Type*} [CommSemiring k] [Semiring A]
    [Algebra k A] [Monoid G] (a : G) (b : k) :
    single a (algebraMap k A b) = algebraMap k (MonoidAlgebra A G) b * of A G a := by simp

end Algebra

section lift

variable [CommSemiring k] [Monoid G] [Monoid H]
variable {A : Type u₃} [Semiring A] [Algebra k A] {B : Type*} [Semiring B] [Algebra k B]

/-- `liftNCRingHom` as an `AlgHom`, for when `f` is an `AlgHom` -/
def liftNCAlgHom (f : A →ₐ[k] B) (g : G →* B) (h_comm : ∀ x y, Commute (f x) (g y)) :
    MonoidAlgebra A G →ₐ[k] B :=
  { liftNCRingHom (f : A →+* B) g h_comm with
    commutes' := by simp [liftNCRingHom] }

/-- A `k`-algebra homomorphism from `MonoidAlgebra k G` is uniquely defined by its
values on the functions `single a 1`. -/
theorem algHom_ext ⦃φ₁ φ₂ : MonoidAlgebra k G →ₐ[k] A⦄
    (h : ∀ x, φ₁ (single x 1) = φ₂ (single x 1)) : φ₁ = φ₂ :=
  AlgHom.toLinearMap_injective <| Finsupp.lhom_ext' fun a => LinearMap.ext_ring (h a)

-- Porting note: The priority must be `high`.
/-- See note [partially-applied ext lemmas]. -/
@[ext high]
theorem algHom_ext' ⦃φ₁ φ₂ : MonoidAlgebra k G →ₐ[k] A⦄
    (h :
      (φ₁ : MonoidAlgebra k G →* A).comp (of k G) = (φ₂ : MonoidAlgebra k G →* A).comp (of k G)) :
    φ₁ = φ₂ :=
  algHom_ext <| DFunLike.congr_fun h

variable (k G A)

/-- Any monoid homomorphism `G →* A` can be lifted to an algebra homomorphism
`MonoidAlgebra k G →ₐ[k] A`. -/
def lift : (G →* A) ≃ (MonoidAlgebra k G →ₐ[k] A) where
  invFun f := (f : MonoidAlgebra k G →* A).comp (of k G)
  toFun F := liftNCAlgHom (Algebra.ofId k A) F fun _ _ => Algebra.commutes _ _
  left_inv f := by
    ext
    simp [liftNCAlgHom, liftNCRingHom]
  right_inv F := by
    ext
    simp [liftNCAlgHom, liftNCRingHom]

variable {k G H A}

theorem lift_apply' (F : G →* A) (f : MonoidAlgebra k G) :
    lift k G A F f = f.sum fun a b => algebraMap k A b * F a :=
  rfl

theorem lift_apply (F : G →* A) (f : MonoidAlgebra k G) :
    lift k G A F f = f.sum fun a b => b • F a := by simp only [lift_apply', Algebra.smul_def]

theorem lift_def (F : G →* A) : ⇑(lift k G A F) = liftNC ((algebraMap k A : k →+* A) : k →+ A) F :=
  rfl

@[simp]
theorem lift_symm_apply (F : MonoidAlgebra k G →ₐ[k] A) (x : G) :
    (lift k G A).symm F x = F (single x 1) :=
  rfl

@[simp]
theorem lift_single (F : G →* A) (a b) : lift k G A F (single a b) = b • F a := by
  rw [lift_def, liftNC_single, Algebra.smul_def, AddMonoidHom.coe_coe]

theorem lift_of (F : G →* A) (x) : lift k G A F (of k G x) = F x := by simp

theorem lift_unique' (F : MonoidAlgebra k G →ₐ[k] A) :
    F = lift k G A ((F : MonoidAlgebra k G →* A).comp (of k G)) :=
  ((lift k G A).apply_symm_apply F).symm

/-- Decomposition of a `k`-algebra homomorphism from `MonoidAlgebra k G` by
its values on `F (single a 1)`. -/
theorem lift_unique (F : MonoidAlgebra k G →ₐ[k] A) (f : MonoidAlgebra k G) :
    F f = f.sum fun a b => b • F (single a 1) := by
  conv_lhs =>
    rw [lift_unique' F]
    simp [lift_apply]

/-- If `f : G → H` is a homomorphism between two magmas, then
`Finsupp.mapDomain f` is a non-unital algebra homomorphism between their magma algebras. -/
@[simps apply]
def mapDomainNonUnitalAlgHom (k A : Type*) [CommSemiring k] [Semiring A] [Algebra k A]
    {G H F : Type*} [Mul G] [Mul H] [FunLike F G H] [MulHomClass F G H] (f : F) :
    MonoidAlgebra A G →ₙₐ[k] MonoidAlgebra A H :=
  { (Finsupp.mapDomain.addMonoidHom f : MonoidAlgebra A G →+ MonoidAlgebra A H) with
    map_mul' := fun x y => mapDomain_mul f x y
    map_smul' := fun r x => mapDomain_smul r x }

variable (A) in
theorem mapDomain_algebraMap {F : Type*} [FunLike F G H] [MonoidHomClass F G H] (f : F) (r : k) :
    mapDomain f (algebraMap k (MonoidAlgebra A G) r) = algebraMap k (MonoidAlgebra A H) r := by
  simp only [coe_algebraMap, mapDomain_single, map_one, (· ∘ ·)]

/-- If `f : G → H` is a multiplicative homomorphism between two monoids, then
`Finsupp.mapDomain f` is an algebra homomorphism between their monoid algebras. -/
@[simps!]
def mapDomainAlgHom (k A : Type*) [CommSemiring k] [Semiring A] [Algebra k A] {H F : Type*}
    [Monoid H] [FunLike F G H] [MonoidHomClass F G H] (f : F) :
    MonoidAlgebra A G →ₐ[k] MonoidAlgebra A H :=
  { mapDomainRingHom A f with commutes' := mapDomain_algebraMap A f }

@[simp]
lemma mapDomainAlgHom_id (k A) [CommSemiring k] [Semiring A] [Algebra k A] :
    mapDomainAlgHom k A (MonoidHom.id G) = AlgHom.id k (MonoidAlgebra A G) := by
  ext; simp [MonoidHom.id, ← Function.id_def]

@[simp]
lemma mapDomainAlgHom_comp (k A) {G₁ G₂ G₃} [CommSemiring k] [Semiring A] [Algebra k A]
    [Monoid G₁] [Monoid G₂] [Monoid G₃] (f : G₁ →* G₂) (g : G₂ →* G₃) :
    mapDomainAlgHom k A (g.comp f) = (mapDomainAlgHom k A g).comp (mapDomainAlgHom k A f) := by
  ext; simp [mapDomain_comp]

variable (k A)

/-- If `e : G ≃* H` is a multiplicative equivalence between two monoids, then
`MonoidAlgebra.domCongr e` is an algebra equivalence between their monoid algebras. -/
def domCongr (e : G ≃* H) : MonoidAlgebra A G ≃ₐ[k] MonoidAlgebra A H :=
  AlgEquiv.ofLinearEquiv
    (Finsupp.domLCongr e : (G →₀ A) ≃ₗ[k] (H →₀ A))
    ((equivMapDomain_eq_mapDomain _ _).trans <| mapDomain_one e)
    (fun f g => (equivMapDomain_eq_mapDomain _ _).trans <| (mapDomain_mul e f g).trans <|
        congr_arg₂ _ (equivMapDomain_eq_mapDomain _ _).symm (equivMapDomain_eq_mapDomain _ _).symm)

theorem domCongr_toAlgHom (e : G ≃* H) : (domCongr k A e).toAlgHom = mapDomainAlgHom k A e :=
  AlgHom.ext fun _ => equivMapDomain_eq_mapDomain _ _

@[simp] theorem domCongr_apply (e : G ≃* H) (f : MonoidAlgebra A G) (h : H) :
    domCongr k A e f h = f (e.symm h) :=
  rfl

@[simp] theorem domCongr_support (e : G ≃* H) (f : MonoidAlgebra A G) :
    (domCongr k A e f).support = f.support.map e :=
  rfl

@[simp] theorem domCongr_single (e : G ≃* H) (g : G) (a : A) :
    domCongr k A e (single g a) = single (e g) a :=
  Finsupp.equivMapDomain_single _ _ _

@[simp] theorem domCongr_refl : domCongr k A (MulEquiv.refl G) = AlgEquiv.refl :=
  AlgEquiv.ext fun _ => Finsupp.ext fun _ => rfl

@[simp] theorem domCongr_symm (e : G ≃* H) : (domCongr k A e).symm = domCongr k A e.symm := rfl

end lift

section

-- attribute [local reducible] MonoidAlgebra -- Porting note: `reducible` cannot be `local`.

variable (k)

/-- When `V` is a `k[G]`-module, multiplication by a group element `g` is a `k`-linear map. -/
def GroupSMul.linearMap [Monoid G] [CommSemiring k] (V : Type u₃) [AddCommMonoid V] [Module k V]
    [Module (MonoidAlgebra k G) V] [IsScalarTower k (MonoidAlgebra k G) V] (g : G) : V →ₗ[k] V where
  toFun v := single g (1 : k) • v
  map_add' x y := smul_add (single g (1 : k)) x y
  map_smul' _c _x := smul_algebra_smul_comm _ _ _

@[simp]
theorem GroupSMul.linearMap_apply [Monoid G] [CommSemiring k] (V : Type u₃) [AddCommMonoid V]
    [Module k V] [Module (MonoidAlgebra k G) V] [IsScalarTower k (MonoidAlgebra k G) V] (g : G)
    (v : V) : (GroupSMul.linearMap k V g) v = single g (1 : k) • v :=
  rfl

section

variable {k}
variable [Monoid G] [CommSemiring k] {V : Type u₃} {W : Type u₄} [AddCommMonoid V] [Module k V]
  [Module (MonoidAlgebra k G) V] [IsScalarTower k (MonoidAlgebra k G) V] [AddCommMonoid W]
  [Module k W] [Module (MonoidAlgebra k G) W] [IsScalarTower k (MonoidAlgebra k G) W]
  (f : V →ₗ[k] W)

/-- Build a `k[G]`-linear map from a `k`-linear map and evidence that it is `G`-equivariant. -/
def equivariantOfLinearOfComm
    (h : ∀ (g : G) (v : V), f (single g (1 : k) • v) = single g (1 : k) • f v) :
    V →ₗ[MonoidAlgebra k G] W where
  toFun := f
  map_add' v v' := by simp
  map_smul' c v := by
    -- Porting note: Was `apply`.
    refine Finsupp.induction c ?_ ?_
    · simp
    · intro g r c' _nm _nz w
      dsimp at *
      simp only [add_smul, f.map_add, w, add_left_inj, single_eq_algebraMap_mul_of, ← smul_smul]
      erw [algebraMap_smul (MonoidAlgebra k G) r, algebraMap_smul (MonoidAlgebra k G) r, f.map_smul,
        h g v, of_apply]

variable (h : ∀ (g : G) (v : V), f (single g (1 : k) • v) = single g (1 : k) • f v)

@[simp]
theorem equivariantOfLinearOfComm_apply (v : V) : (equivariantOfLinearOfComm f h) v = f v :=
  rfl

end

end

end MonoidAlgebra

<<<<<<< HEAD
/-! ### Additive monoids -/


section

variable [Semiring k]

/-- The monoid algebra over a semiring `k` generated by the additive monoid `G`.
It is the type of finite formal `k`-linear combinations of terms of `G`,
endowed with the convolution product.
-/
def AddMonoidAlgebra :=
  G →₀ k
#align add_monoid_algebra AddMonoidAlgebra

@[inherit_doc]
scoped[AddMonoidAlgebra] notation:9000 R:max "[" A "]" => AddMonoidAlgebra R A

namespace AddMonoidAlgebra

-- Porting note: The compiler couldn't derive this.
instance inhabited : Inhabited k[G] :=
  inferInstanceAs (Inhabited (G →₀ k))
#align add_monoid_algebra.inhabited AddMonoidAlgebra.inhabited

-- Porting note: The compiler couldn't derive this.
instance addCommMonoid : AddCommMonoid k[G] :=
  inferInstanceAs (AddCommMonoid (G →₀ k))
#align add_monoid_algebra.add_comm_monoid AddMonoidAlgebra.addCommMonoid

instance instIsCancelAdd [IsCancelAdd k] : IsCancelAdd (AddMonoidAlgebra k G) :=
  inferInstanceAs (IsCancelAdd (G →₀ k))

instance coeFun : CoeFun k[G] fun _ => G → k :=
  Finsupp.instCoeFun
#align add_monoid_algebra.has_coe_to_fun AddMonoidAlgebra.coeFun

end AddMonoidAlgebra

end

namespace AddMonoidAlgebra

variable {k G}

section

variable [Semiring k] [NonUnitalNonAssocSemiring R]

-- Porting note: `reducible` cannot be `local`, so we replace some definitions and theorems with
--               new ones which have new types.

abbrev single (a : G) (b : k) : k[G] := Finsupp.single a b

theorem single_zero (a : G) : (single a 0 : k[G]) = 0 := Finsupp.single_zero a

theorem single_add (a : G) (b₁ b₂ : k) : single a (b₁ + b₂) = single a b₁ + single a b₂ :=
  Finsupp.single_add a b₁ b₂

@[simp]
theorem sum_single_index {N} [AddCommMonoid N] {a : G} {b : k} {h : G → k → N}
    (h_zero : h a 0 = 0) :
    (single a b).sum h = h a b := Finsupp.sum_single_index h_zero

@[simp]
theorem sum_single (f : k[G]) : f.sum single = f :=
  Finsupp.sum_single f

theorem single_apply {a a' : G} {b : k} [Decidable (a = a')] :
    single a b a' = if a = a' then b else 0 :=
  Finsupp.single_apply

@[simp]
theorem single_eq_zero {a : G} {b : k} : single a b = 0 ↔ b = 0 := Finsupp.single_eq_zero

abbrev mapDomain {G' : Type*} (f : G → G') (v : k[G]) : k[G'] :=
  Finsupp.mapDomain f v

theorem mapDomain_sum {k' G' : Type*} [Semiring k'] {f : G → G'} {s : AddMonoidAlgebra k' G}
    {v : G → k' → k[G]} :
    mapDomain f (s.sum v) = s.sum fun a b => mapDomain f (v a b) :=
  Finsupp.mapDomain_sum

theorem mapDomain_single {G' : Type*} {f : G → G'} {a : G} {b : k} :
    mapDomain f (single a b) = single (f a) b :=
  Finsupp.mapDomain_single

/-- A non-commutative version of `AddMonoidAlgebra.lift`: given an additive homomorphism
`f : k →+ R` and a map `g : Multiplicative G → R`, returns the additive
homomorphism from `k[G]` such that `liftNC f g (single a b) = f b * g a`. If `f`
is a ring homomorphism and the range of either `f` or `g` is in center of `R`, then the result is a
ring homomorphism.  If `R` is a `k`-algebra and `f = algebraMap k R`, then the result is an algebra
homomorphism called `AddMonoidAlgebra.lift`. -/
def liftNC (f : k →+ R) (g : Multiplicative G → R) : k[G] →+ R :=
  liftAddHom fun x : G => (AddMonoidHom.mulRight (g <| Multiplicative.ofAdd x)).comp f
#align add_monoid_algebra.lift_nc AddMonoidAlgebra.liftNC

@[simp]
theorem liftNC_single (f : k →+ R) (g : Multiplicative G → R) (a : G) (b : k) :
    liftNC f g (single a b) = f b * g (Multiplicative.ofAdd a) :=
  liftAddHom_apply_single _ _ _
#align add_monoid_algebra.lift_nc_single AddMonoidAlgebra.liftNC_single

end

section Mul

variable [Semiring k] [Add G]

/-- The product of `f g : k[G]` is the finitely supported function
  whose value at `a` is the sum of `f x * g y` over all pairs `x, y`
  such that `x + y = a`. (Think of the product of multivariate
  polynomials where `α` is the additive monoid of monomial exponents.) -/
instance hasMul : Mul k[G] :=
  ⟨fun f g => f.sum fun a₁ b₁ => g.sum fun a₂ b₂ => single (a₁ + a₂) (b₁ * b₂)⟩
#align add_monoid_algebra.has_mul AddMonoidAlgebra.hasMul

theorem mul_def {f g : k[G]} :
    f * g = f.sum fun a₁ b₁ => g.sum fun a₂ b₂ => single (a₁ + a₂) (b₁ * b₂) :=
  rfl
#align add_monoid_algebra.mul_def AddMonoidAlgebra.mul_def

instance nonUnitalNonAssocSemiring : NonUnitalNonAssocSemiring k[G] :=
  { Finsupp.instAddCommMonoid with
    -- Porting note: `refine` & `exact` are required because `simp` behaves differently.
    left_distrib := fun f g h => by
      haveI := Classical.decEq G
      simp only [mul_def]
      refine Eq.trans (congr_arg (sum f) (funext₂ fun a₁ b₁ => sum_add_index ?_ ?_)) ?_ <;>
        simp only [mul_add, mul_zero, single_zero, single_add, forall_true_iff, sum_add]
    right_distrib := fun f g h => by
      haveI := Classical.decEq G
      simp only [mul_def]
      refine Eq.trans (sum_add_index ?_ ?_) ?_ <;>
        simp only [add_mul, zero_mul, single_zero, single_add, forall_true_iff, sum_zero, sum_add]
    zero_mul := fun f => by
      simp only [mul_def]
      exact sum_zero_index
    mul_zero := fun f => by
      simp only [mul_def]
      exact Eq.trans (congr_arg (sum f) (funext₂ fun a₁ b₁ => sum_zero_index)) sum_zero
    nsmul := fun n f => n • f
    -- Porting note: `ext` → `refine Finsupp.ext fun _ => ?_`
    nsmul_zero := by
      intros
      refine Finsupp.ext fun _ => ?_
      simp [-nsmul_eq_mul, add_smul]
    nsmul_succ := by
      intros
      refine Finsupp.ext fun _ => ?_
      simp [-nsmul_eq_mul, add_smul] }
#align add_monoid_algebra.non_unital_non_assoc_semiring AddMonoidAlgebra.nonUnitalNonAssocSemiring

variable [Semiring R]

theorem liftNC_mul {g_hom : Type*}
    [FunLike g_hom (Multiplicative G) R] [MulHomClass g_hom (Multiplicative G) R]
    (f : k →+* R) (g : g_hom) (a b : k[G])
    (h_comm : ∀ {x y}, y ∈ a.support → Commute (f (b x)) (g <| Multiplicative.ofAdd y)) :
    liftNC (f : k →+ R) g (a * b) = liftNC (f : k →+ R) g a * liftNC (f : k →+ R) g b :=
  (MonoidAlgebra.liftNC_mul f g _ _ @h_comm : _)
#align add_monoid_algebra.lift_nc_mul AddMonoidAlgebra.liftNC_mul

end Mul

section One

variable [Semiring k] [Zero G] [NonAssocSemiring R]

/-- The unit of the multiplication is `single 1 1`, i.e. the function
  that is `1` at `0` and zero elsewhere. -/
instance one : One k[G] :=
  ⟨single 0 1⟩
#align add_monoid_algebra.has_one AddMonoidAlgebra.one

theorem one_def : (1 : k[G]) = single 0 1 :=
  rfl
#align add_monoid_algebra.one_def AddMonoidAlgebra.one_def

@[simp]
theorem liftNC_one {g_hom : Type*}
    [FunLike g_hom (Multiplicative G) R] [OneHomClass g_hom (Multiplicative G) R]
    (f : k →+* R) (g : g_hom) : liftNC (f : k →+ R) g 1 = 1 :=
  (MonoidAlgebra.liftNC_one f g : _)
#align add_monoid_algebra.lift_nc_one AddMonoidAlgebra.liftNC_one

end One

section Semigroup

variable [Semiring k] [AddSemigroup G]

set_option linter.multiGoal false in
instance nonUnitalSemiring : NonUnitalSemiring k[G] :=
  { AddMonoidAlgebra.nonUnitalNonAssocSemiring with
    mul_assoc := fun f g h => by
      -- Porting note: `reducible` cannot be `local` so proof gets long.
      simp only [mul_def]
      rw [sum_sum_index]; congr; ext a₁ b₁
      rw [sum_sum_index, sum_sum_index]; congr; ext a₂ b₂
      rw [sum_sum_index, sum_single_index]; congr; ext a₃ b₃
      rw [sum_single_index, mul_assoc, add_assoc]
      all_goals simp only [single_zero, single_add, forall_true_iff, add_mul,
        mul_add, zero_mul, mul_zero, sum_zero, sum_add] }
#align add_monoid_algebra.non_unital_semiring AddMonoidAlgebra.nonUnitalSemiring

end Semigroup

section MulOneClass

variable [Semiring k] [AddZeroClass G]

instance nonAssocSemiring : NonAssocSemiring k[G] :=
  { AddMonoidAlgebra.nonUnitalNonAssocSemiring with
    natCast := fun n => single 0 n
    natCast_zero := by simp
    natCast_succ := fun _ => by simp; rfl
    one_mul := fun f => by
      simp only [mul_def, one_def, sum_single_index, zero_mul, single_zero, sum_zero, zero_add,
        one_mul, sum_single]
    mul_one := fun f => by
      simp only [mul_def, one_def, sum_single_index, mul_zero, single_zero, sum_zero, add_zero,
        mul_one, sum_single] }
#align add_monoid_algebra.non_assoc_semiring AddMonoidAlgebra.nonAssocSemiring

theorem natCast_def (n : ℕ) : (n : k[G]) = single (0 : G) (n : k) :=
  rfl
#align add_monoid_algebra.nat_cast_def AddMonoidAlgebra.natCast_def

end MulOneClass

/-! #### Semiring structure -/


section Semiring

instance smulZeroClass [Semiring k] [SMulZeroClass R k] : SMulZeroClass R k[G] :=
  Finsupp.smulZeroClass
#align add_monoid_algebra.smul_zero_class AddMonoidAlgebra.smulZeroClass

variable [Semiring k] [AddMonoid G]

instance semiring : Semiring k[G] :=
  { AddMonoidAlgebra.nonUnitalSemiring,
    AddMonoidAlgebra.nonAssocSemiring with }
#align add_monoid_algebra.semiring AddMonoidAlgebra.semiring

variable [Semiring R]

/-- `liftNC` as a `RingHom`, for when `f` and `g` commute -/
def liftNCRingHom (f : k →+* R) (g : Multiplicative G →* R) (h_comm : ∀ x y, Commute (f x) (g y)) :
    k[G] →+* R :=
  { liftNC (f : k →+ R) g with
    map_one' := liftNC_one _ _
    map_mul' := fun _a _b => liftNC_mul _ _ _ _ fun {_ _} _ => h_comm _ _ }
#align add_monoid_algebra.lift_nc_ring_hom AddMonoidAlgebra.liftNCRingHom

end Semiring

instance nonUnitalCommSemiring [CommSemiring k] [AddCommSemigroup G] :
    NonUnitalCommSemiring k[G] :=
  { AddMonoidAlgebra.nonUnitalSemiring with
    mul_comm := @mul_comm (MonoidAlgebra k <| Multiplicative G) _ }
#align add_monoid_algebra.non_unital_comm_semiring AddMonoidAlgebra.nonUnitalCommSemiring

instance nontrivial [Semiring k] [Nontrivial k] [Nonempty G] : Nontrivial k[G] :=
  Finsupp.instNontrivial
#align add_monoid_algebra.nontrivial AddMonoidAlgebra.nontrivial

/-! #### Derived instances -/


section DerivedInstances

instance commSemiring [CommSemiring k] [AddCommMonoid G] : CommSemiring k[G] :=
  { AddMonoidAlgebra.nonUnitalCommSemiring, AddMonoidAlgebra.semiring with }
#align add_monoid_algebra.comm_semiring AddMonoidAlgebra.commSemiring

instance unique [Semiring k] [Subsingleton k] : Unique k[G] :=
  Finsupp.uniqueOfRight
#align add_monoid_algebra.unique AddMonoidAlgebra.unique

instance addCommGroup [Ring k] : AddCommGroup k[G] :=
  Finsupp.instAddCommGroup
#align add_monoid_algebra.add_comm_group AddMonoidAlgebra.addCommGroup

instance nonUnitalNonAssocRing [Ring k] [Add G] : NonUnitalNonAssocRing k[G] :=
  { AddMonoidAlgebra.addCommGroup, AddMonoidAlgebra.nonUnitalNonAssocSemiring with }
#align add_monoid_algebra.non_unital_non_assoc_ring AddMonoidAlgebra.nonUnitalNonAssocRing

instance nonUnitalRing [Ring k] [AddSemigroup G] : NonUnitalRing k[G] :=
  { AddMonoidAlgebra.addCommGroup, AddMonoidAlgebra.nonUnitalSemiring with }
#align add_monoid_algebra.non_unital_ring AddMonoidAlgebra.nonUnitalRing

instance nonAssocRing [Ring k] [AddZeroClass G] : NonAssocRing k[G] :=
  { AddMonoidAlgebra.addCommGroup,
    AddMonoidAlgebra.nonAssocSemiring with
    intCast := fun z => single 0 (z : k)
    -- Porting note: Both were `simpa`.
    intCast_ofNat := fun n => by simp; rfl
    intCast_negSucc := fun n => by simp; rfl }
#align add_monoid_algebra.non_assoc_ring AddMonoidAlgebra.nonAssocRing

theorem intCast_def [Ring k] [AddZeroClass G] (z : ℤ) :
    (z : k[G]) = single (0 : G) (z : k) :=
  rfl
#align add_monoid_algebra.int_cast_def AddMonoidAlgebra.intCast_def

instance ring [Ring k] [AddMonoid G] : Ring k[G] :=
  { AddMonoidAlgebra.nonAssocRing, AddMonoidAlgebra.semiring with }
#align add_monoid_algebra.ring AddMonoidAlgebra.ring

instance nonUnitalCommRing [CommRing k] [AddCommSemigroup G] :
    NonUnitalCommRing k[G] :=
  { AddMonoidAlgebra.nonUnitalCommSemiring, AddMonoidAlgebra.nonUnitalRing with }
#align add_monoid_algebra.non_unital_comm_ring AddMonoidAlgebra.nonUnitalCommRing

instance commRing [CommRing k] [AddCommMonoid G] : CommRing k[G] :=
  { AddMonoidAlgebra.nonUnitalCommRing, AddMonoidAlgebra.ring with }
#align add_monoid_algebra.comm_ring AddMonoidAlgebra.commRing

variable {S : Type*}

instance distribSMul [Semiring k] [DistribSMul R k] : DistribSMul R k[G] :=
  Finsupp.distribSMul G k
#align add_monoid_algebra.distrib_smul AddMonoidAlgebra.distribSMul

instance distribMulAction [Monoid R] [Semiring k] [DistribMulAction R k] :
    DistribMulAction R k[G] :=
  Finsupp.distribMulAction G k
#align add_monoid_algebra.distrib_mul_action AddMonoidAlgebra.distribMulAction

instance faithfulSMul [Semiring k] [SMulZeroClass R k] [FaithfulSMul R k] [Nonempty G] :
    FaithfulSMul R k[G] :=
  Finsupp.faithfulSMul
#align add_monoid_algebra.faithful_smul AddMonoidAlgebra.faithfulSMul

instance module [Semiring R] [Semiring k] [Module R k] : Module R k[G] :=
  Finsupp.module G k
#align add_monoid_algebra.module AddMonoidAlgebra.module

instance isScalarTower [Semiring k] [SMulZeroClass R k] [SMulZeroClass S k] [SMul R S]
    [IsScalarTower R S k] : IsScalarTower R S k[G] :=
  Finsupp.isScalarTower G k
#align add_monoid_algebra.is_scalar_tower AddMonoidAlgebra.isScalarTower

instance smulCommClass [Semiring k] [SMulZeroClass R k] [SMulZeroClass S k] [SMulCommClass R S k] :
    SMulCommClass R S k[G] :=
  Finsupp.smulCommClass G k
#align add_monoid_algebra.smul_comm_tower AddMonoidAlgebra.smulCommClass

instance isCentralScalar [Semiring k] [SMulZeroClass R k] [SMulZeroClass Rᵐᵒᵖ k]
    [IsCentralScalar R k] : IsCentralScalar R k[G] :=
  Finsupp.isCentralScalar G k
#align add_monoid_algebra.is_central_scalar AddMonoidAlgebra.isCentralScalar

/-! It is hard to state the equivalent of `DistribMulAction G k[G]`
because we've never discussed actions of additive groups. -/


end DerivedInstances

section MiscTheorems

variable [Semiring k]

theorem mul_apply [DecidableEq G] [Add G] (f g : k[G]) (x : G) :
    (f * g) x = f.sum fun a₁ b₁ => g.sum fun a₂ b₂ => if a₁ + a₂ = x then b₁ * b₂ else 0 :=
  @MonoidAlgebra.mul_apply k (Multiplicative G) _ _ _ _ _ _
#align add_monoid_algebra.mul_apply AddMonoidAlgebra.mul_apply

theorem mul_apply_antidiagonal [Add G] (f g : k[G]) (x : G) (s : Finset (G × G))
    (hs : ∀ {p : G × G}, p ∈ s ↔ p.1 + p.2 = x) : (f * g) x = ∑ p in s, f p.1 * g p.2 :=
  @MonoidAlgebra.mul_apply_antidiagonal k (Multiplicative G) _ _ _ _ _ s @hs
#align add_monoid_algebra.mul_apply_antidiagonal AddMonoidAlgebra.mul_apply_antidiagonal

theorem single_mul_single [Add G] {a₁ a₂ : G} {b₁ b₂ : k} :
    single a₁ b₁ * single a₂ b₂ = single (a₁ + a₂) (b₁ * b₂) :=
  @MonoidAlgebra.single_mul_single k (Multiplicative G) _ _ _ _ _ _
#align add_monoid_algebra.single_mul_single AddMonoidAlgebra.single_mul_single

theorem single_commute_single [Add G] {a₁ a₂ : G} {b₁ b₂ : k}
    (ha : AddCommute a₁ a₂) (hb : Commute b₁ b₂) :
    Commute (single a₁ b₁) (single a₂ b₂) :=
  @MonoidAlgebra.single_commute_single k (Multiplicative G) _ _ _ _ _ _ ha hb

-- This should be a `@[simp]` lemma, but the simp_nf linter times out if we add this.
-- Probably the correct fix is to make a `[Add]MonoidAlgebra.single` with the correct type,
-- instead of relying on `Finsupp.single`.
theorem single_pow [AddMonoid G] {a : G} {b : k} : ∀ n : ℕ, single a b ^ n = single (n • a) (b ^ n)
  | 0 => by
    simp only [pow_zero, zero_nsmul]
    rfl
  | n + 1 => by
    rw [pow_succ, pow_succ, single_pow n, single_mul_single, add_nsmul, one_nsmul]
#align add_monoid_algebra.single_pow AddMonoidAlgebra.single_pow

/-- Like `Finsupp.mapDomain_zero`, but for the `1` we define in this file -/
@[simp]
theorem mapDomain_one {α : Type*} {β : Type*} {α₂ : Type*} [Semiring β] [Zero α] [Zero α₂]
    {F : Type*} [FunLike F α α₂] [ZeroHomClass F α α₂] (f : F) :
    (mapDomain f (1 : AddMonoidAlgebra β α) : AddMonoidAlgebra β α₂) =
      (1 : AddMonoidAlgebra β α₂) :=
  by simp_rw [one_def, mapDomain_single, map_zero]
#align add_monoid_algebra.map_domain_one AddMonoidAlgebra.mapDomain_one

/-- Like `Finsupp.mapDomain_add`, but for the convolutive multiplication we define in this file -/
theorem mapDomain_mul {α : Type*} {β : Type*} {α₂ : Type*} [Semiring β] [Add α] [Add α₂]
    {F : Type*} [FunLike F α α₂] [AddHomClass F α α₂] (f : F) (x y : AddMonoidAlgebra β α) :
    mapDomain f (x * y) = mapDomain f x * mapDomain f y := by
  simp_rw [mul_def, mapDomain_sum, mapDomain_single, map_add]
  rw [Finsupp.sum_mapDomain_index]
  · congr
    ext a b
    rw [Finsupp.sum_mapDomain_index]
    · simp
    · simp [mul_add]
  · simp
  · simp [add_mul]
#align add_monoid_algebra.map_domain_mul AddMonoidAlgebra.mapDomain_mul

section

variable (k G)

/-- The embedding of an additive magma into its additive magma algebra. -/
@[simps]
def ofMagma [Add G] : Multiplicative G →ₙ* k[G] where
  toFun a := single a 1
  map_mul' a b := by simp only [mul_def, mul_one, sum_single_index, single_eq_zero, mul_zero]; rfl
#align add_monoid_algebra.of_magma AddMonoidAlgebra.ofMagma
#align add_monoid_algebra.of_magma_apply AddMonoidAlgebra.ofMagma_apply

/-- Embedding of a magma with zero into its magma algebra. -/
def of [AddZeroClass G] : Multiplicative G →* k[G] :=
  { ofMagma k G with
    toFun := fun a => single a 1
    map_one' := rfl }
#align add_monoid_algebra.of AddMonoidAlgebra.of

/-- Embedding of a magma with zero `G`, into its magma algebra, having `G` as source. -/
def of' : G → k[G] := fun a => single a 1
#align add_monoid_algebra.of' AddMonoidAlgebra.of'

end

@[simp]
theorem of_apply [AddZeroClass G] (a : Multiplicative G) :
    of k G a = single (Multiplicative.toAdd a) 1 :=
  rfl
#align add_monoid_algebra.of_apply AddMonoidAlgebra.of_apply

@[simp]
theorem of'_apply (a : G) : of' k G a = single a 1 :=
  rfl
#align add_monoid_algebra.of'_apply AddMonoidAlgebra.of'_apply

theorem of'_eq_of [AddZeroClass G] (a : G) : of' k G a = of k G (.ofAdd a) := rfl
#align add_monoid_algebra.of'_eq_of AddMonoidAlgebra.of'_eq_of

theorem of_injective [Nontrivial k] [AddZeroClass G] : Function.Injective (of k G) :=
  MonoidAlgebra.of_injective
#align add_monoid_algebra.of_injective AddMonoidAlgebra.of_injective

theorem of'_commute [Semiring k] [AddZeroClass G] {a : G} (h : ∀ a', AddCommute a a')
    (f : AddMonoidAlgebra k G) :
    Commute (of' k G a) f :=
  MonoidAlgebra.of_commute (G := Multiplicative G) h f

/-- `Finsupp.single` as a `MonoidHom` from the product type into the additive monoid algebra.

Note the order of the elements of the product are reversed compared to the arguments of
`Finsupp.single`.
-/
@[simps]
def singleHom [AddZeroClass G] : k × Multiplicative G →* k[G] where
  toFun a := single (Multiplicative.toAdd a.2) a.1
  map_one' := rfl
  map_mul' _a _b := single_mul_single.symm
#align add_monoid_algebra.single_hom AddMonoidAlgebra.singleHom
#align add_monoid_algebra.single_hom_apply AddMonoidAlgebra.singleHom_apply

theorem mul_single_apply_aux [Add G] (f : k[G]) (r : k) (x y z : G)
    (H : ∀ a, a + x = z ↔ a = y) : (f * single x r) z = f y * r :=
  @MonoidAlgebra.mul_single_apply_aux k (Multiplicative G) _ _ _ _ _ _ _ H
#align add_monoid_algebra.mul_single_apply_aux AddMonoidAlgebra.mul_single_apply_aux

theorem mul_single_zero_apply [AddZeroClass G] (f : k[G]) (r : k) (x : G) :
    (f * single (0 : G) r) x = f x * r :=
  f.mul_single_apply_aux r _ _ _ fun a => by rw [add_zero]
#align add_monoid_algebra.mul_single_zero_apply AddMonoidAlgebra.mul_single_zero_apply

theorem mul_single_apply_of_not_exists_add [Add G] (r : k) {g g' : G} (x : k[G])
    (h : ¬∃ d, g' = d + g) : (x * single g r) g' = 0 :=
  @MonoidAlgebra.mul_single_apply_of_not_exists_mul k (Multiplicative G) _ _ _ _ _ _ h
#align add_monoid_algebra.mul_single_apply_of_not_exists_add AddMonoidAlgebra.mul_single_apply_of_not_exists_add

theorem single_mul_apply_aux [Add G] (f : k[G]) (r : k) (x y z : G)
    (H : ∀ a, x + a = y ↔ a = z) : (single x r * f) y = r * f z :=
  @MonoidAlgebra.single_mul_apply_aux k (Multiplicative G) _ _ _ _ _ _ _ H
#align add_monoid_algebra.single_mul_apply_aux AddMonoidAlgebra.single_mul_apply_aux

theorem single_zero_mul_apply [AddZeroClass G] (f : k[G]) (r : k) (x : G) :
    (single (0 : G) r * f) x = r * f x :=
  f.single_mul_apply_aux r _ _ _ fun a => by rw [zero_add]
#align add_monoid_algebra.single_zero_mul_apply AddMonoidAlgebra.single_zero_mul_apply

theorem single_mul_apply_of_not_exists_add [Add G] (r : k) {g g' : G} (x : k[G])
    (h : ¬∃ d, g' = g + d) : (single g r * x) g' = 0 :=
  @MonoidAlgebra.single_mul_apply_of_not_exists_mul k (Multiplicative G) _ _ _ _ _ _ h
#align add_monoid_algebra.single_mul_apply_of_not_exists_add AddMonoidAlgebra.single_mul_apply_of_not_exists_add

theorem mul_single_apply [AddGroup G] (f : k[G]) (r : k) (x y : G) :
    (f * single x r) y = f (y - x) * r :=
  (sub_eq_add_neg y x).symm ▸ @MonoidAlgebra.mul_single_apply k (Multiplicative G) _ _ _ _ _ _
#align add_monoid_algebra.mul_single_apply AddMonoidAlgebra.mul_single_apply

theorem single_mul_apply [AddGroup G] (r : k) (x : G) (f : k[G]) (y : G) :
    (single x r * f) y = r * f (-x + y) :=
  @MonoidAlgebra.single_mul_apply k (Multiplicative G) _ _ _ _ _ _
#align add_monoid_algebra.single_mul_apply AddMonoidAlgebra.single_mul_apply

theorem liftNC_smul {R : Type*} [AddZeroClass G] [Semiring R] (f : k →+* R)
    (g : Multiplicative G →* R) (c : k) (φ : MonoidAlgebra k G) :
    liftNC (f : k →+ R) g (c • φ) = f c * liftNC (f : k →+ R) g φ :=
  @MonoidAlgebra.liftNC_smul k (Multiplicative G) _ _ _ _ f g c φ
#align add_monoid_algebra.lift_nc_smul AddMonoidAlgebra.liftNC_smul

theorem induction_on [AddMonoid G] {p : k[G] → Prop} (f : k[G])
    (hM : ∀ g, p (of k G (Multiplicative.ofAdd g)))
    (hadd : ∀ f g : k[G], p f → p g → p (f + g))
    (hsmul : ∀ (r : k) (f), p f → p (r • f)) : p f := by
  refine' Finsupp.induction_linear f _ (fun f g hf hg => hadd f g hf hg) fun g r => _
  · simpa using hsmul 0 (of k G (Multiplicative.ofAdd 0)) (hM 0)
  · convert hsmul r (of k G (Multiplicative.ofAdd g)) (hM g)
    -- Porting note: Was `simp only`.
    rw [of_apply, toAdd_ofAdd, smul_single', mul_one]
#align add_monoid_algebra.induction_on AddMonoidAlgebra.induction_on

/-- If `f : G → H` is an additive homomorphism between two additive monoids, then
`Finsupp.mapDomain f` is a ring homomorphism between their add monoid algebras. -/
@[simps]
def mapDomainRingHom (k : Type*) [Semiring k] {H F : Type*} [AddMonoid G] [AddMonoid H]
    [FunLike F G H] [AddMonoidHomClass F G H] (f : F) : k[G] →+* k[H] :=
  { (Finsupp.mapDomain.addMonoidHom f : MonoidAlgebra k G →+ MonoidAlgebra k H) with
    map_one' := mapDomain_one f
    map_mul' := fun x y => mapDomain_mul f x y }
#align add_monoid_algebra.map_domain_ring_hom AddMonoidAlgebra.mapDomainRingHom
#align add_monoid_algebra.map_domain_ring_hom_apply AddMonoidAlgebra.mapDomainRingHom_apply

end MiscTheorems

end AddMonoidAlgebra

/-!
#### Conversions between `AddMonoidAlgebra` and `MonoidAlgebra`

We have not defined `k[G] = MonoidAlgebra k (Multiplicative G)`
because historically this caused problems;
since the changes that have made `nsmul` definitional, this would be possible,
but for now we just construct the ring isomorphisms using `RingEquiv.refl _`.
-/


/-- The equivalence between `AddMonoidAlgebra` and `MonoidAlgebra` in terms of
`Multiplicative` -/
protected def AddMonoidAlgebra.toMultiplicative [Semiring k] [Add G] :
    AddMonoidAlgebra k G ≃+* MonoidAlgebra k (Multiplicative G) :=
  { Finsupp.domCongr
      Multiplicative.ofAdd with
    toFun := equivMapDomain Multiplicative.ofAdd
    map_mul' := fun x y => by
      -- Porting note: added `dsimp only`; `beta_reduce` alone is not sufficient
      dsimp only
      repeat' rw [equivMapDomain_eq_mapDomain (M := k)]
      dsimp [Multiplicative.ofAdd]
      exact MonoidAlgebra.mapDomain_mul (α := Multiplicative G) (β := k)
        (MulHom.id (Multiplicative G)) x y }
#align add_monoid_algebra.to_multiplicative AddMonoidAlgebra.toMultiplicative

/-- The equivalence between `MonoidAlgebra` and `AddMonoidAlgebra` in terms of `Additive` -/
protected def MonoidAlgebra.toAdditive [Semiring k] [Mul G] :
    MonoidAlgebra k G ≃+* AddMonoidAlgebra k (Additive G) :=
  { Finsupp.domCongr Additive.ofMul with
    toFun := equivMapDomain Additive.ofMul
    map_mul' := fun x y => by
      -- Porting note: added `dsimp only`; `beta_reduce` alone is not sufficient
      dsimp only
      repeat' rw [equivMapDomain_eq_mapDomain (M := k)]
      dsimp [Additive.ofMul]
      convert MonoidAlgebra.mapDomain_mul (β := k) (MulHom.id G) x y }
#align monoid_algebra.to_additive MonoidAlgebra.toAdditive

=======
>>>>>>> a60b09cd
namespace AddMonoidAlgebra

variable {k G H}

/-! #### Non-unital, non-associative algebra structure -/

section NonUnitalNonAssocAlgebra

variable (k) [Semiring k] [DistribSMul R k] [Add G]
variable {A : Type u₃} [NonUnitalNonAssocSemiring A]

/-- A non_unital `k`-algebra homomorphism from `k[G]` is uniquely defined by its
values on the functions `single a 1`. -/
theorem nonUnitalAlgHom_ext [DistribMulAction k A] {φ₁ φ₂ : k[G] →ₙₐ[k] A}
    (h : ∀ x, φ₁ (single x 1) = φ₂ (single x 1)) : φ₁ = φ₂ :=
  @MonoidAlgebra.nonUnitalAlgHom_ext k (Multiplicative G) _ _ _ _ _ φ₁ φ₂ h

/-- See note [partially-applied ext lemmas]. -/
@[ext high]
theorem nonUnitalAlgHom_ext' [DistribMulAction k A] {φ₁ φ₂ : k[G] →ₙₐ[k] A}
    (h : φ₁.toMulHom.comp (ofMagma k G) = φ₂.toMulHom.comp (ofMagma k G)) : φ₁ = φ₂ :=
  @MonoidAlgebra.nonUnitalAlgHom_ext' k (Multiplicative G) _ _ _ _ _ φ₁ φ₂ h

/-- The functor `G ↦ k[G]`, from the category of magmas to the category of
non-unital, non-associative algebras over `k` is adjoint to the forgetful functor in the other
direction. -/
@[simps apply_apply symm_apply]
def liftMagma [Module k A] [IsScalarTower k A A] [SMulCommClass k A A] :
    (Multiplicative G →ₙ* A) ≃ (k[G] →ₙₐ[k] A) :=
  { (MonoidAlgebra.liftMagma k : (Multiplicative G →ₙ* A) ≃ (_ →ₙₐ[k] A)) with
    toFun := fun f =>
      { (MonoidAlgebra.liftMagma k f : _) with
        toFun := fun a => sum a fun m t => t • f (Multiplicative.ofAdd m) }
    invFun := fun F => F.toMulHom.comp (ofMagma k G) }

end NonUnitalNonAssocAlgebra

/-! #### Algebra structure -/


section Algebra

/-- The instance `Algebra R k[G]` whenever we have `Algebra R k`.

In particular this provides the instance `Algebra k k[G]`.
-/
instance algebra [CommSemiring R] [Semiring k] [Algebra R k] [AddMonoid G] :
    Algebra R k[G] :=
  { singleZeroRingHom.comp (algebraMap R k) with
    -- Porting note (#11041): `ext` → `refine Finsupp.ext fun _ => ?_`
    smul_def' := fun r a => by
      refine Finsupp.ext fun _ => ?_
      -- Porting note: Newly required.
      rw [Finsupp.coe_smul]
      simp [single_zero_mul_apply, Algebra.smul_def, Pi.smul_apply]
    commutes' := fun r f => by
      refine Finsupp.ext fun _ => ?_
      simp [single_zero_mul_apply, mul_single_zero_apply, Algebra.commutes] }

/-- `Finsupp.single 0` as an `AlgHom` -/
@[simps! apply]
def singleZeroAlgHom [CommSemiring R] [Semiring k] [Algebra R k] [AddMonoid G] : k →ₐ[R] k[G] :=
  { singleZeroRingHom with
    commutes' := fun r => by
      -- Porting note (#11041): `ext` → `refine Finsupp.ext fun _ => ?_`
      refine Finsupp.ext fun _ => ?_
      simp
      rfl }

@[simp]
theorem coe_algebraMap [CommSemiring R] [Semiring k] [Algebra R k] [AddMonoid G] :
    (algebraMap R k[G] : R → k[G]) = single 0 ∘ algebraMap R k :=
  rfl

end Algebra

section lift

variable [CommSemiring k] [AddMonoid G]
variable {A : Type u₃} [Semiring A] [Algebra k A] {B : Type*} [Semiring B] [Algebra k B]

/-- `liftNCRingHom` as an `AlgHom`, for when `f` is an `AlgHom` -/
def liftNCAlgHom (f : A →ₐ[k] B) (g : Multiplicative G →* B) (h_comm : ∀ x y, Commute (f x) (g y)) :
    A[G] →ₐ[k] B :=
  { liftNCRingHom (f : A →+* B) g h_comm with
    commutes' := by simp [liftNCRingHom] }

/-- A `k`-algebra homomorphism from `k[G]` is uniquely defined by its
values on the functions `single a 1`. -/
theorem algHom_ext ⦃φ₁ φ₂ : k[G] →ₐ[k] A⦄
    (h : ∀ x, φ₁ (single x 1) = φ₂ (single x 1)) : φ₁ = φ₂ :=
  @MonoidAlgebra.algHom_ext k (Multiplicative G) _ _ _ _ _ _ _ h

/-- See note [partially-applied ext lemmas]. -/
@[ext high]
theorem algHom_ext' ⦃φ₁ φ₂ : k[G] →ₐ[k] A⦄
    (h : (φ₁ : k[G] →* A).comp (of k G) = (φ₂ : k[G] →* A).comp (of k G)) :
    φ₁ = φ₂ :=
  algHom_ext <| DFunLike.congr_fun h

variable (k G A)

/-- Any monoid homomorphism `G →* A` can be lifted to an algebra homomorphism
`k[G] →ₐ[k] A`. -/
def lift : (Multiplicative G →* A) ≃ (k[G] →ₐ[k] A) :=
  { @MonoidAlgebra.lift k (Multiplicative G) _ _ A _ _ with
    invFun := fun f => (f : k[G] →* A).comp (of k G)
    toFun := fun F =>
      { @MonoidAlgebra.lift k (Multiplicative G) _ _ A _ _ F with
        toFun := liftNCAlgHom (Algebra.ofId k A) F fun _ _ => Algebra.commutes _ _ } }

variable {k G A}

theorem lift_apply' (F : Multiplicative G →* A) (f : MonoidAlgebra k G) :
    lift k G A F f = f.sum fun a b => algebraMap k A b * F (Multiplicative.ofAdd a) :=
  rfl

theorem lift_apply (F : Multiplicative G →* A) (f : MonoidAlgebra k G) :
    lift k G A F f = f.sum fun a b => b • F (Multiplicative.ofAdd a) := by
  simp only [lift_apply', Algebra.smul_def]

theorem lift_def (F : Multiplicative G →* A) :
    ⇑(lift k G A F) = liftNC ((algebraMap k A : k →+* A) : k →+ A) F :=
  rfl

@[simp]
theorem lift_symm_apply (F : k[G] →ₐ[k] A) (x : Multiplicative G) :
    (lift k G A).symm F x = F (single (Multiplicative.toAdd x) 1) :=
  rfl

theorem lift_of (F : Multiplicative G →* A) (x : Multiplicative G) :
    lift k G A F (of k G x) = F x := MonoidAlgebra.lift_of F x

@[simp]
theorem lift_single (F : Multiplicative G →* A) (a b) :
    lift k G A F (single a b) = b • F (Multiplicative.ofAdd a) :=
  MonoidAlgebra.lift_single F (.ofAdd a) b

lemma lift_of' (F : Multiplicative G →* A) (x : G) :
    lift k G A F (of' k G x) = F (Multiplicative.ofAdd x) :=
  lift_of F x

theorem lift_unique' (F : k[G] →ₐ[k] A) :
    F = lift k G A ((F : k[G] →* A).comp (of k G)) :=
  ((lift k G A).apply_symm_apply F).symm

/-- Decomposition of a `k`-algebra homomorphism from `MonoidAlgebra k G` by
its values on `F (single a 1)`. -/
theorem lift_unique (F : k[G] →ₐ[k] A) (f : MonoidAlgebra k G) :
    F f = f.sum fun a b => b • F (single a 1) := by
  conv_lhs =>
    rw [lift_unique' F]
    simp [lift_apply]

theorem algHom_ext_iff {φ₁ φ₂ : k[G] →ₐ[k] A} :
    (∀ x, φ₁ (Finsupp.single x 1) = φ₂ (Finsupp.single x 1)) ↔ φ₁ = φ₂ :=
  ⟨fun h => algHom_ext h, by rintro rfl _; rfl⟩

end lift

theorem mapDomain_algebraMap (A : Type*) {H F : Type*} [CommSemiring k] [Semiring A] [Algebra k A]
    [AddMonoid G] [AddMonoid H] [FunLike F G H] [AddMonoidHomClass F G H]
    (f : F) (r : k) :
    mapDomain f (algebraMap k A[G] r) = algebraMap k A[H] r := by
  simp only [Function.comp_apply, mapDomain_single, AddMonoidAlgebra.coe_algebraMap, map_zero]

/-- If `f : G → H` is a homomorphism between two additive magmas, then `Finsupp.mapDomain f` is a
non-unital algebra homomorphism between their additive magma algebras. -/
@[simps apply]
def mapDomainNonUnitalAlgHom (k A : Type*) [CommSemiring k] [Semiring A] [Algebra k A]
    {G H F : Type*} [Add G] [Add H] [FunLike F G H] [AddHomClass F G H] (f : F) :
    A[G] →ₙₐ[k] A[H] :=
  { (Finsupp.mapDomain.addMonoidHom f : MonoidAlgebra A G →+ MonoidAlgebra A H) with
    map_mul' := fun x y => mapDomain_mul f x y
    map_smul' := fun r x => mapDomain_smul r x }

/-- If `f : G → H` is an additive homomorphism between two additive monoids, then
`Finsupp.mapDomain f` is an algebra homomorphism between their add monoid algebras. -/
@[simps!]
def mapDomainAlgHom (k A : Type*) [CommSemiring k] [Semiring A] [Algebra k A] [AddMonoid G]
    {H F : Type*} [AddMonoid H] [FunLike F G H] [AddMonoidHomClass F G H] (f : F) :
    A[G] →ₐ[k] A[H] :=
  { mapDomainRingHom A f with commutes' := mapDomain_algebraMap A f }

@[simp]
lemma mapDomainAlgHom_id (k A) [CommSemiring k] [Semiring A] [Algebra k A] [AddMonoid G] :
    mapDomainAlgHom k A (AddMonoidHom.id G) = AlgHom.id k (AddMonoidAlgebra A G) := by
  ext; simp [AddMonoidHom.id, ← Function.id_def]

@[simp]
lemma mapDomainAlgHom_comp (k A) {G₁ G₂ G₃} [CommSemiring k] [Semiring A] [Algebra k A]
    [AddMonoid G₁] [AddMonoid G₂] [AddMonoid G₃] (f : G₁ →+ G₂) (g : G₂ →+ G₃) :
    mapDomainAlgHom k A (g.comp f) = (mapDomainAlgHom k A g).comp (mapDomainAlgHom k A f) := by
  ext; simp [mapDomain_comp]

variable (k A)
variable [CommSemiring k] [AddMonoid G] [AddMonoid H] [Semiring A] [Algebra k A]


/-- If `e : G ≃* H` is a multiplicative equivalence between two monoids, then
`AddMonoidAlgebra.domCongr e` is an algebra equivalence between their monoid algebras. -/
def domCongr (e : G ≃+ H) : A[G] ≃ₐ[k] A[H] :=
  AlgEquiv.ofLinearEquiv
    (Finsupp.domLCongr e : (G →₀ A) ≃ₗ[k] (H →₀ A))
    ((equivMapDomain_eq_mapDomain _ _).trans <| mapDomain_one e)
    (fun f g => (equivMapDomain_eq_mapDomain _ _).trans <| (mapDomain_mul e f g).trans <|
        congr_arg₂ _ (equivMapDomain_eq_mapDomain _ _).symm (equivMapDomain_eq_mapDomain _ _).symm)

theorem domCongr_toAlgHom (e : G ≃+ H) : (domCongr k A e).toAlgHom = mapDomainAlgHom k A e :=
  AlgHom.ext fun _ => equivMapDomain_eq_mapDomain _ _

@[simp] theorem domCongr_apply (e : G ≃+ H) (f : MonoidAlgebra A G) (h : H) :
    domCongr k A e f h = f (e.symm h) :=
  rfl

@[simp] theorem domCongr_support (e : G ≃+ H) (f : MonoidAlgebra A G) :
    (domCongr k A e f).support = f.support.map e :=
  rfl

@[simp] theorem domCongr_single (e : G ≃+ H) (g : G) (a : A) :
    domCongr k A e (single g a) = single (e g) a :=
  Finsupp.equivMapDomain_single _ _ _

@[simp] theorem domCongr_refl : domCongr k A (AddEquiv.refl G) = AlgEquiv.refl :=
  AlgEquiv.ext fun _ => Finsupp.ext fun _ => rfl

@[simp] theorem domCongr_symm (e : G ≃+ H) : (domCongr k A e).symm = domCongr k A e.symm := rfl

end AddMonoidAlgebra

variable [CommSemiring R]

/-- The algebra equivalence between `AddMonoidAlgebra` and `MonoidAlgebra` in terms of
`Multiplicative`. -/
def AddMonoidAlgebra.toMultiplicativeAlgEquiv [Semiring k] [Algebra R k] [AddMonoid G] :
    AddMonoidAlgebra k G ≃ₐ[R] MonoidAlgebra k (Multiplicative G) :=
  { AddMonoidAlgebra.toMultiplicative k G with
    commutes' := fun r => by simp [AddMonoidAlgebra.toMultiplicative] }

/-- The algebra equivalence between `MonoidAlgebra` and `AddMonoidAlgebra` in terms of
`Additive`. -/
def MonoidAlgebra.toAdditiveAlgEquiv [Semiring k] [Algebra R k] [Monoid G] :
    MonoidAlgebra k G ≃ₐ[R] AddMonoidAlgebra k (Additive G) :=
  { MonoidAlgebra.toAdditive k G with commutes' := fun r => by simp [MonoidAlgebra.toAdditive] }<|MERGE_RESOLUTION|>--- conflicted
+++ resolved
@@ -32,535 +32,6 @@
 
 variable {k G}
 
-<<<<<<< HEAD
-section
-
-variable [Semiring k] [NonUnitalNonAssocSemiring R]
-
--- Porting note: `reducible` cannot be `local`, so we replace some definitions and theorems with
---               new ones which have new types.
-
-abbrev single (a : G) (b : k) : MonoidAlgebra k G := Finsupp.single a b
-
-theorem single_zero (a : G) : (single a 0 : MonoidAlgebra k G) = 0 := Finsupp.single_zero a
-
-theorem single_add (a : G) (b₁ b₂ : k) : single a (b₁ + b₂) = single a b₁ + single a b₂ :=
-  Finsupp.single_add a b₁ b₂
-
-@[simp]
-theorem sum_single_index {N} [AddCommMonoid N] {a : G} {b : k} {h : G → k → N}
-    (h_zero : h a 0 = 0) :
-    (single a b).sum h = h a b := Finsupp.sum_single_index h_zero
-
-@[simp]
-theorem sum_single (f : MonoidAlgebra k G) : f.sum single = f :=
-  Finsupp.sum_single f
-
-theorem single_apply {a a' : G} {b : k} [Decidable (a = a')] :
-    single a b a' = if a = a' then b else 0 :=
-  Finsupp.single_apply
-
-@[simp]
-theorem single_eq_zero {a : G} {b : k} : single a b = 0 ↔ b = 0 := Finsupp.single_eq_zero
-
-abbrev mapDomain {G' : Type*} (f : G → G') (v : MonoidAlgebra k G) : MonoidAlgebra k G' :=
-  Finsupp.mapDomain f v
-
-theorem mapDomain_sum {k' G' : Type*} [Semiring k'] {f : G → G'} {s : MonoidAlgebra k' G}
-    {v : G → k' → MonoidAlgebra k G} :
-    mapDomain f (s.sum v) = s.sum fun a b => mapDomain f (v a b) :=
-  Finsupp.mapDomain_sum
-
-/-- A non-commutative version of `MonoidAlgebra.lift`: given an additive homomorphism `f : k →+ R`
-and a homomorphism `g : G → R`, returns the additive homomorphism from
-`MonoidAlgebra k G` such that `liftNC f g (single a b) = f b * g a`. If `f` is a ring homomorphism
-and the range of either `f` or `g` is in center of `R`, then the result is a ring homomorphism.  If
-`R` is a `k`-algebra and `f = algebraMap k R`, then the result is an algebra homomorphism called
-`MonoidAlgebra.lift`. -/
-def liftNC (f : k →+ R) (g : G → R) : MonoidAlgebra k G →+ R :=
-  liftAddHom fun x : G => (AddMonoidHom.mulRight (g x)).comp f
-#align monoid_algebra.lift_nc MonoidAlgebra.liftNC
-
-@[simp]
-theorem liftNC_single (f : k →+ R) (g : G → R) (a : G) (b : k) :
-    liftNC f g (single a b) = f b * g a :=
-  liftAddHom_apply_single _ _ _
-#align monoid_algebra.lift_nc_single MonoidAlgebra.liftNC_single
-
-end
-
-section Mul
-
-variable [Semiring k] [Mul G]
-
-/-- The product of `f g : MonoidAlgebra k G` is the finitely supported function
-  whose value at `a` is the sum of `f x * g y` over all pairs `x, y`
-  such that `x * y = a`. (Think of the group ring of a group.) -/
-instance mul : Mul (MonoidAlgebra k G) :=
-  ⟨fun f g => f.sum fun a₁ b₁ => g.sum fun a₂ b₂ => single (a₁ * a₂) (b₁ * b₂)⟩
-#align monoid_algebra.has_mul MonoidAlgebra.mul
-
-theorem mul_def {f g : MonoidAlgebra k G} :
-    f * g = f.sum fun a₁ b₁ => g.sum fun a₂ b₂ => single (a₁ * a₂) (b₁ * b₂) :=
-  rfl
-#align monoid_algebra.mul_def MonoidAlgebra.mul_def
-
-instance nonUnitalNonAssocSemiring : NonUnitalNonAssocSemiring (MonoidAlgebra k G) :=
-  { Finsupp.instAddCommMonoid with
-    -- Porting note: `refine` & `exact` are required because `simp` behaves differently.
-    left_distrib := fun f g h => by
-      haveI := Classical.decEq G
-      simp only [mul_def]
-      refine Eq.trans (congr_arg (sum f) (funext₂ fun a₁ b₁ => sum_add_index ?_ ?_)) ?_ <;>
-        simp only [mul_add, mul_zero, single_zero, single_add, forall_true_iff, sum_add]
-    right_distrib := fun f g h => by
-      haveI := Classical.decEq G
-      simp only [mul_def]
-      refine Eq.trans (sum_add_index ?_ ?_) ?_ <;>
-        simp only [add_mul, zero_mul, single_zero, single_add, forall_true_iff, sum_zero, sum_add]
-    zero_mul := fun f => by
-      simp only [mul_def]
-      exact sum_zero_index
-    mul_zero := fun f => by
-      simp only [mul_def]
-      exact Eq.trans (congr_arg (sum f) (funext₂ fun a₁ b₁ => sum_zero_index)) sum_zero }
-#align monoid_algebra.non_unital_non_assoc_semiring MonoidAlgebra.nonUnitalNonAssocSemiring
-
-variable [Semiring R]
-
-theorem liftNC_mul {g_hom : Type*} [FunLike g_hom G R] [MulHomClass g_hom G R]
-    (f : k →+* R) (g : g_hom) (a b : MonoidAlgebra k G)
-    (h_comm : ∀ {x y}, y ∈ a.support → Commute (f (b x)) (g y)) :
-    liftNC (f : k →+ R) g (a * b) = liftNC (f : k →+ R) g a * liftNC (f : k →+ R) g b := by
-  conv_rhs => rw [← sum_single a, ← sum_single b]
-  -- Porting note: `(liftNC _ g).map_finsupp_sum` → `map_finsupp_sum`
-  simp_rw [mul_def, map_finsupp_sum, liftNC_single, Finsupp.sum_mul, Finsupp.mul_sum]
-  refine Finset.sum_congr rfl fun y hy => Finset.sum_congr rfl fun x _hx => ?_
-  simp [mul_assoc, (h_comm hy).left_comm]
-#align monoid_algebra.lift_nc_mul MonoidAlgebra.liftNC_mul
-
-end Mul
-
-section Semigroup
-
-variable [Semiring k] [Semigroup G] [Semiring R]
-
-set_option linter.multiGoal false in
-instance nonUnitalSemiring : NonUnitalSemiring (MonoidAlgebra k G) :=
-  { MonoidAlgebra.nonUnitalNonAssocSemiring with
-    mul_assoc := fun f g h => by
-      -- Porting note: `reducible` cannot be `local` so proof gets long.
-      simp only [mul_def]
-      rw [sum_sum_index]; congr; ext a₁ b₁
-      rw [sum_sum_index, sum_sum_index]; congr; ext a₂ b₂
-      rw [sum_sum_index, sum_single_index]; congr; ext a₃ b₃
-      rw [sum_single_index, mul_assoc, mul_assoc]
-      all_goals simp only [single_zero, single_add, forall_true_iff, add_mul,
-        mul_add, zero_mul, mul_zero, sum_zero, sum_add] }
-#align monoid_algebra.non_unital_semiring MonoidAlgebra.nonUnitalSemiring
-
-end Semigroup
-
-section One
-
-variable [NonAssocSemiring R] [Semiring k] [One G]
-
-/-- The unit of the multiplication is `single 1 1`, i.e. the function
-  that is `1` at `1` and zero elsewhere. -/
-instance one : One (MonoidAlgebra k G) :=
-  ⟨single 1 1⟩
-#align monoid_algebra.has_one MonoidAlgebra.one
-
-theorem one_def : (1 : MonoidAlgebra k G) = single 1 1 :=
-  rfl
-#align monoid_algebra.one_def MonoidAlgebra.one_def
-
-@[simp]
-theorem liftNC_one {g_hom : Type*} [FunLike g_hom G R] [OneHomClass g_hom G R]
-    (f : k →+* R) (g : g_hom) :
-    liftNC (f : k →+ R) g 1 = 1 := by simp [one_def]
-#align monoid_algebra.lift_nc_one MonoidAlgebra.liftNC_one
-
-end One
-
-section MulOneClass
-
-variable [Semiring k] [MulOneClass G]
-
-instance nonAssocSemiring : NonAssocSemiring (MonoidAlgebra k G) :=
-  { MonoidAlgebra.nonUnitalNonAssocSemiring with
-    natCast := fun n => single 1 n
-    natCast_zero := by simp
-    natCast_succ := fun _ => by simp; rfl
-    one_mul := fun f => by
-      simp only [mul_def, one_def, sum_single_index, zero_mul, single_zero, sum_zero, zero_add,
-        one_mul, sum_single]
-    mul_one := fun f => by
-      simp only [mul_def, one_def, sum_single_index, mul_zero, single_zero, sum_zero, add_zero,
-        mul_one, sum_single] }
-#align monoid_algebra.non_assoc_semiring MonoidAlgebra.nonAssocSemiring
-
-theorem natCast_def (n : ℕ) : (n : MonoidAlgebra k G) = single (1 : G) (n : k) :=
-  rfl
-#align monoid_algebra.nat_cast_def MonoidAlgebra.natCast_def
-
-end MulOneClass
-
-/-! #### Semiring structure -/
-
-
-section Semiring
-
-variable [Semiring k] [Monoid G]
-
-instance semiring : Semiring (MonoidAlgebra k G) :=
-  { MonoidAlgebra.nonUnitalSemiring,
-    MonoidAlgebra.nonAssocSemiring with }
-#align monoid_algebra.semiring MonoidAlgebra.semiring
-
-variable [Semiring R]
-
-/-- `liftNC` as a `RingHom`, for when `f x` and `g y` commute -/
-def liftNCRingHom (f : k →+* R) (g : G →* R) (h_comm : ∀ x y, Commute (f x) (g y)) :
-    MonoidAlgebra k G →+* R :=
-  { liftNC (f : k →+ R) g with
-    map_one' := liftNC_one _ _
-    map_mul' := fun _a _b => liftNC_mul _ _ _ _ fun {_ _} _ => h_comm _ _ }
-#align monoid_algebra.lift_nc_ring_hom MonoidAlgebra.liftNCRingHom
-
-end Semiring
-
-instance nonUnitalCommSemiring [CommSemiring k] [CommSemigroup G] :
-    NonUnitalCommSemiring (MonoidAlgebra k G) :=
-  { MonoidAlgebra.nonUnitalSemiring with
-    mul_comm := fun f g => by
-      simp only [mul_def, Finsupp.sum, mul_comm]
-      rw [Finset.sum_comm]
-      simp only [mul_comm] }
-#align monoid_algebra.non_unital_comm_semiring MonoidAlgebra.nonUnitalCommSemiring
-
-instance nontrivial [Semiring k] [Nontrivial k] [Nonempty G] : Nontrivial (MonoidAlgebra k G) :=
-  Finsupp.instNontrivial
-#align monoid_algebra.nontrivial MonoidAlgebra.nontrivial
-
-/-! #### Derived instances -/
-
-
-section DerivedInstances
-
-instance commSemiring [CommSemiring k] [CommMonoid G] : CommSemiring (MonoidAlgebra k G) :=
-  { MonoidAlgebra.nonUnitalCommSemiring, MonoidAlgebra.semiring with }
-#align monoid_algebra.comm_semiring MonoidAlgebra.commSemiring
-
-instance unique [Semiring k] [Subsingleton k] : Unique (MonoidAlgebra k G) :=
-  Finsupp.uniqueOfRight
-#align monoid_algebra.unique MonoidAlgebra.unique
-
-instance addCommGroup [Ring k] : AddCommGroup (MonoidAlgebra k G) :=
-  Finsupp.instAddCommGroup
-#align monoid_algebra.add_comm_group MonoidAlgebra.addCommGroup
-
-instance nonUnitalNonAssocRing [Ring k] [Mul G] : NonUnitalNonAssocRing (MonoidAlgebra k G) :=
-  { MonoidAlgebra.addCommGroup, MonoidAlgebra.nonUnitalNonAssocSemiring with }
-#align monoid_algebra.non_unital_non_assoc_ring MonoidAlgebra.nonUnitalNonAssocRing
-
-instance nonUnitalRing [Ring k] [Semigroup G] : NonUnitalRing (MonoidAlgebra k G) :=
-  { MonoidAlgebra.addCommGroup, MonoidAlgebra.nonUnitalSemiring with }
-#align monoid_algebra.non_unital_ring MonoidAlgebra.nonUnitalRing
-
-instance nonAssocRing [Ring k] [MulOneClass G] : NonAssocRing (MonoidAlgebra k G) :=
-  { MonoidAlgebra.addCommGroup,
-    MonoidAlgebra.nonAssocSemiring with
-    intCast := fun z => single 1 (z : k)
-    -- Porting note: Both were `simpa`.
-    intCast_ofNat := fun n => by simp; rfl
-    intCast_negSucc := fun n => by simp; rfl }
-#align monoid_algebra.non_assoc_ring MonoidAlgebra.nonAssocRing
-
-theorem intCast_def [Ring k] [MulOneClass G] (z : ℤ) :
-    (z : MonoidAlgebra k G) = single (1 : G) (z : k) :=
-  rfl
-#align monoid_algebra.int_cast_def MonoidAlgebra.intCast_def
-
-instance ring [Ring k] [Monoid G] : Ring (MonoidAlgebra k G) :=
-  { MonoidAlgebra.nonAssocRing, MonoidAlgebra.semiring with }
-#align monoid_algebra.ring MonoidAlgebra.ring
-
-instance nonUnitalCommRing [CommRing k] [CommSemigroup G] :
-    NonUnitalCommRing (MonoidAlgebra k G) :=
-  { MonoidAlgebra.nonUnitalCommSemiring, MonoidAlgebra.nonUnitalRing with }
-#align monoid_algebra.non_unital_comm_ring MonoidAlgebra.nonUnitalCommRing
-
-instance commRing [CommRing k] [CommMonoid G] : CommRing (MonoidAlgebra k G) :=
-  { MonoidAlgebra.nonUnitalCommRing, MonoidAlgebra.ring with }
-#align monoid_algebra.comm_ring MonoidAlgebra.commRing
-
-variable {S : Type*}
-
-instance smulZeroClass [Semiring k] [SMulZeroClass R k] : SMulZeroClass R (MonoidAlgebra k G) :=
-  Finsupp.smulZeroClass
-#align monoid_algebra.smul_zero_class MonoidAlgebra.smulZeroClass
-
-instance distribSMul [Semiring k] [DistribSMul R k] : DistribSMul R (MonoidAlgebra k G) :=
-  Finsupp.distribSMul _ _
-#align monoid_algebra.distrib_smul MonoidAlgebra.distribSMul
-
-instance distribMulAction [Monoid R] [Semiring k] [DistribMulAction R k] :
-    DistribMulAction R (MonoidAlgebra k G) :=
-  Finsupp.distribMulAction G k
-#align monoid_algebra.distrib_mul_action MonoidAlgebra.distribMulAction
-
-instance module [Semiring R] [Semiring k] [Module R k] : Module R (MonoidAlgebra k G) :=
-  Finsupp.module G k
-#align monoid_algebra.module MonoidAlgebra.module
-
-instance faithfulSMul [Monoid R] [Semiring k] [DistribMulAction R k] [FaithfulSMul R k]
-    [Nonempty G] : FaithfulSMul R (MonoidAlgebra k G) :=
-  Finsupp.faithfulSMul
-#align monoid_algebra.has_faithful_smul MonoidAlgebra.faithfulSMul
-
-instance isScalarTower [Semiring k] [SMulZeroClass R k] [SMulZeroClass S k] [SMul R S]
-    [IsScalarTower R S k] : IsScalarTower R S (MonoidAlgebra k G) :=
-  Finsupp.isScalarTower G k
-#align monoid_algebra.is_scalar_tower MonoidAlgebra.isScalarTower
-
-instance smulCommClass [Monoid R] [Monoid S] [Semiring k] [DistribMulAction R k]
-    [DistribMulAction S k] [SMulCommClass R S k] : SMulCommClass R S (MonoidAlgebra k G) :=
-  Finsupp.smulCommClass G k
-#align monoid_algebra.smul_comm_tower MonoidAlgebra.smulCommClass
-
-instance isCentralScalar [Monoid R] [Semiring k] [DistribMulAction R k] [DistribMulAction Rᵐᵒᵖ k]
-    [IsCentralScalar R k] : IsCentralScalar R (MonoidAlgebra k G) :=
-  Finsupp.isCentralScalar G k
-#align monoid_algebra.is_central_scalar MonoidAlgebra.isCentralScalar
-
-/-- This is not an instance as it conflicts with `MonoidAlgebra.distribMulAction` when `G = kˣ`.
--/
-def comapDistribMulActionSelf [Group G] [Semiring k] : DistribMulAction G (MonoidAlgebra k G) :=
-  Finsupp.comapDistribMulAction
-#align monoid_algebra.comap_distrib_mul_action_self MonoidAlgebra.comapDistribMulActionSelf
-
-end DerivedInstances
-
-section MiscTheorems
-
-variable [Semiring k]
-
--- attribute [local reducible] MonoidAlgebra -- Porting note: `reducible` cannot be `local`.
-
-theorem mul_apply [DecidableEq G] [Mul G] (f g : MonoidAlgebra k G) (x : G) :
-    (f * g) x = f.sum fun a₁ b₁ => g.sum fun a₂ b₂ => if a₁ * a₂ = x then b₁ * b₂ else 0 := by
-  -- Porting note: `reducible` cannot be `local` so proof gets long.
-  rw [mul_def, Finsupp.sum_apply]; congr; ext
-  rw [Finsupp.sum_apply]; congr; ext
-  apply single_apply
-#align monoid_algebra.mul_apply MonoidAlgebra.mul_apply
-
-theorem mul_apply_antidiagonal [Mul G] (f g : MonoidAlgebra k G) (x : G) (s : Finset (G × G))
-    (hs : ∀ {p : G × G}, p ∈ s ↔ p.1 * p.2 = x) : (f * g) x = ∑ p in s, f p.1 * g p.2 := by
-  classical exact
-      let F : G × G → k := fun p => if p.1 * p.2 = x then f p.1 * g p.2 else 0
-      calc
-        (f * g) x = ∑ a₁ in f.support, ∑ a₂ in g.support, F (a₁, a₂) := mul_apply f g x
-        _ = ∑ p in f.support ×ˢ g.support, F p := Finset.sum_product.symm
-        _ = ∑ p in (f.support ×ˢ g.support).filter fun p : G × G => p.1 * p.2 = x, f p.1 * g p.2 :=
-          (Finset.sum_filter _ _).symm
-        _ = ∑ p in s.filter fun p : G × G => p.1 ∈ f.support ∧ p.2 ∈ g.support, f p.1 * g p.2 :=
-          (sum_congr
-            (by
-              ext
-              simp only [mem_filter, mem_product, hs, and_comm])
-            fun _ _ => rfl)
-        _ = ∑ p in s, f p.1 * g p.2 :=
-          sum_subset (filter_subset _ _) fun p hps hp => by
-            simp only [mem_filter, mem_support_iff, not_and, Classical.not_not] at hp ⊢
-            by_cases h1 : f p.1 = 0
-            · rw [h1, zero_mul]
-            · rw [hp hps h1, mul_zero]
-#align monoid_algebra.mul_apply_antidiagonal MonoidAlgebra.mul_apply_antidiagonal
-
-@[simp]
-theorem single_mul_single [Mul G] {a₁ a₂ : G} {b₁ b₂ : k} :
-    single a₁ b₁ * single a₂ b₂ = single (a₁ * a₂) (b₁ * b₂) :=
-  (sum_single_index (by simp only [zero_mul, single_zero, sum_zero])).trans
-    (sum_single_index (by rw [mul_zero, single_zero]))
-#align monoid_algebra.single_mul_single MonoidAlgebra.single_mul_single
-
-theorem single_commute_single [Mul G] {a₁ a₂ : G} {b₁ b₂ : k}
-    (ha : Commute a₁ a₂) (hb : Commute b₁ b₂) :
-    Commute (single a₁ b₁) (single a₂ b₂) :=
-  single_mul_single.trans <| congr_arg₂ single ha hb |>.trans single_mul_single.symm
-
-theorem single_commute [Mul G] {a : G} {b : k} (ha : ∀ a', Commute a a') (hb : ∀ b', Commute b b') :
-    ∀ f : MonoidAlgebra k G, Commute (single a b) f :=
-  suffices AddMonoidHom.mulLeft (single a b) = AddMonoidHom.mulRight (single a b) from
-    DFunLike.congr_fun this
-  addHom_ext' fun a' => AddMonoidHom.ext fun b' => single_commute_single (ha a') (hb b')
-
-@[simp]
-theorem single_pow [Monoid G] {a : G} {b : k} : ∀ n : ℕ, single a b ^ n = single (a ^ n) (b ^ n)
-  | 0 => by
-    simp only [pow_zero]
-    rfl
-  | n + 1 => by simp only [pow_succ, single_pow n, single_mul_single]
-#align monoid_algebra.single_pow MonoidAlgebra.single_pow
-
-section
-
-/-- Like `Finsupp.mapDomain_zero`, but for the `1` we define in this file -/
-@[simp]
-theorem mapDomain_one {α : Type*} {β : Type*} {α₂ : Type*} [Semiring β] [One α] [One α₂]
-    {F : Type*} [FunLike F α α₂] [OneHomClass F α α₂] (f : F) :
-    (mapDomain f (1 : MonoidAlgebra β α) : MonoidAlgebra β α₂) = (1 : MonoidAlgebra β α₂) := by
-  simp_rw [one_def, mapDomain_single, map_one]
-#align monoid_algebra.map_domain_one MonoidAlgebra.mapDomain_one
-
-/-- Like `Finsupp.mapDomain_add`, but for the convolutive multiplication we define in this file -/
-theorem mapDomain_mul {α : Type*} {β : Type*} {α₂ : Type*} [Semiring β] [Mul α] [Mul α₂]
-    {F : Type*} [FunLike F α α₂] [MulHomClass F α α₂] (f : F) (x y : MonoidAlgebra β α) :
-    mapDomain f (x * y) = mapDomain f x * mapDomain f y := by
-  simp_rw [mul_def, mapDomain_sum, mapDomain_single, map_mul]
-  rw [Finsupp.sum_mapDomain_index]
-  · congr
-    ext a b
-    rw [Finsupp.sum_mapDomain_index]
-    · simp
-    · simp [mul_add]
-  · simp
-  · simp [add_mul]
-#align monoid_algebra.map_domain_mul MonoidAlgebra.mapDomain_mul
-
-variable (k G)
-
-/-- The embedding of a magma into its magma algebra. -/
-@[simps]
-def ofMagma [Mul G] : G →ₙ* MonoidAlgebra k G where
-  toFun a := single a 1
-  map_mul' a b := by simp only [mul_def, mul_one, sum_single_index, single_eq_zero, mul_zero]
-#align monoid_algebra.of_magma MonoidAlgebra.ofMagma
-#align monoid_algebra.of_magma_apply MonoidAlgebra.ofMagma_apply
-
-/-- The embedding of a unital magma into its magma algebra. -/
-@[simps]
-def of [MulOneClass G] : G →* MonoidAlgebra k G :=
-  { ofMagma k G with
-    toFun := fun a => single a 1
-    map_one' := rfl }
-#align monoid_algebra.of MonoidAlgebra.of
-#align monoid_algebra.of_apply MonoidAlgebra.of_apply
-
-end
-
-theorem smul_of [MulOneClass G] (g : G) (r : k) : r • of k G g = single g r := by
-  -- porting note (#10745): was `simp`.
-  rw [of_apply, smul_single', mul_one]
-#align monoid_algebra.smul_of MonoidAlgebra.smul_of
-
-theorem of_injective [MulOneClass G] [Nontrivial k] :
-    Function.Injective (of k G) := fun a b h => by
-  simpa using (single_eq_single_iff _ _ _ _).mp h
-#align monoid_algebra.of_injective MonoidAlgebra.of_injective
-
-theorem of_commute [MulOneClass G] {a : G} (h : ∀ a', Commute a a') (f : MonoidAlgebra k G) :
-    Commute (of k G a) f :=
-  single_commute h Commute.one_left f
-
-/-- `Finsupp.single` as a `MonoidHom` from the product type into the monoid algebra.
-
-Note the order of the elements of the product are reversed compared to the arguments of
-`Finsupp.single`.
--/
-@[simps]
-def singleHom [MulOneClass G] : k × G →* MonoidAlgebra k G where
-  toFun a := single a.2 a.1
-  map_one' := rfl
-  map_mul' _a _b := single_mul_single.symm
-#align monoid_algebra.single_hom MonoidAlgebra.singleHom
-#align monoid_algebra.single_hom_apply MonoidAlgebra.singleHom_apply
-
-theorem mul_single_apply_aux [Mul G] (f : MonoidAlgebra k G) {r : k} {x y z : G}
-    (H : ∀ a, a * x = z ↔ a = y) : (f * single x r) z = f y * r := by
-  classical exact
-      have A :
-        ∀ a₁ b₁,
-          ((single x r).sum fun a₂ b₂ => ite (a₁ * a₂ = z) (b₁ * b₂) 0) =
-            ite (a₁ * x = z) (b₁ * r) 0 :=
-        fun a₁ b₁ => sum_single_index <| by simp
-      calc
-        (HMul.hMul (β := MonoidAlgebra k G) f (single x r)) z =
-            sum f fun a b => if a = y then b * r else 0 := by simp only [mul_apply, A, H]
-        _ = if y ∈ f.support then f y * r else 0 := f.support.sum_ite_eq' _ _
-        _ = f y * r := by split_ifs with h <;> simp at h <;> simp [h]
-#align monoid_algebra.mul_single_apply_aux MonoidAlgebra.mul_single_apply_aux
-
-theorem mul_single_one_apply [MulOneClass G] (f : MonoidAlgebra k G) (r : k) (x : G) :
-    (HMul.hMul (β := MonoidAlgebra k G) f (single 1 r)) x = f x * r :=
-  f.mul_single_apply_aux fun a => by rw [mul_one]
-#align monoid_algebra.mul_single_one_apply MonoidAlgebra.mul_single_one_apply
-
-theorem mul_single_apply_of_not_exists_mul [Mul G] (r : k) {g g' : G} (x : MonoidAlgebra k G)
-    (h : ¬∃ d, g' = d * g) : (x * single g r) g' = 0 := by
-  classical
-    rw [mul_apply, Finsupp.sum_comm, Finsupp.sum_single_index]
-    swap
-    · simp_rw [Finsupp.sum, mul_zero, ite_self, Finset.sum_const_zero]
-    · apply Finset.sum_eq_zero
-      simp_rw [ite_eq_right_iff]
-      rintro g'' _hg'' rfl
-      exfalso
-      exact h ⟨_, rfl⟩
-#align monoid_algebra.mul_single_apply_of_not_exists_mul MonoidAlgebra.mul_single_apply_of_not_exists_mul
-
-theorem single_mul_apply_aux [Mul G] (f : MonoidAlgebra k G) {r : k} {x y z : G}
-    (H : ∀ a, x * a = y ↔ a = z) : (single x r * f) y = r * f z := by
-  classical exact
-      have : (f.sum fun a b => ite (x * a = y) (0 * b) 0) = 0 := by simp
-      calc
-        (HMul.hMul (α := MonoidAlgebra k G) (single x r) f) y =
-            sum f fun a b => ite (x * a = y) (r * b) 0 :=
-          (mul_apply _ _ _).trans <| sum_single_index this
-        _ = f.sum fun a b => ite (a = z) (r * b) 0 := by simp only [H]
-        _ = if z ∈ f.support then r * f z else 0 := f.support.sum_ite_eq' _ _
-        _ = _ := by split_ifs with h <;> simp at h <;> simp [h]
-#align monoid_algebra.single_mul_apply_aux MonoidAlgebra.single_mul_apply_aux
-
-theorem single_one_mul_apply [MulOneClass G] (f : MonoidAlgebra k G) (r : k) (x : G) :
-    (single (1 : G) r * f) x = r * f x :=
-  f.single_mul_apply_aux fun a => by rw [one_mul]
-#align monoid_algebra.single_one_mul_apply MonoidAlgebra.single_one_mul_apply
-
-theorem single_mul_apply_of_not_exists_mul [Mul G] (r : k) {g g' : G} (x : MonoidAlgebra k G)
-    (h : ¬∃ d, g' = g * d) : (single g r * x) g' = 0 := by
-  classical
-    rw [mul_apply, Finsupp.sum_single_index]
-    swap
-    · simp_rw [Finsupp.sum, zero_mul, ite_self, Finset.sum_const_zero]
-    · apply Finset.sum_eq_zero
-      simp_rw [ite_eq_right_iff]
-      rintro g'' _hg'' rfl
-      exfalso
-      exact h ⟨_, rfl⟩
-#align monoid_algebra.single_mul_apply_of_not_exists_mul MonoidAlgebra.single_mul_apply_of_not_exists_mul
-
-theorem liftNC_smul [MulOneClass G] {R : Type*} [Semiring R] (f : k →+* R) (g : G →* R) (c : k)
-    (φ : MonoidAlgebra k G) : liftNC (f : k →+ R) g (c • φ) = f c * liftNC (f : k →+ R) g φ := by
-  suffices (liftNC (↑f) g).comp (smulAddHom k (MonoidAlgebra k G) c) =
-      (AddMonoidHom.mulLeft (f c)).comp (liftNC (↑f) g) from
-    DFunLike.congr_fun this φ
-  -- Porting note: `ext` couldn't a find appropriate theorem.
-  refine addHom_ext' fun a => AddMonoidHom.ext fun b => ?_
-  -- Porting note: `reducible` cannot be `local` so the proof gets more complex.
-  unfold MonoidAlgebra
-  simp only [AddMonoidHom.coe_comp, Function.comp_apply, singleAddHom_apply, smulAddHom_apply,
-    smul_single, smul_eq_mul, AddMonoidHom.coe_mulLeft]
-  -- This used to be `rw`, but we need `erw` after leanprover/lean4#2644
-  erw [liftNC_single, liftNC_single]; rw [AddMonoidHom.coe_coe, map_mul, mul_assoc]
-#align monoid_algebra.lift_nc_smul MonoidAlgebra.liftNC_smul
-
-end MiscTheorems
-
-=======
->>>>>>> a60b09cd
 /-! #### Non-unital, non-associative algebra structure -/
 
 
@@ -870,602 +341,6 @@
 
 end MonoidAlgebra
 
-<<<<<<< HEAD
-/-! ### Additive monoids -/
-
-
-section
-
-variable [Semiring k]
-
-/-- The monoid algebra over a semiring `k` generated by the additive monoid `G`.
-It is the type of finite formal `k`-linear combinations of terms of `G`,
-endowed with the convolution product.
--/
-def AddMonoidAlgebra :=
-  G →₀ k
-#align add_monoid_algebra AddMonoidAlgebra
-
-@[inherit_doc]
-scoped[AddMonoidAlgebra] notation:9000 R:max "[" A "]" => AddMonoidAlgebra R A
-
-namespace AddMonoidAlgebra
-
--- Porting note: The compiler couldn't derive this.
-instance inhabited : Inhabited k[G] :=
-  inferInstanceAs (Inhabited (G →₀ k))
-#align add_monoid_algebra.inhabited AddMonoidAlgebra.inhabited
-
--- Porting note: The compiler couldn't derive this.
-instance addCommMonoid : AddCommMonoid k[G] :=
-  inferInstanceAs (AddCommMonoid (G →₀ k))
-#align add_monoid_algebra.add_comm_monoid AddMonoidAlgebra.addCommMonoid
-
-instance instIsCancelAdd [IsCancelAdd k] : IsCancelAdd (AddMonoidAlgebra k G) :=
-  inferInstanceAs (IsCancelAdd (G →₀ k))
-
-instance coeFun : CoeFun k[G] fun _ => G → k :=
-  Finsupp.instCoeFun
-#align add_monoid_algebra.has_coe_to_fun AddMonoidAlgebra.coeFun
-
-end AddMonoidAlgebra
-
-end
-
-namespace AddMonoidAlgebra
-
-variable {k G}
-
-section
-
-variable [Semiring k] [NonUnitalNonAssocSemiring R]
-
--- Porting note: `reducible` cannot be `local`, so we replace some definitions and theorems with
---               new ones which have new types.
-
-abbrev single (a : G) (b : k) : k[G] := Finsupp.single a b
-
-theorem single_zero (a : G) : (single a 0 : k[G]) = 0 := Finsupp.single_zero a
-
-theorem single_add (a : G) (b₁ b₂ : k) : single a (b₁ + b₂) = single a b₁ + single a b₂ :=
-  Finsupp.single_add a b₁ b₂
-
-@[simp]
-theorem sum_single_index {N} [AddCommMonoid N] {a : G} {b : k} {h : G → k → N}
-    (h_zero : h a 0 = 0) :
-    (single a b).sum h = h a b := Finsupp.sum_single_index h_zero
-
-@[simp]
-theorem sum_single (f : k[G]) : f.sum single = f :=
-  Finsupp.sum_single f
-
-theorem single_apply {a a' : G} {b : k} [Decidable (a = a')] :
-    single a b a' = if a = a' then b else 0 :=
-  Finsupp.single_apply
-
-@[simp]
-theorem single_eq_zero {a : G} {b : k} : single a b = 0 ↔ b = 0 := Finsupp.single_eq_zero
-
-abbrev mapDomain {G' : Type*} (f : G → G') (v : k[G]) : k[G'] :=
-  Finsupp.mapDomain f v
-
-theorem mapDomain_sum {k' G' : Type*} [Semiring k'] {f : G → G'} {s : AddMonoidAlgebra k' G}
-    {v : G → k' → k[G]} :
-    mapDomain f (s.sum v) = s.sum fun a b => mapDomain f (v a b) :=
-  Finsupp.mapDomain_sum
-
-theorem mapDomain_single {G' : Type*} {f : G → G'} {a : G} {b : k} :
-    mapDomain f (single a b) = single (f a) b :=
-  Finsupp.mapDomain_single
-
-/-- A non-commutative version of `AddMonoidAlgebra.lift`: given an additive homomorphism
-`f : k →+ R` and a map `g : Multiplicative G → R`, returns the additive
-homomorphism from `k[G]` such that `liftNC f g (single a b) = f b * g a`. If `f`
-is a ring homomorphism and the range of either `f` or `g` is in center of `R`, then the result is a
-ring homomorphism.  If `R` is a `k`-algebra and `f = algebraMap k R`, then the result is an algebra
-homomorphism called `AddMonoidAlgebra.lift`. -/
-def liftNC (f : k →+ R) (g : Multiplicative G → R) : k[G] →+ R :=
-  liftAddHom fun x : G => (AddMonoidHom.mulRight (g <| Multiplicative.ofAdd x)).comp f
-#align add_monoid_algebra.lift_nc AddMonoidAlgebra.liftNC
-
-@[simp]
-theorem liftNC_single (f : k →+ R) (g : Multiplicative G → R) (a : G) (b : k) :
-    liftNC f g (single a b) = f b * g (Multiplicative.ofAdd a) :=
-  liftAddHom_apply_single _ _ _
-#align add_monoid_algebra.lift_nc_single AddMonoidAlgebra.liftNC_single
-
-end
-
-section Mul
-
-variable [Semiring k] [Add G]
-
-/-- The product of `f g : k[G]` is the finitely supported function
-  whose value at `a` is the sum of `f x * g y` over all pairs `x, y`
-  such that `x + y = a`. (Think of the product of multivariate
-  polynomials where `α` is the additive monoid of monomial exponents.) -/
-instance hasMul : Mul k[G] :=
-  ⟨fun f g => f.sum fun a₁ b₁ => g.sum fun a₂ b₂ => single (a₁ + a₂) (b₁ * b₂)⟩
-#align add_monoid_algebra.has_mul AddMonoidAlgebra.hasMul
-
-theorem mul_def {f g : k[G]} :
-    f * g = f.sum fun a₁ b₁ => g.sum fun a₂ b₂ => single (a₁ + a₂) (b₁ * b₂) :=
-  rfl
-#align add_monoid_algebra.mul_def AddMonoidAlgebra.mul_def
-
-instance nonUnitalNonAssocSemiring : NonUnitalNonAssocSemiring k[G] :=
-  { Finsupp.instAddCommMonoid with
-    -- Porting note: `refine` & `exact` are required because `simp` behaves differently.
-    left_distrib := fun f g h => by
-      haveI := Classical.decEq G
-      simp only [mul_def]
-      refine Eq.trans (congr_arg (sum f) (funext₂ fun a₁ b₁ => sum_add_index ?_ ?_)) ?_ <;>
-        simp only [mul_add, mul_zero, single_zero, single_add, forall_true_iff, sum_add]
-    right_distrib := fun f g h => by
-      haveI := Classical.decEq G
-      simp only [mul_def]
-      refine Eq.trans (sum_add_index ?_ ?_) ?_ <;>
-        simp only [add_mul, zero_mul, single_zero, single_add, forall_true_iff, sum_zero, sum_add]
-    zero_mul := fun f => by
-      simp only [mul_def]
-      exact sum_zero_index
-    mul_zero := fun f => by
-      simp only [mul_def]
-      exact Eq.trans (congr_arg (sum f) (funext₂ fun a₁ b₁ => sum_zero_index)) sum_zero
-    nsmul := fun n f => n • f
-    -- Porting note: `ext` → `refine Finsupp.ext fun _ => ?_`
-    nsmul_zero := by
-      intros
-      refine Finsupp.ext fun _ => ?_
-      simp [-nsmul_eq_mul, add_smul]
-    nsmul_succ := by
-      intros
-      refine Finsupp.ext fun _ => ?_
-      simp [-nsmul_eq_mul, add_smul] }
-#align add_monoid_algebra.non_unital_non_assoc_semiring AddMonoidAlgebra.nonUnitalNonAssocSemiring
-
-variable [Semiring R]
-
-theorem liftNC_mul {g_hom : Type*}
-    [FunLike g_hom (Multiplicative G) R] [MulHomClass g_hom (Multiplicative G) R]
-    (f : k →+* R) (g : g_hom) (a b : k[G])
-    (h_comm : ∀ {x y}, y ∈ a.support → Commute (f (b x)) (g <| Multiplicative.ofAdd y)) :
-    liftNC (f : k →+ R) g (a * b) = liftNC (f : k →+ R) g a * liftNC (f : k →+ R) g b :=
-  (MonoidAlgebra.liftNC_mul f g _ _ @h_comm : _)
-#align add_monoid_algebra.lift_nc_mul AddMonoidAlgebra.liftNC_mul
-
-end Mul
-
-section One
-
-variable [Semiring k] [Zero G] [NonAssocSemiring R]
-
-/-- The unit of the multiplication is `single 1 1`, i.e. the function
-  that is `1` at `0` and zero elsewhere. -/
-instance one : One k[G] :=
-  ⟨single 0 1⟩
-#align add_monoid_algebra.has_one AddMonoidAlgebra.one
-
-theorem one_def : (1 : k[G]) = single 0 1 :=
-  rfl
-#align add_monoid_algebra.one_def AddMonoidAlgebra.one_def
-
-@[simp]
-theorem liftNC_one {g_hom : Type*}
-    [FunLike g_hom (Multiplicative G) R] [OneHomClass g_hom (Multiplicative G) R]
-    (f : k →+* R) (g : g_hom) : liftNC (f : k →+ R) g 1 = 1 :=
-  (MonoidAlgebra.liftNC_one f g : _)
-#align add_monoid_algebra.lift_nc_one AddMonoidAlgebra.liftNC_one
-
-end One
-
-section Semigroup
-
-variable [Semiring k] [AddSemigroup G]
-
-set_option linter.multiGoal false in
-instance nonUnitalSemiring : NonUnitalSemiring k[G] :=
-  { AddMonoidAlgebra.nonUnitalNonAssocSemiring with
-    mul_assoc := fun f g h => by
-      -- Porting note: `reducible` cannot be `local` so proof gets long.
-      simp only [mul_def]
-      rw [sum_sum_index]; congr; ext a₁ b₁
-      rw [sum_sum_index, sum_sum_index]; congr; ext a₂ b₂
-      rw [sum_sum_index, sum_single_index]; congr; ext a₃ b₃
-      rw [sum_single_index, mul_assoc, add_assoc]
-      all_goals simp only [single_zero, single_add, forall_true_iff, add_mul,
-        mul_add, zero_mul, mul_zero, sum_zero, sum_add] }
-#align add_monoid_algebra.non_unital_semiring AddMonoidAlgebra.nonUnitalSemiring
-
-end Semigroup
-
-section MulOneClass
-
-variable [Semiring k] [AddZeroClass G]
-
-instance nonAssocSemiring : NonAssocSemiring k[G] :=
-  { AddMonoidAlgebra.nonUnitalNonAssocSemiring with
-    natCast := fun n => single 0 n
-    natCast_zero := by simp
-    natCast_succ := fun _ => by simp; rfl
-    one_mul := fun f => by
-      simp only [mul_def, one_def, sum_single_index, zero_mul, single_zero, sum_zero, zero_add,
-        one_mul, sum_single]
-    mul_one := fun f => by
-      simp only [mul_def, one_def, sum_single_index, mul_zero, single_zero, sum_zero, add_zero,
-        mul_one, sum_single] }
-#align add_monoid_algebra.non_assoc_semiring AddMonoidAlgebra.nonAssocSemiring
-
-theorem natCast_def (n : ℕ) : (n : k[G]) = single (0 : G) (n : k) :=
-  rfl
-#align add_monoid_algebra.nat_cast_def AddMonoidAlgebra.natCast_def
-
-end MulOneClass
-
-/-! #### Semiring structure -/
-
-
-section Semiring
-
-instance smulZeroClass [Semiring k] [SMulZeroClass R k] : SMulZeroClass R k[G] :=
-  Finsupp.smulZeroClass
-#align add_monoid_algebra.smul_zero_class AddMonoidAlgebra.smulZeroClass
-
-variable [Semiring k] [AddMonoid G]
-
-instance semiring : Semiring k[G] :=
-  { AddMonoidAlgebra.nonUnitalSemiring,
-    AddMonoidAlgebra.nonAssocSemiring with }
-#align add_monoid_algebra.semiring AddMonoidAlgebra.semiring
-
-variable [Semiring R]
-
-/-- `liftNC` as a `RingHom`, for when `f` and `g` commute -/
-def liftNCRingHom (f : k →+* R) (g : Multiplicative G →* R) (h_comm : ∀ x y, Commute (f x) (g y)) :
-    k[G] →+* R :=
-  { liftNC (f : k →+ R) g with
-    map_one' := liftNC_one _ _
-    map_mul' := fun _a _b => liftNC_mul _ _ _ _ fun {_ _} _ => h_comm _ _ }
-#align add_monoid_algebra.lift_nc_ring_hom AddMonoidAlgebra.liftNCRingHom
-
-end Semiring
-
-instance nonUnitalCommSemiring [CommSemiring k] [AddCommSemigroup G] :
-    NonUnitalCommSemiring k[G] :=
-  { AddMonoidAlgebra.nonUnitalSemiring with
-    mul_comm := @mul_comm (MonoidAlgebra k <| Multiplicative G) _ }
-#align add_monoid_algebra.non_unital_comm_semiring AddMonoidAlgebra.nonUnitalCommSemiring
-
-instance nontrivial [Semiring k] [Nontrivial k] [Nonempty G] : Nontrivial k[G] :=
-  Finsupp.instNontrivial
-#align add_monoid_algebra.nontrivial AddMonoidAlgebra.nontrivial
-
-/-! #### Derived instances -/
-
-
-section DerivedInstances
-
-instance commSemiring [CommSemiring k] [AddCommMonoid G] : CommSemiring k[G] :=
-  { AddMonoidAlgebra.nonUnitalCommSemiring, AddMonoidAlgebra.semiring with }
-#align add_monoid_algebra.comm_semiring AddMonoidAlgebra.commSemiring
-
-instance unique [Semiring k] [Subsingleton k] : Unique k[G] :=
-  Finsupp.uniqueOfRight
-#align add_monoid_algebra.unique AddMonoidAlgebra.unique
-
-instance addCommGroup [Ring k] : AddCommGroup k[G] :=
-  Finsupp.instAddCommGroup
-#align add_monoid_algebra.add_comm_group AddMonoidAlgebra.addCommGroup
-
-instance nonUnitalNonAssocRing [Ring k] [Add G] : NonUnitalNonAssocRing k[G] :=
-  { AddMonoidAlgebra.addCommGroup, AddMonoidAlgebra.nonUnitalNonAssocSemiring with }
-#align add_monoid_algebra.non_unital_non_assoc_ring AddMonoidAlgebra.nonUnitalNonAssocRing
-
-instance nonUnitalRing [Ring k] [AddSemigroup G] : NonUnitalRing k[G] :=
-  { AddMonoidAlgebra.addCommGroup, AddMonoidAlgebra.nonUnitalSemiring with }
-#align add_monoid_algebra.non_unital_ring AddMonoidAlgebra.nonUnitalRing
-
-instance nonAssocRing [Ring k] [AddZeroClass G] : NonAssocRing k[G] :=
-  { AddMonoidAlgebra.addCommGroup,
-    AddMonoidAlgebra.nonAssocSemiring with
-    intCast := fun z => single 0 (z : k)
-    -- Porting note: Both were `simpa`.
-    intCast_ofNat := fun n => by simp; rfl
-    intCast_negSucc := fun n => by simp; rfl }
-#align add_monoid_algebra.non_assoc_ring AddMonoidAlgebra.nonAssocRing
-
-theorem intCast_def [Ring k] [AddZeroClass G] (z : ℤ) :
-    (z : k[G]) = single (0 : G) (z : k) :=
-  rfl
-#align add_monoid_algebra.int_cast_def AddMonoidAlgebra.intCast_def
-
-instance ring [Ring k] [AddMonoid G] : Ring k[G] :=
-  { AddMonoidAlgebra.nonAssocRing, AddMonoidAlgebra.semiring with }
-#align add_monoid_algebra.ring AddMonoidAlgebra.ring
-
-instance nonUnitalCommRing [CommRing k] [AddCommSemigroup G] :
-    NonUnitalCommRing k[G] :=
-  { AddMonoidAlgebra.nonUnitalCommSemiring, AddMonoidAlgebra.nonUnitalRing with }
-#align add_monoid_algebra.non_unital_comm_ring AddMonoidAlgebra.nonUnitalCommRing
-
-instance commRing [CommRing k] [AddCommMonoid G] : CommRing k[G] :=
-  { AddMonoidAlgebra.nonUnitalCommRing, AddMonoidAlgebra.ring with }
-#align add_monoid_algebra.comm_ring AddMonoidAlgebra.commRing
-
-variable {S : Type*}
-
-instance distribSMul [Semiring k] [DistribSMul R k] : DistribSMul R k[G] :=
-  Finsupp.distribSMul G k
-#align add_monoid_algebra.distrib_smul AddMonoidAlgebra.distribSMul
-
-instance distribMulAction [Monoid R] [Semiring k] [DistribMulAction R k] :
-    DistribMulAction R k[G] :=
-  Finsupp.distribMulAction G k
-#align add_monoid_algebra.distrib_mul_action AddMonoidAlgebra.distribMulAction
-
-instance faithfulSMul [Semiring k] [SMulZeroClass R k] [FaithfulSMul R k] [Nonempty G] :
-    FaithfulSMul R k[G] :=
-  Finsupp.faithfulSMul
-#align add_monoid_algebra.faithful_smul AddMonoidAlgebra.faithfulSMul
-
-instance module [Semiring R] [Semiring k] [Module R k] : Module R k[G] :=
-  Finsupp.module G k
-#align add_monoid_algebra.module AddMonoidAlgebra.module
-
-instance isScalarTower [Semiring k] [SMulZeroClass R k] [SMulZeroClass S k] [SMul R S]
-    [IsScalarTower R S k] : IsScalarTower R S k[G] :=
-  Finsupp.isScalarTower G k
-#align add_monoid_algebra.is_scalar_tower AddMonoidAlgebra.isScalarTower
-
-instance smulCommClass [Semiring k] [SMulZeroClass R k] [SMulZeroClass S k] [SMulCommClass R S k] :
-    SMulCommClass R S k[G] :=
-  Finsupp.smulCommClass G k
-#align add_monoid_algebra.smul_comm_tower AddMonoidAlgebra.smulCommClass
-
-instance isCentralScalar [Semiring k] [SMulZeroClass R k] [SMulZeroClass Rᵐᵒᵖ k]
-    [IsCentralScalar R k] : IsCentralScalar R k[G] :=
-  Finsupp.isCentralScalar G k
-#align add_monoid_algebra.is_central_scalar AddMonoidAlgebra.isCentralScalar
-
-/-! It is hard to state the equivalent of `DistribMulAction G k[G]`
-because we've never discussed actions of additive groups. -/
-
-
-end DerivedInstances
-
-section MiscTheorems
-
-variable [Semiring k]
-
-theorem mul_apply [DecidableEq G] [Add G] (f g : k[G]) (x : G) :
-    (f * g) x = f.sum fun a₁ b₁ => g.sum fun a₂ b₂ => if a₁ + a₂ = x then b₁ * b₂ else 0 :=
-  @MonoidAlgebra.mul_apply k (Multiplicative G) _ _ _ _ _ _
-#align add_monoid_algebra.mul_apply AddMonoidAlgebra.mul_apply
-
-theorem mul_apply_antidiagonal [Add G] (f g : k[G]) (x : G) (s : Finset (G × G))
-    (hs : ∀ {p : G × G}, p ∈ s ↔ p.1 + p.2 = x) : (f * g) x = ∑ p in s, f p.1 * g p.2 :=
-  @MonoidAlgebra.mul_apply_antidiagonal k (Multiplicative G) _ _ _ _ _ s @hs
-#align add_monoid_algebra.mul_apply_antidiagonal AddMonoidAlgebra.mul_apply_antidiagonal
-
-theorem single_mul_single [Add G] {a₁ a₂ : G} {b₁ b₂ : k} :
-    single a₁ b₁ * single a₂ b₂ = single (a₁ + a₂) (b₁ * b₂) :=
-  @MonoidAlgebra.single_mul_single k (Multiplicative G) _ _ _ _ _ _
-#align add_monoid_algebra.single_mul_single AddMonoidAlgebra.single_mul_single
-
-theorem single_commute_single [Add G] {a₁ a₂ : G} {b₁ b₂ : k}
-    (ha : AddCommute a₁ a₂) (hb : Commute b₁ b₂) :
-    Commute (single a₁ b₁) (single a₂ b₂) :=
-  @MonoidAlgebra.single_commute_single k (Multiplicative G) _ _ _ _ _ _ ha hb
-
--- This should be a `@[simp]` lemma, but the simp_nf linter times out if we add this.
--- Probably the correct fix is to make a `[Add]MonoidAlgebra.single` with the correct type,
--- instead of relying on `Finsupp.single`.
-theorem single_pow [AddMonoid G] {a : G} {b : k} : ∀ n : ℕ, single a b ^ n = single (n • a) (b ^ n)
-  | 0 => by
-    simp only [pow_zero, zero_nsmul]
-    rfl
-  | n + 1 => by
-    rw [pow_succ, pow_succ, single_pow n, single_mul_single, add_nsmul, one_nsmul]
-#align add_monoid_algebra.single_pow AddMonoidAlgebra.single_pow
-
-/-- Like `Finsupp.mapDomain_zero`, but for the `1` we define in this file -/
-@[simp]
-theorem mapDomain_one {α : Type*} {β : Type*} {α₂ : Type*} [Semiring β] [Zero α] [Zero α₂]
-    {F : Type*} [FunLike F α α₂] [ZeroHomClass F α α₂] (f : F) :
-    (mapDomain f (1 : AddMonoidAlgebra β α) : AddMonoidAlgebra β α₂) =
-      (1 : AddMonoidAlgebra β α₂) :=
-  by simp_rw [one_def, mapDomain_single, map_zero]
-#align add_monoid_algebra.map_domain_one AddMonoidAlgebra.mapDomain_one
-
-/-- Like `Finsupp.mapDomain_add`, but for the convolutive multiplication we define in this file -/
-theorem mapDomain_mul {α : Type*} {β : Type*} {α₂ : Type*} [Semiring β] [Add α] [Add α₂]
-    {F : Type*} [FunLike F α α₂] [AddHomClass F α α₂] (f : F) (x y : AddMonoidAlgebra β α) :
-    mapDomain f (x * y) = mapDomain f x * mapDomain f y := by
-  simp_rw [mul_def, mapDomain_sum, mapDomain_single, map_add]
-  rw [Finsupp.sum_mapDomain_index]
-  · congr
-    ext a b
-    rw [Finsupp.sum_mapDomain_index]
-    · simp
-    · simp [mul_add]
-  · simp
-  · simp [add_mul]
-#align add_monoid_algebra.map_domain_mul AddMonoidAlgebra.mapDomain_mul
-
-section
-
-variable (k G)
-
-/-- The embedding of an additive magma into its additive magma algebra. -/
-@[simps]
-def ofMagma [Add G] : Multiplicative G →ₙ* k[G] where
-  toFun a := single a 1
-  map_mul' a b := by simp only [mul_def, mul_one, sum_single_index, single_eq_zero, mul_zero]; rfl
-#align add_monoid_algebra.of_magma AddMonoidAlgebra.ofMagma
-#align add_monoid_algebra.of_magma_apply AddMonoidAlgebra.ofMagma_apply
-
-/-- Embedding of a magma with zero into its magma algebra. -/
-def of [AddZeroClass G] : Multiplicative G →* k[G] :=
-  { ofMagma k G with
-    toFun := fun a => single a 1
-    map_one' := rfl }
-#align add_monoid_algebra.of AddMonoidAlgebra.of
-
-/-- Embedding of a magma with zero `G`, into its magma algebra, having `G` as source. -/
-def of' : G → k[G] := fun a => single a 1
-#align add_monoid_algebra.of' AddMonoidAlgebra.of'
-
-end
-
-@[simp]
-theorem of_apply [AddZeroClass G] (a : Multiplicative G) :
-    of k G a = single (Multiplicative.toAdd a) 1 :=
-  rfl
-#align add_monoid_algebra.of_apply AddMonoidAlgebra.of_apply
-
-@[simp]
-theorem of'_apply (a : G) : of' k G a = single a 1 :=
-  rfl
-#align add_monoid_algebra.of'_apply AddMonoidAlgebra.of'_apply
-
-theorem of'_eq_of [AddZeroClass G] (a : G) : of' k G a = of k G (.ofAdd a) := rfl
-#align add_monoid_algebra.of'_eq_of AddMonoidAlgebra.of'_eq_of
-
-theorem of_injective [Nontrivial k] [AddZeroClass G] : Function.Injective (of k G) :=
-  MonoidAlgebra.of_injective
-#align add_monoid_algebra.of_injective AddMonoidAlgebra.of_injective
-
-theorem of'_commute [Semiring k] [AddZeroClass G] {a : G} (h : ∀ a', AddCommute a a')
-    (f : AddMonoidAlgebra k G) :
-    Commute (of' k G a) f :=
-  MonoidAlgebra.of_commute (G := Multiplicative G) h f
-
-/-- `Finsupp.single` as a `MonoidHom` from the product type into the additive monoid algebra.
-
-Note the order of the elements of the product are reversed compared to the arguments of
-`Finsupp.single`.
--/
-@[simps]
-def singleHom [AddZeroClass G] : k × Multiplicative G →* k[G] where
-  toFun a := single (Multiplicative.toAdd a.2) a.1
-  map_one' := rfl
-  map_mul' _a _b := single_mul_single.symm
-#align add_monoid_algebra.single_hom AddMonoidAlgebra.singleHom
-#align add_monoid_algebra.single_hom_apply AddMonoidAlgebra.singleHom_apply
-
-theorem mul_single_apply_aux [Add G] (f : k[G]) (r : k) (x y z : G)
-    (H : ∀ a, a + x = z ↔ a = y) : (f * single x r) z = f y * r :=
-  @MonoidAlgebra.mul_single_apply_aux k (Multiplicative G) _ _ _ _ _ _ _ H
-#align add_monoid_algebra.mul_single_apply_aux AddMonoidAlgebra.mul_single_apply_aux
-
-theorem mul_single_zero_apply [AddZeroClass G] (f : k[G]) (r : k) (x : G) :
-    (f * single (0 : G) r) x = f x * r :=
-  f.mul_single_apply_aux r _ _ _ fun a => by rw [add_zero]
-#align add_monoid_algebra.mul_single_zero_apply AddMonoidAlgebra.mul_single_zero_apply
-
-theorem mul_single_apply_of_not_exists_add [Add G] (r : k) {g g' : G} (x : k[G])
-    (h : ¬∃ d, g' = d + g) : (x * single g r) g' = 0 :=
-  @MonoidAlgebra.mul_single_apply_of_not_exists_mul k (Multiplicative G) _ _ _ _ _ _ h
-#align add_monoid_algebra.mul_single_apply_of_not_exists_add AddMonoidAlgebra.mul_single_apply_of_not_exists_add
-
-theorem single_mul_apply_aux [Add G] (f : k[G]) (r : k) (x y z : G)
-    (H : ∀ a, x + a = y ↔ a = z) : (single x r * f) y = r * f z :=
-  @MonoidAlgebra.single_mul_apply_aux k (Multiplicative G) _ _ _ _ _ _ _ H
-#align add_monoid_algebra.single_mul_apply_aux AddMonoidAlgebra.single_mul_apply_aux
-
-theorem single_zero_mul_apply [AddZeroClass G] (f : k[G]) (r : k) (x : G) :
-    (single (0 : G) r * f) x = r * f x :=
-  f.single_mul_apply_aux r _ _ _ fun a => by rw [zero_add]
-#align add_monoid_algebra.single_zero_mul_apply AddMonoidAlgebra.single_zero_mul_apply
-
-theorem single_mul_apply_of_not_exists_add [Add G] (r : k) {g g' : G} (x : k[G])
-    (h : ¬∃ d, g' = g + d) : (single g r * x) g' = 0 :=
-  @MonoidAlgebra.single_mul_apply_of_not_exists_mul k (Multiplicative G) _ _ _ _ _ _ h
-#align add_monoid_algebra.single_mul_apply_of_not_exists_add AddMonoidAlgebra.single_mul_apply_of_not_exists_add
-
-theorem mul_single_apply [AddGroup G] (f : k[G]) (r : k) (x y : G) :
-    (f * single x r) y = f (y - x) * r :=
-  (sub_eq_add_neg y x).symm ▸ @MonoidAlgebra.mul_single_apply k (Multiplicative G) _ _ _ _ _ _
-#align add_monoid_algebra.mul_single_apply AddMonoidAlgebra.mul_single_apply
-
-theorem single_mul_apply [AddGroup G] (r : k) (x : G) (f : k[G]) (y : G) :
-    (single x r * f) y = r * f (-x + y) :=
-  @MonoidAlgebra.single_mul_apply k (Multiplicative G) _ _ _ _ _ _
-#align add_monoid_algebra.single_mul_apply AddMonoidAlgebra.single_mul_apply
-
-theorem liftNC_smul {R : Type*} [AddZeroClass G] [Semiring R] (f : k →+* R)
-    (g : Multiplicative G →* R) (c : k) (φ : MonoidAlgebra k G) :
-    liftNC (f : k →+ R) g (c • φ) = f c * liftNC (f : k →+ R) g φ :=
-  @MonoidAlgebra.liftNC_smul k (Multiplicative G) _ _ _ _ f g c φ
-#align add_monoid_algebra.lift_nc_smul AddMonoidAlgebra.liftNC_smul
-
-theorem induction_on [AddMonoid G] {p : k[G] → Prop} (f : k[G])
-    (hM : ∀ g, p (of k G (Multiplicative.ofAdd g)))
-    (hadd : ∀ f g : k[G], p f → p g → p (f + g))
-    (hsmul : ∀ (r : k) (f), p f → p (r • f)) : p f := by
-  refine' Finsupp.induction_linear f _ (fun f g hf hg => hadd f g hf hg) fun g r => _
-  · simpa using hsmul 0 (of k G (Multiplicative.ofAdd 0)) (hM 0)
-  · convert hsmul r (of k G (Multiplicative.ofAdd g)) (hM g)
-    -- Porting note: Was `simp only`.
-    rw [of_apply, toAdd_ofAdd, smul_single', mul_one]
-#align add_monoid_algebra.induction_on AddMonoidAlgebra.induction_on
-
-/-- If `f : G → H` is an additive homomorphism between two additive monoids, then
-`Finsupp.mapDomain f` is a ring homomorphism between their add monoid algebras. -/
-@[simps]
-def mapDomainRingHom (k : Type*) [Semiring k] {H F : Type*} [AddMonoid G] [AddMonoid H]
-    [FunLike F G H] [AddMonoidHomClass F G H] (f : F) : k[G] →+* k[H] :=
-  { (Finsupp.mapDomain.addMonoidHom f : MonoidAlgebra k G →+ MonoidAlgebra k H) with
-    map_one' := mapDomain_one f
-    map_mul' := fun x y => mapDomain_mul f x y }
-#align add_monoid_algebra.map_domain_ring_hom AddMonoidAlgebra.mapDomainRingHom
-#align add_monoid_algebra.map_domain_ring_hom_apply AddMonoidAlgebra.mapDomainRingHom_apply
-
-end MiscTheorems
-
-end AddMonoidAlgebra
-
-/-!
-#### Conversions between `AddMonoidAlgebra` and `MonoidAlgebra`
-
-We have not defined `k[G] = MonoidAlgebra k (Multiplicative G)`
-because historically this caused problems;
-since the changes that have made `nsmul` definitional, this would be possible,
-but for now we just construct the ring isomorphisms using `RingEquiv.refl _`.
--/
-
-
-/-- The equivalence between `AddMonoidAlgebra` and `MonoidAlgebra` in terms of
-`Multiplicative` -/
-protected def AddMonoidAlgebra.toMultiplicative [Semiring k] [Add G] :
-    AddMonoidAlgebra k G ≃+* MonoidAlgebra k (Multiplicative G) :=
-  { Finsupp.domCongr
-      Multiplicative.ofAdd with
-    toFun := equivMapDomain Multiplicative.ofAdd
-    map_mul' := fun x y => by
-      -- Porting note: added `dsimp only`; `beta_reduce` alone is not sufficient
-      dsimp only
-      repeat' rw [equivMapDomain_eq_mapDomain (M := k)]
-      dsimp [Multiplicative.ofAdd]
-      exact MonoidAlgebra.mapDomain_mul (α := Multiplicative G) (β := k)
-        (MulHom.id (Multiplicative G)) x y }
-#align add_monoid_algebra.to_multiplicative AddMonoidAlgebra.toMultiplicative
-
-/-- The equivalence between `MonoidAlgebra` and `AddMonoidAlgebra` in terms of `Additive` -/
-protected def MonoidAlgebra.toAdditive [Semiring k] [Mul G] :
-    MonoidAlgebra k G ≃+* AddMonoidAlgebra k (Additive G) :=
-  { Finsupp.domCongr Additive.ofMul with
-    toFun := equivMapDomain Additive.ofMul
-    map_mul' := fun x y => by
-      -- Porting note: added `dsimp only`; `beta_reduce` alone is not sufficient
-      dsimp only
-      repeat' rw [equivMapDomain_eq_mapDomain (M := k)]
-      dsimp [Additive.ofMul]
-      convert MonoidAlgebra.mapDomain_mul (β := k) (MulHom.id G) x y }
-#align monoid_algebra.to_additive MonoidAlgebra.toAdditive
-
-=======
->>>>>>> a60b09cd
 namespace AddMonoidAlgebra
 
 variable {k G H}
