--- conflicted
+++ resolved
@@ -82,205 +82,6 @@
 
 variable [IsLocalization M S]
 
-<<<<<<< HEAD
-section
-
-@[inherit_doc IsLocalization.map_units']
-theorem map_units : ∀ y : M, IsUnit (algebraMap R S y) :=
-  IsLocalization.map_units'
-
-variable (M) {S}
-@[inherit_doc IsLocalization.surj']
-theorem surj : ∀ z : S, ∃ x : R × M, z * algebraMap R S x.2 = algebraMap R S x.1 :=
-  IsLocalization.surj'
-
-variable (S)
-@[inherit_doc IsLocalization.exists_of_eq]
-theorem eq_iff_exists {x y} : algebraMap R S x = algebraMap R S y ↔ ∃ c : M, ↑c * x = ↑c * y :=
-  Iff.intro IsLocalization.exists_of_eq fun ⟨c, h⟩ ↦ by
-    apply_fun algebraMap R S at h
-    rw [map_mul, map_mul] at h
-    exact (IsLocalization.map_units S c).mul_right_inj.mp h
-
-variable {S}
-theorem of_le (N : Submonoid R) (h₁ : M ≤ N) (h₂ : ∀ r ∈ N, IsUnit (algebraMap R S r)) :
-    IsLocalization N S where
-  map_units' r := h₂ r r.2
-  surj' s :=
-    have ⟨⟨x, y, hy⟩, H⟩ := IsLocalization.surj M s
-    ⟨⟨x, y, h₁ hy⟩, H⟩
-  exists_of_eq {x y} := by
-    rw [IsLocalization.eq_iff_exists M]
-    rintro ⟨c, hc⟩
-    exact ⟨⟨c, h₁ c.2⟩, hc⟩
-
-variable (S)
-
-/-- `IsLocalization.toLocalizationWithZeroMap M S` shows `S` is the monoid localization of
-`R` at `M`. -/
-@[simps]
-def toLocalizationWithZeroMap : Submonoid.LocalizationWithZeroMap M S where
-  __ := algebraMap R S
-  toFun := algebraMap R S
-  map_units' := IsLocalization.map_units _
-  surj' := IsLocalization.surj _
-  exists_of_eq _ _ := IsLocalization.exists_of_eq
-
-/-- `IsLocalization.toLocalizationMap M S` shows `S` is the monoid localization of `R` at `M`. -/
-abbrev toLocalizationMap : Submonoid.LocalizationMap M S :=
-  (toLocalizationWithZeroMap M S).toLocalizationMap
-
-@[simp]
-theorem toLocalizationMap_toMap : (toLocalizationMap M S).toMap = (algebraMap R S : R →*₀ S) :=
-  rfl
-
-theorem toLocalizationMap_toMap_apply (x) : (toLocalizationMap M S).toMap x = algebraMap R S x :=
-  rfl
-
-theorem surj₂ : ∀ z w : S, ∃ z' w' : R, ∃ d : M,
-    (z * algebraMap R S d = algebraMap R S z') ∧ (w * algebraMap R S d = algebraMap R S w') :=
-  (toLocalizationMap M S).surj₂
-
-end
-
-variable (M) {S}
-
-/-- Given a localization map `f : M →* N`, a section function sending `z : N` to some
-`(x, y) : M × S` such that `f x * (f y)⁻¹ = z`. -/
-noncomputable def sec (z : S) : R × M :=
-  Classical.choose <| IsLocalization.surj _ z
-
-@[simp]
-theorem toLocalizationMap_sec : (toLocalizationMap M S).sec = sec M :=
-  rfl
-
-/-- Given `z : S`, `IsLocalization.sec M z` is defined to be a pair `(x, y) : R × M` such
-that `z * f y = f x` (so this lemma is true by definition). -/
-theorem sec_spec (z : S) :
-    z * algebraMap R S (IsLocalization.sec M z).2 = algebraMap R S (IsLocalization.sec M z).1 :=
-  Classical.choose_spec <| IsLocalization.surj _ z
-
-/-- Given `z : S`, `IsLocalization.sec M z` is defined to be a pair `(x, y) : R × M` such
-that `z * f y = f x`, so this lemma is just an application of `S`'s commutativity. -/
-theorem sec_spec' (z : S) :
-    algebraMap R S (IsLocalization.sec M z).1 = algebraMap R S (IsLocalization.sec M z).2 * z := by
-  rw [mul_comm, sec_spec]
-
-variable {M}
-
-/-- If `M` contains `0` then the localization at `M` is trivial. -/
-theorem subsingleton (h : 0 ∈ M) : Subsingleton S := (toLocalizationMap M S).subsingleton h
-
-theorem map_right_cancel {x y} {c : M} (h : algebraMap R S (c * x) = algebraMap R S (c * y)) :
-    algebraMap R S x = algebraMap R S y :=
-  (toLocalizationMap M S).map_right_cancel h
-
-theorem map_left_cancel {x y} {c : M} (h : algebraMap R S (x * c) = algebraMap R S (y * c)) :
-    algebraMap R S x = algebraMap R S y :=
-  (toLocalizationMap M S).map_left_cancel h
-
-theorem eq_zero_of_fst_eq_zero {z x} {y : M} (h : z * algebraMap R S y = algebraMap R S x)
-    (hx : x = 0) : z = 0 := by
-  rw [hx, (algebraMap R S).map_zero] at h
-  exact (IsUnit.mul_left_eq_zero (IsLocalization.map_units S y)).1 h
-
-variable (M S)
-
-theorem map_eq_zero_iff (r : R) : algebraMap R S r = 0 ↔ ∃ m : M, ↑m * r = 0 := by
-  constructor
-  · intro h
-    obtain ⟨m, hm⟩ := (IsLocalization.eq_iff_exists M S).mp ((algebraMap R S).map_zero.trans h.symm)
-    exact ⟨m, by simpa using hm.symm⟩
-  · rintro ⟨m, hm⟩
-    rw [← (IsLocalization.map_units S m).mul_right_inj, mul_zero, ← RingHom.map_mul, hm,
-      RingHom.map_zero]
-
-variable {M}
-
-/-- `IsLocalization.mk' S` is the surjection sending `(x, y) : R × M` to
-`f x * (f y)⁻¹`. -/
-noncomputable def mk' (x : R) (y : M) : S :=
-  (toLocalizationMap M S).mk' x y
-
-@[simp]
-theorem mk'_sec (z : S) : mk' S (IsLocalization.sec M z).1 (IsLocalization.sec M z).2 = z :=
-  (toLocalizationMap M S).mk'_sec _
-
-theorem mk'_mul (x₁ x₂ : R) (y₁ y₂ : M) : mk' S (x₁ * x₂) (y₁ * y₂) = mk' S x₁ y₁ * mk' S x₂ y₂ :=
-  (toLocalizationMap M S).mk'_mul _ _ _ _
-
-theorem mk'_one (x) : mk' S x (1 : M) = algebraMap R S x :=
-  (toLocalizationMap M S).mk'_one _
-
-@[simp]
-theorem mk'_spec (x) (y : M) : mk' S x y * algebraMap R S y = algebraMap R S x :=
-  (toLocalizationMap M S).mk'_spec _ _
-
-@[simp]
-theorem mk'_spec' (x) (y : M) : algebraMap R S y * mk' S x y = algebraMap R S x :=
-  (toLocalizationMap M S).mk'_spec' _ _
-
-@[simp]
-theorem mk'_spec_mk (x) (y : R) (hy : y ∈ M) :
-    mk' S x ⟨y, hy⟩ * algebraMap R S y = algebraMap R S x :=
-  mk'_spec S x ⟨y, hy⟩
-
-@[simp]
-theorem mk'_spec'_mk (x) (y : R) (hy : y ∈ M) :
-    algebraMap R S y * mk' S x ⟨y, hy⟩ = algebraMap R S x :=
-  mk'_spec' S x ⟨y, hy⟩
-
-variable {S}
-
-theorem eq_mk'_iff_mul_eq {x} {y : M} {z} :
-    z = mk' S x y ↔ z * algebraMap R S y = algebraMap R S x :=
-  (toLocalizationMap M S).eq_mk'_iff_mul_eq
-
-theorem eq_mk'_of_mul_eq {x : R} {y : M} {z : R} (h : z * y = x) : (algebraMap R S) z = mk' S x y :=
-  eq_mk'_iff_mul_eq.mpr (by rw [← h, map_mul])
-
-theorem mk'_eq_iff_eq_mul {x} {y : M} {z} :
-    mk' S x y = z ↔ algebraMap R S x = z * algebraMap R S y :=
-  (toLocalizationMap M S).mk'_eq_iff_eq_mul
-
-theorem mk'_add_eq_iff_add_mul_eq_mul {x} {y : M} {z₁ z₂} :
-    mk' S x y + z₁ = z₂ ↔ algebraMap R S x + z₁ * algebraMap R S y = z₂ * algebraMap R S y := by
-  rw [← mk'_spec S x y, ← IsUnit.mul_left_inj (IsLocalization.map_units S y), right_distrib]
-
-theorem mk'_pow (x : R) (y : M) (n : ℕ) : mk' S (x ^ n) (y ^ n) = mk' S x y ^ n := by
-  simp_rw [IsLocalization.mk'_eq_iff_eq_mul, SubmonoidClass.coe_pow, map_pow, ← mul_pow]
-  simp
-
-variable (M)
-
-theorem mk'_surjective (z : S) : ∃ (x : _) (y : M), mk' S x y = z :=
-  let ⟨r, hr⟩ := IsLocalization.surj _ z
-  ⟨r.1, r.2, (eq_mk'_iff_mul_eq.2 hr).symm⟩
-
-variable (S)
-
-/-- The localization of a `Fintype` is a `Fintype`. Cannot be an instance. -/
-noncomputable def fintype' [Fintype R] : Fintype S :=
-  have := Classical.propDecidable
-  Fintype.ofSurjective (Function.uncurry <| IsLocalization.mk' S) fun a =>
-    Prod.exists'.mpr <| IsLocalization.mk'_surjective M a
-
-variable {M S}
-
-/-- Localizing at a submonoid with 0 inside it leads to the trivial ring. -/
-def uniqueOfZeroMem (h : (0 : R) ∈ M) : Unique S :=
-  uniqueOfZeroEqOne <| by simpa using IsLocalization.map_units S ⟨0, h⟩
-
-theorem mk'_eq_iff_eq {x₁ x₂} {y₁ y₂ : M} :
-    mk' S x₁ y₁ = mk' S x₂ y₂ ↔ algebraMap R S (y₂ * x₁) = algebraMap R S (y₁ * x₂) :=
-  (toLocalizationMap M S).mk'_eq_iff_eq
-
-theorem mk'_eq_iff_eq' {x₁ x₂} {y₁ y₂ : M} :
-    mk' S x₁ y₁ = mk' S x₂ y₂ ↔ algebraMap R S (x₁ * y₂) = algebraMap R S (x₂ * y₁) :=
-  (toLocalizationMap M S).mk'_eq_iff_eq'
-
-=======
->>>>>>> d0df76bd
 theorem mk'_mem_iff {x} {y : M} {I : Ideal S} : mk' S x y ∈ I ↔ algebraMap R S x ∈ I := by
   constructor <;> intro h
   · rw [← mk'_spec S x y, mul_comm]
@@ -290,200 +91,6 @@
     have := I.mul_mem_left b h
     rwa [mul_comm, mul_assoc, hb, mul_one] at this
 
-<<<<<<< HEAD
-protected theorem eq {a₁ b₁} {a₂ b₂ : M} :
-    mk' S a₁ a₂ = mk' S b₁ b₂ ↔ ∃ c : M, ↑c * (↑b₂ * a₁) = c * (a₂ * b₁) :=
-  (toLocalizationMap M S).eq
-
-theorem mk'_eq_zero_iff (x : R) (s : M) : mk' S x s = 0 ↔ ∃ m : M, ↑m * x = 0 := by
-  rw [← (map_units S s).mul_left_inj, mk'_spec, zero_mul, map_eq_zero_iff M]
-
-@[simp]
-theorem mk'_zero (s : M) : IsLocalization.mk' S 0 s = 0 := by
-  rw [eq_comm, IsLocalization.eq_mk'_iff_mul_eq, zero_mul, map_zero]
-
-theorem ne_zero_of_mk'_ne_zero {x : R} {y : M} (hxy : IsLocalization.mk' S x y ≠ 0) : x ≠ 0 := by
-  rintro rfl
-  exact hxy (IsLocalization.mk'_zero _)
-
-section Ext
-
-theorem eq_iff_eq [Algebra R P] [IsLocalization M P] {x y} :
-    algebraMap R S x = algebraMap R S y ↔ algebraMap R P x = algebraMap R P y :=
-  (toLocalizationMap M S).eq_iff_eq (toLocalizationMap M P)
-
-theorem mk'_eq_iff_mk'_eq [Algebra R P] [IsLocalization M P] {x₁ x₂} {y₁ y₂ : M} :
-    mk' S x₁ y₁ = mk' S x₂ y₂ ↔ mk' P x₁ y₁ = mk' P x₂ y₂ :=
-  (toLocalizationMap M S).mk'_eq_iff_mk'_eq (toLocalizationMap M P)
-
-theorem mk'_eq_of_eq {a₁ b₁ : R} {a₂ b₂ : M} (H : ↑a₂ * b₁ = ↑b₂ * a₁) :
-    mk' S a₁ a₂ = mk' S b₁ b₂ :=
-  (toLocalizationMap M S).mk'_eq_of_eq H
-
-theorem mk'_eq_of_eq' {a₁ b₁ : R} {a₂ b₂ : M} (H : b₁ * ↑a₂ = a₁ * ↑b₂) :
-    mk' S a₁ a₂ = mk' S b₁ b₂ :=
-  (toLocalizationMap M S).mk'_eq_of_eq' H
-
-theorem mk'_cancel (a : R) (b c : M) :
-    mk' S (a * c) (b * c) = mk' S a b := (toLocalizationMap M S).mk'_cancel _ _ _
-
-variable (S)
-
-@[simp]
-theorem mk'_self {x : R} (hx : x ∈ M) : mk' S x ⟨x, hx⟩ = 1 :=
-  (toLocalizationMap M S).mk'_self _ hx
-
-@[simp]
-theorem mk'_self' {x : M} : mk' S (x : R) x = 1 :=
-  (toLocalizationMap M S).mk'_self' _
-
-theorem mk'_self'' {x : M} : mk' S x.1 x = 1 :=
-  mk'_self' _
-
-end Ext
-
-theorem mul_mk'_eq_mk'_of_mul (x y : R) (z : M) :
-    (algebraMap R S) x * mk' S y z = mk' S (x * y) z :=
-  (toLocalizationMap M S).mul_mk'_eq_mk'_of_mul _ _ _
-
-theorem mk'_eq_mul_mk'_one (x : R) (y : M) : mk' S x y = (algebraMap R S) x * mk' S 1 y :=
-  ((toLocalizationMap M S).mul_mk'_one_eq_mk' _ _).symm
-
-@[simp]
-theorem mk'_mul_cancel_left (x : R) (y : M) : mk' S (y * x : R) y = (algebraMap R S) x :=
-  (toLocalizationMap M S).mk'_mul_cancel_left _ _
-
-theorem mk'_mul_cancel_right (x : R) (y : M) : mk' S (x * y) y = (algebraMap R S) x :=
-  (toLocalizationMap M S).mk'_mul_cancel_right _ _
-
-@[simp]
-theorem mk'_mul_mk'_eq_one (x y : M) : mk' S (x : R) y * mk' S (y : R) x = 1 := by
-  rw [← mk'_mul, mul_comm]; exact mk'_self _ _
-
-theorem mk'_mul_mk'_eq_one' (x : R) (y : M) (h : x ∈ M) : mk' S x y * mk' S (y : R) ⟨x, h⟩ = 1 :=
-  mk'_mul_mk'_eq_one ⟨x, h⟩ _
-
-theorem smul_mk' (x y : R) (m : M) : x • mk' S y m = mk' S (x * y) m := by
-  nth_rw 2 [← one_mul m]
-  rw [mk'_mul, mk'_one, Algebra.smul_def]
-
-@[simp] theorem smul_mk'_one (x : R) (m : M) : x • mk' S 1 m = mk' S x m := by
-  rw [smul_mk', mul_one]
-
-@[simp] lemma smul_mk'_self {m : M} {r : R} :
-    (m : R) • mk' S r m = algebraMap R S r := by
-  rw [smul_mk', mk'_mul_cancel_left]
-
-@[simps]
-instance invertible_mk'_one (s : M) : Invertible (IsLocalization.mk' S (1 : R) s) where
-  invOf := algebraMap R S s
-  invOf_mul_self := by simp
-  mul_invOf_self := by simp
-
-section
-
-variable (M)
-
-theorem isUnit_comp (j : S →+* P) (y : M) : IsUnit (j.comp (algebraMap R S) y) :=
-  (toLocalizationMap M S).isUnit_comp j.toMonoidHom _
-
-end
-
-/-- Given a localization map `f : R →+* S` for a submonoid `M ⊆ R` and a map of `CommSemiring`s
-`g : R →+* P` such that `g(M) ⊆ Units P`, `f x = f y → g x = g y` for all `x y : R`. -/
-theorem eq_of_eq {g : R →+* P} (hg : ∀ y : M, IsUnit (g y)) {x y}
-    (h : (algebraMap R S) x = (algebraMap R S) y) : g x = g y :=
-  Submonoid.LocalizationMap.eq_of_eq (toLocalizationMap M S) (g := g.toMonoidHom) hg h
-
-theorem mk'_add (x₁ x₂ : R) (y₁ y₂ : M) :
-    mk' S (x₁ * y₂ + x₂ * y₁) (y₁ * y₂) = mk' S x₁ y₁ + mk' S x₂ y₂ :=
-  mk'_eq_iff_eq_mul.2 <|
-    Eq.symm
-      (by
-        rw [mul_comm (_ + _), mul_add, mul_mk'_eq_mk'_of_mul, mk'_add_eq_iff_add_mul_eq_mul,
-          mul_comm (_ * _), ← mul_assoc, add_comm, ← map_mul, mul_mk'_eq_mk'_of_mul,
-          mk'_add_eq_iff_add_mul_eq_mul]
-        simp only [map_add, Submonoid.coe_mul, map_mul]
-        ring)
-
-theorem mul_add_inv_left {g : R →+* P} (h : ∀ y : M, IsUnit (g y)) (y : M) (w z₁ z₂ : P) :
-    w * ↑(IsUnit.liftRight (g.toMonoidHom.restrict M) h y)⁻¹ + z₁ =
-    z₂ ↔ w + g y * z₁ = g y * z₂ := by
-  rw [mul_comm, ← one_mul z₁, ← Units.inv_mul (IsUnit.liftRight (g.toMonoidHom.restrict M) h y),
-    mul_assoc, ← mul_add, Units.inv_mul_eq_iff_eq_mul, Units.inv_mul_cancel_left,
-    IsUnit.coe_liftRight]
-  simp [RingHom.toMonoidHom_eq_coe, MonoidHom.restrict_apply]
-
-theorem lift_spec_mul_add {g : R →+* P} (hg : ∀ y : M, IsUnit (g y)) (z w w' v) :
-    ((toLocalizationWithZeroMap M S).lift g.toMonoidWithZeroHom hg) z * w + w' = v ↔
-      g ((toLocalizationMap M S).sec z).1 * w + g ((toLocalizationMap M S).sec z).2 * w' =
-        g ((toLocalizationMap M S).sec z).2 * v := by
-  erw [mul_comm, ← mul_assoc, mul_add_inv_left hg, mul_comm]
-  rfl
-
-/-- Given a localization map `f : R →+* S` for a submonoid `M ⊆ R` and a map of `CommSemiring`s
-`g : R →+* P` such that `g y` is invertible for all `y : M`, the homomorphism induced from
-`S` to `P` sending `z : S` to `g x * (g y)⁻¹`, where `(x, y) : R × M` are such that
-`z = f x * (f y)⁻¹`. -/
-noncomputable def lift {g : R →+* P} (hg : ∀ y : M, IsUnit (g y)) : S →+* P :=
-  { Submonoid.LocalizationWithZeroMap.lift (toLocalizationWithZeroMap M S)
-      g.toMonoidWithZeroHom hg with
-    map_add' := by
-      intro x y
-      erw [(toLocalizationMap M S).lift_spec, mul_add, mul_comm, eq_comm, lift_spec_mul_add,
-        add_comm, mul_comm, mul_assoc, mul_comm, mul_assoc, lift_spec_mul_add]
-      simp_rw [← mul_assoc]
-      show g _ * g _ * g _ + g _ * g _ * g _ = g _ * g _ * g _
-      simp_rw [← map_mul g, ← map_add g]
-      apply eq_of_eq (S := S) hg
-      simp only [sec_spec', toLocalizationMap_sec, map_add, map_mul]
-      ring }
-
-variable {g : R →+* P} (hg : ∀ y : M, IsUnit (g y))
-
-/-- Given a localization map `f : R →+* S` for a submonoid `M ⊆ R` and a map of `CommSemiring`s
-`g : R →* P` such that `g y` is invertible for all `y : M`, the homomorphism induced from
-`S` to `P` maps `f x * (f y)⁻¹` to `g x * (g y)⁻¹` for all `x : R, y ∈ M`. -/
-theorem lift_mk' (x y) :
-    lift hg (mk' S x y) = g x * ↑(IsUnit.liftRight (g.toMonoidHom.restrict M) hg y)⁻¹ :=
-  (toLocalizationMap M S).lift_mk' _ _ _
-
-theorem lift_mk'_spec (x v) (y : M) : lift hg (mk' S x y) = v ↔ g x = g y * v :=
-  (toLocalizationMap M S).lift_mk'_spec _ _ _ _
-
-@[simp]
-theorem lift_eq (x : R) : lift hg ((algebraMap R S) x) = g x :=
-  (toLocalizationMap M S).lift_eq _ _
-
-theorem lift_eq_iff {x y : R × M} :
-    lift hg (mk' S x.1 x.2) = lift hg (mk' S y.1 y.2) ↔ g (x.1 * y.2) = g (y.1 * x.2) :=
-  (toLocalizationMap M S).lift_eq_iff _
-
-@[simp]
-theorem lift_comp : (lift hg).comp (algebraMap R S) = g :=
-  RingHom.ext <| (DFunLike.ext_iff (F := MonoidHom _ _)).1 <| (toLocalizationMap M S).lift_comp _
-
-@[simp]
-theorem lift_of_comp (j : S →+* P) : lift (isUnit_comp M j) = j :=
-  RingHom.ext <| (DFunLike.ext_iff (F := MonoidHom _ _)).1 <|
-    (toLocalizationMap M S).lift_of_comp j.toMonoidHom
-
-variable (M)
-
-section
-include M
-
-/-- See note [partially-applied ext lemmas] -/
-theorem monoidHom_ext ⦃j k : S →* P⦄
-    (h : j.comp (algebraMap R S : R →* S) = k.comp (algebraMap R S)) : j = k :=
-  Submonoid.LocalizationMap.epic_of_localizationMap (toLocalizationMap M S) <| DFunLike.congr_fun h
-
-/-- See note [partially-applied ext lemmas] -/
-theorem ringHom_ext ⦃j k : S →+* P⦄ (h : j.comp (algebraMap R S) = k.comp (algebraMap R S)) :
-    j = k :=
-  RingHom.coe_monoidHom_injective <| monoidHom_ext M <| MonoidHom.ext <| RingHom.congr_fun h
-
-=======
 variable (M S) in
 include M in
 theorem linearMap_compatibleSMul (N₁ N₂) [AddCommMonoid N₁] [AddCommMonoid N₂] [Module R N₁]
@@ -498,7 +105,6 @@
 
 variable (M) in
 include M in
->>>>>>> d0df76bd
 /- This is not an instance because the submonoid `M` would become a metavariable
   in typeclass search. -/
 theorem algHom_subsingleton [Algebra R P] : Subsingleton (S →ₐ[R] P) :=
@@ -506,157 +112,6 @@
     AlgHom.coe_ringHom_injective <|
       IsLocalization.ringHom_ext M <| by rw [f.comp_algebraMap, g.comp_algebraMap]⟩
 
-<<<<<<< HEAD
-/-- To show `j` and `k` agree on the whole localization, it suffices to show they agree
-on the image of the base ring, if they preserve `1` and `*`. -/
-protected theorem ext (j k : S → P) (hj1 : j 1 = 1) (hk1 : k 1 = 1)
-    (hjm : ∀ a b, j (a * b) = j a * j b) (hkm : ∀ a b, k (a * b) = k a * k b)
-    (h : ∀ a, j (algebraMap R S a) = k (algebraMap R S a)) : j = k :=
-  let j' : MonoidHom S P :=
-    { toFun := j, map_one' := hj1, map_mul' := hjm }
-  let k' : MonoidHom S P :=
-    { toFun := k, map_one' := hk1, map_mul' := hkm }
-  have : j' = k' := monoidHom_ext M (MonoidHom.ext h)
-  show j'.toFun = k'.toFun by rw [this]
-end
-
-variable {M}
-
-theorem lift_unique {j : S →+* P} (hj : ∀ x, j ((algebraMap R S) x) = g x) : lift hg = j :=
-  RingHom.ext <|
-    (DFunLike.ext_iff (F := MonoidHom _ _)).1 <|
-      Submonoid.LocalizationMap.lift_unique (toLocalizationMap M S) (g := g.toMonoidHom) hg
-        (j := j.toMonoidHom) hj
-
-@[simp]
-theorem lift_id (x) : lift (map_units S : ∀ _ : M, IsUnit _) x = x :=
-  (toLocalizationMap M S).lift_id _
-
-theorem lift_surjective_iff :
-    Surjective (lift hg : S → P) ↔ ∀ v : P, ∃ x : R × M, v * g x.2 = g x.1 :=
-  (toLocalizationMap M S).lift_surjective_iff hg
-
-theorem lift_injective_iff :
-    Injective (lift hg : S → P) ↔ ∀ x y, algebraMap R S x = algebraMap R S y ↔ g x = g y :=
-  (toLocalizationMap M S).lift_injective_iff hg
-
-section Map
-
-variable {T : Submonoid P} {Q : Type*} [CommSemiring Q]
-variable [Algebra P Q] [IsLocalization T Q]
-
-section
-
-variable (Q)
-
-/-- Map a homomorphism `g : R →+* P` to `S →+* Q`, where `S` and `Q` are
-localizations of `R` and `P` at `M` and `T` respectively,
-such that `g(M) ⊆ T`.
-
-We send `z : S` to `algebraMap P Q (g x) * (algebraMap P Q (g y))⁻¹`, where
-`(x, y) : R × M` are such that `z = f x * (f y)⁻¹`. -/
-noncomputable def map (g : R →+* P) (hy : M ≤ T.comap g) : S →+* Q :=
-  lift (M := M) (g := (algebraMap P Q).comp g) fun y => map_units _ ⟨g y, hy y.2⟩
-
-end
-
-section
-variable (hy : M ≤ T.comap g)
-include hy
-
--- Porting note: added `simp` attribute, since it proves very similar lemmas marked `simp`
-@[simp]
-theorem map_eq (x) : map Q g hy ((algebraMap R S) x) = algebraMap P Q (g x) :=
-  lift_eq (fun y => map_units _ ⟨g y, hy y.2⟩) x
-
-@[simp]
-theorem map_comp : (map Q g hy).comp (algebraMap R S) = (algebraMap P Q).comp g :=
-  lift_comp fun y => map_units _ ⟨g y, hy y.2⟩
-
-theorem map_mk' (x) (y : M) : map Q g hy (mk' S x y) = mk' Q (g x) ⟨g y, hy y.2⟩ :=
-  Submonoid.LocalizationMap.map_mk' (toLocalizationMap M S) (g := g.toMonoidHom)
-    (fun y => hy y.2) (k := toLocalizationMap T Q) ..
-
-theorem map_unique (j : S →+* Q) (hj : ∀ x : R, j (algebraMap R S x) = algebraMap P Q (g x)) :
-    map Q g hy = j :=
-  lift_unique (fun y => map_units _ ⟨g y, hy y.2⟩) hj
-
-/-- If `CommSemiring` homs `g : R →+* P, l : P →+* A` induce maps of localizations, the composition
-of the induced maps equals the map of localizations induced by `l ∘ g`. -/
-theorem map_comp_map {A : Type*} [CommSemiring A] {U : Submonoid A} {W} [CommSemiring W]
-    [Algebra A W] [IsLocalization U W] {l : P →+* A} (hl : T ≤ U.comap l) :
-    (map W l hl).comp (map Q g hy : S →+* _) = map W (l.comp g) fun _ hx => hl (hy hx) :=
-  RingHom.ext fun x =>
-    Submonoid.LocalizationMap.map_map (P := P) (toLocalizationMap M S) (fun y => hy y.2)
-      (toLocalizationMap U W) (fun w => hl w.2) x
-
-/-- If `CommSemiring` homs `g : R →+* P, l : P →+* A` induce maps of localizations, the composition
-of the induced maps equals the map of localizations induced by `l ∘ g`. -/
-theorem map_map {A : Type*} [CommSemiring A] {U : Submonoid A} {W} [CommSemiring W] [Algebra A W]
-    [IsLocalization U W] {l : P →+* A} (hl : T ≤ U.comap l) (x : S) :
-    map W l hl (map Q g hy x) = map W (l.comp g) (fun x hx => hl (hy hx)) x := by
-  rw [← map_comp_map (Q := Q) hy hl]; rfl
-
-theorem map_smul (x : S) (z : R) : map Q g hy (z • x : S) = g z • map Q g hy x := by
-  rw [Algebra.smul_def, Algebra.smul_def, RingHom.map_mul, map_eq]
-
-end
-
-@[simp]
-theorem map_id_mk' {Q : Type*} [CommSemiring Q] [Algebra R Q] [IsLocalization M Q] (x) (y : M) :
-    map Q (RingHom.id R) (le_refl M) (mk' S x y) = mk' Q x y :=
-  map_mk' ..
-
-@[simp]
-theorem map_id (z : S) (h : M ≤ M.comap (RingHom.id R) := le_refl M) :
-    map S (RingHom.id _) h z = z :=
-  lift_id _
-
-section
-
-variable (S Q)
-
-/-- If `S`, `Q` are localizations of `R` and `P` at submonoids `M, T` respectively, an
-isomorphism `j : R ≃+* P` such that `j(M) = T` induces an isomorphism of localizations
-`S ≃+* Q`. -/
-@[simps]
-noncomputable def ringEquivOfRingEquiv (h : R ≃+* P) (H : M.map h.toMonoidHom = T) : S ≃+* Q :=
-  have H' : T.map h.symm.toMonoidHom = M := by
-    rw [← M.map_id, ← H, Submonoid.map_map]
-    congr
-    ext
-    apply h.symm_apply_apply
-  { map Q (h : R →+* P) (M.le_comap_of_map_le (le_of_eq H)) with
-    toFun := map Q (h : R →+* P) (M.le_comap_of_map_le (le_of_eq H))
-    invFun := map S (h.symm : P →+* R) (T.le_comap_of_map_le (le_of_eq H'))
-    left_inv := fun x => by
-      rw [map_map, map_unique _ (RingHom.id _), RingHom.id_apply]
-      simp
-    right_inv := fun x => by
-      rw [map_map, map_unique _ (RingHom.id _), RingHom.id_apply]
-      simp }
-
-end
-
-theorem ringEquivOfRingEquiv_eq_map {j : R ≃+* P} (H : M.map j.toMonoidHom = T) :
-    (ringEquivOfRingEquiv S Q j H : S →+* Q) =
-      map Q (j : R →+* P) (M.le_comap_of_map_le (le_of_eq H)) :=
-  rfl
-
--- Porting note (#10618): removed `simp`, `simp` can prove it
-theorem ringEquivOfRingEquiv_eq {j : R ≃+* P} (H : M.map j.toMonoidHom = T) (x) :
-    ringEquivOfRingEquiv S Q j H ((algebraMap R S) x) = algebraMap P Q (j x) := by
-  simp
-
-theorem ringEquivOfRingEquiv_mk' {j : R ≃+* P} (H : M.map j.toMonoidHom = T) (x : R) (y : M) :
-    ringEquivOfRingEquiv S Q j H (mk' S x y) =
-      mk' Q (j x) ⟨j y, show j y ∈ T from H ▸ Set.mem_image_of_mem j y.2⟩ := by
-  simp [map_mk']
-
-end Map
-
-=======
->>>>>>> d0df76bd
 section AlgEquiv
 
 variable {Q : Type*} [CommSemiring Q] [Algebra R Q] [IsLocalization M Q]
@@ -689,14 +144,6 @@
 
 end AlgEquiv
 
-<<<<<<< HEAD
-section at_units
-lemma at_units (S : Submonoid R)
-    (hS : S ≤ IsUnit.submonoid R) : IsLocalization S R where
-  map_units' y := hS y.prop
-  surj' := fun s ↦ ⟨⟨s, 1⟩, by simp⟩
-  exists_of_eq := fun {x y} (e : x = y) ↦ ⟨1, e ▸ rfl⟩
-=======
 section liftAlgHom
 
 variable {A : Type*} [CommSemiring A]
@@ -766,7 +213,6 @@
 end AlgEquivOfAlgEquiv
 
 section at_units
->>>>>>> d0df76bd
 
 variable (R M)
 
