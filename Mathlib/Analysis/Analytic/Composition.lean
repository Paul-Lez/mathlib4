--- conflicted
+++ resolved
@@ -698,11 +698,7 @@
   obtain ⟨δ, δpos, hδ⟩ :
     ∃ δ : ℝ≥0∞, 0 < δ ∧ ∀ {z : E}, z ∈ insert x s ∩ EMetric.ball x δ
       → f z ∈ insert (f x) t ∩ EMetric.ball (f x) rg := by
-<<<<<<< HEAD
-    have : insert (f x) t ∩ EMetric.ball (f x) rg ∈ 𝓝[insert (f x) t] (f x) := by --
-=======
     have : insert (f x) t ∩ EMetric.ball (f x) rg ∈ 𝓝[insert (f x) t] (f x) := by
->>>>>>> 0f630816
       apply inter_mem_nhdsWithin
       exact EMetric.ball_mem_nhds _ Hg.r_pos
     have := Hf.analyticWithinAt.continuousWithinAt_insert.tendsto_nhdsWithin (hs.insert x) this
@@ -834,14 +830,11 @@
   rw [← hy] at hg
   exact hg.comp hf h
 
-<<<<<<< HEAD
-=======
 lemma AnalyticWithinOn.comp {f : F → G} {g : E → F} {s : Set F}
     {t : Set E} (hf : AnalyticWithinOn 𝕜 f s) (hg : AnalyticWithinOn 𝕜 g t) (h : Set.MapsTo g t s) :
     AnalyticWithinOn 𝕜 (f ∘ g) t :=
   fun x m ↦ (hf _ (h m)).comp (hg x m) h
 
->>>>>>> 0f630816
 /-- If two functions `g` and `f` are analytic respectively at `f x` and `x`, then `g ∘ f` is
 analytic at `x`. -/
 theorem AnalyticAt.comp {g : F → G} {f : E → F} {x : E} (hg : AnalyticAt 𝕜 g (f x))
