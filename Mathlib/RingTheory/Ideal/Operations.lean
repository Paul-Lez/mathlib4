--- conflicted
+++ resolved
@@ -393,297 +393,6 @@
         Or.resolve_left (mul_eq_zero.mp ((I * J).eq_bot_iff.mp hij _ (mul_mem_mul hi hj))) ne0,
     fun h => by obtain rfl | rfl := h; exacts [bot_mul _, mul_bot _]⟩
 
-instance {R : Type*} [CommSemiring R] [NoZeroDivisors R] : NoZeroDivisors (Ideal R) where
-  eq_zero_or_eq_zero_of_mul_eq_zero := mul_eq_bot.1
-
-instance {R : Type*} [CommSemiring R] {S : Type*} [CommRing S] [Algebra R S]
-    [NoZeroSMulDivisors R S] {I : Ideal S} : NoZeroSMulDivisors R I :=
-  Submodule.noZeroSMulDivisors (Submodule.restrictScalars R I)
-
-end Semiring
-
-section MulAndRadical
-
-variable {R : Type u} {ι : Type*} [CommSemiring R]
-variable {I J K L : Ideal R}
-
-theorem mul_mem_mul_rev {r s} (hr : r ∈ I) (hs : s ∈ J) : s * r ∈ I * J :=
-  mul_comm r s ▸ mul_mem_mul hr hs
-
-theorem prod_mem_prod {ι : Type*} {s : Finset ι} {I : ι → Ideal R} {x : ι → R} :
-    (∀ i ∈ s, x i ∈ I i) → (∏ i ∈ s, x i) ∈ ∏ i ∈ s, I i := by
-  classical
-    refine Finset.induction_on s ?_ ?_
-    · intro
-      rw [Finset.prod_empty, Finset.prod_empty, one_eq_top]
-      exact Submodule.mem_top
-    · intro a s ha IH h
-      rw [Finset.prod_insert ha, Finset.prod_insert ha]
-      exact
-        mul_mem_mul (h a <| Finset.mem_insert_self a s)
-          (IH fun i hi => h i <| Finset.mem_insert_of_mem hi)
-
-theorem mul_le_right : I * J ≤ I :=
-  Ideal.mul_le.2 fun _ hr _ _ => I.mul_mem_right _ hr
-
-@[simp]
-theorem sup_mul_right_self : I ⊔ I * J = I :=
-  sup_eq_left.2 Ideal.mul_le_right
-
-@[simp]
-theorem mul_right_self_sup : I * J ⊔ I = I :=
-  sup_eq_right.2 Ideal.mul_le_right
-
-variable (I J K)
-
-protected theorem mul_comm : I * J = J * I :=
-  le_antisymm (mul_le.2 fun _ hrI _ hsJ => mul_mem_mul_rev hsJ hrI)
-    (mul_le.2 fun _ hrJ _ hsI => mul_mem_mul_rev hsI hrJ)
-
-theorem span_mul_span (S T : Set R) : span S * span T = span (⋃ (s ∈ S) (t ∈ T), {s * t}) :=
-  Submodule.span_smul_span S T
-
-variable {I J K}
-
-theorem span_mul_span' (S T : Set R) : span S * span T = span (S * T) := by
-  unfold span
-  rw [Submodule.span_mul_span]
-
-theorem span_singleton_mul_span_singleton (r s : R) :
-    span {r} * span {s} = (span {r * s} : Ideal R) := by
-  unfold span
-  rw [Submodule.span_mul_span, Set.singleton_mul_singleton]
-
-theorem span_singleton_pow (s : R) (n : ℕ) : span {s} ^ n = (span {s ^ n} : Ideal R) := by
-  induction' n with n ih; · simp [Set.singleton_one]
-  simp only [pow_succ, ih, span_singleton_mul_span_singleton]
-
-theorem mem_mul_span_singleton {x y : R} {I : Ideal R} : x ∈ I * span {y} ↔ ∃ z ∈ I, z * y = x :=
-  Submodule.mem_smul_span_singleton
-
-theorem mem_span_singleton_mul {x y : R} {I : Ideal R} : x ∈ span {y} * I ↔ ∃ z ∈ I, y * z = x := by
-  simp only [mul_comm, mem_mul_span_singleton]
-
-theorem le_span_singleton_mul_iff {x : R} {I J : Ideal R} :
-    I ≤ span {x} * J ↔ ∀ zI ∈ I, ∃ zJ ∈ J, x * zJ = zI :=
-  show (∀ {zI} (_ : zI ∈ I), zI ∈ span {x} * J) ↔ ∀ zI ∈ I, ∃ zJ ∈ J, x * zJ = zI by
-    simp only [mem_span_singleton_mul]
-
-theorem span_singleton_mul_le_iff {x : R} {I J : Ideal R} :
-    span {x} * I ≤ J ↔ ∀ z ∈ I, x * z ∈ J := by
-  simp only [mul_le, mem_span_singleton_mul, mem_span_singleton]
-  constructor
-  · intro h zI hzI
-    exact h x (dvd_refl x) zI hzI
-  · rintro h _ ⟨z, rfl⟩ zI hzI
-    rw [mul_comm x z, mul_assoc]
-    exact J.mul_mem_left _ (h zI hzI)
-
-theorem span_singleton_mul_le_span_singleton_mul {x y : R} {I J : Ideal R} :
-    span {x} * I ≤ span {y} * J ↔ ∀ zI ∈ I, ∃ zJ ∈ J, x * zI = y * zJ := by
-  simp only [span_singleton_mul_le_iff, mem_span_singleton_mul, eq_comm]
-
-theorem span_singleton_mul_right_mono [IsDomain R] {x : R} (hx : x ≠ 0) :
-    span {x} * I ≤ span {x} * J ↔ I ≤ J := by
-  simp_rw [span_singleton_mul_le_span_singleton_mul, mul_right_inj' hx,
-    exists_eq_right', SetLike.le_def]
-
-theorem span_singleton_mul_left_mono [IsDomain R] {x : R} (hx : x ≠ 0) :
-    I * span {x} ≤ J * span {x} ↔ I ≤ J := by
-  simpa only [mul_comm I, mul_comm J] using span_singleton_mul_right_mono hx
-
-theorem span_singleton_mul_right_inj [IsDomain R] {x : R} (hx : x ≠ 0) :
-    span {x} * I = span {x} * J ↔ I = J := by
-  simp only [le_antisymm_iff, span_singleton_mul_right_mono hx]
-
-theorem span_singleton_mul_left_inj [IsDomain R] {x : R} (hx : x ≠ 0) :
-    I * span {x} = J * span {x} ↔ I = J := by
-  simp only [le_antisymm_iff, span_singleton_mul_left_mono hx]
-
-theorem span_singleton_mul_right_injective [IsDomain R] {x : R} (hx : x ≠ 0) :
-    Function.Injective ((span {x} : Ideal R) * ·) := fun _ _ =>
-  (span_singleton_mul_right_inj hx).mp
-
-theorem span_singleton_mul_left_injective [IsDomain R] {x : R} (hx : x ≠ 0) :
-    Function.Injective fun I : Ideal R => I * span {x} := fun _ _ =>
-  (span_singleton_mul_left_inj hx).mp
-
-theorem eq_span_singleton_mul {x : R} (I J : Ideal R) :
-    I = span {x} * J ↔ (∀ zI ∈ I, ∃ zJ ∈ J, x * zJ = zI) ∧ ∀ z ∈ J, x * z ∈ I := by
-  simp only [le_antisymm_iff, le_span_singleton_mul_iff, span_singleton_mul_le_iff]
-
-theorem span_singleton_mul_eq_span_singleton_mul {x y : R} (I J : Ideal R) :
-    span {x} * I = span {y} * J ↔
-      (∀ zI ∈ I, ∃ zJ ∈ J, x * zI = y * zJ) ∧ ∀ zJ ∈ J, ∃ zI ∈ I, x * zI = y * zJ := by
-  simp only [le_antisymm_iff, span_singleton_mul_le_span_singleton_mul, eq_comm]
-
-theorem prod_span {ι : Type*} (s : Finset ι) (I : ι → Set R) :
-    (∏ i ∈ s, Ideal.span (I i)) = Ideal.span (∏ i ∈ s, I i) :=
-  Submodule.prod_span s I
-
-theorem prod_span_singleton {ι : Type*} (s : Finset ι) (I : ι → R) :
-    (∏ i ∈ s, Ideal.span ({I i} : Set R)) = Ideal.span {∏ i ∈ s, I i} :=
-  Submodule.prod_span_singleton s I
-
-@[simp]
-theorem multiset_prod_span_singleton (m : Multiset R) :
-    (m.map fun x => Ideal.span {x}).prod = Ideal.span ({Multiset.prod m} : Set R) :=
-  Multiset.induction_on m (by simp) fun a m ih => by
-    simp only [Multiset.map_cons, Multiset.prod_cons, ih, ← Ideal.span_singleton_mul_span_singleton]
-
-theorem finset_inf_span_singleton {ι : Type*} (s : Finset ι) (I : ι → R)
-    (hI : Set.Pairwise (↑s) (IsCoprime on I)) :
-    (s.inf fun i => Ideal.span ({I i} : Set R)) = Ideal.span {∏ i ∈ s, I i} := by
-  ext x
-  simp only [Submodule.mem_finset_inf, Ideal.mem_span_singleton]
-  exact ⟨Finset.prod_dvd_of_coprime hI, fun h i hi => (Finset.dvd_prod_of_mem _ hi).trans h⟩
-
-theorem iInf_span_singleton {ι : Type*} [Fintype ι] {I : ι → R}
-    (hI : ∀ (i j) (_ : i ≠ j), IsCoprime (I i) (I j)) :
-    ⨅ i, span ({I i} : Set R) = span {∏ i, I i} := by
-  rw [← Finset.inf_univ_eq_iInf, finset_inf_span_singleton]
-  rwa [Finset.coe_univ, Set.pairwise_univ]
-
-theorem iInf_span_singleton_natCast {R : Type*} [CommRing R] {ι : Type*} [Fintype ι]
-    {I : ι → ℕ} (hI : Pairwise fun i j => (I i).Coprime (I j)) :
-    ⨅ (i : ι), span {(I i : R)} = span {((∏ i : ι, I i : ℕ) : R)} := by
-  rw [iInf_span_singleton, Nat.cast_prod]
-  exact fun i j h ↦ (hI h).cast
-
-theorem sup_eq_top_iff_isCoprime {R : Type*} [CommSemiring R] (x y : R) :
-    span ({x} : Set R) ⊔ span {y} = ⊤ ↔ IsCoprime x y := by
-  rw [eq_top_iff_one, Submodule.mem_sup]
-  constructor
-  · rintro ⟨u, hu, v, hv, h1⟩
-    rw [mem_span_singleton'] at hu hv
-    rw [← hu.choose_spec, ← hv.choose_spec] at h1
-    exact ⟨_, _, h1⟩
-  · exact fun ⟨u, v, h1⟩ =>
-      ⟨_, mem_span_singleton'.mpr ⟨_, rfl⟩, _, mem_span_singleton'.mpr ⟨_, rfl⟩, h1⟩
-
-theorem mul_le_inf : I * J ≤ I ⊓ J :=
-  mul_le.2 fun r hri s hsj => ⟨I.mul_mem_right s hri, J.mul_mem_left r hsj⟩
-
-theorem multiset_prod_le_inf {s : Multiset (Ideal R)} : s.prod ≤ s.inf := by
-  classical
-    refine s.induction_on ?_ ?_
-    · rw [Multiset.inf_zero]
-      exact le_top
-    intro a s ih
-    rw [Multiset.prod_cons, Multiset.inf_cons]
-    exact le_trans mul_le_inf (inf_le_inf le_rfl ih)
-
-theorem prod_le_inf {s : Finset ι} {f : ι → Ideal R} : s.prod f ≤ s.inf f :=
-  multiset_prod_le_inf
-
-theorem mul_eq_inf_of_coprime (h : I ⊔ J = ⊤) : I * J = I ⊓ J :=
-  le_antisymm mul_le_inf fun r ⟨hri, hrj⟩ =>
-    let ⟨s, hsi, t, htj, hst⟩ := Submodule.mem_sup.1 ((eq_top_iff_one _).1 h)
-    mul_one r ▸
-      hst ▸
-        (mul_add r s t).symm ▸ Ideal.add_mem (I * J) (mul_mem_mul_rev hsi hrj) (mul_mem_mul hri htj)
-
-theorem sup_mul_eq_of_coprime_left (h : I ⊔ J = ⊤) : I ⊔ J * K = I ⊔ K :=
-  le_antisymm (sup_le_sup_left mul_le_left _) fun i hi => by
-    rw [eq_top_iff_one] at h; rw [Submodule.mem_sup] at h hi ⊢
-    obtain ⟨i1, hi1, j, hj, h⟩ := h; obtain ⟨i', hi', k, hk, hi⟩ := hi
-    refine ⟨_, add_mem hi' (mul_mem_right k _ hi1), _, mul_mem_mul hj hk, ?_⟩
-    rw [add_assoc, ← add_mul, h, one_mul, hi]
-
-theorem sup_mul_eq_of_coprime_right (h : I ⊔ K = ⊤) : I ⊔ J * K = I ⊔ J := by
-  rw [mul_comm]
-  exact sup_mul_eq_of_coprime_left h
-
-theorem mul_sup_eq_of_coprime_left (h : I ⊔ J = ⊤) : I * K ⊔ J = K ⊔ J := by
-  rw [sup_comm] at h
-  rw [sup_comm, sup_mul_eq_of_coprime_left h, sup_comm]
-
-theorem mul_sup_eq_of_coprime_right (h : K ⊔ J = ⊤) : I * K ⊔ J = I ⊔ J := by
-  rw [sup_comm] at h
-  rw [sup_comm, sup_mul_eq_of_coprime_right h, sup_comm]
-
-theorem sup_prod_eq_top {s : Finset ι} {J : ι → Ideal R} (h : ∀ i, i ∈ s → I ⊔ J i = ⊤) :
-    (I ⊔ ∏ i ∈ s, J i) = ⊤ :=
-  Finset.prod_induction _ (fun J => I ⊔ J = ⊤)
-    (fun _ _ hJ hK => (sup_mul_eq_of_coprime_left hJ).trans hK)
-    (by simp_rw [one_eq_top, sup_top_eq]) h
-
-theorem sup_multiset_prod_eq_top {s : Multiset (Ideal R)} (h : ∀  p ∈ s, I ⊔ p = ⊤) :
-    I ⊔ Multiset.prod s = ⊤ :=
-  Multiset.prod_induction (I ⊔ · = ⊤) s (fun _ _ hp hq ↦ (sup_mul_eq_of_coprime_left hp).trans hq)
-    (by simp only [one_eq_top, ge_iff_le, top_le_iff, le_top, sup_of_le_right]) h
-
-theorem sup_iInf_eq_top {s : Finset ι} {J : ι → Ideal R} (h : ∀ i, i ∈ s → I ⊔ J i = ⊤) :
-    (I ⊔ ⨅ i ∈ s, J i) = ⊤ :=
-  eq_top_iff.mpr <|
-    le_of_eq_of_le (sup_prod_eq_top h).symm <|
-      sup_le_sup_left (le_of_le_of_eq prod_le_inf <| Finset.inf_eq_iInf _ _) _
-
-theorem prod_sup_eq_top {s : Finset ι} {J : ι → Ideal R} (h : ∀ i, i ∈ s → J i ⊔ I = ⊤) :
-    (∏ i ∈ s, J i) ⊔ I = ⊤ := by rw [sup_comm, sup_prod_eq_top]; intro i hi; rw [sup_comm, h i hi]
-
-theorem iInf_sup_eq_top {s : Finset ι} {J : ι → Ideal R} (h : ∀ i, i ∈ s → J i ⊔ I = ⊤) :
-    (⨅ i ∈ s, J i) ⊔ I = ⊤ := by rw [sup_comm, sup_iInf_eq_top]; intro i hi; rw [sup_comm, h i hi]
-
-theorem sup_pow_eq_top {n : ℕ} (h : I ⊔ J = ⊤) : I ⊔ J ^ n = ⊤ := by
-  rw [← Finset.card_range n, ← Finset.prod_const]
-  exact sup_prod_eq_top fun _ _ => h
-
-theorem pow_sup_eq_top {n : ℕ} (h : I ⊔ J = ⊤) : I ^ n ⊔ J = ⊤ := by
-  rw [← Finset.card_range n, ← Finset.prod_const]
-  exact prod_sup_eq_top fun _ _ => h
-
-theorem pow_sup_pow_eq_top {m n : ℕ} (h : I ⊔ J = ⊤) : I ^ m ⊔ J ^ n = ⊤ :=
-  sup_pow_eq_top (pow_sup_eq_top h)
-
-variable (I) in
-@[simp]
-theorem mul_top : I * ⊤ = I :=
-  Ideal.mul_comm ⊤ I ▸ Submodule.top_smul I
-
-<<<<<<< HEAD
-=======
-@[simp]
-theorem top_mul : ⊤ * I = I :=
-  Submodule.top_smul I
-
-variable {I}
-
-theorem mul_mono (hik : I ≤ K) (hjl : J ≤ L) : I * J ≤ K * L :=
-  Submodule.smul_mono hik hjl
-
-theorem mul_mono_left (h : I ≤ J) : I * K ≤ J * K :=
-  Submodule.smul_mono_left h
-
-theorem mul_mono_right (h : J ≤ K) : I * J ≤ I * K :=
-  smul_mono_right _ h
-
-variable (I J K)
-
-theorem mul_sup : I * (J ⊔ K) = I * J ⊔ I * K :=
-  Submodule.smul_sup I J K
-
-theorem sup_mul : (I ⊔ J) * K = I * K ⊔ J * K :=
-  Submodule.sup_smul I J K
-
-variable {I J K}
-
-theorem pow_le_pow_right {m n : ℕ} (h : m ≤ n) : I ^ n ≤ I ^ m := by
-  cases' Nat.exists_eq_add_of_le h with k hk
-  rw [hk, pow_add]
-  exact le_trans mul_le_inf inf_le_left
-
-theorem pow_le_self {n : ℕ} (hn : n ≠ 0) : I ^ n ≤ I :=
-  calc
-    I ^ n ≤ I ^ 1 := pow_le_pow_right (Nat.pos_of_ne_zero hn)
-    _ = I := pow_one _
-
-theorem pow_right_mono {I J : Ideal R} (e : I ≤ J) (n : ℕ) : I ^ n ≤ J ^ n := by
-  induction' n with _ hn
-  · rw [pow_zero, pow_zero]
-  · rw [pow_succ, pow_succ]
-    exact Ideal.mul_mono hn e
-
 lemma sup_pow_add_le_pow_sup_pow {R} [CommSemiring R] {I J : Ideal R} {n m : ℕ} :
     (I ⊔ J) ^ (n + m) ≤ I ^ n ⊔ J ^ m := by
   rw [← Ideal.add_eq_sup, ← Ideal.add_eq_sup, add_pow, Ideal.sum_eq_sup]
@@ -698,16 +407,6 @@
     rw [Nat.le_sub_iff_add_le hi]
     nlinarith
 
-@[simp]
-theorem mul_eq_bot {R : Type*} [CommSemiring R] [NoZeroDivisors R] {I J : Ideal R} :
-    I * J = ⊥ ↔ I = ⊥ ∨ J = ⊥ :=
-  ⟨fun hij =>
-    or_iff_not_imp_left.mpr fun I_ne_bot =>
-      J.eq_bot_iff.mpr fun _ hj =>
-        let ⟨_, hi, ne0⟩ := I.ne_bot_iff.mp I_ne_bot
-        Or.resolve_left (mul_eq_zero.mp ((I * J).eq_bot_iff.mp hij _ (mul_mem_mul hi hj))) ne0,
-    fun h => by cases' h with h h <;> rw [← Ideal.mul_bot, h, Ideal.mul_comm]⟩
-
 instance {R : Type*} [CommSemiring R] [NoZeroDivisors R] : NoZeroDivisors (Ideal R) where
   eq_zero_or_eq_zero_of_mul_eq_zero := mul_eq_bot.1
 
@@ -715,7 +414,247 @@
     [NoZeroSMulDivisors R S] {I : Ideal S} : NoZeroSMulDivisors R I :=
   Submodule.noZeroSMulDivisors (Submodule.restrictScalars R I)
 
->>>>>>> 8102abc0
+end Semiring
+
+section MulAndRadical
+
+variable {R : Type u} {ι : Type*} [CommSemiring R]
+variable {I J K L : Ideal R}
+
+theorem mul_mem_mul_rev {r s} (hr : r ∈ I) (hs : s ∈ J) : s * r ∈ I * J :=
+  mul_comm r s ▸ mul_mem_mul hr hs
+
+theorem prod_mem_prod {ι : Type*} {s : Finset ι} {I : ι → Ideal R} {x : ι → R} :
+    (∀ i ∈ s, x i ∈ I i) → (∏ i ∈ s, x i) ∈ ∏ i ∈ s, I i := by
+  classical
+    refine Finset.induction_on s ?_ ?_
+    · intro
+      rw [Finset.prod_empty, Finset.prod_empty, one_eq_top]
+      exact Submodule.mem_top
+    · intro a s ha IH h
+      rw [Finset.prod_insert ha, Finset.prod_insert ha]
+      exact
+        mul_mem_mul (h a <| Finset.mem_insert_self a s)
+          (IH fun i hi => h i <| Finset.mem_insert_of_mem hi)
+
+theorem mul_le_right : I * J ≤ I :=
+  Ideal.mul_le.2 fun _ hr _ _ => I.mul_mem_right _ hr
+
+@[simp]
+theorem sup_mul_right_self : I ⊔ I * J = I :=
+  sup_eq_left.2 Ideal.mul_le_right
+
+@[simp]
+theorem mul_right_self_sup : I * J ⊔ I = I :=
+  sup_eq_right.2 Ideal.mul_le_right
+
+variable (I J K)
+
+protected theorem mul_comm : I * J = J * I :=
+  le_antisymm (mul_le.2 fun _ hrI _ hsJ => mul_mem_mul_rev hsJ hrI)
+    (mul_le.2 fun _ hrJ _ hsI => mul_mem_mul_rev hsI hrJ)
+
+theorem span_mul_span (S T : Set R) : span S * span T = span (⋃ (s ∈ S) (t ∈ T), {s * t}) :=
+  Submodule.span_smul_span S T
+
+variable {I J K}
+
+theorem span_mul_span' (S T : Set R) : span S * span T = span (S * T) := by
+  unfold span
+  rw [Submodule.span_mul_span]
+
+theorem span_singleton_mul_span_singleton (r s : R) :
+    span {r} * span {s} = (span {r * s} : Ideal R) := by
+  unfold span
+  rw [Submodule.span_mul_span, Set.singleton_mul_singleton]
+
+theorem span_singleton_pow (s : R) (n : ℕ) : span {s} ^ n = (span {s ^ n} : Ideal R) := by
+  induction' n with n ih; · simp [Set.singleton_one]
+  simp only [pow_succ, ih, span_singleton_mul_span_singleton]
+
+theorem mem_mul_span_singleton {x y : R} {I : Ideal R} : x ∈ I * span {y} ↔ ∃ z ∈ I, z * y = x :=
+  Submodule.mem_smul_span_singleton
+
+theorem mem_span_singleton_mul {x y : R} {I : Ideal R} : x ∈ span {y} * I ↔ ∃ z ∈ I, y * z = x := by
+  simp only [mul_comm, mem_mul_span_singleton]
+
+theorem le_span_singleton_mul_iff {x : R} {I J : Ideal R} :
+    I ≤ span {x} * J ↔ ∀ zI ∈ I, ∃ zJ ∈ J, x * zJ = zI :=
+  show (∀ {zI} (_ : zI ∈ I), zI ∈ span {x} * J) ↔ ∀ zI ∈ I, ∃ zJ ∈ J, x * zJ = zI by
+    simp only [mem_span_singleton_mul]
+
+theorem span_singleton_mul_le_iff {x : R} {I J : Ideal R} :
+    span {x} * I ≤ J ↔ ∀ z ∈ I, x * z ∈ J := by
+  simp only [mul_le, mem_span_singleton_mul, mem_span_singleton]
+  constructor
+  · intro h zI hzI
+    exact h x (dvd_refl x) zI hzI
+  · rintro h _ ⟨z, rfl⟩ zI hzI
+    rw [mul_comm x z, mul_assoc]
+    exact J.mul_mem_left _ (h zI hzI)
+
+theorem span_singleton_mul_le_span_singleton_mul {x y : R} {I J : Ideal R} :
+    span {x} * I ≤ span {y} * J ↔ ∀ zI ∈ I, ∃ zJ ∈ J, x * zI = y * zJ := by
+  simp only [span_singleton_mul_le_iff, mem_span_singleton_mul, eq_comm]
+
+theorem span_singleton_mul_right_mono [IsDomain R] {x : R} (hx : x ≠ 0) :
+    span {x} * I ≤ span {x} * J ↔ I ≤ J := by
+  simp_rw [span_singleton_mul_le_span_singleton_mul, mul_right_inj' hx,
+    exists_eq_right', SetLike.le_def]
+
+theorem span_singleton_mul_left_mono [IsDomain R] {x : R} (hx : x ≠ 0) :
+    I * span {x} ≤ J * span {x} ↔ I ≤ J := by
+  simpa only [mul_comm I, mul_comm J] using span_singleton_mul_right_mono hx
+
+theorem span_singleton_mul_right_inj [IsDomain R] {x : R} (hx : x ≠ 0) :
+    span {x} * I = span {x} * J ↔ I = J := by
+  simp only [le_antisymm_iff, span_singleton_mul_right_mono hx]
+
+theorem span_singleton_mul_left_inj [IsDomain R] {x : R} (hx : x ≠ 0) :
+    I * span {x} = J * span {x} ↔ I = J := by
+  simp only [le_antisymm_iff, span_singleton_mul_left_mono hx]
+
+theorem span_singleton_mul_right_injective [IsDomain R] {x : R} (hx : x ≠ 0) :
+    Function.Injective ((span {x} : Ideal R) * ·) := fun _ _ =>
+  (span_singleton_mul_right_inj hx).mp
+
+theorem span_singleton_mul_left_injective [IsDomain R] {x : R} (hx : x ≠ 0) :
+    Function.Injective fun I : Ideal R => I * span {x} := fun _ _ =>
+  (span_singleton_mul_left_inj hx).mp
+
+theorem eq_span_singleton_mul {x : R} (I J : Ideal R) :
+    I = span {x} * J ↔ (∀ zI ∈ I, ∃ zJ ∈ J, x * zJ = zI) ∧ ∀ z ∈ J, x * z ∈ I := by
+  simp only [le_antisymm_iff, le_span_singleton_mul_iff, span_singleton_mul_le_iff]
+
+theorem span_singleton_mul_eq_span_singleton_mul {x y : R} (I J : Ideal R) :
+    span {x} * I = span {y} * J ↔
+      (∀ zI ∈ I, ∃ zJ ∈ J, x * zI = y * zJ) ∧ ∀ zJ ∈ J, ∃ zI ∈ I, x * zI = y * zJ := by
+  simp only [le_antisymm_iff, span_singleton_mul_le_span_singleton_mul, eq_comm]
+
+theorem prod_span {ι : Type*} (s : Finset ι) (I : ι → Set R) :
+    (∏ i ∈ s, Ideal.span (I i)) = Ideal.span (∏ i ∈ s, I i) :=
+  Submodule.prod_span s I
+
+theorem prod_span_singleton {ι : Type*} (s : Finset ι) (I : ι → R) :
+    (∏ i ∈ s, Ideal.span ({I i} : Set R)) = Ideal.span {∏ i ∈ s, I i} :=
+  Submodule.prod_span_singleton s I
+
+@[simp]
+theorem multiset_prod_span_singleton (m : Multiset R) :
+    (m.map fun x => Ideal.span {x}).prod = Ideal.span ({Multiset.prod m} : Set R) :=
+  Multiset.induction_on m (by simp) fun a m ih => by
+    simp only [Multiset.map_cons, Multiset.prod_cons, ih, ← Ideal.span_singleton_mul_span_singleton]
+
+theorem finset_inf_span_singleton {ι : Type*} (s : Finset ι) (I : ι → R)
+    (hI : Set.Pairwise (↑s) (IsCoprime on I)) :
+    (s.inf fun i => Ideal.span ({I i} : Set R)) = Ideal.span {∏ i ∈ s, I i} := by
+  ext x
+  simp only [Submodule.mem_finset_inf, Ideal.mem_span_singleton]
+  exact ⟨Finset.prod_dvd_of_coprime hI, fun h i hi => (Finset.dvd_prod_of_mem _ hi).trans h⟩
+
+theorem iInf_span_singleton {ι : Type*} [Fintype ι] {I : ι → R}
+    (hI : ∀ (i j) (_ : i ≠ j), IsCoprime (I i) (I j)) :
+    ⨅ i, span ({I i} : Set R) = span {∏ i, I i} := by
+  rw [← Finset.inf_univ_eq_iInf, finset_inf_span_singleton]
+  rwa [Finset.coe_univ, Set.pairwise_univ]
+
+theorem iInf_span_singleton_natCast {R : Type*} [CommRing R] {ι : Type*} [Fintype ι]
+    {I : ι → ℕ} (hI : Pairwise fun i j => (I i).Coprime (I j)) :
+    ⨅ (i : ι), span {(I i : R)} = span {((∏ i : ι, I i : ℕ) : R)} := by
+  rw [iInf_span_singleton, Nat.cast_prod]
+  exact fun i j h ↦ (hI h).cast
+
+theorem sup_eq_top_iff_isCoprime {R : Type*} [CommSemiring R] (x y : R) :
+    span ({x} : Set R) ⊔ span {y} = ⊤ ↔ IsCoprime x y := by
+  rw [eq_top_iff_one, Submodule.mem_sup]
+  constructor
+  · rintro ⟨u, hu, v, hv, h1⟩
+    rw [mem_span_singleton'] at hu hv
+    rw [← hu.choose_spec, ← hv.choose_spec] at h1
+    exact ⟨_, _, h1⟩
+  · exact fun ⟨u, v, h1⟩ =>
+      ⟨_, mem_span_singleton'.mpr ⟨_, rfl⟩, _, mem_span_singleton'.mpr ⟨_, rfl⟩, h1⟩
+
+theorem mul_le_inf : I * J ≤ I ⊓ J :=
+  mul_le.2 fun r hri s hsj => ⟨I.mul_mem_right s hri, J.mul_mem_left r hsj⟩
+
+theorem multiset_prod_le_inf {s : Multiset (Ideal R)} : s.prod ≤ s.inf := by
+  classical
+    refine s.induction_on ?_ ?_
+    · rw [Multiset.inf_zero]
+      exact le_top
+    intro a s ih
+    rw [Multiset.prod_cons, Multiset.inf_cons]
+    exact le_trans mul_le_inf (inf_le_inf le_rfl ih)
+
+theorem prod_le_inf {s : Finset ι} {f : ι → Ideal R} : s.prod f ≤ s.inf f :=
+  multiset_prod_le_inf
+
+theorem mul_eq_inf_of_coprime (h : I ⊔ J = ⊤) : I * J = I ⊓ J :=
+  le_antisymm mul_le_inf fun r ⟨hri, hrj⟩ =>
+    let ⟨s, hsi, t, htj, hst⟩ := Submodule.mem_sup.1 ((eq_top_iff_one _).1 h)
+    mul_one r ▸
+      hst ▸
+        (mul_add r s t).symm ▸ Ideal.add_mem (I * J) (mul_mem_mul_rev hsi hrj) (mul_mem_mul hri htj)
+
+theorem sup_mul_eq_of_coprime_left (h : I ⊔ J = ⊤) : I ⊔ J * K = I ⊔ K :=
+  le_antisymm (sup_le_sup_left mul_le_left _) fun i hi => by
+    rw [eq_top_iff_one] at h; rw [Submodule.mem_sup] at h hi ⊢
+    obtain ⟨i1, hi1, j, hj, h⟩ := h; obtain ⟨i', hi', k, hk, hi⟩ := hi
+    refine ⟨_, add_mem hi' (mul_mem_right k _ hi1), _, mul_mem_mul hj hk, ?_⟩
+    rw [add_assoc, ← add_mul, h, one_mul, hi]
+
+theorem sup_mul_eq_of_coprime_right (h : I ⊔ K = ⊤) : I ⊔ J * K = I ⊔ J := by
+  rw [mul_comm]
+  exact sup_mul_eq_of_coprime_left h
+
+theorem mul_sup_eq_of_coprime_left (h : I ⊔ J = ⊤) : I * K ⊔ J = K ⊔ J := by
+  rw [sup_comm] at h
+  rw [sup_comm, sup_mul_eq_of_coprime_left h, sup_comm]
+
+theorem mul_sup_eq_of_coprime_right (h : K ⊔ J = ⊤) : I * K ⊔ J = I ⊔ J := by
+  rw [sup_comm] at h
+  rw [sup_comm, sup_mul_eq_of_coprime_right h, sup_comm]
+
+theorem sup_prod_eq_top {s : Finset ι} {J : ι → Ideal R} (h : ∀ i, i ∈ s → I ⊔ J i = ⊤) :
+    (I ⊔ ∏ i ∈ s, J i) = ⊤ :=
+  Finset.prod_induction _ (fun J => I ⊔ J = ⊤)
+    (fun _ _ hJ hK => (sup_mul_eq_of_coprime_left hJ).trans hK)
+    (by simp_rw [one_eq_top, sup_top_eq]) h
+
+theorem sup_multiset_prod_eq_top {s : Multiset (Ideal R)} (h : ∀  p ∈ s, I ⊔ p = ⊤) :
+    I ⊔ Multiset.prod s = ⊤ :=
+  Multiset.prod_induction (I ⊔ · = ⊤) s (fun _ _ hp hq ↦ (sup_mul_eq_of_coprime_left hp).trans hq)
+    (by simp only [one_eq_top, ge_iff_le, top_le_iff, le_top, sup_of_le_right]) h
+
+theorem sup_iInf_eq_top {s : Finset ι} {J : ι → Ideal R} (h : ∀ i, i ∈ s → I ⊔ J i = ⊤) :
+    (I ⊔ ⨅ i ∈ s, J i) = ⊤ :=
+  eq_top_iff.mpr <|
+    le_of_eq_of_le (sup_prod_eq_top h).symm <|
+      sup_le_sup_left (le_of_le_of_eq prod_le_inf <| Finset.inf_eq_iInf _ _) _
+
+theorem prod_sup_eq_top {s : Finset ι} {J : ι → Ideal R} (h : ∀ i, i ∈ s → J i ⊔ I = ⊤) :
+    (∏ i ∈ s, J i) ⊔ I = ⊤ := by rw [sup_comm, sup_prod_eq_top]; intro i hi; rw [sup_comm, h i hi]
+
+theorem iInf_sup_eq_top {s : Finset ι} {J : ι → Ideal R} (h : ∀ i, i ∈ s → J i ⊔ I = ⊤) :
+    (⨅ i ∈ s, J i) ⊔ I = ⊤ := by rw [sup_comm, sup_iInf_eq_top]; intro i hi; rw [sup_comm, h i hi]
+
+theorem sup_pow_eq_top {n : ℕ} (h : I ⊔ J = ⊤) : I ⊔ J ^ n = ⊤ := by
+  rw [← Finset.card_range n, ← Finset.prod_const]
+  exact sup_prod_eq_top fun _ _ => h
+
+theorem pow_sup_eq_top {n : ℕ} (h : I ⊔ J = ⊤) : I ^ n ⊔ J = ⊤ := by
+  rw [← Finset.card_range n, ← Finset.prod_const]
+  exact prod_sup_eq_top fun _ _ => h
+
+theorem pow_sup_pow_eq_top {m n : ℕ} (h : I ⊔ J = ⊤) : I ^ m ⊔ J ^ n = ⊤ :=
+  sup_pow_eq_top (pow_sup_eq_top h)
+
+variable (I) in
+@[simp]
+theorem mul_top : I * ⊤ = I :=
+  Ideal.mul_comm ⊤ I ▸ Submodule.top_smul I
+
 /-- A product of ideals in an integral domain is zero if and only if one of the terms is zero. -/
 @[simp]
 lemma multiset_prod_eq_bot {R : Type*} [CommRing R] [IsDomain R] {s : Multiset (Ideal R)} :
