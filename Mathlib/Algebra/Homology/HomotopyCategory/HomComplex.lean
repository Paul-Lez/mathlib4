--- conflicted
+++ resolved
@@ -354,16 +354,9 @@
   simp only [comp_v _ _ h p _ q rfl (by linarith), smul_v, Linear.smul_comp]
 
 @[simp]
-<<<<<<< HEAD
-protected lemma units_smul_comp {n₁ n₂ n₁₂ : ℤ} (k : Rˣ) (z₁ : Cochain F G n₁) (z₂ : Cochain G K n₂)
-    (h : n₁ + n₂ = n₁₂) : (k • z₁).comp z₂ h = k • (z₁.comp z₂ h) := by
-  ext p q hpq
-  simp only [comp_v _ _ h p _ q rfl (by linarith), units_smul_v, Linear.units_smul_comp]
-=======
 lemma units_smul_comp {n₁ n₂ n₁₂ : ℤ} (k : Rˣ) (z₁ : Cochain F G n₁) (z₂ : Cochain G K n₂)
     (h : n₁ + n₂ = n₁₂) : (k • z₁).comp z₂ h = k • (z₁.comp z₂ h) := by
   apply Cochain.smul_comp
->>>>>>> e8bfb678
 
 @[simp]
 protected lemma id_comp {n : ℤ} (z₂ : Cochain F G n) :
@@ -402,16 +395,9 @@
   simp only [comp_v _ _ h p _ q rfl (by linarith), smul_v, Linear.comp_smul]
 
 @[simp]
-<<<<<<< HEAD
-protected lemma comp_units_smul {n₁ n₂ n₁₂ : ℤ} (z₁ : Cochain F G n₁) (k : Rˣ) (z₂ : Cochain G K n₂)
-    (h : n₁ + n₂ = n₁₂ ) : z₁.comp (k • z₂) h = k • (z₁.comp z₂ h) := by
-  ext p q hpq
-  simp only [comp_v _ _ h p _ q rfl (by linarith), units_smul_v, Linear.comp_units_smul]
-=======
 lemma comp_units_smul {n₁ n₂ n₁₂ : ℤ} (z₁ : Cochain F G n₁) (k : Rˣ) (z₂ : Cochain G K n₂)
     (h : n₁ + n₂ = n₁₂ ) : z₁.comp (k • z₂) h = k • (z₁.comp z₂ h) := by
   apply Cochain.comp_smul
->>>>>>> e8bfb678
 
 @[simp]
 protected lemma comp_id {n : ℤ} (z₁ : Cochain F G n) :
@@ -581,11 +567,7 @@
   (δ_hom R F G n m).map_smul k z
 
 @[simp] lemma δ_units_smul (k : Rˣ) (z : Cochain F G n) : δ n m (k • z) = k • δ n m z :=
-<<<<<<< HEAD
-  (δ_hom R F G n m).map_smul k z
-=======
   δ_smul ..
->>>>>>> e8bfb678
 
 lemma δ_δ (n₀ n₁ n₂ : ℤ) (z : Cochain F G n₀) : δ n₁ n₂ (δ n₀ n₁ z) = 0 := by
   by_cases h₁₂ : n₁ + 1 = n₂; swap; rw [δ_shape _ _ h₁₂]
@@ -668,11 +650,8 @@
     (show (ComplexShape.up ℤ).Rel p (p+1) by simp)]
   abel
 
-<<<<<<< HEAD
 end
 
-=======
->>>>>>> e8bfb678
 end HomComplex
 
 variable (F G)
@@ -853,51 +832,6 @@
 end
 
 end Cocycle
-
-<<<<<<< HEAD
-section Shift
-
-variable {n : ℤ}
-
-namespace Cochain
-
-variable (γ γ₁ γ₂ : Cochain K L n)
-
-def rightShift (a n' : ℤ) (hn' : n' + a = n) : Cochain K (L⟦a⟧) n' :=
-  Cochain.mk (fun p q hpq => γ.v p (p + n) rfl ≫
-    (L.shiftFunctorObjXIso a q (p + n) (by linarith)).inv)
-
-lemma rightShift_v (a n' : ℤ) (hn' : n' + a = n) (p q : ℤ) (hpq : p + n' = q)
-  (p' : ℤ) (hp' : p + n = p') :
-  (γ.rightShift a n' hn').v p q hpq = γ.v p p' hp' ≫
-    (L.shiftFunctorObjXIso a q p' (by rw [← hp', ← hpq, ← hn', add_assoc])).inv := by
-  subst hp'
-  dsimp only [rightShift]
-  simp only [mk_v]
-
-def rightUnshift {n' a : ℤ} (γ : Cochain K (L⟦a⟧) n') (n : ℤ) (hn : n' + a = n) :
-    Cochain K L n :=
-  Cochain.mk (fun p q hpq => γ.v p (p + n') rfl ≫
-    (L.shiftFunctorObjXIso a (p + n') q (by rw [← hpq, add_assoc, hn])).hom)
-
-lemma rightUnshift_v {n' a : ℤ} (γ : Cochain K (L⟦a⟧) n') (n : ℤ) (hn : n' + a = n)
-    (p q : ℤ) (hpq : p + n = q) (p' : ℤ) (hp' : p + n' = p') :
-    (γ.rightUnshift n hn).v p q hpq = γ.v p p' hp' ≫
-      (L.shiftFunctorObjXIso a p' q (by rw [← hpq, ← hn, ← add_assoc, hp'])).hom := by
-  subst hp'
-  dsimp only [rightUnshift]
-  simp only [mk_v]
-
-@[simp]
-lemma rightUnshift_rightShift (a n' : ℤ) (hn' : n' + a = n) :
-    (γ.rightShift a n' hn').rightUnshift n hn' = γ := by
-  ext p q hpq
-  simp only [rightUnshift_v _ n hn' p q hpq (p + n') rfl,
-    γ.rightShift_v _ _ hn' p (p + n') rfl q hpq,
-    shiftFunctorObjXIso, assoc, Iso.inv_hom_id, comp_id]
-
-=======
->>>>>>> e8bfb678
 variable {F G}
 
 @[simp]
@@ -965,298 +899,6 @@
 
 lemma ofHom_injective {f₁ f₂ : F ⟶ G} (h : ofHom f₁ = ofHom f₂) : f₁ = f₂ :=
   (Cocycle.equivHom F G).injective (by ext1; exact h)
-
-@[simp]
-lemma rightShift_rightUnshift {a n' : ℤ} (γ : Cochain K (L⟦a⟧) n') (n : ℤ) (hn' : n' + a = n) :
-    (γ.rightUnshift n hn').rightShift a n' hn' = γ := by
-  ext p q hpq
-  simp only [(γ.rightUnshift n hn').rightShift_v a n' hn' p q hpq (p + n) rfl,
-    γ.rightUnshift_v n hn' p (p + n) rfl q hpq,
-    shiftFunctorObjXIso, assoc, Iso.hom_inv_id, comp_id]
-
-def leftShift (a n' : ℤ) (hn' : n + a = n') : Cochain (K⟦a⟧) L n' :=
-  Cochain.mk (fun p q hpq => (a * n' + (a*(a-1)/2)).negOnePow •
-    (K.shiftFunctorObjXIso a p (p+a) rfl).hom ≫ γ.v (p+a) q (by linarith))
-
-lemma leftShift_v (a n' : ℤ) (hn' : n + a = n') (p q : ℤ) (hpq : p + n' = q)
-    (p' : ℤ) (hp' : p' + n = q) :
-    (γ.leftShift a n' hn').v p q hpq = (a * n' + (a*(a-1)/2)).negOnePow • (K.shiftFunctorObjXIso a p p'
-      (by rw [← add_left_inj n, hp', add_assoc, add_comm a, hn', hpq])).hom ≫ γ.v p' q hp' := by
-  obtain rfl : p' = p+a := by linarith
-  dsimp only [leftShift]
-  simp only [mk_v]
-
-def leftUnshift {n' a : ℤ} (γ : Cochain (K⟦a⟧) L n') (n : ℤ) (hn : n + a = n') :
-    Cochain K L n :=
-  Cochain.mk (fun p q hpq => (a * n' + (a*(a-1)/2)).negOnePow •
-    (K.shiftFunctorObjXIso a (p-a) p (by linarith)).inv ≫ γ.v (p-a) q (by linarith))
-
-lemma leftUnshift_v {n' a : ℤ} (γ : Cochain (K⟦a⟧) L n') (n : ℤ) (hn : n + a = n')
-    (p q : ℤ) (hpq : p + n = q) (p' : ℤ) (hp' : p' + n' = q) :
-    (γ.leftUnshift n hn).v p q hpq = (a * n' + (a*(a-1)/2)).negOnePow •
-      (K.shiftFunctorObjXIso a p' p (by linarith)).inv ≫ γ.v p' q (by linarith) := by
-  obtain rfl : p' = p - a := by linarith
-  rfl
-
-@[simp]
-lemma leftUnshift_leftShift (a n' : ℤ) (hn' : n + a = n') :
-    (γ.leftShift a n' hn').leftUnshift n hn' = γ := by
-  ext p q hpq
-  rw [(γ.leftShift a n' hn').leftUnshift_v n hn' p q hpq (q-n') (by linarith),
-    γ.leftShift_v a n' hn' (q-n') q (by linarith) p hpq, Linear.comp_units_smul,
-    Iso.inv_hom_id_assoc, smul_smul, Int.units_mul_self, one_smul]
-
-@[simp]
-lemma leftShift_leftUnshift {a n' : ℤ} (γ : Cochain (K⟦a⟧) L n') (n : ℤ) (hn' : n + a = n') :
-    (γ.leftUnshift n hn').leftShift a n' hn' = γ := by
-  ext p q hpq
-  rw [(γ.leftUnshift n hn').leftShift_v a n' hn' p q hpq (q-n) (by linarith),
-    γ.leftUnshift_v n hn' (q-n) q (by linarith) p hpq, Linear.comp_units_smul, smul_smul,
-    Iso.hom_inv_id_assoc, Int.units_mul_self, one_smul]
-
-lemma leftShift_comp (a n' : ℤ) (hn' : n + a = n') {m t t' : ℤ} (γ' : Cochain L M m)
-    (h : n + m = t) (ht' : t + a = t'):
-    (γ •[h] γ').leftShift a t' ht' =  (a * m).negOnePow • (γ.leftShift a n' hn') •[by rw [← ht', ← h, ← hn', add_assoc, add_comm a, add_assoc]] γ' := by
-  ext p q hpq
-  have h' : n' + m = t' := by linarith
-  dsimp
-  simp only [Cochain.comp_v _ _ h' p (p+n') q rfl (by linarith),
-    γ.leftShift_v a n' hn' p (p+n') rfl (p+a) (by linarith),
-    (γ •[h] γ').leftShift_v a t' (by linarith) p q hpq (p+a) (by linarith),
-    smul_smul, Linear.units_smul_comp, comp_v _ _ h (p+a) (p+n') q (by linarith) (by linarith),
-    assoc, Int.negOnePow_add, ← mul_assoc, ← h']
-  congr 2
-  rw [add_comm n', mul_add, Int.negOnePow_add]
-
-@[simp]
-lemma leftShift_comp_zero_cochain (a n' : ℤ) (hn' : n + a = n') (γ' : Cochain L M 0) :
-    (γ •[add_zero n] γ').leftShift a n' hn' = (γ.leftShift a n' hn') •[add_zero n'] γ' := by
-  rw [leftShift_comp γ a n' hn' γ' (add_zero _) hn', mul_zero, Int.negOnePow_zero, one_smul]
-
-def shift (a : ℤ) : Cochain (K⟦a⟧) (L⟦a⟧) n :=
-  Cochain.mk (fun p q hpq => (K.shiftFunctorObjXIso a p _ rfl).hom ≫
-    γ.v (p+a) (q+a) (by linarith) ≫ (L.shiftFunctorObjXIso a q _ rfl).inv)
-
-lemma shift_v' (a : ℤ) (p q : ℤ) (hpq : p + n = q) (p' q' : ℤ)
-    (hp' : p' = p + a) (hq' : q' = q + a) :
-    (γ.shift a).v p q hpq = (K.shiftFunctorObjXIso a p p' hp').hom ≫
-      γ.v p' q' (by rw [hp', hq', ← hpq, add_assoc, add_comm a, add_assoc]) ≫
-      (L.shiftFunctorObjXIso a q q' hq').inv := by
-  subst hp' hq'
-  rfl
-
-@[simp]
-lemma shift_v (a : ℤ) (p q : ℤ) (hpq : p + n = q) :
-    (γ.shift a).v p q hpq = γ.v (p+a) (q+a) (by rw [← hpq, add_assoc, add_comm a, add_assoc]) := by
-  simp only [shift_v' γ a p q hpq _ _ rfl rfl, shiftFunctor_obj_X, shiftFunctorObjXIso,
-    HomologicalComplex.XIsoOfEq_rfl, Iso.refl_hom, Iso.refl_inv, comp_id, id_comp]
-
-variable (K L)
-
-@[simp]
-lemma rightShift_zero (a n' : ℤ) (hn' : n' + a = n) :
-    (0 : Cochain K L n).rightShift a n' hn' = 0 := by
-  ext p q hpq
-  dsimp
-  rw [rightShift_v _ a n' hn' p q hpq _ rfl, zero_v, zero_comp]
-
-@[simp]
-lemma leftShift_zero (a n' : ℤ) (hn' : n + a = n') :
-    (0 : Cochain K L n).leftShift a n' hn' = 0 := by
-  ext p q hpq
-  dsimp
-  rw [leftShift_v _ a n' hn' p q hpq (p+a) (by linarith), zero_v, comp_zero, smul_zero]
-
-@[simp]
-lemma shift_zero (a : ℤ) :
-    (0 : Cochain K L n).shift a = 0 := by aesop_cat
-
-variable {K L}
-
-@[simp]
-lemma rightShift_neg (a n' : ℤ) (hn' : n' + a = n) :
-  (-γ).rightShift a n' hn' = -γ.rightShift a n' hn' := by
-  ext p q hpq
-  dsimp
-  simp only [rightShift_v _ a n' hn' p q hpq _ rfl, neg_v, neg_comp]
-
-@[simp]
-lemma leftShift_neg (a n' : ℤ) (hn' : n + a = n') :
-    (-γ).leftShift a n' hn' = -γ.leftShift a n' hn' := by
-  ext p q hpq
-  dsimp
-  simp only [leftShift_v _ a n' hn' p q hpq (p+a) (by linarith), neg_v,
-    comp_neg, neg_smul, smul_neg]
-
-@[simp]
-lemma shift_neg (a : ℤ) :
-    (-γ).shift a = -γ.shift a := by aesop_cat
-
-@[simp]
-lemma rightShift_add (a n' : ℤ) (hn' : n' + a = n) :
-  (γ₁ + γ₂).rightShift a n' hn' = γ₁.rightShift a n' hn' + γ₂.rightShift a n' hn' := by
-  ext p q hpq
-  dsimp
-  simp only [rightShift_v _ a n' hn' p q hpq _ rfl, add_v, add_comp]
-
-@[simp]
-lemma leftShift_add (a n' : ℤ) (hn' : n + a = n') :
-    (γ₁ + γ₂).leftShift a n' hn' = γ₁.leftShift a n' hn' + γ₂.leftShift a n' hn' := by
-  ext p q hpq
-  dsimp
-  simp only [leftShift_v _ a n' hn' p q hpq (p+a) (by linarith), add_v,
-    comp_add, smul_add]
-
-variable (K L)
-
-@[simps]
-def rightShiftAddEquiv (n a n' : ℤ) (hn' : n' + a = n) :
-    Cochain K L n ≃+ Cochain K (L⟦a⟧) n' where
-  toFun γ := γ.rightShift a n' hn'
-  invFun γ := γ.rightUnshift n hn'
-  left_inv γ := by simp
-  right_inv γ := by simp
-  map_add' γ γ' := by simp
-
-@[simps]
-def leftShiftAddEquiv (n a n' : ℤ) (hn' : n + a = n') :
-    Cochain K L n ≃+ Cochain (K⟦a⟧) L n' where
-  toFun γ := γ.leftShift a n' hn'
-  invFun γ := γ.leftUnshift n hn'
-  left_inv γ := by simp
-  right_inv γ := by simp
-  map_add' γ γ' := by simp
-
-variable {K L}
-
-@[simp]
-lemma shift_add (a : ℤ) :
-    (γ₁ + γ₂).shift a = γ₁.shift a + γ₂.shift a := by aesop_cat
-
-@[simp]
-lemma rightShift_smul (a n' : ℤ) (hn' : n' + a = n) (x : R) :
-  (x • γ).rightShift a n' hn' = x • γ.rightShift a n' hn' := by
-  ext p q hpq
-  dsimp
-  simp only [rightShift_v _ a n' hn' p q hpq _ rfl, smul_v, Linear.smul_comp]
-
-@[simp]
-def rightUnshift_smul {n' a : ℤ} (γ : Cochain K (L⟦a⟧) n') (n : ℤ) (hn : n' + a = n) (x : R) :
-    (x • γ).rightUnshift n hn = x • γ.rightUnshift n hn := by
-  ext p q hpq
-  dsimp
-  simp only [rightUnshift_v _ n hn p q hpq _ rfl, smul_v, Linear.smul_comp]
-
-@[simp]
-def rightUnshift_units_smul {n' a : ℤ} (γ : Cochain K (L⟦a⟧) n') (n : ℤ)
-    (hn : n' + a = n) (x : Rˣ) :
-    (x • γ).rightUnshift n hn = x • γ.rightUnshift n hn := by
-  apply rightUnshift_smul
-
-@[simp]
-lemma leftShift_smul (a n' : ℤ) (hn' : n + a = n') (x : R):
-    (x • γ).leftShift a n' hn' = x • γ.leftShift a n' hn' := by
-  ext p q hpq
-  dsimp
-  simp only [leftShift_v _ a n' hn' p q hpq (p+a) (by linarith), smul_v,
-    shiftFunctorObjXIso, HomologicalComplex.XIsoOfEq_rfl, Iso.refl_hom, id_comp,
-    shiftFunctor_obj_X, smul_comm x]
-
-@[simp]
-lemma shift_smul (a : ℤ) (x : R):
-    (x • γ).shift a = x • γ.shift a := by aesop_cat
-
-lemma rightShift_comp {m : ℤ} (γ' : Cochain L M m) {nm : ℤ} (hnm : n + m = nm) (a nm' : ℤ) (hnm' : nm' + a = nm)
-    (n' : ℤ) (hn' : n' + a = n) :
-    (γ.comp γ' hnm).rightShift a nm' hnm' =
-      (γ.rightShift a n' hn').comp (γ'.shift a) (by linarith) := by
-  ext p q hpq
-  rw [rightShift_v (γ.comp γ' hnm) a nm' hnm' p q (by linarith) (q + a) (by linarith),
-    comp_v γ γ' hnm p (p + n) (q + a) rfl (by linarith), assoc,
-    comp_v _ _ (show n' + m = nm' by linarith) p (p + n') q (by linarith) (by linarith),
-    γ.rightShift_v a n' hn' p (p + n') rfl (p + n) rfl,
-    γ'.shift_v a (p + n') q (by linarith)]
-  simp only [shiftFunctor_obj_X, shiftFunctorObjXIso, HomologicalComplex.XIsoOfEq_rfl,
-    Iso.refl_inv, comp_id, assoc, XIsoOfEq_inv_comp_v]
-
-lemma rightUnshift_comp {m : ℤ} {a : ℤ} (γ' : Cochain L (M⟦a⟧) m) {nm : ℤ} (hnm : n + m = nm)
-    (nm' : ℤ) (hnm' : nm + a = nm') (m' : ℤ) (hm' : m + a = m') :
-    (γ.comp γ' hnm).rightUnshift nm' hnm' =
-      γ.comp (γ'.rightUnshift m' hm') (by linarith) := by
-  ext p q hpq
-  rw [(γ.comp γ' hnm).rightUnshift_v nm' hnm' p q hpq (p + n + m) (by linarith),
-    γ.comp_v γ' hnm p (p + n) (p + n + m) rfl rfl,
-    comp_v _ _ (show n + m' = nm' by linarith) p (p + n) q (by linarith) (by linarith),
-    γ'.rightUnshift_v m' hm' (p + n) q (by linarith) (p + n + m) rfl, assoc]
-
-lemma δ_rightShift (a n' m' : ℤ) (hn' : n' + a = n) (m : ℤ) (hm' : m' + a = m) :
-    δ n' m' (γ.rightShift a n' hn') = a.negOnePow • (δ n m γ).rightShift a m' hm' := by
-  by_cases hnm : n + 1 = m
-  · have hnm' : n' + 1 = m' := by linarith
-    ext p q hpq
-    dsimp
-    rw [(δ n m γ).rightShift_v a m' hm' p q hpq _ rfl,
-      δ_v n m hnm _ p (p+m) rfl (p+n) (p+1) (by linarith) rfl,
-      δ_v n' m' hnm' _ p q hpq (p+n') (p+1) (by linarith) rfl,
-      γ.rightShift_v a n' hn' p (p+n') rfl (p+n) rfl,
-      γ.rightShift_v a n' hn' (p+1) q _ (p+m) (by linarith)]
-    simp only [shiftFunctor_obj_X, shiftFunctorObjXIso, ComplexShape.up_Rel, shiftFunctor_obj_d',
-      Linear.comp_units_smul, assoc, HomologicalComplex.XIsoOfEq_inv_comp_d, not_true_eq_false,
-      add_comp, HomologicalComplex.d_comp_XIsoOfEq_inv, Linear.units_smul_comp, smul_add,
-      add_right_inj, smul_smul]
-    congr 1
-    rw [← hm', add_comm m', Int.negOnePow_add, ← mul_assoc,
-      Int.units_mul_self, one_mul]
-  · have hnm' : ¬ n' + 1 = m' := fun _ => hnm (by linarith)
-    rw [δ_shape _ _ hnm', δ_shape _ _ hnm, rightShift_zero, smul_zero]
-
-lemma δ_rightUnshift {a n' : ℤ} (γ : Cochain K (L⟦a⟧) n') (n : ℤ) (hn : n' + a = n) (m m' : ℤ) (hm' : m' + a = m) :
-    δ n m (γ.rightUnshift n hn) = a.negOnePow • (δ n' m' γ).rightUnshift m hm' := by
-  obtain ⟨γ', rfl⟩ := (rightShiftAddEquiv K L n a n' hn).surjective γ
-  dsimp
-  simp only [rightUnshift_rightShift, γ'.δ_rightShift a n' m' hn m hm', rightUnshift_units_smul,
-    smul_smul, Int.units_mul_self, one_smul]
-
-lemma δ_leftShift (a n' m' : ℤ) (hn' : n + a = n') (m : ℤ) (hm' : m + a = m') :
-    δ n' m' (γ.leftShift a n' hn') = a.negOnePow • (δ n m γ).leftShift a m' hm' := by
-  by_cases hnm : n + 1 = m
-  · have hnm' : n' + 1 = m' := by linarith
-    ext p q hpq
-    dsimp
-    rw [(δ n m γ).leftShift_v a m' hm' p q hpq (p+a) (by linarith),
-      δ_v n m hnm _ (p+a) q (by linarith) (p+n') (p+1+a) (by linarith) (by linarith),
-      δ_v n' m' hnm' _ p q hpq (p+n') (p+1) (by linarith) rfl,
-      γ.leftShift_v a n' hn' p (p+n') rfl (p+a) (by linarith),
-      γ.leftShift_v a n' hn' (p+1) q (by linarith) (p+1+a) (by linarith)]
-    simp only [shiftFunctor_obj_X, shiftFunctorObjXIso, HomologicalComplex.XIsoOfEq_rfl,
-      Iso.refl_hom, id_comp, Linear.units_smul_comp, shiftFunctor_obj_d',
-      Linear.comp_units_smul, comp_add, smul_add, smul_smul]
-    congr 2
-    · rw [← hnm', add_comm n', mul_add, mul_one]
-      simp only [Int.negOnePow_add, ← mul_assoc, Int.units_mul_self, one_mul]
-    · rw [mul_comm _ a.negOnePow, mul_comm _ m.negOnePow, ← mul_assoc,
-        mul_comm m'.negOnePow, mul_assoc]
-      congr 1
-      simp only [Int.negOnePow_add, ← mul_assoc, ← hn', ← hm', ← hnm]
-      congr 1
-      simp only [← Int.negOnePow_add]
-      congr 1
-      linarith
-  · have hnm' : ¬ n' + 1 = m' := fun _ => hnm (by linarith)
-    rw [δ_shape _ _ hnm', δ_shape _ _ hnm, leftShift_zero, smul_zero]
-
-@[simp]
-lemma δ_shift (a m : ℤ) :
-    δ n m (γ.shift a) = a.negOnePow • (δ n m γ).shift a := by
-  by_cases hnm : n + 1 = m
-  · ext p q hpq
-    dsimp
-    simp only [shift_v, sub_add_cancel, shiftFunctor_obj_d',
-      δ_v n m hnm _ p q hpq (q-1) (p+1) rfl rfl,
-      δ_v n m hnm _ (p+a) (q+a) (by linarith) (q-1+a) (p+1+a) (by linarith) (by linarith),
-      smul_add, Linear.units_smul_comp, Linear.comp_units_smul, add_right_inj]
-    rw [smul_comm]
-  · rw [δ_shape _ _ hnm, δ_shape _ _ hnm, shift_zero, smul_zero]
 
 def single {p q : ℤ} (f : K.X p ⟶ L.X q) (n : ℤ) :
     Cochain K L n :=
@@ -1321,61 +963,6 @@
 
 end Cochain
 
-namespace Cocycle
-
-variable (γ : Cocycle K L n)
-
-@[simps!]
-def rightShift (a n' : ℤ) (hn' : n' + a = n) : Cocycle K (L⟦a⟧) n' :=
-  Cocycle.mk ((γ : Cochain K L n).rightShift a n' hn') _ rfl (by
-    simp only [Cochain.δ_rightShift _ a n' (n'+1) hn' (n+1) (by linarith),
-      δ_eq_zero, Cochain.rightShift_zero, smul_zero])
-
-@[simps!]
-def leftShift (a n' : ℤ) (hn' : n + a = n') : Cocycle (K⟦a⟧) L n' :=
-  Cocycle.mk ((γ : Cochain K L n).leftShift a n' hn') _ rfl (by
-    simp only [Cochain.δ_leftShift _ a n' (n'+1) hn' (n+1) (by linarith),
-      δ_eq_zero, Cochain.leftShift_zero, smul_zero])
-
-@[simps!]
-def shift (a : ℤ) : Cocycle (K⟦a⟧) (L⟦a⟧) n :=
-  Cocycle.mk ((γ : Cochain K L n).shift a) _ rfl (by simp)
-
-end Cocycle
-
-end Shift
-
-variable {F G K L : CochainComplex C ℤ}
-
-@[simp]
-lemma δ_comp_zero_cocycle {n : ℤ} (z₁ : Cochain F G n) (z₂ : Cocycle G K 0) (m : ℤ) :
-    δ n m (z₁ •[add_zero n] (z₂ : Cochain G K 0)) =
-      (δ n m z₁) •[add_zero m] (z₂ : Cochain G K 0) := by
-  by_cases hnm : n + 1 = m
-  · simp only [δ_comp_zero_cochain _ _ _ hnm, Cocycle.δ_eq_zero, Cochain.comp_zero, zero_add]
-  · simp only [δ_shape _ _ hnm, Cochain.zero_comp]
-
-@[simp]
-lemma δ_comp_ofHom {n : ℤ} (z₁ : Cochain F G n) (f : G ⟶ K) (m : ℤ) :
-    δ n m (z₁ •[add_zero n] (Cochain.ofHom f)) =
-      (δ n m z₁) •[add_zero m] (Cochain.ofHom f) := by
-  rw [← Cocycle.ofHom_coe, δ_comp_zero_cocycle]
-
-@[simp]
-lemma δ_zero_cocycle_comp {n : ℤ} (z₁ : Cocycle F G 0) (z₂ : Cochain G K n) (m : ℤ) :
-    δ n m ((z₁ : Cochain F G 0) •[zero_add n] z₂) =
-      (z₁ : Cochain F G 0) •[zero_add m] (δ n m z₂) := by
-  by_cases hnm : n + 1 = m
-  · simp only [δ_zero_cochain_comp _ _ _ hnm, Cocycle.δ_eq_zero, Cochain.zero_comp,
-      smul_zero, add_zero]
-  · simp only [δ_shape _ _ hnm, Cochain.comp_zero]
-
-@[simp]
-lemma δ_ofHom_comp {n : ℤ} (f : F ⟶ G) (z : Cochain G K n) (m : ℤ) :
-    δ n m ((Cochain.ofHom f) •[zero_add n] z) =
-      (Cochain.ofHom f) •[zero_add m] (δ n m z) := by
-  rw [← Cocycle.ofHom_coe, δ_zero_cocycle_comp]
-
 end HomComplex
 
 end CochainComplex