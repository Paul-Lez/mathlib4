/-
Copyright (c) 2021 Andrew Yang. All rights reserved.
Released under Apache 2.0 license as described in the file LICENSE.
Authors: Andrew Yang
-/
import Mathlib.CategoryTheory.Limits.ConeCategory
import Mathlib.CategoryTheory.Limits.FilteredColimitCommutesFiniteLimit
import Mathlib.CategoryTheory.Limits.Preserves.Filtered
import Mathlib.CategoryTheory.Limits.Preserves.FunctorCategory
import Mathlib.CategoryTheory.Limits.Bicones
import Mathlib.CategoryTheory.Limits.Comma
import Mathlib.CategoryTheory.Limits.Preserves.Finite
import Mathlib.CategoryTheory.Limits.Preserves.Opposites
import Mathlib.CategoryTheory.Limits.Shapes.FiniteLimits
/-!
# Representably flat functors

We define representably flat functors as functors such that the category of structured arrows
over `X` is cofiltered for each `X`. This concept is also known as flat functors as in [Elephant]
Remark C2.3.7, and this name is suggested by Mike Shulman in
https://golem.ph.utexas.edu/category/2011/06/flat_functors_and_morphisms_of.html to avoid
confusion with other notions of flatness.

This definition is equivalent to left exact functors (functors that preserves finite limits) when
`C` has all finite limits.

## Main results

* `flat_of_preservesFiniteLimits`: If `F : C ⥤ D` preserves finite limits and `C` has all finite
  limits, then `F` is flat.
* `preservesFiniteLimitsOfFlat`: If `F : C ⥤ D` is flat, then it preserves all finite limits.
* `preservesFiniteLimitsIffFlat`: If `C` has all finite limits,
  then `F` is flat iff `F` is left_exact.
* `lanPreservesFiniteLimitsOfFlat`: If `F : C ⥤ D` is a flat functor between small categories,
  then the functor `Lan F.op` between presheaves of sets preserves all finite limits.
* `flat_iff_lan_flat`: If `C`, `D` are small and `C` has all finite limits, then `F` is flat iff
  `Lan F.op : (Cᵒᵖ ⥤ Type*) ⥤ (Dᵒᵖ ⥤ Type*)` is flat.
* `preservesFiniteLimitsIffLanPreservesFiniteLimits`: If `C`, `D` are small and `C` has all
  finite limits, then `F` preserves finite limits iff `Lan F.op : (Cᵒᵖ ⥤ Type*) ⥤ (Dᵒᵖ ⥤ Type*)`
  does.

-/


universe w v₁ v₂ v₃ u₁ u₂ u₃

open CategoryTheory

open CategoryTheory.Limits

open Opposite

namespace CategoryTheory

section RepresentablyFlat

variable {C : Type u₁} [Category.{v₁} C] {D : Type u₂} [Category.{v₂} D]
variable {E : Type u₃} [Category.{v₃} E]

/-- A functor `F : C ⥤ D` is representably flat if the comma category `(X/F)` is cofiltered for
each `X : D`.
-/
class RepresentablyFlat (F : C ⥤ D) : Prop where
  cofiltered : ∀ X : D, IsCofiltered (StructuredArrow X F)

/-- A functor `F : C ⥤ D` is representably coflat if the comma category `(F/X)` is filtered for
each `X : D`. -/
class RepresentablyCoflat (F : C ⥤ D) : Prop where
  filtered : ∀ X : D, IsFiltered (CostructuredArrow F X)

<<<<<<< HEAD
=======
attribute [instance] RepresentablyFlat.cofiltered RepresentablyCoflat.filtered

>>>>>>> d0df76bd
variable (F : C ⥤ D)

instance RepresentablyFlat.of_isRightAdjoint [F.IsRightAdjoint] : RepresentablyFlat F where
  cofiltered _ := IsCofiltered.of_isInitial _ (mkInitialOfLeftAdjoint _ (.ofIsRightAdjoint F) _)

instance RepresentablyCoflat.of_isLeftAdjoint [F.IsLeftAdjoint] : RepresentablyCoflat F where
  filtered _ := IsFiltered.of_isTerminal _ (mkTerminalOfRightAdjoint _ (.ofIsLeftAdjoint F) _)

theorem RepresentablyFlat.id : RepresentablyFlat (𝟭 C) := inferInstance

<<<<<<< HEAD
=======
theorem RepresentablyCoflat.id : RepresentablyCoflat (𝟭 C) := inferInstance

>>>>>>> d0df76bd
instance RepresentablyFlat.comp (G : D ⥤ E) [RepresentablyFlat F]
    [RepresentablyFlat G] : RepresentablyFlat (F ⋙ G) := by
  refine ⟨fun X => IsCofiltered.of_cone_nonempty.{0} _ (fun {J} _ _ H => ?_)⟩
  obtain ⟨c₁⟩ := IsCofiltered.cone_nonempty (H ⋙ StructuredArrow.pre X F G)
  let H₂ : J ⥤ StructuredArrow c₁.pt.right F :=
    { obj := fun j => StructuredArrow.mk (c₁.π.app j).right
      map := fun {j j'} f =>
        StructuredArrow.homMk (H.map f).right (congrArg CommaMorphism.right (c₁.w f)) }
  obtain ⟨c₂⟩ := IsCofiltered.cone_nonempty H₂
  exact ⟨⟨StructuredArrow.mk (c₁.pt.hom ≫ G.map c₂.pt.hom),
    ⟨fun j => StructuredArrow.homMk (c₂.π.app j).right (by simp [← G.map_comp, (c₂.π.app j).w]),
     fun j j' f => by simpa using (c₂.w f).symm⟩⟩⟩

<<<<<<< HEAD
=======
section

>>>>>>> d0df76bd
variable {F}

/-- Being a representably flat functor is closed under natural isomorphisms. -/
theorem RepresentablyFlat.of_iso [RepresentablyFlat F] {G : C ⥤ D} (α : F ≅ G) :
    RepresentablyFlat G where
  cofiltered _ := IsCofiltered.of_equivalence (StructuredArrow.mapNatIso α)

<<<<<<< HEAD
=======
theorem RepresentablyCoflat.of_iso [RepresentablyCoflat F] {G : C ⥤ D} (α : F ≅ G) :
    RepresentablyCoflat G where
  filtered _ := IsFiltered.of_equivalence (CostructuredArrow.mapNatIso α)

end

theorem representablyCoflat_op_iff : RepresentablyCoflat F.op ↔ RepresentablyFlat F := by
  refine ⟨fun _ => ⟨fun X => ?_⟩, fun _ => ⟨fun ⟨X⟩ => ?_⟩⟩
  · suffices IsFiltered (StructuredArrow X F)ᵒᵖ from isCofiltered_of_isFiltered_op _
    apply IsFiltered.of_equivalence (structuredArrowOpEquivalence _ _).symm
  · suffices IsCofiltered (CostructuredArrow F.op (op X))ᵒᵖ from isFiltered_of_isCofiltered_op _
    suffices IsCofiltered (StructuredArrow X F)ᵒᵖᵒᵖ from
      IsCofiltered.of_equivalence (structuredArrowOpEquivalence _ _).op
    apply IsCofiltered.of_equivalence (opOpEquivalence _)

theorem representablyFlat_op_iff : RepresentablyFlat F.op ↔ RepresentablyCoflat F := by
  refine ⟨fun _ => ⟨fun X => ?_⟩, fun _ => ⟨fun ⟨X⟩ => ?_⟩⟩
  · suffices IsCofiltered (CostructuredArrow F X)ᵒᵖ from isFiltered_of_isCofiltered_op _
    apply IsCofiltered.of_equivalence (costructuredArrowOpEquivalence _ _).symm
  · suffices IsFiltered (StructuredArrow (op X) F.op)ᵒᵖ from isCofiltered_of_isFiltered_op _
    suffices IsFiltered (CostructuredArrow F X)ᵒᵖᵒᵖ from
      IsFiltered.of_equivalence (costructuredArrowOpEquivalence _ _).op
    apply IsFiltered.of_equivalence (opOpEquivalence _)

instance [RepresentablyFlat F] : RepresentablyCoflat F.op :=
  (representablyCoflat_op_iff F).2 inferInstance

instance [RepresentablyCoflat F] : RepresentablyFlat F.op :=
  (representablyFlat_op_iff F).2 inferInstance

instance RepresentablyCoflat.comp (G : D ⥤ E) [RepresentablyCoflat F] [RepresentablyCoflat G] :
    RepresentablyCoflat (F ⋙ G) :=
  (representablyFlat_op_iff _).1 <| inferInstanceAs <| RepresentablyFlat (F.op ⋙ G.op)

>>>>>>> d0df76bd
end RepresentablyFlat

section HasLimit

variable {C : Type u₁} [Category.{v₁} C] {D : Type u₂} [Category.{v₂} D]

theorem flat_of_preservesFiniteLimits [HasFiniteLimits C] (F : C ⥤ D) [PreservesFiniteLimits F] :
    RepresentablyFlat F :=
  ⟨fun X =>
    haveI : HasFiniteLimits (StructuredArrow X F) := by
      apply hasFiniteLimits_of_hasFiniteLimits_of_size.{v₁} (StructuredArrow X F)
      intro J sJ fJ
      constructor
      -- Porting note: instance was inferred automatically in Lean 3
      infer_instance
    IsCofiltered.of_hasFiniteLimits _⟩

theorem coflat_of_preservesFiniteColimits [HasFiniteColimits C] (F : C ⥤ D)
    [PreservesFiniteColimits F] : RepresentablyCoflat F :=
  let _ := preservesFiniteLimitsOp F
  (representablyFlat_op_iff _).1 (flat_of_preservesFiniteLimits _)

namespace PreservesFiniteLimitsOfFlat

open StructuredArrow

variable {J : Type v₁} [SmallCategory J] [FinCategory J] {K : J ⥤ C}
variable (F : C ⥤ D) [RepresentablyFlat F] {c : Cone K} (hc : IsLimit c) (s : Cone (K ⋙ F))

/-- (Implementation).
Given a limit cone `c : cone K` and a cone `s : cone (K ⋙ F)` with `F` representably flat,
`s` can factor through `F.mapCone c`.
-/
noncomputable def lift : s.pt ⟶ F.obj c.pt :=
  let s' := IsCofiltered.cone (s.toStructuredArrow ⋙ StructuredArrow.pre _ K F)
  s'.pt.hom ≫
    (F.map <|
      hc.lift <|
        (Cones.postcompose
              ({ app := fun _ => 𝟙 _ } :
                (s.toStructuredArrow ⋙ pre s.pt K F) ⋙ proj s.pt F ⟶ K)).obj <|
          (StructuredArrow.proj s.pt F).mapCone s')

theorem fac (x : J) : lift F hc s ≫ (F.mapCone c).π.app x = s.π.app x := by
  simp [lift, ← Functor.map_comp]

theorem uniq {K : J ⥤ C} {c : Cone K} (hc : IsLimit c) (s : Cone (K ⋙ F))
    (f₁ f₂ : s.pt ⟶ F.obj c.pt) (h₁ : ∀ j : J, f₁ ≫ (F.mapCone c).π.app j = s.π.app j)
    (h₂ : ∀ j : J, f₂ ≫ (F.mapCone c).π.app j = s.π.app j) : f₁ = f₂ := by
  -- We can make two cones over the diagram of `s` via `f₁` and `f₂`.
  let α₁ : (F.mapCone c).toStructuredArrow ⋙ map f₁ ⟶ s.toStructuredArrow :=
    { app := fun X => eqToHom (by simp [← h₁]) }
  let α₂ : (F.mapCone c).toStructuredArrow ⋙ map f₂ ⟶ s.toStructuredArrow :=
    { app := fun X => eqToHom (by simp [← h₂]) }
  let c₁ : Cone (s.toStructuredArrow ⋙ pre s.pt K F) :=
    (Cones.postcompose (whiskerRight α₁ (pre s.pt K F) : _)).obj (c.toStructuredArrowCone F f₁)
  let c₂ : Cone (s.toStructuredArrow ⋙ pre s.pt K F) :=
    (Cones.postcompose (whiskerRight α₂ (pre s.pt K F) : _)).obj (c.toStructuredArrowCone F f₂)
  -- The two cones can then be combined and we may obtain a cone over the two cones since
  -- `StructuredArrow s.pt F` is cofiltered.
  let c₀ := IsCofiltered.cone (biconeMk _ c₁ c₂)
  let g₁ : c₀.pt ⟶ c₁.pt := c₀.π.app Bicone.left
  let g₂ : c₀.pt ⟶ c₂.pt := c₀.π.app Bicone.right
  -- Then `g₁.right` and `g₂.right` are two maps from the same cone into the `c`.
  have : ∀ j : J, g₁.right ≫ c.π.app j = g₂.right ≫ c.π.app j := by
    intro j
    injection c₀.π.naturality (BiconeHom.left j) with _ e₁
    injection c₀.π.naturality (BiconeHom.right j) with _ e₂
    convert e₁.symm.trans e₂ <;> simp [c₁, c₂]
  have : c.extend g₁.right = c.extend g₂.right := by
    unfold Cone.extend
    congr 1
    ext x
    apply this
  -- And thus they are equal as `c` is the limit.
  have : g₁.right = g₂.right := calc
    g₁.right = hc.lift (c.extend g₁.right) := by
      apply hc.uniq (c.extend _)
      -- Porting note: was `by tidy`, but `aesop` only works if max heartbeats
      -- is increased, so we replace it by the output of `tidy?`
      intro j; rfl
    _ = hc.lift (c.extend g₂.right) := by
      congr
    _ = g₂.right := by
      symm
      apply hc.uniq (c.extend _)
      -- Porting note: was `by tidy`, but `aesop` only works if max heartbeats
      -- is increased, so we replace it by the output of `tidy?`
      intro _; rfl

  -- Finally, since `fᵢ` factors through `F(gᵢ)`, the result follows.
  calc
    f₁ = 𝟙 _ ≫ f₁ := by simp
    _ = c₀.pt.hom ≫ F.map g₁.right := g₁.w
    _ = c₀.pt.hom ≫ F.map g₂.right := by rw [this]
    _ = 𝟙 _ ≫ f₂ := g₂.w.symm
    _ = f₂ := by simp

end PreservesFiniteLimitsOfFlat

/-- Representably flat functors preserve finite limits. -/
noncomputable def preservesFiniteLimitsOfFlat (F : C ⥤ D) [RepresentablyFlat F] :
    PreservesFiniteLimits F := by
  apply preservesFiniteLimitsOfPreservesFiniteLimitsOfSize
  intro J _ _; constructor
  intro K; constructor
  intro c hc
  exact
    { lift := PreservesFiniteLimitsOfFlat.lift F hc
      fac := PreservesFiniteLimitsOfFlat.fac F hc
      uniq := fun s m h => by
        apply PreservesFiniteLimitsOfFlat.uniq F hc
        · exact h
        · exact PreservesFiniteLimitsOfFlat.fac F hc s }

/-- Representably coflat functors preserve finite colimits. -/
noncomputable def preservesFiniteColimitsOfCoflat (F : C ⥤ D) [RepresentablyCoflat F] :
    PreservesFiniteColimits F :=
  letI _ := preservesFiniteLimitsOfFlat F.op
  preservesFiniteColimitsOfOp _

/-- If `C` is finitely complete, then `F : C ⥤ D` is representably flat iff it preserves
finite limits.
-/
noncomputable def preservesFiniteLimitsIffFlat [HasFiniteLimits C] (F : C ⥤ D) :
    RepresentablyFlat F ≃ PreservesFiniteLimits F :=
  equivOfSubsingletonOfSubsingleton
    (fun _ => preservesFiniteLimitsOfFlat F) (fun _ => flat_of_preservesFiniteLimits F)

/-- If `C` is finitely cocomplete, then `F : C ⥤ D` is representably coflat iff it preserves
finite colmits. -/
noncomputable def preservesFiniteColimitsIffCoflat [HasFiniteColimits C] (F : C ⥤ D) :
    RepresentablyCoflat F ≃ PreservesFiniteColimits F :=
  equivOfSubsingletonOfSubsingleton
    (fun _ => preservesFiniteColimitsOfCoflat F) (fun _ => coflat_of_preservesFiniteColimits F)

end HasLimit

section SmallCategory

variable {C D : Type u₁} [SmallCategory C] [SmallCategory D] (E : Type u₂) [Category.{u₁} E]


/-- (Implementation)
The evaluation of `F.lan` at `X` is the colimit over the costructured arrows over `X`.
-/
noncomputable def lanEvaluationIsoColim (F : C ⥤ D) (X : D)
    [∀ X : D, HasColimitsOfShape (CostructuredArrow F X) E] :
    F.lan ⋙ (evaluation D E).obj X ≅
      (whiskeringLeft _ _ E).obj (CostructuredArrow.proj F X) ⋙ colim :=
  NatIso.ofComponents (fun G =>
    IsColimit.coconePointUniqueUpToIso
    (Functor.isPointwiseLeftKanExtensionLeftKanExtensionUnit F G X)
    (colimit.isColimit _)) (fun {G₁ G₂} φ => by
      apply (Functor.isPointwiseLeftKanExtensionLeftKanExtensionUnit F G₁ X).hom_ext
      intro T
      have h₁ := fun (G : C ⥤ E) => IsColimit.comp_coconePointUniqueUpToIso_hom
        (Functor.isPointwiseLeftKanExtensionLeftKanExtensionUnit F G X) (colimit.isColimit _) T
      have h₂ := congr_app (F.lanUnit.naturality φ) T.left
      dsimp at h₁ h₂ ⊢
      simp only [Category.assoc] at h₁ ⊢
      simp only [Functor.lan, Functor.lanUnit] at h₂ ⊢
      rw [reassoc_of% h₁, NatTrans.naturality_assoc, ← reassoc_of% h₂, h₁,
        ι_colimMap, whiskerLeft_app]
      rfl)

variable [ConcreteCategory.{u₁} E] [HasLimits E] [HasColimits E]
variable [ReflectsLimits (forget E)] [PreservesFilteredColimits (forget E)]
variable [PreservesLimits (forget E)]

/-- If `F : C ⥤ D` is a representably flat functor between small categories, then the functor
`Lan F.op` that takes presheaves over `C` to presheaves over `D` preserves finite limits.
-/
noncomputable instance lanPreservesFiniteLimitsOfFlat (F : C ⥤ D) [RepresentablyFlat F] :
    PreservesFiniteLimits (F.op.lan : _ ⥤ Dᵒᵖ ⥤ E) := by
  apply preservesFiniteLimitsOfPreservesFiniteLimitsOfSize.{u₁}
  intro J _ _
  apply preservesLimitsOfShapeOfEvaluation (F.op.lan : (Cᵒᵖ ⥤ E) ⥤ Dᵒᵖ ⥤ E) J
  intro K
  haveI : IsFiltered (CostructuredArrow F.op K) :=
    IsFiltered.of_equivalence (structuredArrowOpEquivalence F (unop K))
  exact preservesLimitsOfShapeOfNatIso (lanEvaluationIsoColim _ _ _).symm

instance lan_flat_of_flat (F : C ⥤ D) [RepresentablyFlat F] :
    RepresentablyFlat (F.op.lan : _ ⥤ Dᵒᵖ ⥤ E) :=
  flat_of_preservesFiniteLimits _

variable [HasFiniteLimits C]

noncomputable instance lanPreservesFiniteLimitsOfPreservesFiniteLimits (F : C ⥤ D)
    [PreservesFiniteLimits F] : PreservesFiniteLimits (F.op.lan : _ ⥤ Dᵒᵖ ⥤ E) := by
  haveI := flat_of_preservesFiniteLimits F
  infer_instance

theorem flat_iff_lan_flat (F : C ⥤ D) :
    RepresentablyFlat F ↔ RepresentablyFlat (F.op.lan : _ ⥤ Dᵒᵖ ⥤ Type u₁) :=
  ⟨fun _ => inferInstance, fun H => by
    haveI := preservesFiniteLimitsOfFlat (F.op.lan : _ ⥤ Dᵒᵖ ⥤ Type u₁)
    haveI : PreservesFiniteLimits F := by
      apply preservesFiniteLimitsOfPreservesFiniteLimitsOfSize.{u₁}
      intros; apply preservesLimitOfLanPreservesLimit
    apply flat_of_preservesFiniteLimits⟩

/-- If `C` is finitely complete, then `F : C ⥤ D` preserves finite limits iff
`Lan F.op : (Cᵒᵖ ⥤ Type*) ⥤ (Dᵒᵖ ⥤ Type*)` preserves finite limits.
-/
noncomputable def preservesFiniteLimitsIffLanPreservesFiniteLimits (F : C ⥤ D) :
    PreservesFiniteLimits F ≃ PreservesFiniteLimits (F.op.lan : _ ⥤ Dᵒᵖ ⥤ Type u₁) where
  toFun _ := inferInstance
  invFun _ := by
    apply preservesFiniteLimitsOfPreservesFiniteLimitsOfSize.{u₁}
    intros; apply preservesLimitOfLanPreservesLimit
  left_inv x := by
    -- Porting note: `cases x` and an `unfold` not necessary in lean 4.
    -- Remark : in mathlib3 we had `unfold preservesFiniteLimitsOfFlat`
    -- but there was no `preservesFiniteLimitsOfFlat` in the goal! Experimentation
    -- indicates that it was doing the same as `dsimp only`
    dsimp only [preservesFiniteLimitsOfPreservesFiniteLimitsOfSize]; congr
    -- Porting note: next line wasn't necessary in lean 3
    subsingleton
  right_inv x := by
    -- cases x; -- Porting note: not necessary in lean 4
    dsimp only [lanPreservesFiniteLimitsOfPreservesFiniteLimits,
      lanPreservesFiniteLimitsOfFlat,
      preservesFiniteLimitsOfPreservesFiniteLimitsOfSize]
    congr
    -- Porting note: next line wasn't necessary in lean 3
    subsingleton

end SmallCategory

end CategoryTheory<|MERGE_RESOLUTION|>--- conflicted
+++ resolved
@@ -68,11 +68,8 @@
 class RepresentablyCoflat (F : C ⥤ D) : Prop where
   filtered : ∀ X : D, IsFiltered (CostructuredArrow F X)
 
-<<<<<<< HEAD
-=======
 attribute [instance] RepresentablyFlat.cofiltered RepresentablyCoflat.filtered
 
->>>>>>> d0df76bd
 variable (F : C ⥤ D)
 
 instance RepresentablyFlat.of_isRightAdjoint [F.IsRightAdjoint] : RepresentablyFlat F where
@@ -83,11 +80,8 @@
 
 theorem RepresentablyFlat.id : RepresentablyFlat (𝟭 C) := inferInstance
 
-<<<<<<< HEAD
-=======
 theorem RepresentablyCoflat.id : RepresentablyCoflat (𝟭 C) := inferInstance
 
->>>>>>> d0df76bd
 instance RepresentablyFlat.comp (G : D ⥤ E) [RepresentablyFlat F]
     [RepresentablyFlat G] : RepresentablyFlat (F ⋙ G) := by
   refine ⟨fun X => IsCofiltered.of_cone_nonempty.{0} _ (fun {J} _ _ H => ?_)⟩
@@ -101,11 +95,8 @@
     ⟨fun j => StructuredArrow.homMk (c₂.π.app j).right (by simp [← G.map_comp, (c₂.π.app j).w]),
      fun j j' f => by simpa using (c₂.w f).symm⟩⟩⟩
 
-<<<<<<< HEAD
-=======
 section
 
->>>>>>> d0df76bd
 variable {F}
 
 /-- Being a representably flat functor is closed under natural isomorphisms. -/
@@ -113,8 +104,6 @@
     RepresentablyFlat G where
   cofiltered _ := IsCofiltered.of_equivalence (StructuredArrow.mapNatIso α)
 
-<<<<<<< HEAD
-=======
 theorem RepresentablyCoflat.of_iso [RepresentablyCoflat F] {G : C ⥤ D} (α : F ≅ G) :
     RepresentablyCoflat G where
   filtered _ := IsFiltered.of_equivalence (CostructuredArrow.mapNatIso α)
@@ -149,7 +138,6 @@
     RepresentablyCoflat (F ⋙ G) :=
   (representablyFlat_op_iff _).1 <| inferInstanceAs <| RepresentablyFlat (F.op ⋙ G.op)
 
->>>>>>> d0df76bd
 end RepresentablyFlat
 
 section HasLimit
