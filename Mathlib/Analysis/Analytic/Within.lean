--- conflicted
+++ resolved
@@ -57,10 +57,6 @@
       apply (hasFPowerSeriesOnBall_const (e := 0)).hasSum
       simp only [Metric.emetric_ball_top, mem_univ] }⟩
 
-<<<<<<< HEAD
-
-=======
->>>>>>> 5d4532a2
 /-- If `f` is `AnalyticOn` near each point in a set, it is `AnalyticOn` the set -/
 lemma analyticOn_of_locally_analyticOn {f : E → F} {s : Set E}
     (h : ∀ x ∈ s, ∃ u, IsOpen u ∧ x ∈ u ∧ AnalyticOn 𝕜 f (s ∩ u)) :
@@ -84,12 +80,9 @@
             simp only [Metric.mem_ball, dist_self_add_left, yr]
         · simp only [EMetric.mem_ball, yr] }⟩
 
-<<<<<<< HEAD
-=======
 @[deprecated (since := "2024-09-26")]
 alias analyticWithinOn_of_locally_analyticWithinOn := analyticOn_of_locally_analyticOn
 
->>>>>>> 5d4532a2
 /-- On open sets, `AnalyticOnNhd` and `AnalyticOn` coincide -/
 lemma IsOpen.analyticOn_iff_analyticOnNhd {f : E → F} {s : Set E} (hs : IsOpen s) :
     AnalyticOn 𝕜 f s ↔ AnalyticOnNhd 𝕜 f s := by
@@ -108,13 +101,10 @@
       apply rs
       simp only [Metric.mem_ball, dist_self_add_left, ym.1] }⟩
 
-<<<<<<< HEAD
-=======
 @[deprecated (since := "2024-09-26")]
 alias IsOpen.analyticWithinOn_iff_analyticOn := IsOpen.analyticOn_iff_analyticOnNhd
 
 
->>>>>>> 5d4532a2
 /-!
 ### Equivalence to analyticity of a local extension
 
