/-
Copyright (c) 2018 Chris Hughes. All rights reserved.
Released under Apache 2.0 license as described in the file LICENSE.
Authors: Chris Hughes, Abhimanyu Pallavi Sudhir, Jean Lo, Calle Sönne, Sébastien Gouëzel,
  Rémy Degenne
-/
import Mathlib.Analysis.SpecialFunctions.Pow.Continuity
import Mathlib.Analysis.SpecialFunctions.Complex.LogDeriv
import Mathlib.Analysis.Calculus.FDeriv.Extend
import Mathlib.Analysis.Calculus.Deriv.Prod
import Mathlib.Analysis.SpecialFunctions.Log.Deriv
import Mathlib.Analysis.SpecialFunctions.Trigonometric.Deriv

/-!
# Derivatives of power function on `ℂ`, `ℝ`, `ℝ≥0`, and `ℝ≥0∞`

We also prove differentiability and provide derivatives for the power functions `x ^ y`.
-/


noncomputable section

open scoped Real Topology NNReal ENNReal
open Filter

namespace Complex

theorem hasStrictFDerivAt_cpow {p : ℂ × ℂ} (hp : p.1 ∈ slitPlane) :
    HasStrictFDerivAt (fun x : ℂ × ℂ => x.1 ^ x.2)
      ((p.2 * p.1 ^ (p.2 - 1)) • ContinuousLinearMap.fst ℂ ℂ ℂ +
        (p.1 ^ p.2 * log p.1) • ContinuousLinearMap.snd ℂ ℂ ℂ) p := by
  have A : p.1 ≠ 0 := slitPlane_ne_zero hp
  have : (fun x : ℂ × ℂ => x.1 ^ x.2) =ᶠ[𝓝 p] fun x => exp (log x.1 * x.2) :=
    ((isOpen_ne.preimage continuous_fst).eventually_mem A).mono fun p hp =>
      cpow_def_of_ne_zero hp _
  rw [cpow_sub _ _ A, cpow_one, mul_div_left_comm, mul_smul, mul_smul]
  refine HasStrictFDerivAt.congr_of_eventuallyEq ?_ this.symm
  simpa only [cpow_def_of_ne_zero A, div_eq_mul_inv, mul_smul, add_comm, smul_add] using
    ((hasStrictFDerivAt_fst.clog hp).mul hasStrictFDerivAt_snd).cexp

theorem hasStrictFDerivAt_cpow' {x y : ℂ} (hp : x ∈ slitPlane) :
    HasStrictFDerivAt (fun x : ℂ × ℂ => x.1 ^ x.2)
      ((y * x ^ (y - 1)) • ContinuousLinearMap.fst ℂ ℂ ℂ +
        (x ^ y * log x) • ContinuousLinearMap.snd ℂ ℂ ℂ) (x, y) :=
  @hasStrictFDerivAt_cpow (x, y) hp

theorem hasStrictDerivAt_const_cpow {x y : ℂ} (h : x ≠ 0 ∨ y ≠ 0) :
    HasStrictDerivAt (fun y => x ^ y) (x ^ y * log x) y := by
  rcases em (x = 0) with (rfl | hx)
  · replace h := h.neg_resolve_left rfl
    rw [log_zero, mul_zero]
    refine (hasStrictDerivAt_const _ 0).congr_of_eventuallyEq ?_
    exact (isOpen_ne.eventually_mem h).mono fun y hy => (zero_cpow hy).symm
  · simpa only [cpow_def_of_ne_zero hx, mul_one] using
      ((hasStrictDerivAt_id y).const_mul (log x)).cexp

theorem hasFDerivAt_cpow {p : ℂ × ℂ} (hp : p.1 ∈ slitPlane) :
    HasFDerivAt (fun x : ℂ × ℂ => x.1 ^ x.2)
      ((p.2 * p.1 ^ (p.2 - 1)) • ContinuousLinearMap.fst ℂ ℂ ℂ +
        (p.1 ^ p.2 * log p.1) • ContinuousLinearMap.snd ℂ ℂ ℂ) p :=
  (hasStrictFDerivAt_cpow hp).hasFDerivAt

end Complex

section fderiv

open Complex

variable {E : Type*} [NormedAddCommGroup E] [NormedSpace ℂ E] {f g : E → ℂ} {f' g' : E →L[ℂ] ℂ}
  {x : E} {s : Set E} {c : ℂ}

theorem HasStrictFDerivAt.cpow (hf : HasStrictFDerivAt f f' x) (hg : HasStrictFDerivAt g g' x)
    (h0 : f x ∈ slitPlane) : HasStrictFDerivAt (fun x => f x ^ g x)
      ((g x * f x ^ (g x - 1)) • f' + (f x ^ g x * Complex.log (f x)) • g') x := by
  convert (@hasStrictFDerivAt_cpow ((fun x => (f x, g x)) x) h0).comp x (hf.prod hg)

theorem HasStrictFDerivAt.const_cpow (hf : HasStrictFDerivAt f f' x) (h0 : c ≠ 0 ∨ f x ≠ 0) :
    HasStrictFDerivAt (fun x => c ^ f x) ((c ^ f x * Complex.log c) • f') x :=
  (hasStrictDerivAt_const_cpow h0).comp_hasStrictFDerivAt x hf

theorem HasFDerivAt.cpow (hf : HasFDerivAt f f' x) (hg : HasFDerivAt g g' x)
    (h0 : f x ∈ slitPlane) : HasFDerivAt (fun x => f x ^ g x)
      ((g x * f x ^ (g x - 1)) • f' + (f x ^ g x * Complex.log (f x)) • g') x := by
  convert (@Complex.hasFDerivAt_cpow ((fun x => (f x, g x)) x) h0).comp x (hf.prod hg)

theorem HasFDerivAt.const_cpow (hf : HasFDerivAt f f' x) (h0 : c ≠ 0 ∨ f x ≠ 0) :
    HasFDerivAt (fun x => c ^ f x) ((c ^ f x * Complex.log c) • f') x :=
  (hasStrictDerivAt_const_cpow h0).hasDerivAt.comp_hasFDerivAt x hf

theorem HasFDerivWithinAt.cpow (hf : HasFDerivWithinAt f f' s x) (hg : HasFDerivWithinAt g g' s x)
    (h0 : f x ∈ slitPlane) : HasFDerivWithinAt (fun x => f x ^ g x)
      ((g x * f x ^ (g x - 1)) • f' + (f x ^ g x * Complex.log (f x)) • g') s x := by
  convert
    (@Complex.hasFDerivAt_cpow ((fun x => (f x, g x)) x) h0).comp_hasFDerivWithinAt x (hf.prod hg)

theorem HasFDerivWithinAt.const_cpow (hf : HasFDerivWithinAt f f' s x) (h0 : c ≠ 0 ∨ f x ≠ 0) :
    HasFDerivWithinAt (fun x => c ^ f x) ((c ^ f x * Complex.log c) • f') s x :=
  (hasStrictDerivAt_const_cpow h0).hasDerivAt.comp_hasFDerivWithinAt x hf

theorem DifferentiableAt.cpow (hf : DifferentiableAt ℂ f x) (hg : DifferentiableAt ℂ g x)
    (h0 : f x ∈ slitPlane) : DifferentiableAt ℂ (fun x => f x ^ g x) x :=
  (hf.hasFDerivAt.cpow hg.hasFDerivAt h0).differentiableAt

theorem DifferentiableAt.const_cpow (hf : DifferentiableAt ℂ f x) (h0 : c ≠ 0 ∨ f x ≠ 0) :
    DifferentiableAt ℂ (fun x => c ^ f x) x :=
  (hf.hasFDerivAt.const_cpow h0).differentiableAt

theorem DifferentiableWithinAt.cpow (hf : DifferentiableWithinAt ℂ f s x)
    (hg : DifferentiableWithinAt ℂ g s x) (h0 : f x ∈ slitPlane) :
    DifferentiableWithinAt ℂ (fun x => f x ^ g x) s x :=
  (hf.hasFDerivWithinAt.cpow hg.hasFDerivWithinAt h0).differentiableWithinAt

theorem DifferentiableWithinAt.const_cpow (hf : DifferentiableWithinAt ℂ f s x)
    (h0 : c ≠ 0 ∨ f x ≠ 0) : DifferentiableWithinAt ℂ (fun x => c ^ f x) s x :=
  (hf.hasFDerivWithinAt.const_cpow h0).differentiableWithinAt

theorem DifferentiableOn.cpow (hf : DifferentiableOn ℂ f s) (hg : DifferentiableOn ℂ g s)
    (h0 : Set.MapsTo f s slitPlane) : DifferentiableOn ℂ (fun x ↦ f x ^ g x) s :=
  fun x hx ↦ (hf x hx).cpow (hg x hx) (h0 hx)

theorem DifferentiableOn.const_cpow (hf : DifferentiableOn ℂ f s)
    (h0 : c ≠ 0 ∨ ∀ x ∈ s, f x ≠ 0) : DifferentiableOn ℂ (fun x ↦ c ^ f x) s :=
  fun x hx ↦ (hf x hx).const_cpow (h0.imp_right fun h ↦ h x hx)

theorem Differentiable.cpow (hf : Differentiable ℂ f) (hg : Differentiable ℂ g)
    (h0 : ∀ x, f x ∈ slitPlane) : Differentiable ℂ (fun x ↦ f x ^ g x) :=
  fun x ↦ (hf x).cpow (hg x) (h0 x)

theorem Differentiable.const_cpow (hf : Differentiable ℂ f)
    (h0 : c ≠ 0 ∨ ∀ x, f x ≠ 0) : Differentiable ℂ (fun x ↦ c ^ f x) :=
  fun x ↦ (hf x).const_cpow (h0.imp_right fun h ↦ h x)

@[fun_prop]
lemma differentiable_const_cpow_of_neZero (z : ℂ) [NeZero z] :
    Differentiable ℂ fun s : ℂ ↦ z ^ s :=
  differentiable_id.const_cpow (.inl <| NeZero.ne z)

@[fun_prop]
lemma differentiableAt_const_cpow_of_neZero (z : ℂ) [NeZero z] (t : ℂ) :
    DifferentiableAt ℂ (fun s : ℂ ↦ z ^ s) t :=
  differentiableAt_id.const_cpow (.inl <| NeZero.ne z)

end fderiv

section deriv

open Complex

variable {f g : ℂ → ℂ} {s : Set ℂ} {f' g' x c : ℂ}

/-- A private lemma that rewrites the output of lemmas like `HasFDerivAt.cpow` to the form
expected by lemmas like `HasDerivAt.cpow`. -/
private theorem aux : ((g x * f x ^ (g x - 1)) • (1 : ℂ →L[ℂ] ℂ).smulRight f' +
    (f x ^ g x * log (f x)) • (1 : ℂ →L[ℂ] ℂ).smulRight g') 1 =
      g x * f x ^ (g x - 1) * f' + f x ^ g x * log (f x) * g' := by
  simp only [Algebra.id.smul_eq_mul, one_mul, ContinuousLinearMap.one_apply,
    ContinuousLinearMap.smulRight_apply, ContinuousLinearMap.add_apply, Pi.smul_apply,
    ContinuousLinearMap.coe_smul']

nonrec theorem HasStrictDerivAt.cpow (hf : HasStrictDerivAt f f' x) (hg : HasStrictDerivAt g g' x)
    (h0 : f x ∈ slitPlane) : HasStrictDerivAt (fun x => f x ^ g x)
      (g x * f x ^ (g x - 1) * f' + f x ^ g x * Complex.log (f x) * g') x := by
  simpa using (hf.cpow hg h0).hasStrictDerivAt

theorem HasStrictDerivAt.const_cpow (hf : HasStrictDerivAt f f' x) (h : c ≠ 0 ∨ f x ≠ 0) :
    HasStrictDerivAt (fun x => c ^ f x) (c ^ f x * Complex.log c * f') x :=
  (hasStrictDerivAt_const_cpow h).comp x hf

theorem Complex.hasStrictDerivAt_cpow_const (h : x ∈ slitPlane) :
    HasStrictDerivAt (fun z : ℂ => z ^ c) (c * x ^ (c - 1)) x := by
  simpa only [mul_zero, add_zero, mul_one] using
    (hasStrictDerivAt_id x).cpow (hasStrictDerivAt_const x c) h

theorem HasStrictDerivAt.cpow_const (hf : HasStrictDerivAt f f' x)
    (h0 : f x ∈ slitPlane) :
    HasStrictDerivAt (fun x => f x ^ c) (c * f x ^ (c - 1) * f') x :=
  (Complex.hasStrictDerivAt_cpow_const h0).comp x hf

theorem HasDerivAt.cpow (hf : HasDerivAt f f' x) (hg : HasDerivAt g g' x)
    (h0 : f x ∈ slitPlane) : HasDerivAt (fun x => f x ^ g x)
      (g x * f x ^ (g x - 1) * f' + f x ^ g x * Complex.log (f x) * g') x := by
  simpa only [aux] using (hf.hasFDerivAt.cpow hg h0).hasDerivAt

theorem HasDerivAt.const_cpow (hf : HasDerivAt f f' x) (h0 : c ≠ 0 ∨ f x ≠ 0) :
    HasDerivAt (fun x => c ^ f x) (c ^ f x * Complex.log c * f') x :=
  (hasStrictDerivAt_const_cpow h0).hasDerivAt.comp x hf

theorem HasDerivAt.cpow_const (hf : HasDerivAt f f' x) (h0 : f x ∈ slitPlane) :
    HasDerivAt (fun x => f x ^ c) (c * f x ^ (c - 1) * f') x :=
  (Complex.hasStrictDerivAt_cpow_const h0).hasDerivAt.comp x hf

theorem HasDerivWithinAt.cpow (hf : HasDerivWithinAt f f' s x) (hg : HasDerivWithinAt g g' s x)
    (h0 : f x ∈ slitPlane) : HasDerivWithinAt (fun x => f x ^ g x)
      (g x * f x ^ (g x - 1) * f' + f x ^ g x * Complex.log (f x) * g') s x := by
  simpa only [aux] using (hf.hasFDerivWithinAt.cpow hg h0).hasDerivWithinAt

theorem HasDerivWithinAt.const_cpow (hf : HasDerivWithinAt f f' s x) (h0 : c ≠ 0 ∨ f x ≠ 0) :
    HasDerivWithinAt (fun x => c ^ f x) (c ^ f x * Complex.log c * f') s x :=
  (hasStrictDerivAt_const_cpow h0).hasDerivAt.comp_hasDerivWithinAt x hf

theorem HasDerivWithinAt.cpow_const (hf : HasDerivWithinAt f f' s x)
    (h0 : f x ∈ slitPlane) :
    HasDerivWithinAt (fun x => f x ^ c) (c * f x ^ (c - 1) * f') s x :=
  (Complex.hasStrictDerivAt_cpow_const h0).hasDerivAt.comp_hasDerivWithinAt x hf

/-- Although `fun x => x ^ r` for fixed `r` is *not* complex-differentiable along the negative real
line, it is still real-differentiable, and the derivative is what one would formally expect. -/
theorem hasDerivAt_ofReal_cpow {x : ℝ} (hx : x ≠ 0) {r : ℂ} (hr : r ≠ -1) :
    HasDerivAt (fun y : ℝ => (y : ℂ) ^ (r + 1) / (r + 1)) (x ^ r) x := by
  rw [Ne, ← add_eq_zero_iff_eq_neg, ← Ne] at hr
  rcases lt_or_gt_of_ne hx.symm with (hx | hx)
  · -- easy case : `0 < x`
    -- Porting note: proof used to be
    -- convert (((hasDerivAt_id (x : ℂ)).cpow_const _).div_const (r + 1)).comp_ofReal using 1
    -- · rw [add_sub_cancel, id.def, mul_one, mul_comm, mul_div_cancel _ hr]
    -- · rw [id.def, ofReal_re]; exact Or.inl hx
    apply HasDerivAt.comp_ofReal (e := fun y => (y : ℂ) ^ (r + 1) / (r + 1))
    convert HasDerivAt.div_const (𝕜 := ℂ) ?_ (r + 1) using 1
    · exact (mul_div_cancel_right₀ _ hr).symm
    · convert HasDerivAt.cpow_const ?_ ?_ using 1
      · rw [add_sub_cancel_right, mul_comm]; exact (mul_one _).symm
      · exact hasDerivAt_id (x : ℂ)
      · simp [hx]
  · -- harder case : `x < 0`
    have : ∀ᶠ y : ℝ in 𝓝 x,
        (y : ℂ) ^ (r + 1) / (r + 1) = (-y : ℂ) ^ (r + 1) * exp (π * I * (r + 1)) / (r + 1) := by
      refine Filter.eventually_of_mem (Iio_mem_nhds hx) fun y hy => ?_
      rw [ofReal_cpow_of_nonpos (le_of_lt hy)]
    refine HasDerivAt.congr_of_eventuallyEq ?_ this
    rw [ofReal_cpow_of_nonpos (le_of_lt hx)]
    suffices HasDerivAt (fun y : ℝ => (-↑y) ^ (r + 1) * exp (↑π * I * (r + 1)))
        ((r + 1) * (-↑x) ^ r * exp (↑π * I * r)) x by
      convert this.div_const (r + 1) using 1
      conv_rhs => rw [mul_assoc, mul_comm, mul_div_cancel_right₀ _ hr]
    rw [mul_add ((π : ℂ) * _), mul_one, exp_add, exp_pi_mul_I, mul_comm (_ : ℂ) (-1 : ℂ),
      neg_one_mul]
    simp_rw [mul_neg, ← neg_mul, ← ofReal_neg]
    suffices HasDerivAt (fun y : ℝ => (↑(-y) : ℂ) ^ (r + 1)) (-(r + 1) * ↑(-x) ^ r) x by
      convert this.neg.mul_const _ using 1; ring
    suffices HasDerivAt (fun y : ℝ => (y : ℂ) ^ (r + 1)) ((r + 1) * ↑(-x) ^ r) (-x) by
      convert @HasDerivAt.scomp ℝ _ ℂ _ _ x ℝ _ _ _ _ _ _ _ _ this (hasDerivAt_neg x) using 1
      rw [real_smul, ofReal_neg 1, ofReal_one]; ring
    suffices HasDerivAt (fun y : ℂ => y ^ (r + 1)) ((r + 1) * ↑(-x) ^ r) ↑(-x) by
      exact this.comp_ofReal
    conv in ↑_ ^ _ => rw [(by ring : r = r + 1 - 1)]
    convert HasDerivAt.cpow_const ?_ ?_ using 1
    · rw [add_sub_cancel_right, add_sub_cancel_right]; exact (mul_one _).symm
    · exact hasDerivAt_id ((-x : ℝ) : ℂ)
    · simp [hx]

end deriv

namespace Real

variable {x y z : ℝ}

/-- `(x, y) ↦ x ^ y` is strictly differentiable at `p : ℝ × ℝ` such that `0 < p.fst`. -/
theorem hasStrictFDerivAt_rpow_of_pos (p : ℝ × ℝ) (hp : 0 < p.1) :
    HasStrictFDerivAt (fun x : ℝ × ℝ => x.1 ^ x.2)
      ((p.2 * p.1 ^ (p.2 - 1)) • ContinuousLinearMap.fst ℝ ℝ ℝ +
        (p.1 ^ p.2 * log p.1) • ContinuousLinearMap.snd ℝ ℝ ℝ) p := by
  have : (fun x : ℝ × ℝ => x.1 ^ x.2) =ᶠ[𝓝 p] fun x => exp (log x.1 * x.2) :=
    (continuousAt_fst.eventually (lt_mem_nhds hp)).mono fun p hp => rpow_def_of_pos hp _
  refine HasStrictFDerivAt.congr_of_eventuallyEq ?_ this.symm
  convert ((hasStrictFDerivAt_fst.log hp.ne').mul hasStrictFDerivAt_snd).exp using 1
  rw [rpow_sub_one hp.ne', ← rpow_def_of_pos hp, smul_add, smul_smul, mul_div_left_comm,
    div_eq_mul_inv, smul_smul, smul_smul, mul_assoc, add_comm]

/-- `(x, y) ↦ x ^ y` is strictly differentiable at `p : ℝ × ℝ` such that `p.fst < 0`. -/
theorem hasStrictFDerivAt_rpow_of_neg (p : ℝ × ℝ) (hp : p.1 < 0) :
    HasStrictFDerivAt (fun x : ℝ × ℝ => x.1 ^ x.2)
      ((p.2 * p.1 ^ (p.2 - 1)) • ContinuousLinearMap.fst ℝ ℝ ℝ +
        (p.1 ^ p.2 * log p.1 - exp (log p.1 * p.2) * sin (p.2 * π) * π) •
          ContinuousLinearMap.snd ℝ ℝ ℝ) p := by
  have : (fun x : ℝ × ℝ => x.1 ^ x.2) =ᶠ[𝓝 p] fun x => exp (log x.1 * x.2) * cos (x.2 * π) :=
    (continuousAt_fst.eventually (gt_mem_nhds hp)).mono fun p hp => rpow_def_of_neg hp _
  refine HasStrictFDerivAt.congr_of_eventuallyEq ?_ this.symm
  convert ((hasStrictFDerivAt_fst.log hp.ne).mul hasStrictFDerivAt_snd).exp.mul
    (hasStrictFDerivAt_snd.mul_const π).cos using 1
  simp_rw [rpow_sub_one hp.ne, smul_add, ← add_assoc, smul_smul, ← add_smul, ← mul_assoc,
    mul_comm (cos _), ← rpow_def_of_neg hp]
  rw [div_eq_mul_inv, add_comm]; congr 2 <;> ring

/-- The function `fun (x, y) => x ^ y` is infinitely smooth at `(x, y)` unless `x = 0`. -/
theorem contDiffAt_rpow_of_ne (p : ℝ × ℝ) (hp : p.1 ≠ 0) {n : WithTop ℕ∞} :
    ContDiffAt ℝ n (fun p : ℝ × ℝ => p.1 ^ p.2) p := by
  cases' hp.lt_or_lt with hneg hpos
  exacts
    [(((contDiffAt_fst.log hneg.ne).mul contDiffAt_snd).exp.mul
          (contDiffAt_snd.mul contDiffAt_const).cos).congr_of_eventuallyEq
      ((continuousAt_fst.eventually (gt_mem_nhds hneg)).mono fun p hp => rpow_def_of_neg hp _),
    ((contDiffAt_fst.log hpos.ne').mul contDiffAt_snd).exp.congr_of_eventuallyEq
      ((continuousAt_fst.eventually (lt_mem_nhds hpos)).mono fun p hp => rpow_def_of_pos hp _)]

theorem differentiableAt_rpow_of_ne (p : ℝ × ℝ) (hp : p.1 ≠ 0) :
    DifferentiableAt ℝ (fun p : ℝ × ℝ => p.1 ^ p.2) p :=
  (contDiffAt_rpow_of_ne p hp).differentiableAt le_rfl

theorem _root_.HasStrictDerivAt.rpow {f g : ℝ → ℝ} {f' g' : ℝ} (hf : HasStrictDerivAt f f' x)
    (hg : HasStrictDerivAt g g' x) (h : 0 < f x) : HasStrictDerivAt (fun x => f x ^ g x)
      (f' * g x * f x ^ (g x - 1) + g' * f x ^ g x * Real.log (f x)) x := by
  convert (hasStrictFDerivAt_rpow_of_pos ((fun x => (f x, g x)) x) h).comp_hasStrictDerivAt x
    (hf.prod hg) using 1
  simp [mul_assoc, mul_comm, mul_left_comm]

theorem hasStrictDerivAt_rpow_const_of_ne {x : ℝ} (hx : x ≠ 0) (p : ℝ) :
    HasStrictDerivAt (fun x => x ^ p) (p * x ^ (p - 1)) x := by
  cases' hx.lt_or_lt with hx hx
  · have := (hasStrictFDerivAt_rpow_of_neg (x, p) hx).comp_hasStrictDerivAt x
      ((hasStrictDerivAt_id x).prod (hasStrictDerivAt_const _ _))
    convert this using 1; simp
  · simpa using (hasStrictDerivAt_id x).rpow (hasStrictDerivAt_const x p) hx

theorem hasStrictDerivAt_const_rpow {a : ℝ} (ha : 0 < a) (x : ℝ) :
    HasStrictDerivAt (fun x => a ^ x) (a ^ x * log a) x := by
  simpa using (hasStrictDerivAt_const _ _).rpow (hasStrictDerivAt_id x) ha

lemma differentiableAt_rpow_const_of_ne (p : ℝ) {x : ℝ} (hx : x ≠ 0) :
    DifferentiableAt ℝ (fun x => x ^ p) x :=
  (hasStrictDerivAt_rpow_const_of_ne hx p).differentiableAt

lemma differentiableOn_rpow_const (p : ℝ) :
    DifferentiableOn ℝ (fun x => (x : ℝ) ^ p) {0}ᶜ :=
  fun _ hx => (Real.differentiableAt_rpow_const_of_ne p hx).differentiableWithinAt

/-- This lemma says that `fun x => a ^ x` is strictly differentiable for `a < 0`. Note that these
values of `a` are outside of the "official" domain of `a ^ x`, and we may redefine `a ^ x`
for negative `a` if some other definition will be more convenient. -/
theorem hasStrictDerivAt_const_rpow_of_neg {a x : ℝ} (ha : a < 0) :
    HasStrictDerivAt (fun x => a ^ x) (a ^ x * log a - exp (log a * x) * sin (x * π) * π) x := by
  simpa using (hasStrictFDerivAt_rpow_of_neg (a, x) ha).comp_hasStrictDerivAt x
    ((hasStrictDerivAt_const _ _).prod (hasStrictDerivAt_id _))

end Real

namespace Real

variable {z x y : ℝ}

theorem hasDerivAt_rpow_const {x p : ℝ} (h : x ≠ 0 ∨ 1 ≤ p) :
    HasDerivAt (fun x => x ^ p) (p * x ^ (p - 1)) x := by
  rcases ne_or_eq x 0 with (hx | rfl)
  · exact (hasStrictDerivAt_rpow_const_of_ne hx _).hasDerivAt
  replace h : 1 ≤ p := h.neg_resolve_left rfl
  apply hasDerivAt_of_hasDerivAt_of_ne fun x hx =>
    (hasStrictDerivAt_rpow_const_of_ne hx p).hasDerivAt
  exacts [continuousAt_id.rpow_const (Or.inr (zero_le_one.trans h)),
    continuousAt_const.mul (continuousAt_id.rpow_const (Or.inr (sub_nonneg.2 h)))]

theorem differentiable_rpow_const {p : ℝ} (hp : 1 ≤ p) : Differentiable ℝ fun x : ℝ => x ^ p :=
  fun _ => (hasDerivAt_rpow_const (Or.inr hp)).differentiableAt

theorem deriv_rpow_const {x p : ℝ} (h : x ≠ 0 ∨ 1 ≤ p) :
    deriv (fun x : ℝ => x ^ p) x = p * x ^ (p - 1) :=
  (hasDerivAt_rpow_const h).deriv

theorem deriv_rpow_const' {p : ℝ} (h : 1 ≤ p) :
    (deriv fun x : ℝ => x ^ p) = fun x => p * x ^ (p - 1) :=
  funext fun _ => deriv_rpow_const (Or.inr h)

theorem contDiffAt_rpow_const_of_ne {x p : ℝ} {n : WithTop ℕ∞} (h : x ≠ 0) :
    ContDiffAt ℝ n (fun x => x ^ p) x :=
  (contDiffAt_rpow_of_ne (x, p) h).comp x (contDiffAt_id.prod contDiffAt_const)

theorem contDiff_rpow_const_of_le {p : ℝ} {n : ℕ} (h : ↑n ≤ p) :
    ContDiff ℝ n fun x : ℝ => x ^ p := by
  induction' n with n ihn generalizing p
  · exact contDiff_zero.2 (continuous_id.rpow_const fun x => Or.inr <| by simpa using h)
  · have h1 : 1 ≤ p := le_trans (by simp) h
    rw [Nat.cast_succ, ← le_sub_iff_add_le] at h
<<<<<<< HEAD
    rw [show ((n + 1 : ℕ) : WithTop ℕ∞) = n + 1 from rfl]
    rw [contDiff_succ_iff_deriv, deriv_rpow_const' h1]
    exact ⟨differentiable_rpow_const h1, by simp, contDiff_const.mul (ihn h)⟩
=======
    rw [show ((n + 1 : ℕ) : ℕ∞) = n + 1 from rfl, contDiff_succ_iff_deriv, deriv_rpow_const' h1]
    exact ⟨differentiable_rpow_const h1, contDiff_const.mul (ihn h)⟩
>>>>>>> fb23240e

theorem contDiffAt_rpow_const_of_le {x p : ℝ} {n : ℕ} (h : ↑n ≤ p) :
    ContDiffAt ℝ n (fun x : ℝ => x ^ p) x :=
  (contDiff_rpow_const_of_le h).contDiffAt

theorem contDiffAt_rpow_const {x p : ℝ} {n : ℕ} (h : x ≠ 0 ∨ ↑n ≤ p) :
    ContDiffAt ℝ n (fun x : ℝ => x ^ p) x :=
  h.elim contDiffAt_rpow_const_of_ne contDiffAt_rpow_const_of_le

theorem hasStrictDerivAt_rpow_const {x p : ℝ} (hx : x ≠ 0 ∨ 1 ≤ p) :
    HasStrictDerivAt (fun x => x ^ p) (p * x ^ (p - 1)) x :=
  ContDiffAt.hasStrictDerivAt' (contDiffAt_rpow_const (by rwa [← Nat.cast_one] at hx))
    (hasDerivAt_rpow_const hx) le_rfl

end Real

section Differentiability

open Real

section fderiv

variable {E : Type*} [NormedAddCommGroup E] [NormedSpace ℝ E] {f g : E → ℝ} {f' g' : E →L[ℝ] ℝ}
  {x : E} {s : Set E} {c p : ℝ} {n : WithTop ℕ∞}

#adaptation_note /-- https://github.com/leanprover/lean4/pull/6024
  added `by exact` to deal with unification issues. -/
theorem HasFDerivWithinAt.rpow (hf : HasFDerivWithinAt f f' s x) (hg : HasFDerivWithinAt g g' s x)
    (h : 0 < f x) : HasFDerivWithinAt (fun x => f x ^ g x)
      ((g x * f x ^ (g x - 1)) • f' + (f x ^ g x * Real.log (f x)) • g') s x := by
  exact (hasStrictFDerivAt_rpow_of_pos (f x, g x) h).hasFDerivAt.comp_hasFDerivWithinAt x
    (hf.prod hg)

theorem HasFDerivAt.rpow (hf : HasFDerivAt f f' x) (hg : HasFDerivAt g g' x) (h : 0 < f x) :
    HasFDerivAt (fun x => f x ^ g x)
      ((g x * f x ^ (g x - 1)) • f' + (f x ^ g x * Real.log (f x)) • g') x := by
  exact (hasStrictFDerivAt_rpow_of_pos (f x, g x) h).hasFDerivAt.comp x (hf.prod hg)

theorem HasStrictFDerivAt.rpow (hf : HasStrictFDerivAt f f' x) (hg : HasStrictFDerivAt g g' x)
    (h : 0 < f x) : HasStrictFDerivAt (fun x => f x ^ g x)
      ((g x * f x ^ (g x - 1)) • f' + (f x ^ g x * Real.log (f x)) • g') x :=
  (hasStrictFDerivAt_rpow_of_pos (f x, g x) h).comp x (hf.prod hg)

#adaptation_note /-- https://github.com/leanprover/lean4/pull/6024
  added `by exact` to deal with unification issues. -/
theorem DifferentiableWithinAt.rpow (hf : DifferentiableWithinAt ℝ f s x)
    (hg : DifferentiableWithinAt ℝ g s x) (h : f x ≠ 0) :
    DifferentiableWithinAt ℝ (fun x => f x ^ g x) s x := by
  exact (differentiableAt_rpow_of_ne (f x, g x) h).comp_differentiableWithinAt x (hf.prod hg)

#adaptation_note /-- https://github.com/leanprover/lean4/pull/6024
  added `by exact` to deal with unification issues. -/
theorem DifferentiableAt.rpow (hf : DifferentiableAt ℝ f x) (hg : DifferentiableAt ℝ g x)
    (h : f x ≠ 0) : DifferentiableAt ℝ (fun x => f x ^ g x) x := by
  exact (differentiableAt_rpow_of_ne (f x, g x) h).comp x (hf.prod hg)

theorem DifferentiableOn.rpow (hf : DifferentiableOn ℝ f s) (hg : DifferentiableOn ℝ g s)
    (h : ∀ x ∈ s, f x ≠ 0) : DifferentiableOn ℝ (fun x => f x ^ g x) s := fun x hx =>
  (hf x hx).rpow (hg x hx) (h x hx)

theorem Differentiable.rpow (hf : Differentiable ℝ f) (hg : Differentiable ℝ g) (h : ∀ x, f x ≠ 0) :
    Differentiable ℝ fun x => f x ^ g x := fun x => (hf x).rpow (hg x) (h x)

theorem HasFDerivWithinAt.rpow_const (hf : HasFDerivWithinAt f f' s x) (h : f x ≠ 0 ∨ 1 ≤ p) :
    HasFDerivWithinAt (fun x => f x ^ p) ((p * f x ^ (p - 1)) • f') s x :=
  (hasDerivAt_rpow_const h).comp_hasFDerivWithinAt x hf

theorem HasFDerivAt.rpow_const (hf : HasFDerivAt f f' x) (h : f x ≠ 0 ∨ 1 ≤ p) :
    HasFDerivAt (fun x => f x ^ p) ((p * f x ^ (p - 1)) • f') x :=
  (hasDerivAt_rpow_const h).comp_hasFDerivAt x hf

theorem HasStrictFDerivAt.rpow_const (hf : HasStrictFDerivAt f f' x) (h : f x ≠ 0 ∨ 1 ≤ p) :
    HasStrictFDerivAt (fun x => f x ^ p) ((p * f x ^ (p - 1)) • f') x :=
  (hasStrictDerivAt_rpow_const h).comp_hasStrictFDerivAt x hf

theorem DifferentiableWithinAt.rpow_const (hf : DifferentiableWithinAt ℝ f s x)
    (h : f x ≠ 0 ∨ 1 ≤ p) : DifferentiableWithinAt ℝ (fun x => f x ^ p) s x :=
  (hf.hasFDerivWithinAt.rpow_const h).differentiableWithinAt

@[simp]
theorem DifferentiableAt.rpow_const (hf : DifferentiableAt ℝ f x) (h : f x ≠ 0 ∨ 1 ≤ p) :
    DifferentiableAt ℝ (fun x => f x ^ p) x :=
  (hf.hasFDerivAt.rpow_const h).differentiableAt

theorem DifferentiableOn.rpow_const (hf : DifferentiableOn ℝ f s) (h : ∀ x ∈ s, f x ≠ 0 ∨ 1 ≤ p) :
    DifferentiableOn ℝ (fun x => f x ^ p) s := fun x hx => (hf x hx).rpow_const (h x hx)

theorem Differentiable.rpow_const (hf : Differentiable ℝ f) (h : ∀ x, f x ≠ 0 ∨ 1 ≤ p) :
    Differentiable ℝ fun x => f x ^ p := fun x => (hf x).rpow_const (h x)

theorem HasFDerivWithinAt.const_rpow (hf : HasFDerivWithinAt f f' s x) (hc : 0 < c) :
    HasFDerivWithinAt (fun x => c ^ f x) ((c ^ f x * Real.log c) • f') s x :=
  (hasStrictDerivAt_const_rpow hc (f x)).hasDerivAt.comp_hasFDerivWithinAt x hf

theorem HasFDerivAt.const_rpow (hf : HasFDerivAt f f' x) (hc : 0 < c) :
    HasFDerivAt (fun x => c ^ f x) ((c ^ f x * Real.log c) • f') x :=
  (hasStrictDerivAt_const_rpow hc (f x)).hasDerivAt.comp_hasFDerivAt x hf

theorem HasStrictFDerivAt.const_rpow (hf : HasStrictFDerivAt f f' x) (hc : 0 < c) :
    HasStrictFDerivAt (fun x => c ^ f x) ((c ^ f x * Real.log c) • f') x :=
  (hasStrictDerivAt_const_rpow hc (f x)).comp_hasStrictFDerivAt x hf

#adaptation_note /-- https://github.com/leanprover/lean4/pull/6024
  added `by exact` to deal with unification issues. -/
theorem ContDiffWithinAt.rpow (hf : ContDiffWithinAt ℝ n f s x) (hg : ContDiffWithinAt ℝ n g s x)
    (h : f x ≠ 0) : ContDiffWithinAt ℝ n (fun x => f x ^ g x) s x := by
  exact (contDiffAt_rpow_of_ne (f x, g x) h).comp_contDiffWithinAt x (hf.prod hg)

#adaptation_note /-- https://github.com/leanprover/lean4/pull/6024
  added `by exact` to deal with unification issues. -/
theorem ContDiffAt.rpow (hf : ContDiffAt ℝ n f x) (hg : ContDiffAt ℝ n g x) (h : f x ≠ 0) :
    ContDiffAt ℝ n (fun x => f x ^ g x) x := by
  exact (contDiffAt_rpow_of_ne (f x, g x) h).comp x (hf.prod hg)

theorem ContDiffOn.rpow (hf : ContDiffOn ℝ n f s) (hg : ContDiffOn ℝ n g s) (h : ∀ x ∈ s, f x ≠ 0) :
    ContDiffOn ℝ n (fun x => f x ^ g x) s := fun x hx => (hf x hx).rpow (hg x hx) (h x hx)

theorem ContDiff.rpow (hf : ContDiff ℝ n f) (hg : ContDiff ℝ n g) (h : ∀ x, f x ≠ 0) :
    ContDiff ℝ n fun x => f x ^ g x :=
  contDiff_iff_contDiffAt.mpr fun x => hf.contDiffAt.rpow hg.contDiffAt (h x)

theorem ContDiffWithinAt.rpow_const_of_ne (hf : ContDiffWithinAt ℝ n f s x) (h : f x ≠ 0) :
    ContDiffWithinAt ℝ n (fun x => f x ^ p) s x :=
  hf.rpow contDiffWithinAt_const h

theorem ContDiffAt.rpow_const_of_ne (hf : ContDiffAt ℝ n f x) (h : f x ≠ 0) :
    ContDiffAt ℝ n (fun x => f x ^ p) x :=
  hf.rpow contDiffAt_const h

theorem ContDiffOn.rpow_const_of_ne (hf : ContDiffOn ℝ n f s) (h : ∀ x ∈ s, f x ≠ 0) :
    ContDiffOn ℝ n (fun x => f x ^ p) s := fun x hx => (hf x hx).rpow_const_of_ne (h x hx)

theorem ContDiff.rpow_const_of_ne (hf : ContDiff ℝ n f) (h : ∀ x, f x ≠ 0) :
    ContDiff ℝ n fun x => f x ^ p :=
  hf.rpow contDiff_const h

variable {m : ℕ}

theorem ContDiffWithinAt.rpow_const_of_le (hf : ContDiffWithinAt ℝ m f s x) (h : ↑m ≤ p) :
    ContDiffWithinAt ℝ m (fun x => f x ^ p) s x :=
  (contDiffAt_rpow_const_of_le h).comp_contDiffWithinAt x hf

theorem ContDiffAt.rpow_const_of_le (hf : ContDiffAt ℝ m f x) (h : ↑m ≤ p) :
    ContDiffAt ℝ m (fun x => f x ^ p) x := by
  rw [← contDiffWithinAt_univ] at *; exact hf.rpow_const_of_le h

theorem ContDiffOn.rpow_const_of_le (hf : ContDiffOn ℝ m f s) (h : ↑m ≤ p) :
    ContDiffOn ℝ m (fun x => f x ^ p) s := fun x hx => (hf x hx).rpow_const_of_le h

theorem ContDiff.rpow_const_of_le (hf : ContDiff ℝ m f) (h : ↑m ≤ p) :
    ContDiff ℝ m fun x => f x ^ p :=
  contDiff_iff_contDiffAt.mpr fun _ => hf.contDiffAt.rpow_const_of_le h

end fderiv

section deriv

variable {f g : ℝ → ℝ} {f' g' x y p : ℝ} {s : Set ℝ}

theorem HasDerivWithinAt.rpow (hf : HasDerivWithinAt f f' s x) (hg : HasDerivWithinAt g g' s x)
    (h : 0 < f x) : HasDerivWithinAt (fun x => f x ^ g x)
      (f' * g x * f x ^ (g x - 1) + g' * f x ^ g x * Real.log (f x)) s x := by
  convert (hf.hasFDerivWithinAt.rpow hg.hasFDerivWithinAt h).hasDerivWithinAt using 1
  dsimp; ring

theorem HasDerivAt.rpow (hf : HasDerivAt f f' x) (hg : HasDerivAt g g' x) (h : 0 < f x) :
    HasDerivAt (fun x => f x ^ g x)
      (f' * g x * f x ^ (g x - 1) + g' * f x ^ g x * Real.log (f x)) x := by
  rw [← hasDerivWithinAt_univ] at *
  exact hf.rpow hg h

theorem HasDerivWithinAt.rpow_const (hf : HasDerivWithinAt f f' s x) (hx : f x ≠ 0 ∨ 1 ≤ p) :
    HasDerivWithinAt (fun y => f y ^ p) (f' * p * f x ^ (p - 1)) s x := by
  convert (hasDerivAt_rpow_const hx).comp_hasDerivWithinAt x hf using 1
  ring

theorem HasDerivAt.rpow_const (hf : HasDerivAt f f' x) (hx : f x ≠ 0 ∨ 1 ≤ p) :
    HasDerivAt (fun y => f y ^ p) (f' * p * f x ^ (p - 1)) x := by
  rw [← hasDerivWithinAt_univ] at *
  exact hf.rpow_const hx

theorem derivWithin_rpow_const (hf : DifferentiableWithinAt ℝ f s x) (hx : f x ≠ 0 ∨ 1 ≤ p)
    (hxs : UniqueDiffWithinAt ℝ s x) :
    derivWithin (fun x => f x ^ p) s x = derivWithin f s x * p * f x ^ (p - 1) :=
  (hf.hasDerivWithinAt.rpow_const hx).derivWithin hxs

@[simp]
theorem deriv_rpow_const (hf : DifferentiableAt ℝ f x) (hx : f x ≠ 0 ∨ 1 ≤ p) :
    deriv (fun x => f x ^ p) x = deriv f x * p * f x ^ (p - 1) :=
  (hf.hasDerivAt.rpow_const hx).deriv

lemma isTheta_deriv_rpow_const_atTop {p : ℝ} (hp : p ≠ 0) :
    deriv (fun (x : ℝ) => x ^ p) =Θ[atTop] fun x => x ^ (p-1) := by
  calc deriv (fun (x : ℝ) => x ^ p) =ᶠ[atTop] fun x => p * x ^ (p - 1) := by
              filter_upwards [eventually_ne_atTop 0] with x hx
              rw [Real.deriv_rpow_const (Or.inl hx)]
       _ =Θ[atTop] fun x => x ^ (p-1) :=
              Asymptotics.IsTheta.const_mul_left hp Asymptotics.isTheta_rfl

lemma isBigO_deriv_rpow_const_atTop (p : ℝ) :
    deriv (fun (x : ℝ) => x ^ p) =O[atTop] fun x => x ^ (p-1) := by
  rcases eq_or_ne p 0 with rfl | hp
  case inl =>
    simp [zero_sub, Real.rpow_neg_one, Real.rpow_zero, deriv_const', Asymptotics.isBigO_zero]
  case inr =>
    exact (isTheta_deriv_rpow_const_atTop hp).1

end deriv

end Differentiability

section Limits

open Real Filter

/-- The function `(1 + t/x) ^ x` tends to `exp t` at `+∞`. -/
theorem tendsto_one_plus_div_rpow_exp (t : ℝ) :
    Tendsto (fun x : ℝ => (1 + t / x) ^ x) atTop (𝓝 (exp t)) := by
  apply ((Real.continuous_exp.tendsto _).comp (tendsto_mul_log_one_plus_div_atTop t)).congr' _
  have h₁ : (1 : ℝ) / 2 < 1 := by linarith
  have h₂ : Tendsto (fun x : ℝ => 1 + t / x) atTop (𝓝 1) := by
    simpa using (tendsto_inv_atTop_zero.const_mul t).const_add 1
  refine (eventually_ge_of_tendsto_gt h₁ h₂).mono fun x hx => ?_
  have hx' : 0 < 1 + t / x := by linarith
  simp [mul_comm x, exp_mul, exp_log hx']

/-- The function `(1 + t/x) ^ x` tends to `exp t` at `+∞` for naturals `x`. -/
theorem tendsto_one_plus_div_pow_exp (t : ℝ) :
    Tendsto (fun x : ℕ => (1 + t / (x : ℝ)) ^ x) atTop (𝓝 (Real.exp t)) :=
  ((tendsto_one_plus_div_rpow_exp t).comp tendsto_natCast_atTop_atTop).congr (by simp)

end Limits<|MERGE_RESOLUTION|>--- conflicted
+++ resolved
@@ -368,14 +368,8 @@
   · exact contDiff_zero.2 (continuous_id.rpow_const fun x => Or.inr <| by simpa using h)
   · have h1 : 1 ≤ p := le_trans (by simp) h
     rw [Nat.cast_succ, ← le_sub_iff_add_le] at h
-<<<<<<< HEAD
-    rw [show ((n + 1 : ℕ) : WithTop ℕ∞) = n + 1 from rfl]
-    rw [contDiff_succ_iff_deriv, deriv_rpow_const' h1]
-    exact ⟨differentiable_rpow_const h1, by simp, contDiff_const.mul (ihn h)⟩
-=======
     rw [show ((n + 1 : ℕ) : ℕ∞) = n + 1 from rfl, contDiff_succ_iff_deriv, deriv_rpow_const' h1]
     exact ⟨differentiable_rpow_const h1, contDiff_const.mul (ihn h)⟩
->>>>>>> fb23240e
 
 theorem contDiffAt_rpow_const_of_le {x p : ℝ} {n : ℕ} (h : ↑n ≤ p) :
     ContDiffAt ℝ n (fun x : ℝ => x ^ p) x :=
