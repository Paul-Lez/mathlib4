/-
Copyright (c) 2020 Sébastien Gouëzel. All rights reserved.
Released under Apache 2.0 license as described in the file LICENSE.
Authors: Sébastien Gouëzel, Floris van Doorn
-/
import Mathlib.Geometry.Manifold.MFDeriv.UniqueDifferential
import Mathlib.Geometry.Manifold.ContMDiffMap

/-!
### Interactions between differentiability, smoothness and manifold derivatives

We give the relation between `MDifferentiable`, `ContMDiff`, `mfderiv`, `tangentMap`
and related notions.

## Main statements

* `ContMDiffOn.contMDiffOn_tangentMapWithin` states that the bundled derivative
  of a `Cⁿ` function in a domain is `Cᵐ` when `m + 1 ≤ n`.
* `ContMDiff.contMDiff_tangentMap` states that the bundled derivative
  of a `Cⁿ` function is `Cᵐ` when `m + 1 ≤ n`.
-/

open Set Function Filter ChartedSpace SmoothManifoldWithCorners Bundle

open scoped Topology Manifold Bundle

/-! ### Definition of smooth functions between manifolds -/


variable {𝕜 : Type*} [NontriviallyNormedField 𝕜]
  -- declare a charted space `M` over the pair `(E, H)`.
  {E : Type*}
  [NormedAddCommGroup E] [NormedSpace 𝕜 E] {H : Type*} [TopologicalSpace H]
  {I : ModelWithCorners 𝕜 E H} {M : Type*} [TopologicalSpace M] [ChartedSpace H M]
  -- declare a charted space `M'` over the pair `(E', H')`.
  {E' : Type*}
  [NormedAddCommGroup E'] [NormedSpace 𝕜 E'] {H' : Type*} [TopologicalSpace H']
  {I' : ModelWithCorners 𝕜 E' H'} {M' : Type*} [TopologicalSpace M'] [ChartedSpace H' M']
  -- declare a smooth manifold `N` over the pair `(F, G)`.
  {F : Type*}
  [NormedAddCommGroup F] [NormedSpace 𝕜 F] {G : Type*} [TopologicalSpace G]
  {J : ModelWithCorners 𝕜 F G} {N : Type*} [TopologicalSpace N] [ChartedSpace G N]
  [Js : SmoothManifoldWithCorners J N]
  -- declare a charted space `N'` over the pair `(F', G')`.
  {F' : Type*}
  [NormedAddCommGroup F'] [NormedSpace 𝕜 F'] {G' : Type*} [TopologicalSpace G']
  {J' : ModelWithCorners 𝕜 F' G'} {N' : Type*} [TopologicalSpace N'] [ChartedSpace G' N']
  -- declare some additional normed spaces, used for fibers of vector bundles
  {F₁ : Type*}
  [NormedAddCommGroup F₁] [NormedSpace 𝕜 F₁] {F₂ : Type*} [NormedAddCommGroup F₂]
  [NormedSpace 𝕜 F₂]
  -- declare functions, sets, points and smoothness indices
  {f f₁ : M → M'}
  {s s₁ t : Set M} {x : M} {m n : ℕ∞}

-- Porting note: section about deducing differentiability from smoothness moved to
-- `Geometry.Manifold.MFDeriv.Basic`

/-! ### The derivative of a smooth function is smooth -/

section mfderiv
variable [Is : SmoothManifoldWithCorners I M] [I's : SmoothManifoldWithCorners I' M']


/-- The function that sends `x` to the `y`-derivative of `f(x,y)` at `g(x)` is `C^m` at `x₀`,
where the derivative is taken as a continuous linear map.
We have to assume that `f` is `C^n` at `(x₀, g(x₀))` for `n ≥ m + 1` and `g` is `C^m` at `x₀`.
We have to insert a coordinate change from `x₀` to `x` to make the derivative sensible.
This result is used to show that maps into the 1-jet bundle and cotangent bundle are smooth.
`ContMDiffAt.mfderiv_const` is a special case of this.

This result should be generalized to a `ContMDiffWithinAt` for `mfderivWithin`.
If we do that, we can deduce `ContMDiffOn.contMDiffOn_tangentMapWithin` from this.
-/
protected theorem ContMDiffAt.mfderiv {x₀ : N} (f : N → M → M') (g : N → M)
    (hf : ContMDiffAt (J.prod I) I' n (Function.uncurry f) (x₀, g x₀)) (hg : ContMDiffAt J I m g x₀)
    (hmn : m + 1 ≤ n) :
    ContMDiffAt J 𝓘(𝕜, E →L[𝕜] E') m
      (inTangentCoordinates I I' g (fun x => f x (g x)) (fun x => mfderiv I I' (f x) (g x)) x₀)
      x₀ := by
  have h4f : ContinuousAt (fun x => f x (g x)) x₀ :=
    ContinuousAt.comp_of_eq hf.continuousAt (continuousAt_id.prod hg.continuousAt) rfl
  have h4f := h4f.preimage_mem_nhds (extChartAt_source_mem_nhds I' (f x₀ (g x₀)))
  have h3f := contMDiffAt_iff_contMDiffAt_nhds.mp (hf.of_le <| (self_le_add_left 1 m).trans hmn)
  have h2f : ∀ᶠ x₂ in 𝓝 x₀, ContMDiffAt I I' 1 (f x₂) (g x₂) := by
    refine ((continuousAt_id.prod hg.continuousAt).tendsto.eventually h3f).mono fun x hx => ?_
    exact hx.comp (g x) (contMDiffAt_const.prod_mk contMDiffAt_id)
  have h2g := hg.continuousAt.preimage_mem_nhds (extChartAt_source_mem_nhds I (g x₀))
  have : ContDiffWithinAt 𝕜 m (fun x ↦ fderivWithin 𝕜
          (extChartAt I' (f x₀ (g x₀)) ∘ f ((extChartAt J x₀).symm x) ∘ (extChartAt I (g x₀)).symm)
          (range I) (extChartAt I (g x₀) (g ((extChartAt J x₀).symm x))))
          (range J) (extChartAt J x₀ x₀) := by
    rw [contMDiffAt_iff] at hf hg
    simp_rw [Function.comp_def, uncurry, extChartAt_prod, PartialEquiv.prod_coe_symm,
      ModelWithCorners.range_prod] at hf ⊢
<<<<<<< HEAD
    have : m + 1 ≤ (n : WithTop ℕ∞) := by exact_mod_cast hmn
    refine ContDiffWithinAt.fderivWithin ?_ hg.2 I.unique_diff this (mem_range_self _) ?_
=======
    refine ContDiffWithinAt.fderivWithin ?_ hg.2 I.uniqueDiffOn hmn (mem_range_self _) ?_
>>>>>>> 3ad544d9
    · simp_rw [extChartAt_to_inv]; exact hf.2
    · rw [← image_subset_iff]
      rintro _ ⟨x, -, rfl⟩
      exact mem_range_self _
  have :
    ContMDiffAt J 𝓘(𝕜, E →L[𝕜] E') m
      (fun x =>
        fderivWithin 𝕜 (extChartAt I' (f x₀ (g x₀)) ∘ f x ∘ (extChartAt I (g x₀)).symm) (range I)
          (extChartAt I (g x₀) (g x)))
      x₀ := by
    simp_rw [contMDiffAt_iff_source_of_mem_source (mem_chart_source G x₀),
      contMDiffWithinAt_iff_contDiffWithinAt, Function.comp_def]
    exact this
  have :
    ContMDiffAt J 𝓘(𝕜, E →L[𝕜] E') m
      (fun x =>
        fderivWithin 𝕜
          (extChartAt I' (f x₀ (g x₀)) ∘
            (extChartAt I' (f x (g x))).symm ∘
              writtenInExtChartAt I I' (g x) (f x) ∘
                extChartAt I (g x) ∘ (extChartAt I (g x₀)).symm)
          (range I) (extChartAt I (g x₀) (g x))) x₀ := by
    refine this.congr_of_eventuallyEq ?_
    filter_upwards [h2g, h2f]
    intro x₂ hx₂ h2x₂
    have :
        ∀ x ∈ (extChartAt I (g x₀)).symm ⁻¹' (extChartAt I (g x₂)).source ∩
          (extChartAt I (g x₀)).symm ⁻¹' (f x₂ ⁻¹' (extChartAt I' (f x₂ (g x₂))).source),
          (extChartAt I' (f x₀ (g x₀)) ∘ (extChartAt I' (f x₂ (g x₂))).symm ∘
            writtenInExtChartAt I I' (g x₂) (f x₂) ∘ extChartAt I (g x₂) ∘
            (extChartAt I (g x₀)).symm) x =
          extChartAt I' (f x₀ (g x₀)) (f x₂ ((extChartAt I (g x₀)).symm x)) := by
      rintro x ⟨hx, h2x⟩
      simp_rw [writtenInExtChartAt, Function.comp_apply]
      rw [(extChartAt I (g x₂)).left_inv hx, (extChartAt I' (f x₂ (g x₂))).left_inv h2x]
    refine Filter.EventuallyEq.fderivWithin_eq_nhds ?_
    refine eventually_of_mem (inter_mem ?_ ?_) this
    · exact extChartAt_preimage_mem_nhds' _ hx₂ (extChartAt_source_mem_nhds I (g x₂))
    · refine extChartAt_preimage_mem_nhds' _ hx₂ ?_
      exact h2x₂.continuousAt.preimage_mem_nhds (extChartAt_source_mem_nhds _ _)
  /- The conclusion is equal to the following, when unfolding coord_change of
      `tangentBundleCore` -/
  -- Porting note: added
  letI _inst : ∀ x, NormedAddCommGroup (TangentSpace I (g x)) :=
    fun _ => inferInstanceAs (NormedAddCommGroup E)
  letI _inst : ∀ x, NormedSpace 𝕜 (TangentSpace I (g x)) :=
    fun _ => inferInstanceAs (NormedSpace 𝕜 E)
  have :
    ContMDiffAt J 𝓘(𝕜, E →L[𝕜] E') m
      (fun x =>
        (fderivWithin 𝕜 (extChartAt I' (f x₀ (g x₀)) ∘ (extChartAt I' (f x (g x))).symm) (range I')
              (extChartAt I' (f x (g x)) (f x (g x)))).comp
          ((mfderiv I I' (f x) (g x)).comp
            (fderivWithin 𝕜 (extChartAt I (g x) ∘ (extChartAt I (g x₀)).symm) (range I)
              (extChartAt I (g x₀) (g x))))) x₀ := by
    refine this.congr_of_eventuallyEq ?_
    filter_upwards [h2g, h2f, h4f]
    intro x₂ hx₂ h2x₂ h3x₂
    symm
    rw [(h2x₂.mdifferentiableAt le_rfl).mfderiv]
    have hI := (contDiffWithinAt_ext_coord_change I (g x₂) (g x₀) <|
      PartialEquiv.mem_symm_trans_source _ hx₂ <|
        mem_extChartAt_source I (g x₂)).differentiableWithinAt (by exact_mod_cast le_top)
    have hI' :=
      (contDiffWithinAt_ext_coord_change I' (f x₀ (g x₀)) (f x₂ (g x₂)) <|
            PartialEquiv.mem_symm_trans_source _ (mem_extChartAt_source I' (f x₂ (g x₂)))
              h3x₂).differentiableWithinAt (by exact_mod_cast le_top)
    have h3f := (h2x₂.mdifferentiableAt le_rfl).differentiableWithinAt_writtenInExtChartAt
    refine fderivWithin.comp₃ _ hI' h3f hI ?_ ?_ ?_ ?_ (I.uniqueDiffOn _ <| mem_range_self _)
    · exact fun x _ => mem_range_self _
    · exact fun x _ => mem_range_self _
    · simp_rw [writtenInExtChartAt, Function.comp_apply,
        (extChartAt I (g x₂)).left_inv (mem_extChartAt_source I (g x₂))]
    · simp_rw [Function.comp_apply, (extChartAt I (g x₀)).left_inv hx₂]
  refine this.congr_of_eventuallyEq ?_
  filter_upwards [h2g, h4f] with x hx h2x
  rw [inTangentCoordinates_eq]
  · rfl
  · rwa [extChartAt_source] at hx
  · rwa [extChartAt_source] at h2x

/-- The derivative `D_yf(y)` is `C^m` at `x₀`, where the derivative is taken as a continuous
linear map. We have to assume that `f` is `C^n` at `x₀` for some `n ≥ m + 1`.
We have to insert a coordinate change from `x₀` to `x` to make the derivative sensible.
This is a special case of `ContMDiffAt.mfderiv` where `f` does not contain any parameters and
`g = id`.
-/
theorem ContMDiffAt.mfderiv_const {x₀ : M} {f : M → M'} (hf : ContMDiffAt I I' n f x₀)
    (hmn : m + 1 ≤ n) :
    ContMDiffAt I 𝓘(𝕜, E →L[𝕜] E') m (inTangentCoordinates I I' id f (mfderiv I I' f) x₀) x₀ :=
  haveI : ContMDiffAt (I.prod I) I' n (fun x : M × M => f x.2) (x₀, x₀) :=
    ContMDiffAt.comp (x₀, x₀) hf contMDiffAt_snd
  this.mfderiv (fun _ => f) id contMDiffAt_id hmn

/-- The function that sends `x` to the `y`-derivative of `f(x,y)` at `g(x)` applied to `g₂(x)` is
`C^n` at `x₀`, where the derivative is taken as a continuous linear map.
We have to assume that `f` is `C^(n+1)` at `(x₀, g(x₀))` and `g` is `C^n` at `x₀`.
We have to insert a coordinate change from `x₀` to `g₁(x)` to make the derivative sensible.

This is similar to `ContMDiffAt.mfderiv`, but where the continuous linear map is applied to a
(variable) vector.
-/
theorem ContMDiffAt.mfderiv_apply {x₀ : N'} (f : N → M → M') (g : N → M) (g₁ : N' → N) (g₂ : N' → E)
    (hf : ContMDiffAt (J.prod I) I' n (Function.uncurry f) (g₁ x₀, g (g₁ x₀)))
    (hg : ContMDiffAt J I m g (g₁ x₀)) (hg₁ : ContMDiffAt J' J m g₁ x₀)
    (hg₂ : ContMDiffAt J' 𝓘(𝕜, E) m g₂ x₀) (hmn : m + 1 ≤ n) :
    ContMDiffAt J' 𝓘(𝕜, E') m
      (fun x => inTangentCoordinates I I' g (fun x => f x (g x))
        (fun x => mfderiv I I' (f x) (g x)) (g₁ x₀) (g₁ x) (g₂ x)) x₀ :=
  ((hf.mfderiv f g hg hmn).comp_of_eq hg₁ rfl).clm_apply hg₂

end mfderiv

/-! ### The tangent map of a smooth function is smooth -/

section tangentMap

/-- If a function is `C^n` with `1 ≤ n` on a domain with unique derivatives, then its bundled
derivative is continuous. In this auxiliary lemma, we prove this fact when the source and target
space are model spaces in models with corners. The general fact is proved in
`ContMDiffOn.continuousOn_tangentMapWithin`-/
theorem ContMDiffOn.continuousOn_tangentMapWithin_aux {f : H → H'} {s : Set H}
    (hf : ContMDiffOn I I' n f s) (hn : 1 ≤ n) (hs : UniqueMDiffOn I s) :
    ContinuousOn (tangentMapWithin I I' f s) (π E (TangentSpace I) ⁻¹' s) := by
  suffices h :
    ContinuousOn
      (fun p : H × E =>
        (f p.fst,
          (fderivWithin 𝕜 (writtenInExtChartAt I I' p.fst f) (I.symm ⁻¹' s ∩ range I)
                ((extChartAt I p.fst) p.fst) : E →L[𝕜] E') p.snd)) (Prod.fst ⁻¹' s) by
    have A := (tangentBundleModelSpaceHomeomorph H I).continuous
    rw [continuous_iff_continuousOn_univ] at A
    have B :=
      ((tangentBundleModelSpaceHomeomorph H' I').symm.continuous.comp_continuousOn h).comp' A
    have :
      univ ∩ tangentBundleModelSpaceHomeomorph H I ⁻¹' (Prod.fst ⁻¹' s) =
        π E (TangentSpace I) ⁻¹' s := by
      ext ⟨x, v⟩; simp only [mfld_simps]
    rw [this] at B
    apply B.congr
    rintro ⟨x, v⟩ hx
    dsimp [tangentMapWithin]
    ext; · rfl
    simp only [mfld_simps]
    apply congr_fun
    apply congr_arg
    rw [MDifferentiableWithinAt.mfderivWithin (hf.mdifferentiableOn hn x hx)]
    rfl
  suffices h :
    ContinuousOn
      (fun p : H × E =>
        (fderivWithin 𝕜 (I' ∘ f ∘ I.symm) (I.symm ⁻¹' s ∩ range I) (I p.fst) : E →L[𝕜] E') p.snd)
      (Prod.fst ⁻¹' s) by
    dsimp [writtenInExtChartAt, extChartAt]
    exact (ContinuousOn.comp hf.continuousOn continuous_fst.continuousOn Subset.rfl).prod h
  suffices h : ContinuousOn (fderivWithin 𝕜 (I' ∘ f ∘ I.symm) (I.symm ⁻¹' s ∩ range I)) (I '' s) by
    have C := ContinuousOn.comp h I.continuous_toFun.continuousOn Subset.rfl
    have A : Continuous fun q : (E →L[𝕜] E') × E => q.1 q.2 :=
      isBoundedBilinearMap_apply.continuous
    have B :
      ContinuousOn
        (fun p : H × E => (fderivWithin 𝕜 (I' ∘ f ∘ I.symm) (I.symm ⁻¹' s ∩ range I) (I p.1), p.2))
        (Prod.fst ⁻¹' s) := by
      apply ContinuousOn.prod _ continuous_snd.continuousOn
      refine C.comp continuousOn_fst ?_
      exact preimage_mono (subset_preimage_image _ _)
    exact A.comp_continuousOn B
  rw [contMDiffOn_iff] at hf
  let x : H := I.symm (0 : E)
  let y : H' := I'.symm (0 : E')
  have A := hf.2 x y
  simp only [I.image_eq, inter_comm, mfld_simps] at A ⊢
  apply A.continuousOn_fderivWithin _ (by exact_mod_cast hn)
  convert hs.uniqueDiffOn_target_inter x using 1
  simp only [inter_comm, mfld_simps]

/-- If a function is `C^n` on a domain with unique derivatives, then its bundled derivative is
`C^m` when `m+1 ≤ n`. In this auxiliary lemma, we prove this fact when the source and target space
are model spaces in models with corners. The general fact is proved in
`ContMDiffOn.contMDiffOn_tangentMapWithin` -/
theorem ContMDiffOn.contMDiffOn_tangentMapWithin_aux {f : H → H'} {s : Set H}
    (hf : ContMDiffOn I I' n f s) (hmn : m + 1 ≤ n) (hs : UniqueMDiffOn I s) :
    ContMDiffOn I.tangent I'.tangent m (tangentMapWithin I I' f s)
      (π E (TangentSpace I) ⁻¹' s) := by
  have m_le_n : m ≤ n := (le_add_right le_rfl).trans hmn
  have one_le_n : 1 ≤ n := (le_add_left le_rfl).trans hmn
  have U' : UniqueDiffOn 𝕜 (range I ∩ I.symm ⁻¹' s) := fun y hy ↦ by
    simpa only [UniqueMDiffOn, UniqueMDiffWithinAt, hy.1, inter_comm, mfld_simps]
      using hs (I.symm y) hy.2
  rw [contMDiffOn_iff]
  refine ⟨hf.continuousOn_tangentMapWithin_aux one_le_n hs, fun p q => ?_⟩
  suffices h :
    ContDiffOn 𝕜 m
      (((fun p : H' × E' => (I' p.fst, p.snd)) ∘ TotalSpace.toProd H' E') ∘
        tangentMapWithin I I' f s ∘
          (TotalSpace.toProd H E).symm ∘ fun p : E × E => (I.symm p.fst, p.snd))
      ((range I ∩ I.symm ⁻¹' s) ×ˢ univ) by
    -- Porting note: was `simpa [(· ∘ ·)] using h`
    convert h using 1
    · ext1 ⟨x, y⟩
      simp only [mfld_simps]; rfl
    · simp only [mfld_simps]
      rw [inter_prod, prod_univ, prod_univ]
      rfl
  change
    ContDiffOn 𝕜 m
      (fun p : E × E =>
        ((I' (f (I.symm p.fst)), (mfderivWithin I I' f s (I.symm p.fst) : E → E') p.snd) : E' × E'))
      ((range I ∩ I.symm ⁻¹' s) ×ˢ univ)
  -- check that all bits in this formula are `C^n`
  have hf' := contMDiffOn_iff.1 hf
  have A : ContDiffOn 𝕜 m (I' ∘ f ∘ I.symm) (range I ∩ I.symm ⁻¹' s) := by
    simpa only [mfld_simps] using (hf'.2 (I.symm 0) (I'.symm 0)).of_le (by exact_mod_cast m_le_n)
  have B : ContDiffOn 𝕜 m
      ((I' ∘ f ∘ I.symm) ∘ Prod.fst) ((range I ∩ I.symm ⁻¹' s) ×ˢ (univ : Set E)) :=
    A.comp contDiff_fst.contDiffOn (prod_subset_preimage_fst _ _)
  suffices C :
    ContDiffOn 𝕜 m
      (fun p : E × E => (fderivWithin 𝕜 (I' ∘ f ∘ I.symm) (I.symm ⁻¹' s ∩ range I) p.1 : _) p.2)
      ((range I ∩ I.symm ⁻¹' s) ×ˢ (univ : Set E)) by
    refine ContDiffOn.prod B ?_
    refine C.congr fun p hp => ?_
    simp only [mfld_simps] at hp
    simp only [mfderivWithin, hf.mdifferentiableOn one_le_n _ hp.2, hp.1, if_pos, mfld_simps]
    rfl
  have D :
    ContDiffOn 𝕜 m (fun x => fderivWithin 𝕜 (I' ∘ f ∘ I.symm) (I.symm ⁻¹' s ∩ range I) x)
      (range I ∩ I.symm ⁻¹' s) := by
    have : ContDiffOn 𝕜 n (I' ∘ f ∘ I.symm) (range I ∩ I.symm ⁻¹' s) := by
      simpa only [mfld_simps] using hf'.2 (I.symm 0) (I'.symm 0)
    simpa only [inter_comm] using this.fderivWithin U' (by exact_mod_cast hmn)
  refine ContDiffOn.clm_apply ?_ contDiffOn_snd
  exact D.comp contDiff_fst.contDiffOn (prod_subset_preimage_fst _ _)

/-- If a function is `C^n` on a domain with unique derivatives, then its bundled derivative
is `C^m` when `m+1 ≤ n`. -/
theorem ContMDiffOn.contMDiffOn_tangentMapWithin
    [Is : SmoothManifoldWithCorners I M] [I's : SmoothManifoldWithCorners I' M']
    (hf : ContMDiffOn I I' n f s) (hmn : m + 1 ≤ n)
    (hs : UniqueMDiffOn I s) :
    ContMDiffOn I.tangent I'.tangent m (tangentMapWithin I I' f s)
      (π E (TangentSpace I) ⁻¹' s) := by
  /- The strategy of the proof is to avoid unfolding the definitions, and reduce by functoriality
    to the case of functions on the model spaces, where we have already proved the result.
    Let `l` and `r` be the charts to the left and to the right, so that we have
    ```
       l^{-1}      f       r
    H --------> M ---> M' ---> H'
    ```
    Then the tangent map `T(r ∘ f ∘ l)` is smooth by a previous result. Consider the composition
    ```
        Tl        T(r ∘ f ∘ l^{-1})         Tr^{-1}
    TM -----> TH -------------------> TH' ---------> TM'
    ```
    where `Tr^{-1}` and `Tl` are the tangent maps of `r^{-1}` and `l`. Writing `Tl` and `Tr^{-1}` as
    composition of charts (called `Dl` and `il` for `l` and `Dr` and `ir` in the proof below), it
    follows that they are smooth. The composition of all these maps is `Tf`, and is therefore smooth
    as a composition of smooth maps.
    -/
  have one_le_n : 1 ≤ n := (le_add_left le_rfl).trans hmn
  -- First step: local reduction on the space, to a set `s'` which is contained in chart domains.
  refine contMDiffOn_of_locally_contMDiffOn fun p hp => ?_
  have hf' := contMDiffOn_iff.1 hf
  simp only [mfld_simps] at hp
  let l := chartAt H p.proj
  set Dl := chartAt (ModelProd H E) p with hDl
  let r := chartAt H' (f p.proj)
  let Dr := chartAt (ModelProd H' E') (tangentMapWithin I I' f s p)
  let il := chartAt (ModelProd H E) (tangentMap I I l p)
  let ir := chartAt (ModelProd H' E') (tangentMap I I' (r ∘ f) p)
  let s' := f ⁻¹' r.source ∩ s ∩ l.source
  let s'_lift := π E (TangentSpace I) ⁻¹' s'
  let s'l := l.target ∩ l.symm ⁻¹' s'
  let s'l_lift := π E (TangentSpace I) ⁻¹' s'l
  rcases continuousOn_iff'.1 hf'.1 r.source r.open_source with ⟨o, o_open, ho⟩
  suffices h : ContMDiffOn I.tangent I'.tangent m (tangentMapWithin I I' f s) s'_lift by
    refine ⟨π E (TangentSpace I) ⁻¹' (o ∩ l.source), ?_, ?_, ?_⟩
    · show IsOpen (π E (TangentSpace I) ⁻¹' (o ∩ l.source))
      exact (o_open.inter l.open_source).preimage (FiberBundle.continuous_proj E _)
    · show p ∈ π E (TangentSpace I) ⁻¹' (o ∩ l.source)
      simp only [l, preimage_inter, mem_inter_iff, mem_preimage, mem_chart_source, and_true]
      have : p.proj ∈ f ⁻¹' r.source ∩ s := by simp [r, hp]
      rw [ho] at this
      exact this.1
    · have : π E (TangentSpace I) ⁻¹' s ∩ π E (TangentSpace I) ⁻¹' (o ∩ l.source) = s'_lift := by
        unfold_let s'_lift s'
        rw [ho]; mfld_set_tac
      rw [this]
      exact h
  /- Second step: check that all functions are smooth, and use the chain rule to write the bundled
    derivative as a composition of a function between model spaces and of charts.
    Convention: statements about the differentiability of `a ∘ b ∘ c` are named `diff_abc`.
    Statements about differentiability in the bundle have a `_lift` suffix. -/
  have U' : UniqueMDiffOn I s' := by
    apply UniqueMDiffOn.inter _ l.open_source
    rw [ho, inter_comm]
    exact hs.inter o_open
  have U'l : UniqueMDiffOn I s'l := U'.uniqueMDiffOn_preimage (mdifferentiable_chart _ _)
  have diff_f : ContMDiffOn I I' n f s' := hf.mono (by unfold_let s'; mfld_set_tac)
  have diff_r : ContMDiffOn I' I' n r r.source := contMDiffOn_chart
  have diff_rf : ContMDiffOn I I' n (r ∘ f) s' := by
    refine ContMDiffOn.comp diff_r diff_f fun x hx => ?_
    simp only [s', mfld_simps] at hx; simp only [hx, mfld_simps]
  have diff_l : ContMDiffOn I I n l.symm s'l :=
    haveI A : ContMDiffOn I I n l.symm l.target := contMDiffOn_chart_symm
    A.mono (by unfold_let s'l; mfld_set_tac)
  have diff_rfl : ContMDiffOn I I' n (r ∘ f ∘ l.symm) s'l := by
    apply ContMDiffOn.comp diff_rf diff_l
    unfold_let s'l
    mfld_set_tac
  have diff_rfl_lift :
    ContMDiffOn I.tangent I'.tangent m (tangentMapWithin I I' (r ∘ f ∘ l.symm) s'l) s'l_lift :=
    diff_rfl.contMDiffOn_tangentMapWithin_aux hmn U'l
  have diff_irrfl_lift :
    ContMDiffOn I.tangent I'.tangent m (ir ∘ tangentMapWithin I I' (r ∘ f ∘ l.symm) s'l) s'l_lift :=
    haveI A : ContMDiffOn I'.tangent I'.tangent m ir ir.source := contMDiffOn_chart
    ContMDiffOn.comp A diff_rfl_lift fun p _ => by
      simp only [s'l, s', ir, mfld_simps]
  have diff_Drirrfl_lift :
    ContMDiffOn I.tangent I'.tangent m (Dr.symm ∘ ir ∘ tangentMapWithin I I' (r ∘ f ∘ l.symm) s'l)
      s'l_lift := by
    have A : ContMDiffOn I'.tangent I'.tangent m Dr.symm Dr.target := contMDiffOn_chart_symm
    refine ContMDiffOn.comp A diff_irrfl_lift fun p hp => ?_
    simp only [s'l_lift, s'l, s', mfld_simps] at hp
    -- Porting note: added `rw` because `simp` can't see through some `ModelProd _ _ = _ × _`
    rw [mem_preimage, TangentBundle.mem_chart_target_iff]
    simp only [s'l, ir, hp, mfld_simps]
  -- conclusion of this step: the composition of all the maps above is smooth
  have diff_DrirrflilDl :
    ContMDiffOn I.tangent I'.tangent m
      (Dr.symm ∘ (ir ∘ tangentMapWithin I I' (r ∘ f ∘ l.symm) s'l) ∘ il.symm ∘ Dl) s'_lift := by
    have A : ContMDiffOn I.tangent I.tangent m Dl Dl.source := contMDiffOn_chart
    have A' : ContMDiffOn I.tangent I.tangent m Dl s'_lift := by
      refine A.mono fun p hp => ?_
      simp only [Dl, s', s'_lift, mfld_simps] at hp
      simp only [Dl, hp, mfld_simps]
    have B : ContMDiffOn I.tangent I.tangent m il.symm il.target := contMDiffOn_chart_symm
    have C : ContMDiffOn I.tangent I.tangent m (il.symm ∘ Dl) s'_lift :=
      ContMDiffOn.comp B A' fun p _ => by
        simp only [Dl, il, mfld_simps]
    refine diff_Drirrfl_lift.comp C fun p hp => ?_
    simp only [s'_lift, s', l, r, mfld_simps] at hp
    simp only [Dl, s'l_lift, s'l, s', l, il, hp, TotalSpace.proj, mfld_simps]
  /- Third step: check that the composition of all the maps indeed coincides with the derivative we
    are looking for -/
  have eq_comp :
      ∀ q ∈ s'_lift,
        tangentMapWithin I I' f s q =
          (Dr.symm ∘ ir ∘ tangentMapWithin I I' (r ∘ f ∘ l.symm) s'l ∘ il.symm ∘ Dl) q := by
    intro q hq
    simp only [s'_lift, s', l, r, mfld_simps] at hq
    have U'q : UniqueMDiffWithinAt I s' q.1 := by apply U'; simp only [s', hq, mfld_simps]
    have U'lq : UniqueMDiffWithinAt I s'l (Dl q).1 := by
      apply U'l; simp only [Dl, s'l, s', hq, mfld_simps]
    have A :
      tangentMapWithin I I' ((r ∘ f) ∘ l.symm) s'l (il.symm (Dl q)) =
        tangentMapWithin I I' (r ∘ f) s' (tangentMapWithin I I l.symm s'l (il.symm (Dl q))) := by
      refine tangentMapWithin_comp_at (il.symm (Dl q)) ?_ ?_ (fun p hp => ?_) U'lq
      · apply diff_rf.mdifferentiableOn one_le_n
        simp only [hq, s', Dl, l, il, mfld_simps]
      · apply diff_l.mdifferentiableOn one_le_n
        simp only [Dl, s'l, il, s', hq, mfld_simps]
      · simp only [s'l, s', l, mfld_simps] at hp; simp only [s', hp, mfld_simps]
    have B : tangentMapWithin I I l.symm s'l (il.symm (Dl q)) = q := by
      have : tangentMapWithin I I l.symm s'l (il.symm (Dl q)) =
          tangentMap I I l.symm (il.symm (Dl q)) := by
        refine tangentMapWithin_eq_tangentMap U'lq ?_
        -- Porting note: the arguments below were underscores.
        refine mdifferentiableAt_atlas_symm I (chart_mem_atlas H (TotalSpace.proj p)) ?_
        simp only [Dl, il, hq, mfld_simps]
      rw [this, tangentMap_chart_symm, hDl]
      · simp only [il, hq, mfld_simps]
        have : q ∈ (chartAt (ModelProd H E) p).source := by simp only [hq, mfld_simps]
        exact (chartAt (ModelProd H E) p).left_inv this
      · simp only [il, Dl, hq, mfld_simps]
    have C :
      tangentMapWithin I I' (r ∘ f) s' q =
        tangentMapWithin I' I' r r.source (tangentMapWithin I I' f s' q) := by
      refine tangentMapWithin_comp_at q ?_ ?_ (fun r hr => ?_) U'q
      · apply diff_r.mdifferentiableOn one_le_n
        simp only [hq, mfld_simps]
      · apply diff_f.mdifferentiableOn one_le_n
        simp only [s', hq, mfld_simps]
      · simp only [s', mfld_simps] at hr
        simp only [hr, mfld_simps]
    have D :
      Dr.symm (ir (tangentMapWithin I' I' r r.source (tangentMapWithin I I' f s' q))) =
        tangentMapWithin I I' f s' q := by
      have A :
        tangentMapWithin I' I' r r.source (tangentMapWithin I I' f s' q) =
          tangentMap I' I' r (tangentMapWithin I I' f s' q) := by
        apply tangentMapWithin_eq_tangentMap
        · apply r.open_source.uniqueMDiffWithinAt _
          simp [hq]
        · exact mdifferentiableAt_atlas I' (chart_mem_atlas H' (f p.proj)) hq.1.1
      have : f p.proj = (tangentMapWithin I I' f s p).1 := rfl
      rw [A]
      dsimp [Dr, ir, s', r, l]
      rw [this, tangentMap_chart]
      · simp only [hq, mfld_simps]
        have :
          tangentMapWithin I I' f s' q ∈
            (chartAt (ModelProd H' E') (tangentMapWithin I I' f s p)).source := by
          simp only [hq, mfld_simps]
        exact (chartAt (ModelProd H' E') (tangentMapWithin I I' f s p)).left_inv this
      · simp only [hq, mfld_simps]
    have E : tangentMapWithin I I' f s' q = tangentMapWithin I I' f s q := by
      refine tangentMapWithin_subset (by unfold_let; mfld_set_tac) U'q ?_
      apply hf.mdifferentiableOn one_le_n
      simp only [hq, mfld_simps]
    dsimp only [Function.comp_def] at A B C D E ⊢
    simp only [A, B, C, D, ← E]
  exact diff_DrirrflilDl.congr eq_comp

variable [Is : SmoothManifoldWithCorners I M] [I's : SmoothManifoldWithCorners I' M']

/-- If a function is `C^n` on a domain with unique derivatives, with `1 ≤ n`, then its bundled
derivative is continuous there. -/
theorem ContMDiffOn.continuousOn_tangentMapWithin (hf : ContMDiffOn I I' n f s) (hmn : 1 ≤ n)
    (hs : UniqueMDiffOn I s) :
    ContinuousOn (tangentMapWithin I I' f s) (π E (TangentSpace I) ⁻¹' s) :=
  haveI :
    ContMDiffOn I.tangent I'.tangent 0 (tangentMapWithin I I' f s) (π E (TangentSpace I) ⁻¹' s) :=
    hf.contMDiffOn_tangentMapWithin hmn hs
  this.continuousOn

/-- If a function is `C^n`, then its bundled derivative is `C^m` when `m+1 ≤ n`. -/
theorem ContMDiff.contMDiff_tangentMap (hf : ContMDiff I I' n f) (hmn : m + 1 ≤ n) :
    ContMDiff I.tangent I'.tangent m (tangentMap I I' f) := by
  rw [← contMDiffOn_univ] at hf ⊢
  convert hf.contMDiffOn_tangentMapWithin hmn uniqueMDiffOn_univ
  rw [tangentMapWithin_univ]

/-- If a function is `C^n`, with `1 ≤ n`, then its bundled derivative is continuous. -/
theorem ContMDiff.continuous_tangentMap (hf : ContMDiff I I' n f) (hmn : 1 ≤ n) :
    Continuous (tangentMap I I' f) := by
  rw [← contMDiffOn_univ] at hf
  rw [continuous_iff_continuousOn_univ]
  convert hf.continuousOn_tangentMapWithin hmn uniqueMDiffOn_univ
  rw [tangentMapWithin_univ]

end tangentMap

namespace TangentBundle

variable (I M)

open Bundle

/-- The derivative of the zero section of the tangent bundle maps `⟨x, v⟩` to `⟨⟨x, 0⟩, ⟨v, 0⟩⟩`.

Note that, as currently framed, this is a statement in coordinates, thus reliant on the choice
of the coordinate system we use on the tangent bundle.

However, the result itself is coordinate-dependent only to the extent that the coordinates
determine a splitting of the tangent bundle.  Moreover, there is a canonical splitting at each
point of the zero section (since there is a canonical horizontal space there, the tangent space
to the zero section, in addition to the canonical vertical space which is the kernel of the
derivative of the projection), and this canonical splitting is also the one that comes from the
coordinates on the tangent bundle in our definitions. So this statement is not as crazy as it
may seem.

TODO define splittings of vector bundles; state this result invariantly. -/
theorem tangentMap_tangentBundle_pure [Is : SmoothManifoldWithCorners I M] (p : TangentBundle I M) :
    tangentMap I I.tangent (zeroSection E (TangentSpace I)) p = ⟨⟨p.proj, 0⟩, ⟨p.2, 0⟩⟩ := by
  rcases p with ⟨x, v⟩
  have N : I.symm ⁻¹' (chartAt H x).target ∈ 𝓝 (I ((chartAt H x) x)) := by
    apply IsOpen.mem_nhds
    · apply (PartialHomeomorph.open_target _).preimage I.continuous_invFun
    · simp only [mfld_simps]
  have A : MDifferentiableAt I I.tangent (fun x => @TotalSpace.mk M E (TangentSpace I) x 0) x :=
    haveI : Smooth I (I.prod 𝓘(𝕜, E)) (zeroSection E (TangentSpace I : M → Type _)) :=
      Bundle.smooth_zeroSection 𝕜 (TangentSpace I : M → Type _)
    this.mdifferentiableAt
  have B : fderivWithin 𝕜 (fun x' : E ↦ (x', (0 : E))) (Set.range I) (I ((chartAt H x) x)) v
      = (v, 0) := by
    rw [fderivWithin_eq_fderiv, DifferentiableAt.fderiv_prod]
    · simp
    · exact differentiableAt_id'
    · exact differentiableAt_const _
    · exact ModelWithCorners.uniqueDiffWithinAt_image I
    · exact differentiableAt_id'.prod (differentiableAt_const _)
  simp (config := { unfoldPartialApp := true }) only [Bundle.zeroSection, tangentMap, mfderiv, A,
    if_pos, chartAt, FiberBundle.chartedSpace_chartAt, TangentBundle.trivializationAt_apply,
    tangentBundleCore, Function.comp_def, ContinuousLinearMap.map_zero, mfld_simps]
  rw [← fderivWithin_inter N] at B
  rw [← fderivWithin_inter N, ← B]
  congr 1
  refine fderivWithin_congr (fun y hy => ?_) ?_
  · simp only [mfld_simps] at hy
    simp only [hy, Prod.mk.inj_iff, mfld_simps]
  · simp only [Prod.mk.inj_iff, mfld_simps]

end TangentBundle

namespace ContMDiffMap

-- These helpers for dot notation have been moved here from
-- `Mathlib/Geometry/Manifold/ContMDiffMap.lean` to avoid needing to import this file there.
-- (However as a consequence we import `Mathlib/Geometry/Manifold/ContMDiffMap.lean` here now.)
-- They could be moved to another file (perhaps a new file) if desired.
open scoped Manifold
/- Next line is necessary while the manifold smoothness class is not extended to `ω`.
Later, replace with `open scoped ContDiff`. -/
local notation "∞" => (⊤ : ℕ∞)

protected theorem mdifferentiable' (f : C^n⟮I, M; I', M'⟯) (hn : 1 ≤ n) : MDifferentiable I I' f :=
  f.contMDiff.mdifferentiable hn

protected theorem mdifferentiable (f : C^∞⟮I, M; I', M'⟯) : MDifferentiable I I' f :=
  f.contMDiff.mdifferentiable le_top

protected theorem mdifferentiableAt (f : C^∞⟮I, M; I', M'⟯) {x} : MDifferentiableAt I I' f x :=
  f.mdifferentiable x

end ContMDiffMap<|MERGE_RESOLUTION|>--- conflicted
+++ resolved
@@ -93,12 +93,8 @@
     rw [contMDiffAt_iff] at hf hg
     simp_rw [Function.comp_def, uncurry, extChartAt_prod, PartialEquiv.prod_coe_symm,
       ModelWithCorners.range_prod] at hf ⊢
-<<<<<<< HEAD
     have : m + 1 ≤ (n : WithTop ℕ∞) := by exact_mod_cast hmn
     refine ContDiffWithinAt.fderivWithin ?_ hg.2 I.unique_diff this (mem_range_self _) ?_
-=======
-    refine ContDiffWithinAt.fderivWithin ?_ hg.2 I.uniqueDiffOn hmn (mem_range_self _) ?_
->>>>>>> 3ad544d9
     · simp_rw [extChartAt_to_inv]; exact hf.2
     · rw [← image_subset_iff]
       rintro _ ⟨x, -, rfl⟩
