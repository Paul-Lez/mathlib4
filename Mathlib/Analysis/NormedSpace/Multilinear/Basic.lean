--- conflicted
+++ resolved
@@ -1300,12 +1300,7 @@
 
 /-- A continuous linear map is zero iff its norm vanishes. -/
 theorem opNorm_zero_iff : ‖f‖ = 0 ↔ f = 0 := by
-<<<<<<< HEAD
-  simp [← (opNorm_nonneg f).le_iff_eq, opNorm_le_iff f le_rfl, ContinuousMultilinearMap.ext_iff]
-#align continuous_multilinear_map.op_norm_zero_iff ContinuousMultilinearMap.opNorm_zero_iff
-=======
   simp [← (opNorm_nonneg f).le_iff_eq, opNorm_le_iff f le_rfl, ext_iff]
->>>>>>> 2fc87a94
 
 @[deprecated (since := "2024-02-02")] alias op_norm_zero_iff := opNorm_zero_iff
 
