--- conflicted
+++ resolved
@@ -46,12 +46,6 @@
   · positivity
   · positivity
   · rw [← add_div, div_self]; positivity
-<<<<<<< HEAD
-  rw [smul_add, smul_add, add_add_add_comm]
-  nth_rw 2 [add_comm]
-  rw [← mul_smul, ← mul_smul]
-=======
->>>>>>> d0df76bd
   classical
     let w : Fin 3 → 𝕜 := ![az * av * bu, bz * au * bv, au * av]
     let z : Fin 3 → E := ![p, q, az • x + bz • y]
@@ -68,16 +62,10 @@
     have hz : ∀ i, z i ∈ ({p, q, az • x + bz • y} : Set E) := fun i => by fin_cases i <;> simp [z]
     convert (Finset.centerMass_mem_convexHull (Finset.univ : Finset (Fin 3)) (fun i _ => hw₀ i)
         (by rwa [hw]) fun i _ => hz i : Finset.univ.centerMass w z ∈ _)
-<<<<<<< HEAD
-    rw [Finset.centerMass]
-    simp_rw [div_eq_inv_mul, hw, mul_assoc, mul_smul (az * av + bz * au)⁻¹, ← smul_add, add_assoc, ←
-      mul_assoc]
-=======
     rw [Finset.centerMass, hw]
     trans (az * av + bz * au)⁻¹ •
       ((az * av * bu) • p + ((bz * au * bv) • q + (au * av) • (az • x + bz • y)))
     · module
->>>>>>> d0df76bd
     congr 3
     simp only [w, z, smul_add, List.foldr, Matrix.cons_val_succ', Fin.mk_one,
       Matrix.cons_val_one, Matrix.head_cons, add_zero]
