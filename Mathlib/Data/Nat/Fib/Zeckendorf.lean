--- conflicted
+++ resolved
@@ -122,15 +122,9 @@
     a :: zeckendorf (m - fib a)
 decreasing_by simp_wf; subst_vars; apply zeckendorf_aux (zero_lt_succ _)
 
-<<<<<<< HEAD
 
 @[simp] lemma zeckendorf_zero : zeckendorf 0 = [] := zeckendorf.eq_1 ..
 
-=======
-
-@[simp] lemma zeckendorf_zero : zeckendorf 0 = [] := zeckendorf.eq_1 ..
-
->>>>>>> 99508fb5
 @[simp] lemma zeckendorf_succ (n : ℕ) :
     zeckendorf (n + 1) = greatestFib (n + 1) :: zeckendorf (n + 1 - fib (greatestFib (n + 1))) :=
   zeckendorf.eq_2 ..
