/-
Copyright (c) 2022 Yury Kudryashov. All rights reserved.
Released under Apache 2.0 license as described in the file LICENSE.
Authors: Yury Kudryashov
-/
import Mathlib.Analysis.Complex.UpperHalfPlane.Topology
import Mathlib.Analysis.SpecialFunctions.Arsinh
import Mathlib.Geometry.Euclidean.Inversion.Basic

/-!
# Metric on the upper half-plane

In this file we define a `MetricSpace` structure on the `UpperHalfPlane`. We use hyperbolic
(Poincaré) distance given by
`dist z w = 2 * arsinh (dist (z : ℂ) w / (2 * √(z.im * w.im)))` instead of the induced
Euclidean distance because the hyperbolic distance is invariant under holomorphic automorphisms of
the upper half-plane. However, we ensure that the projection to `TopologicalSpace` is
definitionally equal to the induced topological space structure.

We also prove that a metric ball/closed ball/sphere in Poincaré metric is a Euclidean ball/closed
ball/sphere with another center and radius.

-/


noncomputable section

open scoped UpperHalfPlane ComplexConjugate NNReal Topology MatrixGroups

open Set Metric Filter Real

variable {z w : ℍ} {r R : ℝ}

namespace UpperHalfPlane

instance : Dist ℍ :=
  ⟨fun z w => 2 * arsinh (dist (z : ℂ) w / (2 * √(z.im * w.im)))⟩

theorem dist_eq (z w : ℍ) : dist z w = 2 * arsinh (dist (z : ℂ) w / (2 * √(z.im * w.im))) :=
  rfl

theorem sinh_half_dist (z w : ℍ) :
    sinh (dist z w / 2) = dist (z : ℂ) w / (2 * √(z.im * w.im)) := by
  rw [dist_eq, mul_div_cancel_left₀ (arsinh _) two_ne_zero, sinh_arsinh]

theorem cosh_half_dist (z w : ℍ) :
    cosh (dist z w / 2) = dist (z : ℂ) (conj (w : ℂ)) / (2 * √(z.im * w.im)) := by
  rw [← sq_eq_sq, cosh_sq', sinh_half_dist, div_pow, div_pow, one_add_div, mul_pow, sq_sqrt]
  · congr 1
    simp only [Complex.dist_eq, Complex.sq_abs, Complex.normSq_sub, Complex.normSq_conj,
      Complex.conj_conj, Complex.mul_re, Complex.conj_re, Complex.conj_im, coe_im]
    ring
  all_goals positivity

theorem tanh_half_dist (z w : ℍ) :
    tanh (dist z w / 2) = dist (z : ℂ) w / dist (z : ℂ) (conj ↑w) := by
  rw [tanh_eq_sinh_div_cosh, sinh_half_dist, cosh_half_dist, div_div_div_comm, div_self, div_one]
  positivity

theorem exp_half_dist (z w : ℍ) :
    exp (dist z w / 2) = (dist (z : ℂ) w + dist (z : ℂ) (conj ↑w)) / (2 * √(z.im * w.im)) := by
  rw [← sinh_add_cosh, sinh_half_dist, cosh_half_dist, add_div]

theorem cosh_dist (z w : ℍ) : cosh (dist z w) = 1 + dist (z : ℂ) w ^ 2 / (2 * z.im * w.im) := by
  rw [dist_eq, cosh_two_mul, cosh_sq', add_assoc, ← two_mul, sinh_arsinh, div_pow, mul_pow,
    sq_sqrt, sq (2 : ℝ), mul_assoc, ← mul_div_assoc, mul_assoc, mul_div_mul_left] <;> positivity

theorem sinh_half_dist_add_dist (a b c : ℍ) : sinh ((dist a b + dist b c) / 2) =
    (dist (a : ℂ) b * dist (c : ℂ) (conj ↑b) + dist (b : ℂ) c * dist (a : ℂ) (conj ↑b)) /
      (2 * √(a.im * c.im) * dist (b : ℂ) (conj ↑b)) := by
  simp only [add_div _ _ (2 : ℝ), sinh_add, sinh_half_dist, cosh_half_dist, div_mul_div_comm]
  rw [← add_div, Complex.dist_self_conj, coe_im, abs_of_pos b.im_pos, mul_comm (dist (b : ℂ) _),
    dist_comm (b : ℂ), Complex.dist_conj_comm, mul_mul_mul_comm, mul_mul_mul_comm _ _ _ b.im]
  congr 2
  rw [sqrt_mul, sqrt_mul, sqrt_mul, mul_comm (√a.im), mul_mul_mul_comm, mul_self_sqrt,
      mul_comm] <;> exact (im_pos _).le

protected theorem dist_comm (z w : ℍ) : dist z w = dist w z := by
  simp only [dist_eq, dist_comm (z : ℂ), mul_comm]

theorem dist_le_iff_le_sinh :
    dist z w ≤ r ↔ dist (z : ℂ) w / (2 * √(z.im * w.im)) ≤ sinh (r / 2) := by
  rw [← div_le_div_right (zero_lt_two' ℝ), ← sinh_le_sinh, sinh_half_dist]

theorem dist_eq_iff_eq_sinh :
    dist z w = r ↔ dist (z : ℂ) w / (2 * √(z.im * w.im)) = sinh (r / 2) := by
  rw [← div_left_inj' (two_ne_zero' ℝ), ← sinh_inj, sinh_half_dist]

theorem dist_eq_iff_eq_sq_sinh (hr : 0 ≤ r) :
    dist z w = r ↔ dist (z : ℂ) w ^ 2 / (4 * z.im * w.im) = sinh (r / 2) ^ 2 := by
  rw [dist_eq_iff_eq_sinh, ← sq_eq_sq, div_pow, mul_pow, sq_sqrt, mul_assoc]
  · norm_num
  all_goals positivity

protected theorem dist_triangle (a b c : ℍ) : dist a c ≤ dist a b + dist b c := by
  rw [dist_le_iff_le_sinh, sinh_half_dist_add_dist, div_mul_eq_div_div _ _ (dist _ _), le_div_iff,
    div_mul_eq_mul_div]
  · gcongr
    exact EuclideanGeometry.mul_dist_le_mul_dist_add_mul_dist (a : ℂ) b c (conj (b : ℂ))
  · rw [dist_comm, dist_pos, Ne, Complex.conj_eq_iff_im]
    exact b.im_ne_zero

theorem dist_le_dist_coe_div_sqrt (z w : ℍ) : dist z w ≤ dist (z : ℂ) w / √(z.im * w.im) := by
  rw [dist_le_iff_le_sinh, ← div_mul_eq_div_div_swap, self_le_sinh_iff]
  positivity

/-- An auxiliary `MetricSpace` instance on the upper half-plane. This instance has bad projection
to `TopologicalSpace`. We replace it later. -/
def metricSpaceAux : MetricSpace ℍ where
  dist := dist
  dist_self z := by rw [dist_eq, dist_self, zero_div, arsinh_zero, mul_zero]
  dist_comm := UpperHalfPlane.dist_comm
  dist_triangle := UpperHalfPlane.dist_triangle
  eq_of_dist_eq_zero {z w} h := by
    simpa [dist_eq, Real.sqrt_eq_zero', (mul_pos z.im_pos w.im_pos).not_le, ext_iff] using h

open Complex

theorem cosh_dist' (z w : ℍ) :
    Real.cosh (dist z w) = ((z.re - w.re) ^ 2 + z.im ^ 2 + w.im ^ 2) / (2 * z.im * w.im) := by
  field_simp [cosh_dist, Complex.dist_eq, Complex.sq_abs, normSq_apply]
  ring

/-- Euclidean center of the circle with center `z` and radius `r` in the hyperbolic metric. -/
def center (z : ℍ) (r : ℝ) : ℍ :=
  ⟨⟨z.re, z.im * Real.cosh r⟩, by positivity⟩

@[simp]
theorem center_re (z r) : (center z r).re = z.re :=
  rfl

@[simp]
theorem center_im (z r) : (center z r).im = z.im * Real.cosh r :=
  rfl

@[simp]
theorem center_zero (z : ℍ) : center z 0 = z :=
  ext' rfl <| by rw [center_im, Real.cosh_zero, mul_one]

theorem dist_coe_center_sq (z w : ℍ) (r : ℝ) : dist (z : ℂ) (w.center r) ^ 2 =
    2 * z.im * w.im * (Real.cosh (dist z w) - Real.cosh r) + (w.im * Real.sinh r) ^ 2 := by
  have H : 2 * z.im * w.im ≠ 0 := by positivity
  simp only [Complex.dist_eq, Complex.sq_abs, normSq_apply, coe_re, coe_im, center_re, center_im,
    cosh_dist', mul_div_cancel₀ _ H, sub_sq z.im, mul_pow, Real.cosh_sq, sub_re, sub_im, mul_sub, ←
    sq]
  ring

theorem dist_coe_center (z w : ℍ) (r : ℝ) : dist (z : ℂ) (w.center r) =
    √(2 * z.im * w.im * (Real.cosh (dist z w) - Real.cosh r) + (w.im * Real.sinh r) ^ 2) := by
  rw [← sqrt_sq dist_nonneg, dist_coe_center_sq]

theorem cmp_dist_eq_cmp_dist_coe_center (z w : ℍ) (r : ℝ) :
    cmp (dist z w) r = cmp (dist (z : ℂ) (w.center r)) (w.im * Real.sinh r) := by
  letI := metricSpaceAux
  cases' lt_or_le r 0 with hr₀ hr₀
  · trans Ordering.gt
    exacts [(hr₀.trans_le dist_nonneg).cmp_eq_gt,
      ((mul_neg_of_pos_of_neg w.im_pos (sinh_neg_iff.2 hr₀)).trans_le dist_nonneg).cmp_eq_gt.symm]
  have hr₀' : 0 ≤ w.im * Real.sinh r := by positivity
  have hzw₀ : 0 < 2 * z.im * w.im := by positivity
  simp only [← cosh_strictMonoOn.cmp_map_eq dist_nonneg hr₀, ←
    (pow_left_strictMonoOn two_ne_zero).cmp_map_eq dist_nonneg hr₀', dist_coe_center_sq]
  rw [← cmp_mul_pos_left hzw₀, ← cmp_sub_zero, ← mul_sub, ← cmp_add_right, zero_add]

theorem dist_eq_iff_dist_coe_center_eq :
    dist z w = r ↔ dist (z : ℂ) (w.center r) = w.im * Real.sinh r :=
  eq_iff_eq_of_cmp_eq_cmp (cmp_dist_eq_cmp_dist_coe_center z w r)

@[simp]
theorem dist_self_center (z : ℍ) (r : ℝ) :
    dist (z : ℂ) (z.center r) = z.im * (Real.cosh r - 1) := by
  rw [dist_of_re_eq (z.center_re r).symm, dist_comm, Real.dist_eq, mul_sub, mul_one]
  exact abs_of_nonneg (sub_nonneg.2 <| le_mul_of_one_le_right z.im_pos.le (one_le_cosh _))

@[simp]
theorem dist_center_dist (z w : ℍ) :
    dist (z : ℂ) (w.center (dist z w)) = w.im * Real.sinh (dist z w) :=
  dist_eq_iff_dist_coe_center_eq.1 rfl

theorem dist_lt_iff_dist_coe_center_lt :
    dist z w < r ↔ dist (z : ℂ) (w.center r) < w.im * Real.sinh r :=
  lt_iff_lt_of_cmp_eq_cmp (cmp_dist_eq_cmp_dist_coe_center z w r)

theorem lt_dist_iff_lt_dist_coe_center :
    r < dist z w ↔ w.im * Real.sinh r < dist (z : ℂ) (w.center r) :=
  lt_iff_lt_of_cmp_eq_cmp (cmp_eq_cmp_symm.1 <| cmp_dist_eq_cmp_dist_coe_center z w r)

theorem dist_le_iff_dist_coe_center_le :
    dist z w ≤ r ↔ dist (z : ℂ) (w.center r) ≤ w.im * Real.sinh r :=
  le_iff_le_of_cmp_eq_cmp (cmp_dist_eq_cmp_dist_coe_center z w r)

theorem le_dist_iff_le_dist_coe_center :
    r < dist z w ↔ w.im * Real.sinh r < dist (z : ℂ) (w.center r) :=
  lt_iff_lt_of_cmp_eq_cmp (cmp_eq_cmp_symm.1 <| cmp_dist_eq_cmp_dist_coe_center z w r)

/-- For two points on the same vertical line, the distance is equal to the distance between the
logarithms of their imaginary parts. -/
nonrec theorem dist_of_re_eq (h : z.re = w.re) : dist z w = dist (log z.im) (log w.im) := by
  have h₀ : 0 < z.im / w.im := by positivity
  rw [dist_eq_iff_dist_coe_center_eq, Real.dist_eq, ← abs_sinh, ← log_div z.im_ne_zero w.im_ne_zero,
    sinh_log h₀, dist_of_re_eq, coe_im, coe_im, center_im, cosh_abs, cosh_log h₀, inv_div] <;>
  [skip; exact h]
  nth_rw 4 [← abs_of_pos w.im_pos]
  simp only [← _root_.abs_mul, coe_im, Real.dist_eq]
  congr 1
  field_simp
  ring
<<<<<<< HEAD
#align upper_half_plane.dist_of_re_eq UpperHalfPlane.dist_of_re_eq
=======
>>>>>>> 59de845a
/-- Hyperbolic distance between two points is greater than or equal to the distance between the
logarithms of their imaginary parts. -/
theorem dist_log_im_le (z w : ℍ) : dist (log z.im) (log w.im) ≤ dist z w :=
  calc
    dist (log z.im) (log w.im) = dist (mk ⟨0, z.im⟩ z.im_pos) (mk ⟨0, w.im⟩ w.im_pos) :=
      Eq.symm <| dist_of_re_eq rfl
    _ ≤ dist z w := by
      simp_rw [dist_eq]
      dsimp only [coe_mk, mk_im]
      gcongr
      simpa [sqrt_sq_eq_abs] using Complex.abs_im_le_abs (z - w)
<<<<<<< HEAD
#align upper_half_plane.dist_log_im_le UpperHalfPlane.dist_log_im_le
=======
>>>>>>> 59de845a

theorem im_le_im_mul_exp_dist (z w : ℍ) : z.im ≤ w.im * Real.exp (dist z w) := by
  rw [← div_le_iff' w.im_pos, ← exp_log z.im_pos, ← exp_log w.im_pos, ← Real.exp_sub, exp_le_exp]
  exact (le_abs_self _).trans (dist_log_im_le z w)

theorem im_div_exp_dist_le (z w : ℍ) : z.im / Real.exp (dist z w) ≤ w.im :=
  (div_le_iff (exp_pos _)).2 (im_le_im_mul_exp_dist z w)

/-- An upper estimate on the complex distance between two points in terms of the hyperbolic distance
and the imaginary part of one of the points. -/
theorem dist_coe_le (z w : ℍ) : dist (z : ℂ) w ≤ w.im * (Real.exp (dist z w) - 1) :=
  calc
    dist (z : ℂ) w ≤ dist (z : ℂ) (w.center (dist z w)) + dist (w : ℂ) (w.center (dist z w)) :=
      dist_triangle_right _ _ _
    _ = w.im * (Real.exp (dist z w) - 1) := by
      rw [dist_center_dist, dist_self_center, ← mul_add, ← add_sub_assoc, Real.sinh_add_cosh]

/-- An upper estimate on the complex distance between two points in terms of the hyperbolic distance
and the imaginary part of one of the points. -/
theorem le_dist_coe (z w : ℍ) : w.im * (1 - Real.exp (-dist z w)) ≤ dist (z : ℂ) w :=
  calc
    w.im * (1 - Real.exp (-dist z w)) =
        dist (z : ℂ) (w.center (dist z w)) - dist (w : ℂ) (w.center (dist z w)) := by
      rw [dist_center_dist, dist_self_center, ← Real.cosh_sub_sinh]; ring
    _ ≤ dist (z : ℂ) w := sub_le_iff_le_add.2 <| dist_triangle _ _ _

/-- The hyperbolic metric on the upper half plane. We ensure that the projection to
`TopologicalSpace` is definitionally equal to the subtype topology. -/
instance : MetricSpace ℍ :=
  metricSpaceAux.replaceTopology <| by
<<<<<<< HEAD
    refine' le_antisymm (continuous_id_iff_le.1 _) _
    · refine' (@continuous_iff_continuous_dist ℍ ℍ metricSpaceAux.toPseudoMetricSpace _ _).2 _
=======
    refine le_antisymm (continuous_id_iff_le.1 ?_) ?_
    · refine (@continuous_iff_continuous_dist ℍ ℍ metricSpaceAux.toPseudoMetricSpace _ _).2 ?_
>>>>>>> 59de845a
      have : ∀ x : ℍ × ℍ, 2 * √(x.1.im * x.2.im) ≠ 0 := fun x => by positivity
      -- `continuity` fails to apply `Continuous.div`
      apply_rules [Continuous.div, Continuous.mul, continuous_const, Continuous.arsinh,
        Continuous.dist, continuous_coe.comp, continuous_fst, continuous_snd,
        Real.continuous_sqrt.comp, continuous_im.comp]
    · letI : MetricSpace ℍ := metricSpaceAux
      refine le_of_nhds_le_nhds fun z => ?_
      rw [nhds_induced]
      refine (nhds_basis_ball.le_basis_iff (nhds_basis_ball.comap _)).2 fun R hR => ?_
      have h₁ : 1 < R / im z + 1 := lt_add_of_pos_left _ (div_pos hR z.im_pos)
      have h₀ : 0 < R / im z + 1 := one_pos.trans h₁
      refine ⟨log (R / im z + 1), Real.log_pos h₁, ?_⟩
      refine fun w hw => (dist_coe_le w z).trans_lt ?_
      rwa [← lt_div_iff' z.im_pos, sub_lt_iff_lt_add, ← Real.lt_log_iff_exp_lt h₀]

theorem im_pos_of_dist_center_le {z : ℍ} {r : ℝ} {w : ℂ}
    (h : dist w (center z r) ≤ z.im * Real.sinh r) : 0 < w.im :=
  calc
    0 < z.im * (Real.cosh r - Real.sinh r) := mul_pos z.im_pos (sub_pos.2 <| sinh_lt_cosh _)
    _ = (z.center r).im - z.im * Real.sinh r := mul_sub _ _ _
    _ ≤ (z.center r).im - dist (z.center r : ℂ) w := sub_le_sub_left (by rwa [dist_comm]) _
    _ ≤ w.im := sub_le_comm.1 <| (le_abs_self _).trans (abs_im_le_abs <| z.center r - w)

theorem image_coe_closedBall (z : ℍ) (r : ℝ) :
    ((↑) : ℍ → ℂ) '' closedBall (α := ℍ) z r = closedBall ↑(z.center r) (z.im * Real.sinh r) := by
  ext w; constructor
  · rintro ⟨w, hw, rfl⟩
    exact dist_le_iff_dist_coe_center_le.1 hw
  · intro hw
    lift w to ℍ using im_pos_of_dist_center_le hw
    exact mem_image_of_mem _ (dist_le_iff_dist_coe_center_le.2 hw)

theorem image_coe_ball (z : ℍ) (r : ℝ) :
    ((↑) : ℍ → ℂ) '' ball (α := ℍ) z r = ball ↑(z.center r) (z.im * Real.sinh r) := by
  ext w; constructor
  · rintro ⟨w, hw, rfl⟩
    exact dist_lt_iff_dist_coe_center_lt.1 hw
  · intro hw
    lift w to ℍ using im_pos_of_dist_center_le (ball_subset_closedBall hw)
    exact mem_image_of_mem _ (dist_lt_iff_dist_coe_center_lt.2 hw)

theorem image_coe_sphere (z : ℍ) (r : ℝ) :
    ((↑) : ℍ → ℂ) '' sphere (α := ℍ) z r = sphere ↑(z.center r) (z.im * Real.sinh r) := by
  ext w; constructor
  · rintro ⟨w, hw, rfl⟩
    exact dist_eq_iff_dist_coe_center_eq.1 hw
  · intro hw
    lift w to ℍ using im_pos_of_dist_center_le (sphere_subset_closedBall hw)
    exact mem_image_of_mem _ (dist_eq_iff_dist_coe_center_eq.2 hw)

instance : ProperSpace ℍ := by
  refine ⟨fun z r => ?_⟩
  rw [inducing_subtype_val.isCompact_iff (f := ((↑) : ℍ → ℂ)), image_coe_closedBall]
  apply isCompact_closedBall

theorem isometry_vertical_line (a : ℝ) : Isometry fun y => mk ⟨a, exp y⟩ (exp_pos y) := by
  refine Isometry.of_dist_eq fun y₁ y₂ => ?_
  rw [dist_of_re_eq]
  exacts [congr_arg₂ _ (log_exp _) (log_exp _), rfl]

theorem isometry_real_vadd (a : ℝ) : Isometry (a +ᵥ · : ℍ → ℍ) :=
  Isometry.of_dist_eq fun y₁ y₂ => by simp only [dist_eq, coe_vadd, vadd_im, dist_add_left]

theorem isometry_pos_mul (a : { x : ℝ // 0 < x }) : Isometry (a • · : ℍ → ℍ) := by
  refine Isometry.of_dist_eq fun y₁ y₂ => ?_
  simp only [dist_eq, coe_pos_real_smul, pos_real_im]; congr 2
  rw [dist_smul₀, mul_mul_mul_comm, Real.sqrt_mul (mul_self_nonneg _), Real.sqrt_mul_self_eq_abs,
    Real.norm_eq_abs, mul_left_comm]
  exact mul_div_mul_left _ _ (mt _root_.abs_eq_zero.1 a.2.ne')

/-- `SL(2, ℝ)` acts on the upper half plane as an isometry. -/
instance : IsometricSMul SL(2, ℝ) ℍ :=
  ⟨fun g => by
    have h₀ : Isometry (fun z => ModularGroup.S • z : ℍ → ℍ) :=
      Isometry.of_dist_eq fun y₁ y₂ => by
        have h₁ : 0 ≤ im y₁ * im y₂ := mul_nonneg y₁.property.le y₂.property.le
        have h₂ : Complex.abs (y₁ * y₂) ≠ 0 := by simp [y₁.ne_zero, y₂.ne_zero]
        simp only [dist_eq, modular_S_smul, inv_neg, neg_div, div_mul_div_comm, coe_mk, mk_im,
          div_one, Complex.inv_im, Complex.neg_im, coe_im, neg_neg, Complex.normSq_neg,
          mul_eq_mul_left_iff, Real.arsinh_inj, one_ne_zero, or_false_iff,
          dist_neg_neg, mul_neg, neg_mul, dist_inv_inv₀ y₁.ne_zero y₂.ne_zero, ←
          AbsoluteValue.map_mul, ← Complex.normSq_mul, Real.sqrt_div h₁, ← Complex.abs_apply,
          mul_div (2 : ℝ), div_div_div_comm, div_self h₂, Complex.norm_eq_abs]
    by_cases hc : g 1 0 = 0
    · obtain ⟨u, v, h⟩ := exists_SL2_smul_eq_of_apply_zero_one_eq_zero g hc
      rw [h]
      exact (isometry_real_vadd v).comp (isometry_pos_mul u)
    · obtain ⟨u, v, w, h⟩ := exists_SL2_smul_eq_of_apply_zero_one_ne_zero g hc
      rw [h]
      exact
        (isometry_real_vadd w).comp (h₀.comp <| (isometry_real_vadd v).comp <| isometry_pos_mul u)⟩

end UpperHalfPlane<|MERGE_RESOLUTION|>--- conflicted
+++ resolved
@@ -205,10 +205,6 @@
   congr 1
   field_simp
   ring
-<<<<<<< HEAD
-#align upper_half_plane.dist_of_re_eq UpperHalfPlane.dist_of_re_eq
-=======
->>>>>>> 59de845a
 /-- Hyperbolic distance between two points is greater than or equal to the distance between the
 logarithms of their imaginary parts. -/
 theorem dist_log_im_le (z w : ℍ) : dist (log z.im) (log w.im) ≤ dist z w :=
@@ -220,10 +216,6 @@
       dsimp only [coe_mk, mk_im]
       gcongr
       simpa [sqrt_sq_eq_abs] using Complex.abs_im_le_abs (z - w)
-<<<<<<< HEAD
-#align upper_half_plane.dist_log_im_le UpperHalfPlane.dist_log_im_le
-=======
->>>>>>> 59de845a
 
 theorem im_le_im_mul_exp_dist (z w : ℍ) : z.im ≤ w.im * Real.exp (dist z w) := by
   rw [← div_le_iff' w.im_pos, ← exp_log z.im_pos, ← exp_log w.im_pos, ← Real.exp_sub, exp_le_exp]
@@ -254,13 +246,8 @@
 `TopologicalSpace` is definitionally equal to the subtype topology. -/
 instance : MetricSpace ℍ :=
   metricSpaceAux.replaceTopology <| by
-<<<<<<< HEAD
-    refine' le_antisymm (continuous_id_iff_le.1 _) _
-    · refine' (@continuous_iff_continuous_dist ℍ ℍ metricSpaceAux.toPseudoMetricSpace _ _).2 _
-=======
     refine le_antisymm (continuous_id_iff_le.1 ?_) ?_
     · refine (@continuous_iff_continuous_dist ℍ ℍ metricSpaceAux.toPseudoMetricSpace _ _).2 ?_
->>>>>>> 59de845a
       have : ∀ x : ℍ × ℍ, 2 * √(x.1.im * x.2.im) ≠ 0 := fun x => by positivity
       -- `continuity` fails to apply `Continuous.div`
       apply_rules [Continuous.div, Continuous.mul, continuous_const, Continuous.arsinh,
