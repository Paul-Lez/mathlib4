--- conflicted
+++ resolved
@@ -162,7 +162,11 @@
     map := fun f => f.toMonoidHom
   }
 
-<<<<<<< HEAD
+/-- A closed subgroup of a profinite group is profinite. -/
+def ofClosedSubgroup {G : ProfiniteGrp} (H : ClosedSubgroup G)  : ProfiniteGrp :=
+  letI : CompactSpace H := inferInstance
+  of H.1
+
 /-- A topological group that has a ContinuousMulEquiv to a profinite group is profinite. -/
 def ofContinuousMulEquivProfiniteGrp {G : ProfiniteGrp.{u}} {H : Type v} [TopologicalSpace H]
     [Group H] [TopologicalGroup H] (e : G ≃ₜ* H) : ProfiniteGrp.{v} :=
@@ -170,12 +174,6 @@
   letI : TotallyDisconnectedSpace G := Profinite.instTotallyDisconnectedSpaceαTopologicalSpaceToTop
   letI : TotallyDisconnectedSpace H := Homeomorph.totallyDisconnectedSpace e.toHomeomorph
   .of H
-=======
-/-- A closed subgroup of a profinite group is profinite. -/
-def ofClosedSubgroup {G : ProfiniteGrp} (H : ClosedSubgroup G)  : ProfiniteGrp :=
-  letI : CompactSpace H := inferInstance
-  of H.1
->>>>>>> 54358ec9
 
 /-- The functor mapping a profinite group to its underlying profinite space. -/
 def profiniteGrpToProfinite : ProfiniteGrp ⥤ Profinite where
