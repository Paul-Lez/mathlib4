--- conflicted
+++ resolved
@@ -999,11 +999,7 @@
   tauto
 
 instance : IsSimpleOrder Prop where
-<<<<<<< HEAD
-  eq_bot_or_eq_top p := by by_cases h : p <;> simp only [h, eq_iff_iff] <;> tauto
-=======
   eq_bot_or_eq_top p := by simp [em']
->>>>>>> cf35070b
 
 end «Prop»
 
