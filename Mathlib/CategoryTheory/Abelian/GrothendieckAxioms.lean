--- conflicted
+++ resolved
@@ -136,7 +136,6 @@
       ⟨fun J _ _ => whiskeringLeft_preservesLimitsOfShape J _⟩
     letI : PreservesFiniteLimits ((whiskeringLeft (Discrete I) (Discrete α) C).obj
         (Discrete.functor (·.val)) ⋙ colim) :=
-<<<<<<< HEAD
       compPreservesFiniteLimits _ _
     preservesFiniteLimitsOfNatIso (liftToFinsetEvaluationIso I).symm
 
@@ -147,14 +146,6 @@
     [HasColimitsOfShape (Finset (Discrete J)) C] [ABOfShape (Finset (Discrete J)) C] :
     ABOfShape (Discrete J) C where
   preservesFiniteLimits :=
-=======
-      comp_preservesFiniteLimits _ _
-    preservesFiniteLimits_of_natIso (liftToFinsetEvaluationIso  I).symm
-
-/-- A category with finite biproducts and finite limits is AB4 if it is AB5. -/
-lemma AB4.of_AB5 [HasFilteredColimits C] [AB5 C] : AB4 C where
-  preservesFiniteLimits J :=
->>>>>>> 8ad393d0
     letI : PreservesFiniteLimits (liftToFinset C J ⋙ colim) :=
       comp_preservesFiniteLimits _ _
     preservesFiniteLimits_of_natIso (liftToFinsetColimIso)
