--- conflicted
+++ resolved
@@ -197,11 +197,7 @@
   refine
     Fintype.prod_dvd_of_coprime
       (Polynomial.pairwise_coprime_X_sub_C <| MulAction.injective_ofQuotientStabilizer G x) fun y =>
-<<<<<<< HEAD
-      QuotientGroup.induction_on y fun g => _
-=======
       QuotientGroup.induction_on y fun g => ?_
->>>>>>> 59de845a
   rw [Polynomial.dvd_iff_isRoot, Polynomial.IsRoot.def, MulAction.ofQuotientStabilizer_mk,
     Polynomial.eval_smul', ← this, ← Subfield.toSubring_subtype_eq_subtype, ←
     IsInvariantSubring.coe_subtypeHom' G (FixedPoints.subfield G F).toSubring, h,
