/-
Copyright (c) 2020 Sébastien Gouëzel. All rights reserved.
Released under Apache 2.0 license as described in the file LICENSE.
Authors: Sébastien Gouëzel
-/
import Mathlib.Algebra.BigOperators.Fin
import Mathlib.Algebra.Order.BigOperators.Group.Finset
import Mathlib.Data.Finset.Sort
<<<<<<< HEAD
import Mathlib.Data.Set.Basic
=======
import Mathlib.Data.Set.Subsingleton

>>>>>>> 59de845a


/-!
# Compositions

A composition of a natural number `n` is a decomposition `n = i₀ + ... + i_{k-1}` of `n` into a sum
of positive integers. Combinatorially, it corresponds to a decomposition of `{0, ..., n-1}` into
non-empty blocks of consecutive integers, where the `iⱼ` are the lengths of the blocks.
This notion is closely related to that of a partition of `n`, but in a composition of `n` the
order of the `iⱼ`s matters.

We implement two different structures covering these two viewpoints on compositions. The first
one, made of a list of positive integers summing to `n`, is the main one and is called
`Composition n`. The second one is useful for combinatorial arguments (for instance to show that
the number of compositions of `n` is `2^(n-1)`). It is given by a subset of `{0, ..., n}`
containing `0` and `n`, where the elements of the subset (other than `n`) correspond to the leftmost
points of each block. The main API is built on `Composition n`, and we provide an equivalence
between the two types.

## Main functions

* `c : Composition n` is a structure, made of a list of integers which are all positive and
  add up to `n`.
* `composition_card` states that the cardinality of `Composition n` is exactly
  `2^(n-1)`, which is proved by constructing an equiv with `CompositionAsSet n` (see below), which
  is itself in bijection with the subsets of `Fin (n-1)` (this holds even for `n = 0`, where `-` is
  nat subtraction).

Let `c : Composition n` be a composition of `n`. Then
* `c.blocks` is the list of blocks in `c`.
* `c.length` is the number of blocks in the composition.
* `c.blocks_fun : Fin c.length → ℕ` is the realization of `c.blocks` as a function on
  `Fin c.length`. This is the main object when using compositions to understand the composition of
    analytic functions.
* `c.sizeUpTo : ℕ → ℕ` is the sum of the size of the blocks up to `i`.;
* `c.embedding i : Fin (c.blocks_fun i) → Fin n` is the increasing embedding of the `i`-th block in
  `Fin n`;
* `c.index j`, for `j : Fin n`, is the index of the block containing `j`.

* `Composition.ones n` is the composition of `n` made of ones, i.e., `[1, ..., 1]`.
* `Composition.single n (hn : 0 < n)` is the composition of `n` made of a single block of size `n`.

Compositions can also be used to split lists. Let `l` be a list of length `n` and `c` a composition
of `n`.
* `l.splitWrtComposition c` is a list of lists, made of the slices of `l` corresponding to the
  blocks of `c`.
* `join_splitWrtComposition` states that splitting a list and then joining it gives back the
  original list.
* `joinSplitWrtComposition_join` states that joining a list of lists, and then splitting it back
  according to the right composition, gives back the original list of lists.

We turn to the second viewpoint on compositions, that we realize as a finset of `Fin (n+1)`.
`c : CompositionAsSet n` is a structure made of a finset of `Fin (n+1)` called `c.boundaries`
and proofs that it contains `0` and `n`. (Taking a finset of `Fin n` containing `0` would not
make sense in the edge case `n = 0`, while the previous description works in all cases).
The elements of this set (other than `n`) correspond to leftmost points of blocks.
Thus, there is an equiv between `Composition n` and `CompositionAsSet n`. We
only construct basic API on `CompositionAsSet` (notably `c.length` and `c.blocks`) to be able
to construct this equiv, called `compositionEquiv n`. Since there is a straightforward equiv
between `CompositionAsSet n` and finsets of `{1, ..., n-1}` (obtained by removing `0` and `n`
from a `CompositionAsSet` and called `compositionAsSetEquiv n`), we deduce that
`CompositionAsSet n` and `Composition n` are both fintypes of cardinality `2^(n - 1)`
(see `compositionAsSet_card` and `composition_card`).

## Implementation details

The main motivation for this structure and its API is in the construction of the composition of
formal multilinear series, and the proof that the composition of analytic functions is analytic.

The representation of a composition as a list is very handy as lists are very flexible and already
have a well-developed API.

## Tags

Composition, partition

## References

<https://en.wikipedia.org/wiki/Composition_(combinatorics)>
-/


open List

variable {n : ℕ}

/-- A composition of `n` is a list of positive integers summing to `n`. -/
@[ext]
structure Composition (n : ℕ) where
  /-- List of positive integers summing to `n`-/
  blocks : List ℕ
  /-- Proof of positivity for `blocks`-/
  blocks_pos : ∀ {i}, i ∈ blocks → 0 < i
  /-- Proof that `blocks` sums to `n`-/
  blocks_sum : blocks.sum = n

/-- Combinatorial viewpoint on a composition of `n`, by seeing it as non-empty blocks of
consecutive integers in `{0, ..., n-1}`. We register every block by its left end-point, yielding
a finset containing `0`. As this does not make sense for `n = 0`, we add `n` to this finset, and
get a finset of `{0, ..., n}` containing `0` and `n`. This is the data in the structure
`CompositionAsSet n`. -/
@[ext]
structure CompositionAsSet (n : ℕ) where
  /-- Combinatorial viewpoint on a composition of `n` as consecutive integers `{0, ..., n-1}`-/
  boundaries : Finset (Fin n.succ)
  /-- Proof that `0` is a member of `boundaries`-/
  zero_mem : (0 : Fin n.succ) ∈ boundaries
  /-- Last element of the composition-/
  getLast_mem : Fin.last n ∈ boundaries

instance {n : ℕ} : Inhabited (CompositionAsSet n) :=
  ⟨⟨Finset.univ, Finset.mem_univ _, Finset.mem_univ _⟩⟩

/-!
### Compositions

A composition of an integer `n` is a decomposition `n = i₀ + ... + i_{k-1}` of `n` into a sum of
positive integers.
-/


namespace Composition

variable (c : Composition n)

instance (n : ℕ) : ToString (Composition n) :=
  ⟨fun c => toString c.blocks⟩

/-- The length of a composition, i.e., the number of blocks in the composition. -/
abbrev length : ℕ :=
  c.blocks.length

theorem blocks_length : c.blocks.length = c.length :=
  rfl

/-- The blocks of a composition, seen as a function on `Fin c.length`. When composing analytic
functions using compositions, this is the main player. -/
def blocksFun : Fin c.length → ℕ := c.blocks.get

theorem ofFn_blocksFun : ofFn c.blocksFun = c.blocks :=
  ofFn_get _

theorem sum_blocksFun : ∑ i, c.blocksFun i = n := by
  conv_rhs => rw [← c.blocks_sum, ← ofFn_blocksFun, sum_ofFn]

theorem blocksFun_mem_blocks (i : Fin c.length) : c.blocksFun i ∈ c.blocks :=
  get_mem _ _ _

@[simp]
theorem one_le_blocks {i : ℕ} (h : i ∈ c.blocks) : 1 ≤ i :=
  c.blocks_pos h

@[simp]
theorem one_le_blocks' {i : ℕ} (h : i < c.length) : 1 ≤ c.blocks[i] :=
  c.one_le_blocks (get_mem (blocks c) i h)

@[simp]
theorem blocks_pos' (i : ℕ) (h : i < c.length) : 0 < c.blocks[i] :=
  c.one_le_blocks' h

theorem one_le_blocksFun (i : Fin c.length) : 1 ≤ c.blocksFun i :=
  c.one_le_blocks (c.blocksFun_mem_blocks i)

theorem length_le : c.length ≤ n := by
  conv_rhs => rw [← c.blocks_sum]
  exact length_le_sum_of_one_le _ fun i hi => c.one_le_blocks hi

theorem length_pos_of_pos (h : 0 < n) : 0 < c.length := by
  apply length_pos_of_sum_pos
  convert h
  exact c.blocks_sum

/-- The sum of the sizes of the blocks in a composition up to `i`. -/
def sizeUpTo (i : ℕ) : ℕ :=
  (c.blocks.take i).sum

@[simp]
theorem sizeUpTo_zero : c.sizeUpTo 0 = 0 := by simp [sizeUpTo]

theorem sizeUpTo_ofLength_le (i : ℕ) (h : c.length ≤ i) : c.sizeUpTo i = n := by
  dsimp [sizeUpTo]
  convert c.blocks_sum
  exact take_all_of_le h

@[simp]
theorem sizeUpTo_length : c.sizeUpTo c.length = n :=
  c.sizeUpTo_ofLength_le c.length le_rfl

theorem sizeUpTo_le (i : ℕ) : c.sizeUpTo i ≤ n := by
  conv_rhs => rw [← c.blocks_sum, ← sum_take_add_sum_drop _ i]
  exact Nat.le_add_right _ _

theorem sizeUpTo_succ {i : ℕ} (h : i < c.length) :
    c.sizeUpTo (i + 1) = c.sizeUpTo i + c.blocks[i] := by
  simp only [sizeUpTo]
  rw [sum_take_succ _ _ h]

theorem sizeUpTo_succ' (i : Fin c.length) :
    c.sizeUpTo ((i : ℕ) + 1) = c.sizeUpTo i + c.blocksFun i :=
  c.sizeUpTo_succ i.2

theorem sizeUpTo_strict_mono {i : ℕ} (h : i < c.length) : c.sizeUpTo i < c.sizeUpTo (i + 1) := by
  rw [c.sizeUpTo_succ h]
  simp

theorem monotone_sizeUpTo : Monotone c.sizeUpTo :=
  monotone_sum_take _

/-- The `i`-th boundary of a composition, i.e., the leftmost point of the `i`-th block. We include
a virtual point at the right of the last block, to make for a nice equiv with
`CompositionAsSet n`. -/
def boundary : Fin (c.length + 1) ↪o Fin (n + 1) :=
  (OrderEmbedding.ofStrictMono fun i => ⟨c.sizeUpTo i, Nat.lt_succ_of_le (c.sizeUpTo_le i)⟩) <|
    Fin.strictMono_iff_lt_succ.2 fun ⟨_, hi⟩ => c.sizeUpTo_strict_mono hi

@[simp]
theorem boundary_zero : c.boundary 0 = 0 := by simp [boundary, Fin.ext_iff]

@[simp]
theorem boundary_last : c.boundary (Fin.last c.length) = Fin.last n := by
  simp [boundary, Fin.ext_iff]

/-- The boundaries of a composition, i.e., the leftmost point of all the blocks. We include
a virtual point at the right of the last block, to make for a nice equiv with
`CompositionAsSet n`. -/
def boundaries : Finset (Fin (n + 1)) :=
  Finset.univ.map c.boundary.toEmbedding

theorem card_boundaries_eq_succ_length : c.boundaries.card = c.length + 1 := by simp [boundaries]

/-- To `c : Composition n`, one can associate a `CompositionAsSet n` by registering the leftmost
point of each block, and adding a virtual point at the right of the last block. -/
def toCompositionAsSet : CompositionAsSet n where
  boundaries := c.boundaries
  zero_mem := by
    simp only [boundaries, Finset.mem_univ, exists_prop_of_true, Finset.mem_map]
    exact ⟨0, And.intro True.intro rfl⟩
  getLast_mem := by
    simp only [boundaries, Finset.mem_univ, exists_prop_of_true, Finset.mem_map]
    exact ⟨Fin.last c.length, And.intro True.intro c.boundary_last⟩

/-- The canonical increasing bijection between `Fin (c.length + 1)` and `c.boundaries` is
exactly `c.boundary`. -/
theorem orderEmbOfFin_boundaries :
    c.boundaries.orderEmbOfFin c.card_boundaries_eq_succ_length = c.boundary := by
  refine (Finset.orderEmbOfFin_unique' _ ?_).symm
  exact fun i => (Finset.mem_map' _).2 (Finset.mem_univ _)

/-- Embedding the `i`-th block of a composition (identified with `Fin (c.blocks_fun i)`) into
`Fin n` at the relevant position. -/
def embedding (i : Fin c.length) : Fin (c.blocksFun i) ↪o Fin n :=
  (Fin.natAddOrderEmb <| c.sizeUpTo i).trans <| Fin.castLEOrderEmb <|
    calc
      c.sizeUpTo i + c.blocksFun i = c.sizeUpTo (i + 1) := (c.sizeUpTo_succ _).symm
      _ ≤ c.sizeUpTo c.length := monotone_sum_take _ i.2
      _ = n := c.sizeUpTo_length

@[simp]
theorem coe_embedding (i : Fin c.length) (j : Fin (c.blocksFun i)) :
    (c.embedding i j : ℕ) = c.sizeUpTo i + j :=
  rfl

/-- `index_exists` asserts there is some `i` with `j < c.size_up_to (i+1)`.
In the next definition `index` we use `Nat.find` to produce the minimal such index.
-/
theorem index_exists {j : ℕ} (h : j < n) : ∃ i : ℕ, j < c.sizeUpTo (i + 1) ∧ i < c.length := by
  have n_pos : 0 < n := lt_of_le_of_lt (zero_le j) h
  have : 0 < c.blocks.sum := by rwa [← c.blocks_sum] at n_pos
  have length_pos : 0 < c.blocks.length := length_pos_of_sum_pos (blocks c) this
  refine ⟨c.length - 1, ?_, Nat.pred_lt (ne_of_gt length_pos)⟩
  have : c.length - 1 + 1 = c.length := Nat.succ_pred_eq_of_pos length_pos
  simp [this, h]

/-- `c.index j` is the index of the block in the composition `c` containing `j`. -/
def index (j : Fin n) : Fin c.length :=
  ⟨Nat.find (c.index_exists j.2), (Nat.find_spec (c.index_exists j.2)).2⟩

theorem lt_sizeUpTo_index_succ (j : Fin n) : (j : ℕ) < c.sizeUpTo (c.index j).succ :=
  (Nat.find_spec (c.index_exists j.2)).1

theorem sizeUpTo_index_le (j : Fin n) : c.sizeUpTo (c.index j) ≤ j := by
  by_contra H
  set i := c.index j
  push_neg at H
  have i_pos : (0 : ℕ) < i := by
    by_contra! i_pos
    revert H
    simp [nonpos_iff_eq_zero.1 i_pos, c.sizeUpTo_zero]
  let i₁ := (i : ℕ).pred
  have i₁_lt_i : i₁ < i := Nat.pred_lt (ne_of_gt i_pos)
  have i₁_succ : i₁ + 1 = i := Nat.succ_pred_eq_of_pos i_pos
  have := Nat.find_min (c.index_exists j.2) i₁_lt_i
  simp [lt_trans i₁_lt_i (c.index j).2, i₁_succ] at this
  exact Nat.lt_le_asymm H this

/-- Mapping an element `j` of `Fin n` to the element in the block containing it, identified with
`Fin (c.blocks_fun (c.index j))` through the canonical increasing bijection. -/
def invEmbedding (j : Fin n) : Fin (c.blocksFun (c.index j)) :=
  ⟨j - c.sizeUpTo (c.index j), by
    rw [tsub_lt_iff_right, add_comm, ← sizeUpTo_succ']
    · exact lt_sizeUpTo_index_succ _ _
    · exact sizeUpTo_index_le _ _⟩

@[simp]
theorem coe_invEmbedding (j : Fin n) : (c.invEmbedding j : ℕ) = j - c.sizeUpTo (c.index j) :=
  rfl

theorem embedding_comp_inv (j : Fin n) : c.embedding (c.index j) (c.invEmbedding j) = j := by
  rw [Fin.ext_iff]
  apply add_tsub_cancel_of_le (c.sizeUpTo_index_le j)

theorem mem_range_embedding_iff {j : Fin n} {i : Fin c.length} :
    j ∈ Set.range (c.embedding i) ↔ c.sizeUpTo i ≤ j ∧ (j : ℕ) < c.sizeUpTo (i : ℕ).succ := by
  constructor
  · intro h
    rcases Set.mem_range.2 h with ⟨k, hk⟩
    rw [Fin.ext_iff] at hk
    dsimp at hk
    rw [← hk]
    simp [sizeUpTo_succ', k.is_lt]
  · intro h
    apply Set.mem_range.2
    refine ⟨⟨j - c.sizeUpTo i, ?_⟩, ?_⟩
    · rw [tsub_lt_iff_left, ← sizeUpTo_succ']
      · exact h.2
      · exact h.1
    · rw [Fin.ext_iff]
      exact add_tsub_cancel_of_le h.1

/-- The embeddings of different blocks of a composition are disjoint. -/
theorem disjoint_range {i₁ i₂ : Fin c.length} (h : i₁ ≠ i₂) :
    Disjoint (Set.range (c.embedding i₁)) (Set.range (c.embedding i₂)) := by
  classical
    wlog h' : i₁ < i₂
    · exact (this c h.symm (h.lt_or_lt.resolve_left h')).symm
    by_contra d
    obtain ⟨x, hx₁, hx₂⟩ :
      ∃ x : Fin n, x ∈ Set.range (c.embedding i₁) ∧ x ∈ Set.range (c.embedding i₂) :=
      Set.not_disjoint_iff.1 d
    have A : (i₁ : ℕ).succ ≤ i₂ := Nat.succ_le_of_lt h'
    apply lt_irrefl (x : ℕ)
    calc
      (x : ℕ) < c.sizeUpTo (i₁ : ℕ).succ := (c.mem_range_embedding_iff.1 hx₁).2
      _ ≤ c.sizeUpTo (i₂ : ℕ) := monotone_sum_take _ A
      _ ≤ x := (c.mem_range_embedding_iff.1 hx₂).1

theorem mem_range_embedding (j : Fin n) : j ∈ Set.range (c.embedding (c.index j)) := by
  have : c.embedding (c.index j) (c.invEmbedding j) ∈ Set.range (c.embedding (c.index j)) :=
    Set.mem_range_self _
  rwa [c.embedding_comp_inv j] at this

theorem mem_range_embedding_iff' {j : Fin n} {i : Fin c.length} :
    j ∈ Set.range (c.embedding i) ↔ i = c.index j := by
  constructor
  · rw [← not_imp_not]
    intro h
    exact Set.disjoint_right.1 (c.disjoint_range h) (c.mem_range_embedding j)
  · intro h
    rw [h]
    exact c.mem_range_embedding j

theorem index_embedding (i : Fin c.length) (j : Fin (c.blocksFun i)) :
    c.index (c.embedding i j) = i := by
  symm
  rw [← mem_range_embedding_iff']
  apply Set.mem_range_self

theorem invEmbedding_comp (i : Fin c.length) (j : Fin (c.blocksFun i)) :
    (c.invEmbedding (c.embedding i j) : ℕ) = j := by
  simp_rw [coe_invEmbedding, index_embedding, coe_embedding, add_tsub_cancel_left]

/-- Equivalence between the disjoint union of the blocks (each of them seen as
`Fin (c.blocks_fun i)`) with `Fin n`. -/
def blocksFinEquiv : (Σi : Fin c.length, Fin (c.blocksFun i)) ≃ Fin n where
  toFun x := c.embedding x.1 x.2
  invFun j := ⟨c.index j, c.invEmbedding j⟩
  left_inv x := by
    rcases x with ⟨i, y⟩
    dsimp
    congr; · exact c.index_embedding _ _
    rw [Fin.heq_ext_iff]
    · exact c.invEmbedding_comp _ _
    · rw [c.index_embedding]
  right_inv j := c.embedding_comp_inv j

theorem blocksFun_congr {n₁ n₂ : ℕ} (c₁ : Composition n₁) (c₂ : Composition n₂) (i₁ : Fin c₁.length)
    (i₂ : Fin c₂.length) (hn : n₁ = n₂) (hc : c₁.blocks = c₂.blocks) (hi : (i₁ : ℕ) = i₂) :
    c₁.blocksFun i₁ = c₂.blocksFun i₂ := by
  cases hn
  rw [← Composition.ext_iff] at hc
  cases hc
  congr
  rwa [Fin.ext_iff]

/-- Two compositions (possibly of different integers) coincide if and only if they have the
same sequence of blocks. -/
theorem sigma_eq_iff_blocks_eq {c : Σn, Composition n} {c' : Σn, Composition n} :
    c = c' ↔ c.2.blocks = c'.2.blocks := by
  refine ⟨fun H => by rw [H], fun H => ?_⟩
  rcases c with ⟨n, c⟩
  rcases c' with ⟨n', c'⟩
  have : n = n' := by rw [← c.blocks_sum, ← c'.blocks_sum, H]
  induction this
  congr
  ext1
  exact H

/-! ### The composition `Composition.ones` -/


/-- The composition made of blocks all of size `1`. -/
def ones (n : ℕ) : Composition n :=
  ⟨replicate n (1 : ℕ), fun {i} hi => by simp [List.eq_of_mem_replicate hi], by simp⟩

instance {n : ℕ} : Inhabited (Composition n) :=
  ⟨Composition.ones n⟩

@[simp]
theorem ones_length (n : ℕ) : (ones n).length = n :=
  List.length_replicate n 1

@[simp]
theorem ones_blocks (n : ℕ) : (ones n).blocks = replicate n (1 : ℕ) :=
  rfl

@[simp]
theorem ones_blocksFun (n : ℕ) (i : Fin (ones n).length) : (ones n).blocksFun i = 1 := by
  simp only [blocksFun, ones, get_eq_getElem, getElem_replicate]

@[simp]
theorem ones_sizeUpTo (n : ℕ) (i : ℕ) : (ones n).sizeUpTo i = min i n := by
  simp [sizeUpTo, ones_blocks, take_replicate]

@[simp]
theorem ones_embedding (i : Fin (ones n).length) (h : 0 < (ones n).blocksFun i) :
    (ones n).embedding i ⟨0, h⟩ = ⟨i, lt_of_lt_of_le i.2 (ones n).length_le⟩ := by
  ext
  simpa using i.2.le

theorem eq_ones_iff {c : Composition n} : c = ones n ↔ ∀ i ∈ c.blocks, i = 1 := by
  constructor
  · rintro rfl
    exact fun i => eq_of_mem_replicate
  · intro H
    ext1
    have A : c.blocks = replicate c.blocks.length 1 := eq_replicate_of_mem H
    have : c.blocks.length = n := by
      conv_rhs => rw [← c.blocks_sum, A]
      simp
    rw [A, this, ones_blocks]

theorem ne_ones_iff {c : Composition n} : c ≠ ones n ↔ ∃ i ∈ c.blocks, 1 < i := by
  refine (not_congr eq_ones_iff).trans ?_
  have : ∀ j ∈ c.blocks, j = 1 ↔ j ≤ 1 := fun j hj => by simp [le_antisymm_iff, c.one_le_blocks hj]
  simp (config := { contextual := true }) [this]

theorem eq_ones_iff_length {c : Composition n} : c = ones n ↔ c.length = n := by
  constructor
  · rintro rfl
    exact ones_length n
  · contrapose
    intro H length_n
    apply lt_irrefl n
    calc
      n = ∑ i : Fin c.length, 1 := by simp [length_n]
      _ < ∑ i : Fin c.length, c.blocksFun i := by
        {
        obtain ⟨i, hi, i_blocks⟩ : ∃ i ∈ c.blocks, 1 < i := ne_ones_iff.1 H
        rw [← ofFn_blocksFun, mem_ofFn c.blocksFun, Set.mem_range] at hi
        obtain ⟨j : Fin c.length, hj : c.blocksFun j = i⟩ := hi
        rw [← hj] at i_blocks
        exact Finset.sum_lt_sum (fun i _ => one_le_blocksFun c i) ⟨j, Finset.mem_univ _, i_blocks⟩
        }
      _ = n := c.sum_blocksFun

theorem eq_ones_iff_le_length {c : Composition n} : c = ones n ↔ n ≤ c.length := by
  simp [eq_ones_iff_length, le_antisymm_iff, c.length_le]

/-! ### The composition `Composition.single` -/

/-- The composition made of a single block of size `n`. -/
def single (n : ℕ) (h : 0 < n) : Composition n :=
  ⟨[n], by simp [h], by simp⟩

@[simp]
theorem single_length {n : ℕ} (h : 0 < n) : (single n h).length = 1 :=
  rfl

@[simp]
theorem single_blocks {n : ℕ} (h : 0 < n) : (single n h).blocks = [n] :=
  rfl

@[simp]
theorem single_blocksFun {n : ℕ} (h : 0 < n) (i : Fin (single n h).length) :
    (single n h).blocksFun i = n := by simp [blocksFun, single, blocks, i.2]

@[simp]
theorem single_embedding {n : ℕ} (h : 0 < n) (i : Fin n) :
    ((single n h).embedding (0 : Fin 1)) i = i := by
  ext
  simp

theorem eq_single_iff_length {n : ℕ} (h : 0 < n) {c : Composition n} :
    c = single n h ↔ c.length = 1 := by
  constructor
  · intro H
    rw [H]
    exact single_length h
  · intro H
    ext1
    have A : c.blocks.length = 1 := H ▸ c.blocks_length
    have B : c.blocks.sum = n := c.blocks_sum
    rw [eq_cons_of_length_one A] at B ⊢
    simpa [single_blocks] using B

theorem ne_single_iff {n : ℕ} (hn : 0 < n) {c : Composition n} :
    c ≠ single n hn ↔ ∀ i, c.blocksFun i < n := by
  rw [← not_iff_not]
  push_neg
  constructor
  · rintro rfl
    exact ⟨⟨0, by simp⟩, by simp⟩
  · rintro ⟨i, hi⟩
    rw [eq_single_iff_length]
    have : ∀ j : Fin c.length, j = i := by
      intro j
      by_contra ji
      apply lt_irrefl (∑ k, c.blocksFun k)
      calc
        ∑ k, c.blocksFun k ≤ c.blocksFun i := by simp only [c.sum_blocksFun, hi]
        _ < ∑ k, c.blocksFun k :=
          Finset.single_lt_sum ji (Finset.mem_univ _) (Finset.mem_univ _) (c.one_le_blocksFun j)
            fun _ _ _ => zero_le _

    simpa using Fintype.card_eq_one_of_forall_eq this

end Composition

/-!
### Splitting a list

Given a list of length `n` and a composition `c` of `n`, one can split `l` into `c.length` sublists
of respective lengths `c.blocks_fun 0`, ..., `c.blocks_fun (c.length-1)`. This is inverse to the
join operation.
-/


namespace List

variable {α : Type*}

/-- Auxiliary for `List.splitWrtComposition`. -/
def splitWrtCompositionAux : List α → List ℕ → List (List α)
  | _, [] => []
  | l, n::ns =>
    let (l₁, l₂) := l.splitAt n
    l₁::splitWrtCompositionAux l₂ ns

/-- Given a list of length `n` and a composition `[i₁, ..., iₖ]` of `n`, split `l` into a list of
`k` lists corresponding to the blocks of the composition, of respective lengths `i₁`, ..., `iₖ`.
This makes sense mostly when `n = l.length`, but this is not necessary for the definition. -/
def splitWrtComposition (l : List α) (c : Composition n) : List (List α) :=
  splitWrtCompositionAux l c.blocks

-- Porting note: can't refer to subeqn in Lean 4 this way, and seems to definitionally simp
--attribute [local simp] splitWrtCompositionAux.equations._eqn_1

@[local simp]
theorem splitWrtCompositionAux_cons (l : List α) (n ns) :
    l.splitWrtCompositionAux (n::ns) = take n l::(drop n l).splitWrtCompositionAux ns := by
  simp [splitWrtCompositionAux]

theorem length_splitWrtCompositionAux (l : List α) (ns) :
    length (l.splitWrtCompositionAux ns) = ns.length := by
    induction ns generalizing l
    · simp [splitWrtCompositionAux, *]
    · simp [*]

/-- When one splits a list along a composition `c`, the number of sublists thus created is
`c.length`. -/
@[simp]
theorem length_splitWrtComposition (l : List α) (c : Composition n) :
    length (l.splitWrtComposition c) = c.length :=
  length_splitWrtCompositionAux _ _


theorem map_length_splitWrtCompositionAux {ns : List ℕ} :
    ∀ {l : List α}, ns.sum ≤ l.length → map length (l.splitWrtCompositionAux ns) = ns := by
  induction' ns with n ns IH <;> intro l h <;> simp at h
  · simp [splitWrtCompositionAux]
  have := le_trans (Nat.le_add_right _ _) h
  simp only [splitWrtCompositionAux_cons, this]; dsimp
  rw [length_take, IH] <;> simp [length_drop]
  · assumption
  · exact le_tsub_of_add_le_left h

/-- When one splits a list along a composition `c`, the lengths of the sublists thus created are
given by the block sizes in `c`. -/
theorem map_length_splitWrtComposition (l : List α) (c : Composition l.length) :
    map length (l.splitWrtComposition c) = c.blocks :=
  map_length_splitWrtCompositionAux (le_of_eq c.blocks_sum)

theorem length_pos_of_mem_splitWrtComposition {l l' : List α} {c : Composition l.length}
    (h : l' ∈ l.splitWrtComposition c) : 0 < length l' := by
  have : l'.length ∈ (l.splitWrtComposition c).map List.length :=
    List.mem_map_of_mem List.length h
  rw [map_length_splitWrtComposition] at this
  exact c.blocks_pos this

theorem sum_take_map_length_splitWrtComposition (l : List α) (c : Composition l.length) (i : ℕ) :
    (((l.splitWrtComposition c).map length).take i).sum = c.sizeUpTo i := by
  congr
  exact map_length_splitWrtComposition l c

theorem getElem_splitWrtCompositionAux (l : List α) (ns : List ℕ) {i : ℕ}
    (hi : i < (l.splitWrtCompositionAux ns).length) :
    (l.splitWrtCompositionAux ns)[i]  =
      (l.take (ns.take (i + 1)).sum).drop (ns.take i).sum := by
  induction' ns with n ns IH generalizing l i
  · cases hi
  cases' i with i
  · rw [Nat.add_zero, List.take_zero, sum_nil]
<<<<<<< HEAD
    simpa using get_zero hi
  · simp only [splitWrtCompositionAux._eq_2, get_cons_succ, IH, take,
        sum_cons, Nat.add_eq, add_zero, splitAt_eq_take_drop, drop_take, drop_drop]
    rw [Nat.succ_eq_add_one, add_comm (sum _) n, Nat.add_sub_add_left]
#align list.nth_le_split_wrt_composition_aux List.get_splitWrtCompositionAux
=======
    simp
  · simp only [splitWrtCompositionAux, getElem_cons_succ, IH, take,
        sum_cons, Nat.add_eq, add_zero, splitAt_eq_take_drop, drop_take, drop_drop]
    rw [add_comm (sum _) n, Nat.add_sub_add_left]

/-- The `i`-th sublist in the splitting of a list `l` along a composition `c`, is the slice of `l`
between the indices `c.sizeUpTo i` and `c.sizeUpTo (i+1)`, i.e., the indices in the `i`-th
block of the composition. -/
theorem getElem_splitWrtComposition' (l : List α) (c : Composition n) {i : ℕ}
    (hi : i < (l.splitWrtComposition c).length) :
    (l.splitWrtComposition c)[i] = (l.take (c.sizeUpTo (i + 1))).drop (c.sizeUpTo i) :=
  getElem_splitWrtCompositionAux _ _ _

-- Porting note: restatement of `get_splitWrtComposition`
theorem getElem_splitWrtComposition (l : List α) (c : Composition n)
    (i : Nat) (h : i < (l.splitWrtComposition c).length) :
    (l.splitWrtComposition c)[i] = (l.take (c.sizeUpTo (i + 1))).drop (c.sizeUpTo i) :=
  getElem_splitWrtComposition' _ _ _

@[deprecated getElem_splitWrtCompositionAux (since := "2024-06-12")]
theorem get_splitWrtCompositionAux (l : List α) (ns : List ℕ) {i : ℕ} (hi) :
    (l.splitWrtCompositionAux ns).get ⟨i, hi⟩  =
      (l.take (ns.take (i + 1)).sum).drop (ns.take i).sum := by
  simp [getElem_splitWrtCompositionAux]
>>>>>>> 59de845a

/-- The `i`-th sublist in the splitting of a list `l` along a composition `c`, is the slice of `l`
between the indices `c.sizeUpTo i` and `c.sizeUpTo (i+1)`, i.e., the indices in the `i`-th
block of the composition. -/
@[deprecated getElem_splitWrtComposition' (since := "2024-06-12")]
theorem get_splitWrtComposition' (l : List α) (c : Composition n) {i : ℕ}
    (hi : i < (l.splitWrtComposition c).length) :
    (l.splitWrtComposition c).get ⟨i, hi⟩ = (l.take (c.sizeUpTo (i + 1))).drop (c.sizeUpTo i) := by
  simp [getElem_splitWrtComposition']

-- Porting note: restatement of `get_splitWrtComposition`
@[deprecated getElem_splitWrtComposition (since := "2024-06-12")]
theorem get_splitWrtComposition (l : List α) (c : Composition n)
    (i : Fin (l.splitWrtComposition c).length) :
    get (l.splitWrtComposition c) i = (l.take (c.sizeUpTo (i + 1))).drop (c.sizeUpTo i) := by
  simp [getElem_splitWrtComposition]

theorem join_splitWrtCompositionAux {ns : List ℕ} :
    ∀ {l : List α}, ns.sum = l.length → (l.splitWrtCompositionAux ns).join = l := by
  induction' ns with n ns IH <;> intro l h <;> simp at h
  · exact (length_eq_zero.1 h.symm).symm
  simp only [splitWrtCompositionAux_cons]; dsimp
  rw [IH]
  · simp
  · rw [length_drop, ← h, add_tsub_cancel_left]

/-- If one splits a list along a composition, and then joins the sublists, one gets back the
original list. -/
@[simp]
theorem join_splitWrtComposition (l : List α) (c : Composition l.length) :
    (l.splitWrtComposition c).join = l :=
  join_splitWrtCompositionAux c.blocks_sum

/-- If one joins a list of lists and then splits the join along the right composition, one gets
back the original list of lists. -/
@[simp]
theorem splitWrtComposition_join (L : List (List α)) (c : Composition L.join.length)
    (h : map length L = c.blocks) : splitWrtComposition (join L) c = L := by
  simp only [eq_self_iff_true, and_self_iff, eq_iff_join_eq, join_splitWrtComposition,
    map_length_splitWrtComposition, h]

end List

/-!
### Compositions as sets

Combinatorial viewpoints on compositions, seen as finite subsets of `Fin (n+1)` containing `0` and
`n`, where the points of the set (other than `n`) correspond to the leftmost points of each block.
-/


/-- Bijection between compositions of `n` and subsets of `{0, ..., n-2}`, defined by
considering the restriction of the subset to `{1, ..., n-1}` and shifting to the left by one. -/
def compositionAsSetEquiv (n : ℕ) : CompositionAsSet n ≃ Finset (Fin (n - 1)) where
  toFun c :=
    { i : Fin (n - 1) |
        (⟨1 + (i : ℕ), by
              apply (add_lt_add_left i.is_lt 1).trans_le
              rw [Nat.succ_eq_add_one, add_comm]
              exact add_le_add (Nat.sub_le n 1) (le_refl 1)⟩ :
            Fin n.succ) ∈
          c.boundaries }.toFinset
  invFun s :=
    { boundaries :=
        { i : Fin n.succ |
            i = 0 ∨ i = Fin.last n ∨ ∃ (j : Fin (n - 1)) (_hj : j ∈ s), (i : ℕ) = j + 1 }.toFinset
      zero_mem := by simp
      getLast_mem := by simp }
  left_inv := by
    intro c
    ext i
    simp only [add_comm, Set.toFinset_setOf, Finset.mem_univ,
     forall_true_left, Finset.mem_filter, true_and, exists_prop]
    constructor
    · rintro (rfl | rfl | ⟨j, hj1, hj2⟩)
      · exact c.zero_mem
      · exact c.getLast_mem
      · convert hj1
    · simp only [or_iff_not_imp_left]
      intro i_mem i_ne_zero i_ne_last
      simp? [Fin.ext_iff] at i_ne_zero i_ne_last says
        simp only [Nat.succ_eq_add_one, Fin.ext_iff, Fin.val_zero, Fin.val_last]
          at i_ne_zero i_ne_last
      have A : (1 + (i - 1) : ℕ) = (i : ℕ) := by
        rw [add_comm]
        exact Nat.succ_pred_eq_of_pos (pos_iff_ne_zero.mpr i_ne_zero)
      refine ⟨⟨i - 1, ?_⟩, ?_, ?_⟩
      · have : (i : ℕ) < n + 1 := i.2
        simp? [Nat.lt_succ_iff_lt_or_eq, i_ne_last] at this says
          simp only [Nat.succ_eq_add_one, Nat.lt_succ_iff_lt_or_eq, i_ne_last, or_false] at this
        exact Nat.pred_lt_pred i_ne_zero this
      · convert i_mem
        simp only
        rwa [add_comm]
      · simp only
        symm
        rwa [add_comm]
  right_inv := by
    intro s
    ext i
    have : 1 + (i : ℕ) ≠ n := by
      apply ne_of_lt
      convert add_lt_add_left i.is_lt 1
      rw [add_comm]
      apply (Nat.succ_pred_eq_of_pos _).symm
      exact (zero_le i.val).trans_lt (i.2.trans_le (Nat.sub_le n 1))
    simp only [add_comm, Fin.ext_iff, Fin.val_zero, Fin.val_last, exists_prop, Set.toFinset_setOf,
      Finset.mem_univ, forall_true_left, Finset.mem_filter, add_eq_zero_iff, and_false,
      add_left_inj, false_or, true_and]
    erw [Set.mem_setOf_eq]
    simp [this, false_or_iff, add_right_inj, add_eq_zero_iff, one_ne_zero, false_and_iff,
      Fin.val_mk]
    constructor
    · intro h
      cases' h with n h
      · rw [add_comm] at this
        contradiction
      · cases' h with w h; cases' h with h₁ h₂
        rw [← Fin.ext_iff] at h₂
        rwa [h₂]
    · intro h
      apply Or.inr
      use i, h

instance compositionAsSetFintype (n : ℕ) : Fintype (CompositionAsSet n) :=
  Fintype.ofEquiv _ (compositionAsSetEquiv n).symm

theorem compositionAsSet_card (n : ℕ) : Fintype.card (CompositionAsSet n) = 2 ^ (n - 1) := by
  have : Fintype.card (Finset (Fin (n - 1))) = 2 ^ (n - 1) := by simp
  rw [← this]
  exact Fintype.card_congr (compositionAsSetEquiv n)

namespace CompositionAsSet

variable (c : CompositionAsSet n)

theorem boundaries_nonempty : c.boundaries.Nonempty :=
  ⟨0, c.zero_mem⟩

theorem card_boundaries_pos : 0 < Finset.card c.boundaries :=
  Finset.card_pos.mpr c.boundaries_nonempty

/-- Number of blocks in a `CompositionAsSet`. -/
def length : ℕ :=
  Finset.card c.boundaries - 1

theorem card_boundaries_eq_succ_length : c.boundaries.card = c.length + 1 :=
  (tsub_eq_iff_eq_add_of_le (Nat.succ_le_of_lt c.card_boundaries_pos)).mp rfl

theorem length_lt_card_boundaries : c.length < c.boundaries.card := by
  rw [c.card_boundaries_eq_succ_length]
  exact lt_add_one _

theorem lt_length (i : Fin c.length) : (i : ℕ) + 1 < c.boundaries.card :=
  lt_tsub_iff_right.mp i.2

theorem lt_length' (i : Fin c.length) : (i : ℕ) < c.boundaries.card :=
  lt_of_le_of_lt (Nat.le_succ i) (c.lt_length i)

/-- Canonical increasing bijection from `Fin c.boundaries.card` to `c.boundaries`. -/
def boundary : Fin c.boundaries.card ↪o Fin (n + 1) :=
  c.boundaries.orderEmbOfFin rfl

@[simp]
theorem boundary_zero : (c.boundary ⟨0, c.card_boundaries_pos⟩ : Fin (n + 1)) = 0 := by
  rw [boundary, Finset.orderEmbOfFin_zero rfl c.card_boundaries_pos]
  exact le_antisymm (Finset.min'_le _ _ c.zero_mem) (Fin.zero_le _)

@[simp]
theorem boundary_length : c.boundary ⟨c.length, c.length_lt_card_boundaries⟩ = Fin.last n := by
  convert Finset.orderEmbOfFin_last rfl c.card_boundaries_pos
  exact le_antisymm (Finset.le_max' _ _ c.getLast_mem) (Fin.le_last _)

/-- Size of the `i`-th block in a `CompositionAsSet`, seen as a function on `Fin c.length`. -/
def blocksFun (i : Fin c.length) : ℕ :=
  c.boundary ⟨(i : ℕ) + 1, c.lt_length i⟩ - c.boundary ⟨i, c.lt_length' i⟩

theorem blocksFun_pos (i : Fin c.length) : 0 < c.blocksFun i :=
  haveI : (⟨i, c.lt_length' i⟩ : Fin c.boundaries.card) < ⟨i + 1, c.lt_length i⟩ :=
    Nat.lt_succ_self _
  lt_tsub_iff_left.mpr ((c.boundaries.orderEmbOfFin rfl).strictMono this)

/-- List of the sizes of the blocks in a `CompositionAsSet`. -/
def blocks (c : CompositionAsSet n) : List ℕ :=
  ofFn c.blocksFun

@[simp]
theorem blocks_length : c.blocks.length = c.length :=
  length_ofFn _

theorem blocks_partial_sum {i : ℕ} (h : i < c.boundaries.card) :
    (c.blocks.take i).sum = c.boundary ⟨i, h⟩ := by
  induction' i with i IH
  · simp
  have A : i < c.blocks.length := by
    rw [c.card_boundaries_eq_succ_length] at h
    simp [blocks, Nat.lt_of_succ_lt_succ h]
  have B : i < c.boundaries.card := lt_of_lt_of_le A (by simp [blocks, length, Nat.sub_le])
  rw [sum_take_succ _ _ A, IH B]
  simp [blocks, blocksFun, get_ofFn]

theorem mem_boundaries_iff_exists_blocks_sum_take_eq {j : Fin (n + 1)} :
    j ∈ c.boundaries ↔ ∃ i < c.boundaries.card, (c.blocks.take i).sum = j := by
  constructor
  · intro hj
    rcases (c.boundaries.orderIsoOfFin rfl).surjective ⟨j, hj⟩ with ⟨i, hi⟩
    rw [Subtype.ext_iff, Subtype.coe_mk] at hi
    refine ⟨i.1, i.2, ?_⟩
    dsimp at hi
    rw [← hi, c.blocks_partial_sum i.2]
    rfl
  · rintro ⟨i, hi, H⟩
    convert (c.boundaries.orderIsoOfFin rfl ⟨i, hi⟩).2
    have : c.boundary ⟨i, hi⟩ = j := by rwa [Fin.ext_iff, ← c.blocks_partial_sum hi]
    exact this.symm

theorem blocks_sum : c.blocks.sum = n := by
  have : c.blocks.take c.length = c.blocks := take_all_of_le (by simp [blocks])
  rw [← this, c.blocks_partial_sum c.length_lt_card_boundaries, c.boundary_length]
  rfl

/-- Associating a `Composition n` to a `CompositionAsSet n`, by registering the sizes of the
blocks as a list of positive integers. -/
def toComposition : Composition n where
  blocks := c.blocks
  blocks_pos := by simp only [blocks, forall_mem_ofFn_iff, blocksFun_pos c, forall_true_iff]
  blocks_sum := c.blocks_sum

end CompositionAsSet

/-!
### Equivalence between compositions and compositions as sets

In this section, we explain how to go back and forth between a `Composition` and a
`CompositionAsSet`, by showing that their `blocks` and `length` and `boundaries` correspond to
each other, and construct an equivalence between them called `compositionEquiv`.
-/


@[simp]
theorem Composition.toCompositionAsSet_length (c : Composition n) :
    c.toCompositionAsSet.length = c.length := by
  simp [Composition.toCompositionAsSet, CompositionAsSet.length, c.card_boundaries_eq_succ_length]

@[simp]
theorem CompositionAsSet.toComposition_length (c : CompositionAsSet n) :
    c.toComposition.length = c.length := by
  simp [CompositionAsSet.toComposition, Composition.length, Composition.blocks]

@[simp]
theorem Composition.toCompositionAsSet_blocks (c : Composition n) :
    c.toCompositionAsSet.blocks = c.blocks := by
  let d := c.toCompositionAsSet
  change d.blocks = c.blocks
  have length_eq : d.blocks.length = c.blocks.length := by simp [d, blocks_length]
  suffices H : ∀ i ≤ d.blocks.length, (d.blocks.take i).sum = (c.blocks.take i).sum from
    eq_of_sum_take_eq length_eq H
  intro i hi
  have i_lt : i < d.boundaries.card := by
    -- Porting note: relied on `convert` unfolding definitions, switched to using a `simpa`
    simpa [CompositionAsSet.blocks, length_ofFn,
      d.card_boundaries_eq_succ_length] using Nat.lt_succ_iff.2 hi
  have i_lt' : i < c.boundaries.card := i_lt
  have i_lt'' : i < c.length + 1 := by rwa [c.card_boundaries_eq_succ_length] at i_lt'
  have A :
    d.boundaries.orderEmbOfFin rfl ⟨i, i_lt⟩ =
      c.boundaries.orderEmbOfFin c.card_boundaries_eq_succ_length ⟨i, i_lt''⟩ :=
    rfl
  have B : c.sizeUpTo i = c.boundary ⟨i, i_lt''⟩ := rfl
  rw [d.blocks_partial_sum i_lt, CompositionAsSet.boundary, ← Composition.sizeUpTo, B, A,
    c.orderEmbOfFin_boundaries]

@[simp]
theorem CompositionAsSet.toComposition_blocks (c : CompositionAsSet n) :
    c.toComposition.blocks = c.blocks :=
  rfl

@[simp]
theorem CompositionAsSet.toComposition_boundaries (c : CompositionAsSet n) :
    c.toComposition.boundaries = c.boundaries := by
  ext j
  simp only [c.mem_boundaries_iff_exists_blocks_sum_take_eq, Composition.boundaries, Finset.mem_map]
  constructor
  · rintro ⟨i, _, hi⟩
    refine ⟨i.1, ?_, ?_⟩
    · simpa [c.card_boundaries_eq_succ_length] using i.2
    · simp [Composition.boundary, Composition.sizeUpTo, ← hi]
  · rintro ⟨i, i_lt, hi⟩
    refine ⟨i, by simp, ?_⟩
    rw [c.card_boundaries_eq_succ_length] at i_lt
    simp [Composition.boundary, Nat.mod_eq_of_lt i_lt, Composition.sizeUpTo, hi]

@[simp]
theorem Composition.toCompositionAsSet_boundaries (c : Composition n) :
    c.toCompositionAsSet.boundaries = c.boundaries :=
  rfl

/-- Equivalence between `Composition n` and `CompositionAsSet n`. -/
def compositionEquiv (n : ℕ) : Composition n ≃ CompositionAsSet n where
  toFun c := c.toCompositionAsSet
  invFun c := c.toComposition
  left_inv c := by
    ext1
    exact c.toCompositionAsSet_blocks
  right_inv c := by
    ext1
    exact c.toComposition_boundaries

instance compositionFintype (n : ℕ) : Fintype (Composition n) :=
  Fintype.ofEquiv _ (compositionEquiv n).symm

theorem composition_card (n : ℕ) : Fintype.card (Composition n) = 2 ^ (n - 1) := by
  rw [← compositionAsSet_card n]
  exact Fintype.card_congr (compositionEquiv n)<|MERGE_RESOLUTION|>--- conflicted
+++ resolved
@@ -6,12 +6,8 @@
 import Mathlib.Algebra.BigOperators.Fin
 import Mathlib.Algebra.Order.BigOperators.Group.Finset
 import Mathlib.Data.Finset.Sort
-<<<<<<< HEAD
-import Mathlib.Data.Set.Basic
-=======
 import Mathlib.Data.Set.Subsingleton
 
->>>>>>> 59de845a
 
 
 /-!
@@ -634,13 +630,6 @@
   · cases hi
   cases' i with i
   · rw [Nat.add_zero, List.take_zero, sum_nil]
-<<<<<<< HEAD
-    simpa using get_zero hi
-  · simp only [splitWrtCompositionAux._eq_2, get_cons_succ, IH, take,
-        sum_cons, Nat.add_eq, add_zero, splitAt_eq_take_drop, drop_take, drop_drop]
-    rw [Nat.succ_eq_add_one, add_comm (sum _) n, Nat.add_sub_add_left]
-#align list.nth_le_split_wrt_composition_aux List.get_splitWrtCompositionAux
-=======
     simp
   · simp only [splitWrtCompositionAux, getElem_cons_succ, IH, take,
         sum_cons, Nat.add_eq, add_zero, splitAt_eq_take_drop, drop_take, drop_drop]
@@ -665,7 +654,6 @@
     (l.splitWrtCompositionAux ns).get ⟨i, hi⟩  =
       (l.take (ns.take (i + 1)).sum).drop (ns.take i).sum := by
   simp [getElem_splitWrtCompositionAux]
->>>>>>> 59de845a
 
 /-- The `i`-th sublist in the splitting of a list `l` along a composition `c`, is the slice of `l`
 between the indices `c.sizeUpTo i` and `c.sizeUpTo (i+1)`, i.e., the indices in the `i`-th
