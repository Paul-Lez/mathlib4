/-
Copyright (c) 2020 Yury Kudryashov. All rights reserved.
Released under Apache 2.0 license as described in the file LICENSE.
Authors: Yury Kudryashov, Johannes Hölzl, Mario Carneiro, Patrick Massot
-/
import Mathlib.Data.Prod.PProd
<<<<<<< HEAD
import Mathlib.Order.Filter.Basic
=======
import Mathlib.Data.Set.Countable
import Mathlib.Order.Filter.Finite
>>>>>>> 7592d0f5

/-!
# Filter bases

A filter basis `B : FilterBasis α` on a type `α` is a nonempty collection of sets of `α`
such that the intersection of two elements of this collection contains some element of
the collection. Compared to filters, filter bases do not require that any set containing
an element of `B` belongs to `B`.
A filter basis `B` can be used to construct `B.filter : Filter α` such that a set belongs
to `B.filter` if and only if it contains an element of `B`.

Given an indexing type `ι`, a predicate `p : ι → Prop`, and a map `s : ι → Set α`,
the proposition `h : Filter.IsBasis p s` makes sure the range of `s` bounded by `p`
(ie. `s '' setOf p`) defines a filter basis `h.filterBasis`.

If one already has a filter `l` on `α`, `Filter.HasBasis l p s` (where `p : ι → Prop`
and `s : ι → Set α` as above) means that a set belongs to `l` if and
only if it contains some `s i` with `p i`. It implies `h : Filter.IsBasis p s`, and
`l = h.filterBasis.filter`. The point of this definition is that checking statements
involving elements of `l` often reduces to checking them on the basis elements.

We define a function `HasBasis.index (h : Filter.HasBasis l p s) (t) (ht : t ∈ l)` that returns
some index `i` such that `p i` and `s i ⊆ t`. This function can be useful to avoid manual
destruction of `h.mem_iff.mpr ht` using `cases` or `let`.

This file also introduces more restricted classes of bases, involving monotonicity or
countability. In particular, for `l : Filter α`, `l.IsCountablyGenerated` means
there is a countable set of sets which generates `s`. This is reformulated in term of bases,
and consequences are derived.

## Main statements

* `Filter.HasBasis.mem_iff`, `HasBasis.mem_of_superset`, `HasBasis.mem_of_mem` : restate `t ∈ f` in
  terms of a basis;

* `Filter.basis_sets` : all sets of a filter form a basis;

* `Filter.HasBasis.inf`, `Filter.HasBasis.inf_principal`, `Filter.HasBasis.prod`,
  `Filter.HasBasis.prod_self`, `Filter.HasBasis.map`, `Filter.HasBasis.comap` : combinators to
  construct filters of `l ⊓ l'`, `l ⊓ 𝓟 t`, `l ×ˢ l'`, `l ×ˢ l`, `l.map f`, `l.comap f`
  respectively;

* `Filter.HasBasis.le_iff`, `Filter.HasBasis.ge_iff`, `Filter.HasBasis.le_basis_iff` : restate
  `l ≤ l'` in terms of bases.

* `Filter.HasBasis.tendsto_right_iff`, `Filter.HasBasis.tendsto_left_iff`,
  `Filter.HasBasis.tendsto_iff` : restate `Tendsto f l l'` in terms of bases.

* `isCountablyGenerated_iff_exists_antitone_basis` : proves a filter is countably generated if and
  only if it admits a basis parametrized by a decreasing sequence of sets indexed by `ℕ`.

* `tendsto_iff_seq_tendsto` : an abstract version of "sequentially continuous implies continuous".

## Implementation notes

As with `Set.iUnion`/`biUnion`/`Set.sUnion`, there are three different approaches to filter bases:

* `Filter.HasBasis l s`, `s : Set (Set α)`;
* `Filter.HasBasis l s`, `s : ι → Set α`;
* `Filter.HasBasis l p s`, `p : ι → Prop`, `s : ι → Set α`.

We use the latter one because, e.g., `𝓝 x` in an `EMetricSpace` or in a `MetricSpace` has a basis
of this form. The other two can be emulated using `s = id` or `p = fun _ ↦ True`.

With this approach sometimes one needs to `simp` the statement provided by the `Filter.HasBasis`
machinery, e.g., `simp only [true_and_iff]` or `simp only [forall_const]` can help with the case
`p = fun _ ↦ True`.
-/

open Set Filter

variable {α β γ : Type*} {ι ι' : Sort*}

/-- A filter basis `B` on a type `α` is a nonempty collection of sets of `α`
such that the intersection of two elements of this collection contains some element
of the collection. -/
structure FilterBasis (α : Type*) where
  /-- Sets of a filter basis. -/
  sets : Set (Set α)
  /-- The set of filter basis sets is nonempty. -/
  nonempty : sets.Nonempty
  /-- The set of filter basis sets is directed downwards. -/
  inter_sets {x y} : x ∈ sets → y ∈ sets → ∃ z ∈ sets, z ⊆ x ∩ y

instance FilterBasis.nonempty_sets (B : FilterBasis α) : Nonempty B.sets :=
  B.nonempty.to_subtype

-- Porting note: this instance was reducible but it doesn't work the same way in Lean 4
/-- If `B` is a filter basis on `α`, and `U` a subset of `α` then we can write `U ∈ B` as
on paper. -/
instance {α : Type*} : Membership (Set α) (FilterBasis α) :=
  ⟨fun B U => U ∈ B.sets⟩

@[simp] theorem FilterBasis.mem_sets {s : Set α} {B : FilterBasis α} : s ∈ B.sets ↔ s ∈ B := Iff.rfl

-- For illustration purposes, the filter basis defining `(atTop : Filter ℕ)`
instance : Inhabited (FilterBasis ℕ) :=
  ⟨{  sets := range Ici
      nonempty := ⟨Ici 0, mem_range_self 0⟩
      inter_sets := by
        rintro _ _ ⟨n, rfl⟩ ⟨m, rfl⟩
        exact ⟨Ici (max n m), mem_range_self _, Ici_inter_Ici.symm.subset⟩ }⟩

/-- View a filter as a filter basis. -/
def Filter.asBasis (f : Filter α) : FilterBasis α :=
  ⟨f.sets, ⟨univ, univ_mem⟩, fun {x y} hx hy => ⟨x ∩ y, inter_mem hx hy, subset_rfl⟩⟩

-- Porting note: was `protected` in Lean 3 but `protected` didn't work; removed
/-- `IsBasis p s` means the image of `s` bounded by `p` is a filter basis. -/
structure Filter.IsBasis (p : ι → Prop) (s : ι → Set α) : Prop where
  /-- There exists at least one `i` that satisfies `p`. -/
  nonempty : ∃ i, p i
  /-- `s` is directed downwards on `i` such that `p i`. -/
  inter : ∀ {i j}, p i → p j → ∃ k, p k ∧ s k ⊆ s i ∩ s j

namespace Filter

namespace IsBasis

/-- Constructs a filter basis from an indexed family of sets satisfying `IsBasis`. -/
protected def filterBasis {p : ι → Prop} {s : ι → Set α} (h : IsBasis p s) : FilterBasis α where
  sets := { t | ∃ i, p i ∧ s i = t }
  nonempty :=
    let ⟨i, hi⟩ := h.nonempty
    ⟨s i, ⟨i, hi, rfl⟩⟩
  inter_sets := by
    rintro _ _ ⟨i, hi, rfl⟩ ⟨j, hj, rfl⟩
    rcases h.inter hi hj with ⟨k, hk, hk'⟩
    exact ⟨_, ⟨k, hk, rfl⟩, hk'⟩

variable {p : ι → Prop} {s : ι → Set α} (h : IsBasis p s)

theorem mem_filterBasis_iff {U : Set α} : U ∈ h.filterBasis ↔ ∃ i, p i ∧ s i = U :=
  Iff.rfl

end IsBasis

end Filter

namespace FilterBasis

/-- The filter associated to a filter basis. -/
protected def filter (B : FilterBasis α) : Filter α where
  sets := { s | ∃ t ∈ B, t ⊆ s }
  univ_sets := B.nonempty.imp fun s s_in => ⟨s_in, s.subset_univ⟩
  sets_of_superset := fun ⟨s, s_in, h⟩ hxy => ⟨s, s_in, Set.Subset.trans h hxy⟩
  inter_sets := fun ⟨_s, s_in, hs⟩ ⟨_t, t_in, ht⟩ =>
    let ⟨u, u_in, u_sub⟩ := B.inter_sets s_in t_in
    ⟨u, u_in, u_sub.trans (inter_subset_inter hs ht)⟩

theorem mem_filter_iff (B : FilterBasis α) {U : Set α} : U ∈ B.filter ↔ ∃ s ∈ B, s ⊆ U :=
  Iff.rfl

theorem mem_filter_of_mem (B : FilterBasis α) {U : Set α} : U ∈ B → U ∈ B.filter := fun U_in =>
  ⟨U, U_in, Subset.refl _⟩

theorem eq_iInf_principal (B : FilterBasis α) : B.filter = ⨅ s : B.sets, 𝓟 s := by
  have : Directed (· ≥ ·) fun s : B.sets => 𝓟 (s : Set α) := by
    rintro ⟨U, U_in⟩ ⟨V, V_in⟩
    rcases B.inter_sets U_in V_in with ⟨W, W_in, W_sub⟩
    use ⟨W, W_in⟩
    simp only [le_principal_iff, mem_principal, Subtype.coe_mk]
    exact subset_inter_iff.mp W_sub
  ext U
  simp [mem_filter_iff, mem_iInf_of_directed this]

protected theorem generate (B : FilterBasis α) : generate B.sets = B.filter := by
  apply le_antisymm
  · intro U U_in
    rcases B.mem_filter_iff.mp U_in with ⟨V, V_in, h⟩
    exact GenerateSets.superset (GenerateSets.basic V_in) h
  · rw [le_generate_iff]
    apply mem_filter_of_mem

end FilterBasis

namespace Filter

namespace IsBasis

variable {p : ι → Prop} {s : ι → Set α}

/-- Constructs a filter from an indexed family of sets satisfying `IsBasis`. -/
protected def filter (h : IsBasis p s) : Filter α :=
  h.filterBasis.filter

protected theorem mem_filter_iff (h : IsBasis p s) {U : Set α} :
    U ∈ h.filter ↔ ∃ i, p i ∧ s i ⊆ U := by
  simp only [IsBasis.filter, FilterBasis.mem_filter_iff, mem_filterBasis_iff,
    exists_exists_and_eq_and]

theorem filter_eq_generate (h : IsBasis p s) : h.filter = generate { U | ∃ i, p i ∧ s i = U } := by
  erw [h.filterBasis.generate]; rfl

end IsBasis

-- Porting note: was `protected` in Lean 3 but `protected` didn't work; removed
/-- We say that a filter `l` has a basis `s : ι → Set α` bounded by `p : ι → Prop`,
if `t ∈ l` if and only if `t` includes `s i` for some `i` such that `p i`. -/
structure HasBasis (l : Filter α) (p : ι → Prop) (s : ι → Set α) : Prop where
  /-- A set `t` belongs to a filter `l` iff it includes an element of the basis. -/
  mem_iff' : ∀ t : Set α, t ∈ l ↔ ∃ i, p i ∧ s i ⊆ t

section SameType

variable {l l' : Filter α} {p : ι → Prop} {s : ι → Set α} {t : Set α} {i : ι} {p' : ι' → Prop}
  {s' : ι' → Set α} {i' : ι'}

theorem hasBasis_generate (s : Set (Set α)) :
    (generate s).HasBasis (fun t => Set.Finite t ∧ t ⊆ s) fun t => ⋂₀ t :=
  ⟨fun U => by simp only [mem_generate_iff, exists_prop, and_assoc, and_left_comm]⟩

/-- The smallest filter basis containing a given collection of sets. -/
def FilterBasis.ofSets (s : Set (Set α)) : FilterBasis α where
  sets := sInter '' { t | Set.Finite t ∧ t ⊆ s }
  nonempty := ⟨univ, ∅, ⟨⟨finite_empty, empty_subset s⟩, sInter_empty⟩⟩
  inter_sets := by
    rintro _ _ ⟨a, ⟨fina, suba⟩, rfl⟩ ⟨b, ⟨finb, subb⟩, rfl⟩
    exact ⟨⋂₀ (a ∪ b), mem_image_of_mem _ ⟨fina.union finb, union_subset suba subb⟩,
        (sInter_union _ _).subset⟩

lemma FilterBasis.ofSets_sets (s : Set (Set α)) :
    (FilterBasis.ofSets s).sets = sInter '' { t | Set.Finite t ∧ t ⊆ s } :=
  rfl

-- Porting note: use `∃ i, p i ∧ _` instead of `∃ i (hi : p i), _`.
/-- Definition of `HasBasis` unfolded with implicit set argument. -/
theorem HasBasis.mem_iff (hl : l.HasBasis p s) : t ∈ l ↔ ∃ i, p i ∧ s i ⊆ t :=
  hl.mem_iff' t

theorem HasBasis.eq_of_same_basis (hl : l.HasBasis p s) (hl' : l'.HasBasis p s) : l = l' := by
  ext t
  rw [hl.mem_iff, hl'.mem_iff]

-- Porting note: use `∃ i, p i ∧ _` instead of `∃ i (hi : p i), _`.
theorem hasBasis_iff : l.HasBasis p s ↔ ∀ t, t ∈ l ↔ ∃ i, p i ∧ s i ⊆ t :=
  ⟨fun ⟨h⟩ => h, fun h => ⟨h⟩⟩

theorem HasBasis.ex_mem (h : l.HasBasis p s) : ∃ i, p i :=
  (h.mem_iff.mp univ_mem).imp fun _ => And.left

protected theorem HasBasis.nonempty (h : l.HasBasis p s) : Nonempty ι :=
  nonempty_of_exists h.ex_mem

protected theorem IsBasis.hasBasis (h : IsBasis p s) : HasBasis h.filter p s :=
  ⟨fun t => by simp only [h.mem_filter_iff, exists_prop]⟩

protected theorem HasBasis.mem_of_superset (hl : l.HasBasis p s) (hi : p i) (ht : s i ⊆ t) :
    t ∈ l :=
  hl.mem_iff.2 ⟨i, hi, ht⟩

theorem HasBasis.mem_of_mem (hl : l.HasBasis p s) (hi : p i) : s i ∈ l :=
  hl.mem_of_superset hi Subset.rfl

/-- Index of a basis set such that `s i ⊆ t` as an element of `Subtype p`. -/
noncomputable def HasBasis.index (h : l.HasBasis p s) (t : Set α) (ht : t ∈ l) : { i : ι // p i } :=
  ⟨(h.mem_iff.1 ht).choose, (h.mem_iff.1 ht).choose_spec.1⟩

theorem HasBasis.property_index (h : l.HasBasis p s) (ht : t ∈ l) : p (h.index t ht) :=
  (h.index t ht).2

theorem HasBasis.set_index_mem (h : l.HasBasis p s) (ht : t ∈ l) : s (h.index t ht) ∈ l :=
  h.mem_of_mem <| h.property_index _

theorem HasBasis.set_index_subset (h : l.HasBasis p s) (ht : t ∈ l) : s (h.index t ht) ⊆ t :=
  (h.mem_iff.1 ht).choose_spec.2

theorem HasBasis.isBasis (h : l.HasBasis p s) : IsBasis p s where
  nonempty := h.ex_mem
  inter hi hj := by
    simpa only [h.mem_iff] using inter_mem (h.mem_of_mem hi) (h.mem_of_mem hj)

theorem HasBasis.filter_eq (h : l.HasBasis p s) : h.isBasis.filter = l := by
  ext U
  simp [h.mem_iff, IsBasis.mem_filter_iff]

theorem HasBasis.eq_generate (h : l.HasBasis p s) : l = generate { U | ∃ i, p i ∧ s i = U } := by
  rw [← h.isBasis.filter_eq_generate, h.filter_eq]

theorem generate_eq_generate_inter (s : Set (Set α)) :
    generate s = generate (sInter '' { t | Set.Finite t ∧ t ⊆ s }) := by
  rw [← FilterBasis.ofSets_sets, FilterBasis.generate, ← (hasBasis_generate s).filter_eq]; rfl

theorem ofSets_filter_eq_generate (s : Set (Set α)) :
    (FilterBasis.ofSets s).filter = generate s := by
  rw [← (FilterBasis.ofSets s).generate, FilterBasis.ofSets_sets, ← generate_eq_generate_inter]

protected theorem _root_.FilterBasis.hasBasis (B : FilterBasis α) :
    HasBasis B.filter (fun s : Set α => s ∈ B) id :=
  ⟨fun _ => B.mem_filter_iff⟩

theorem HasBasis.to_hasBasis' (hl : l.HasBasis p s) (h : ∀ i, p i → ∃ i', p' i' ∧ s' i' ⊆ s i)
    (h' : ∀ i', p' i' → s' i' ∈ l) : l.HasBasis p' s' := by
  refine ⟨fun t => ⟨fun ht => ?_, fun ⟨i', hi', ht⟩ => mem_of_superset (h' i' hi') ht⟩⟩
  rcases hl.mem_iff.1 ht with ⟨i, hi, ht⟩
  rcases h i hi with ⟨i', hi', hs's⟩
  exact ⟨i', hi', hs's.trans ht⟩

theorem HasBasis.to_hasBasis (hl : l.HasBasis p s) (h : ∀ i, p i → ∃ i', p' i' ∧ s' i' ⊆ s i)
    (h' : ∀ i', p' i' → ∃ i, p i ∧ s i ⊆ s' i') : l.HasBasis p' s' :=
  hl.to_hasBasis' h fun i' hi' =>
    let ⟨i, hi, hss'⟩ := h' i' hi'
    hl.mem_iff.2 ⟨i, hi, hss'⟩

protected lemma HasBasis.congr (hl : l.HasBasis p s) {p' s'} (hp : ∀ i, p i ↔ p' i)
    (hs : ∀ i, p i → s i = s' i) : l.HasBasis p' s' :=
  ⟨fun t ↦ by simp only [hl.mem_iff, ← hp]; exact exists_congr fun i ↦
    and_congr_right fun hi ↦ hs i hi ▸ Iff.rfl⟩

theorem HasBasis.to_subset (hl : l.HasBasis p s) {t : ι → Set α} (h : ∀ i, p i → t i ⊆ s i)
    (ht : ∀ i, p i → t i ∈ l) : l.HasBasis p t :=
  hl.to_hasBasis' (fun i hi => ⟨i, hi, h i hi⟩) ht

theorem HasBasis.eventually_iff (hl : l.HasBasis p s) {q : α → Prop} :
    (∀ᶠ x in l, q x) ↔ ∃ i, p i ∧ ∀ ⦃x⦄, x ∈ s i → q x := by simpa using hl.mem_iff

theorem HasBasis.frequently_iff (hl : l.HasBasis p s) {q : α → Prop} :
    (∃ᶠ x in l, q x) ↔ ∀ i, p i → ∃ x ∈ s i, q x := by
  simp only [Filter.Frequently, hl.eventually_iff]; push_neg; rfl

-- Porting note: use `∃ i, p i ∧ _` instead of `∃ i (hi : p i), _`.
theorem HasBasis.exists_iff (hl : l.HasBasis p s) {P : Set α → Prop}
    (mono : ∀ ⦃s t⦄, s ⊆ t → P t → P s) : (∃ s ∈ l, P s) ↔ ∃ i, p i ∧ P (s i) :=
  ⟨fun ⟨_s, hs, hP⟩ =>
    let ⟨i, hi, his⟩ := hl.mem_iff.1 hs
    ⟨i, hi, mono his hP⟩,
    fun ⟨i, hi, hP⟩ => ⟨s i, hl.mem_of_mem hi, hP⟩⟩

theorem HasBasis.forall_iff (hl : l.HasBasis p s) {P : Set α → Prop}
    (mono : ∀ ⦃s t⦄, s ⊆ t → P s → P t) : (∀ s ∈ l, P s) ↔ ∀ i, p i → P (s i) :=
  ⟨fun H i hi => H (s i) <| hl.mem_of_mem hi, fun H _s hs =>
    let ⟨i, hi, his⟩ := hl.mem_iff.1 hs
    mono his (H i hi)⟩

protected theorem HasBasis.neBot_iff (hl : l.HasBasis p s) :
    NeBot l ↔ ∀ {i}, p i → (s i).Nonempty :=
  forall_mem_nonempty_iff_neBot.symm.trans <| hl.forall_iff fun _ _ => Nonempty.mono

theorem HasBasis.eq_bot_iff (hl : l.HasBasis p s) : l = ⊥ ↔ ∃ i, p i ∧ s i = ∅ :=
  not_iff_not.1 <| neBot_iff.symm.trans <|
    hl.neBot_iff.trans <| by simp only [not_exists, not_and, nonempty_iff_ne_empty]

theorem generate_neBot_iff {s : Set (Set α)} :
    NeBot (generate s) ↔ ∀ t, t ⊆ s → t.Finite → (⋂₀ t).Nonempty :=
  (hasBasis_generate s).neBot_iff.trans <| by simp only [← and_imp, and_comm]

theorem basis_sets (l : Filter α) : l.HasBasis (fun s : Set α => s ∈ l) id :=
  ⟨fun _ => exists_mem_subset_iff.symm⟩

theorem asBasis_filter (f : Filter α) : f.asBasis.filter = f :=
  Filter.ext fun _ => exists_mem_subset_iff

theorem hasBasis_self {l : Filter α} {P : Set α → Prop} :
    HasBasis l (fun s => s ∈ l ∧ P s) id ↔ ∀ t ∈ l, ∃ r ∈ l, P r ∧ r ⊆ t := by
  simp only [hasBasis_iff, id, and_assoc]
  exact forall_congr' fun s =>
    ⟨fun h => h.1, fun h => ⟨h, fun ⟨t, hl, _, hts⟩ => mem_of_superset hl hts⟩⟩

theorem HasBasis.comp_surjective (h : l.HasBasis p s) {g : ι' → ι} (hg : Function.Surjective g) :
    l.HasBasis (p ∘ g) (s ∘ g) :=
  ⟨fun _ => h.mem_iff.trans hg.exists⟩

theorem HasBasis.comp_equiv (h : l.HasBasis p s) (e : ι' ≃ ι) : l.HasBasis (p ∘ e) (s ∘ e) :=
  h.comp_surjective e.surjective

theorem HasBasis.to_image_id' (h : l.HasBasis p s) : l.HasBasis (fun t ↦ ∃ i, p i ∧ s i = t) id :=
  ⟨fun _ ↦ by simp [h.mem_iff]⟩

theorem HasBasis.to_image_id {ι : Type*} {p : ι → Prop} {s : ι → Set α} (h : l.HasBasis p s) :
    l.HasBasis (· ∈ s '' {i | p i}) id :=
  h.to_image_id'

/-- If `{s i | p i}` is a basis of a filter `l` and each `s i` includes `s j` such that
`p j ∧ q j`, then `{s j | p j ∧ q j}` is a basis of `l`. -/
theorem HasBasis.restrict (h : l.HasBasis p s) {q : ι → Prop}
    (hq : ∀ i, p i → ∃ j, p j ∧ q j ∧ s j ⊆ s i) : l.HasBasis (fun i => p i ∧ q i) s := by
  refine ⟨fun t => ⟨fun ht => ?_, fun ⟨i, hpi, hti⟩ => h.mem_iff.2 ⟨i, hpi.1, hti⟩⟩⟩
  rcases h.mem_iff.1 ht with ⟨i, hpi, hti⟩
  rcases hq i hpi with ⟨j, hpj, hqj, hji⟩
  exact ⟨j, ⟨hpj, hqj⟩, hji.trans hti⟩

/-- If `{s i | p i}` is a basis of a filter `l` and `V ∈ l`, then `{s i | p i ∧ s i ⊆ V}`
is a basis of `l`. -/
theorem HasBasis.restrict_subset (h : l.HasBasis p s) {V : Set α} (hV : V ∈ l) :
    l.HasBasis (fun i => p i ∧ s i ⊆ V) s :=
  h.restrict fun _i hi => (h.mem_iff.1 (inter_mem hV (h.mem_of_mem hi))).imp fun _j hj =>
    ⟨hj.1, subset_inter_iff.1 hj.2⟩

theorem HasBasis.hasBasis_self_subset {p : Set α → Prop} (h : l.HasBasis (fun s => s ∈ l ∧ p s) id)
    {V : Set α} (hV : V ∈ l) : l.HasBasis (fun s => s ∈ l ∧ p s ∧ s ⊆ V) id := by
  simpa only [and_assoc] using h.restrict_subset hV

theorem HasBasis.ge_iff (hl' : l'.HasBasis p' s') : l ≤ l' ↔ ∀ i', p' i' → s' i' ∈ l :=
  ⟨fun h _i' hi' => h <| hl'.mem_of_mem hi', fun h _s hs =>
    let ⟨_i', hi', hs⟩ := hl'.mem_iff.1 hs
    mem_of_superset (h _ hi') hs⟩

-- Porting note: use `∃ i, p i ∧ _` instead of `∃ i (hi : p i), _`.
theorem HasBasis.le_iff (hl : l.HasBasis p s) : l ≤ l' ↔ ∀ t ∈ l', ∃ i, p i ∧ s i ⊆ t := by
  simp only [le_def, hl.mem_iff]

-- Porting note: use `∃ i, p i ∧ _` instead of `∃ i (hi : p i), _`.
theorem HasBasis.le_basis_iff (hl : l.HasBasis p s) (hl' : l'.HasBasis p' s') :
    l ≤ l' ↔ ∀ i', p' i' → ∃ i, p i ∧ s i ⊆ s' i' := by
  simp only [hl'.ge_iff, hl.mem_iff]

-- Porting note: use `∃ i, p i ∧ _` instead of `∃ i (hi : p i), _`.
theorem HasBasis.ext (hl : l.HasBasis p s) (hl' : l'.HasBasis p' s')
    (h : ∀ i, p i → ∃ i', p' i' ∧ s' i' ⊆ s i) (h' : ∀ i', p' i' → ∃ i, p i ∧ s i ⊆ s' i') :
    l = l' := by
  apply le_antisymm
  · rw [hl.le_basis_iff hl']
    simpa using h'
  · rw [hl'.le_basis_iff hl]
    simpa using h

theorem HasBasis.inf' (hl : l.HasBasis p s) (hl' : l'.HasBasis p' s') :
    (l ⊓ l').HasBasis (fun i : PProd ι ι' => p i.1 ∧ p' i.2) fun i => s i.1 ∩ s' i.2 :=
  ⟨by
    intro t
    constructor
    · simp only [mem_inf_iff, hl.mem_iff, hl'.mem_iff]
      rintro ⟨t, ⟨i, hi, ht⟩, t', ⟨i', hi', ht'⟩, rfl⟩
      exact ⟨⟨i, i'⟩, ⟨hi, hi'⟩, inter_subset_inter ht ht'⟩
    · rintro ⟨⟨i, i'⟩, ⟨hi, hi'⟩, H⟩
      exact mem_inf_of_inter (hl.mem_of_mem hi) (hl'.mem_of_mem hi') H⟩

theorem HasBasis.inf {ι ι' : Type*} {p : ι → Prop} {s : ι → Set α} {p' : ι' → Prop}
    {s' : ι' → Set α} (hl : l.HasBasis p s) (hl' : l'.HasBasis p' s') :
    (l ⊓ l').HasBasis (fun i : ι × ι' => p i.1 ∧ p' i.2) fun i => s i.1 ∩ s' i.2 :=
  (hl.inf' hl').comp_equiv Equiv.pprodEquivProd.symm

theorem hasBasis_iInf' {ι : Type*} {ι' : ι → Type*} {l : ι → Filter α} {p : ∀ i, ι' i → Prop}
    {s : ∀ i, ι' i → Set α} (hl : ∀ i, (l i).HasBasis (p i) (s i)) :
    (⨅ i, l i).HasBasis (fun If : Set ι × ∀ i, ι' i => If.1.Finite ∧ ∀ i ∈ If.1, p i (If.2 i))
      fun If : Set ι × ∀ i, ι' i => ⋂ i ∈ If.1, s i (If.2 i) :=
  ⟨by
    intro t
    constructor
    · simp only [mem_iInf', (hl _).mem_iff]
      rintro ⟨I, hI, V, hV, -, rfl, -⟩
      choose u hu using hV
      exact ⟨⟨I, u⟩, ⟨hI, fun i _ => (hu i).1⟩, iInter₂_mono fun i _ => (hu i).2⟩
    · rintro ⟨⟨I, f⟩, ⟨hI₁, hI₂⟩, hsub⟩
      refine mem_of_superset ?_ hsub
      exact (biInter_mem hI₁).mpr fun i hi => mem_iInf_of_mem i <| (hl i).mem_of_mem <| hI₂ _ hi⟩

theorem hasBasis_iInf {ι : Type*} {ι' : ι → Type*} {l : ι → Filter α} {p : ∀ i, ι' i → Prop}
    {s : ∀ i, ι' i → Set α} (hl : ∀ i, (l i).HasBasis (p i) (s i)) :
    (⨅ i, l i).HasBasis
      (fun If : Σ I : Set ι, ∀ i : I, ι' i => If.1.Finite ∧ ∀ i : If.1, p i (If.2 i)) fun If =>
      ⋂ i : If.1, s i (If.2 i) := by
  refine ⟨fun t => ⟨fun ht => ?_, ?_⟩⟩
  · rcases (hasBasis_iInf' hl).mem_iff.mp ht with ⟨⟨I, f⟩, ⟨hI, hf⟩, hsub⟩
    exact ⟨⟨I, fun i => f i⟩, ⟨hI, Subtype.forall.mpr hf⟩, trans (iInter_subtype _ _) hsub⟩
  · rintro ⟨⟨I, f⟩, ⟨hI, hf⟩, hsub⟩
    refine mem_of_superset ?_ hsub
    cases hI.nonempty_fintype
    exact iInter_mem.2 fun i => mem_iInf_of_mem ↑i <| (hl i).mem_of_mem <| hf _

theorem hasBasis_iInf_of_directed' {ι : Type*} {ι' : ι → Sort _} [Nonempty ι] {l : ι → Filter α}
    (s : ∀ i, ι' i → Set α) (p : ∀ i, ι' i → Prop) (hl : ∀ i, (l i).HasBasis (p i) (s i))
    (h : Directed (· ≥ ·) l) :
    (⨅ i, l i).HasBasis (fun ii' : Σi, ι' i => p ii'.1 ii'.2) fun ii' => s ii'.1 ii'.2 := by
  refine ⟨fun t => ?_⟩
  rw [mem_iInf_of_directed h, Sigma.exists]
  exact exists_congr fun i => (hl i).mem_iff

theorem hasBasis_iInf_of_directed {ι : Type*} {ι' : Sort _} [Nonempty ι] {l : ι → Filter α}
    (s : ι → ι' → Set α) (p : ι → ι' → Prop) (hl : ∀ i, (l i).HasBasis (p i) (s i))
    (h : Directed (· ≥ ·) l) :
    (⨅ i, l i).HasBasis (fun ii' : ι × ι' => p ii'.1 ii'.2) fun ii' => s ii'.1 ii'.2 := by
  refine ⟨fun t => ?_⟩
  rw [mem_iInf_of_directed h, Prod.exists]
  exact exists_congr fun i => (hl i).mem_iff

theorem hasBasis_biInf_of_directed' {ι : Type*} {ι' : ι → Sort _} {dom : Set ι}
    (hdom : dom.Nonempty) {l : ι → Filter α} (s : ∀ i, ι' i → Set α) (p : ∀ i, ι' i → Prop)
    (hl : ∀ i ∈ dom, (l i).HasBasis (p i) (s i)) (h : DirectedOn (l ⁻¹'o GE.ge) dom) :
    (⨅ i ∈ dom, l i).HasBasis (fun ii' : Σi, ι' i => ii'.1 ∈ dom ∧ p ii'.1 ii'.2) fun ii' =>
      s ii'.1 ii'.2 := by
  refine ⟨fun t => ?_⟩
  rw [mem_biInf_of_directed h hdom, Sigma.exists]
  refine exists_congr fun i => ⟨?_, ?_⟩
  · rintro ⟨hi, hti⟩
    rcases (hl i hi).mem_iff.mp hti with ⟨b, hb, hbt⟩
    exact ⟨b, ⟨hi, hb⟩, hbt⟩
  · rintro ⟨b, ⟨hi, hb⟩, hibt⟩
    exact ⟨hi, (hl i hi).mem_iff.mpr ⟨b, hb, hibt⟩⟩

theorem hasBasis_biInf_of_directed {ι : Type*} {ι' : Sort _} {dom : Set ι} (hdom : dom.Nonempty)
    {l : ι → Filter α} (s : ι → ι' → Set α) (p : ι → ι' → Prop)
    (hl : ∀ i ∈ dom, (l i).HasBasis (p i) (s i)) (h : DirectedOn (l ⁻¹'o GE.ge) dom) :
    (⨅ i ∈ dom, l i).HasBasis (fun ii' : ι × ι' => ii'.1 ∈ dom ∧ p ii'.1 ii'.2) fun ii' =>
      s ii'.1 ii'.2 := by
  refine ⟨fun t => ?_⟩
  rw [mem_biInf_of_directed h hdom, Prod.exists]
  refine exists_congr fun i => ⟨?_, ?_⟩
  · rintro ⟨hi, hti⟩
    rcases (hl i hi).mem_iff.mp hti with ⟨b, hb, hbt⟩
    exact ⟨b, ⟨hi, hb⟩, hbt⟩
  · rintro ⟨b, ⟨hi, hb⟩, hibt⟩
    exact ⟨hi, (hl i hi).mem_iff.mpr ⟨b, hb, hibt⟩⟩

theorem hasBasis_principal (t : Set α) : (𝓟 t).HasBasis (fun _ : Unit => True) fun _ => t :=
  ⟨fun U => by simp⟩

theorem hasBasis_pure (x : α) :
    (pure x : Filter α).HasBasis (fun _ : Unit => True) fun _ => {x} := by
  simp only [← principal_singleton, hasBasis_principal]

theorem HasBasis.sup' (hl : l.HasBasis p s) (hl' : l'.HasBasis p' s') :
    (l ⊔ l').HasBasis (fun i : PProd ι ι' => p i.1 ∧ p' i.2) fun i => s i.1 ∪ s' i.2 :=
  ⟨by
    intro t
    simp_rw [mem_sup, hl.mem_iff, hl'.mem_iff, PProd.exists, union_subset_iff,
       ← exists_and_right, ← exists_and_left]
    simp only [and_assoc, and_left_comm]⟩

theorem HasBasis.sup {ι ι' : Type*} {p : ι → Prop} {s : ι → Set α} {p' : ι' → Prop}
    {s' : ι' → Set α} (hl : l.HasBasis p s) (hl' : l'.HasBasis p' s') :
    (l ⊔ l').HasBasis (fun i : ι × ι' => p i.1 ∧ p' i.2) fun i => s i.1 ∪ s' i.2 :=
  (hl.sup' hl').comp_equiv Equiv.pprodEquivProd.symm

theorem hasBasis_iSup {ι : Sort*} {ι' : ι → Type*} {l : ι → Filter α} {p : ∀ i, ι' i → Prop}
    {s : ∀ i, ι' i → Set α} (hl : ∀ i, (l i).HasBasis (p i) (s i)) :
    (⨆ i, l i).HasBasis (fun f : ∀ i, ι' i => ∀ i, p i (f i)) fun f : ∀ i, ι' i => ⋃ i, s i (f i) :=
  hasBasis_iff.mpr fun t => by
    simp only [hasBasis_iff, (hl _).mem_iff, Classical.skolem, forall_and, iUnion_subset_iff,
      mem_iSup]

theorem HasBasis.sup_principal (hl : l.HasBasis p s) (t : Set α) :
    (l ⊔ 𝓟 t).HasBasis p fun i => s i ∪ t :=
  ⟨fun u => by
    simp only [(hl.sup' (hasBasis_principal t)).mem_iff, PProd.exists, exists_prop, and_true,
      Unique.exists_iff]⟩

theorem HasBasis.sup_pure (hl : l.HasBasis p s) (x : α) :
    (l ⊔ pure x).HasBasis p fun i => s i ∪ {x} := by
  simp only [← principal_singleton, hl.sup_principal]

theorem HasBasis.inf_principal (hl : l.HasBasis p s) (s' : Set α) :
    (l ⊓ 𝓟 s').HasBasis p fun i => s i ∩ s' :=
  ⟨fun t => by
    simp only [mem_inf_principal, hl.mem_iff, subset_def, mem_setOf_eq, mem_inter_iff, and_imp]⟩

theorem HasBasis.principal_inf (hl : l.HasBasis p s) (s' : Set α) :
    (𝓟 s' ⊓ l).HasBasis p fun i => s' ∩ s i := by
  simpa only [inf_comm, inter_comm] using hl.inf_principal s'

theorem HasBasis.inf_basis_neBot_iff (hl : l.HasBasis p s) (hl' : l'.HasBasis p' s') :
    NeBot (l ⊓ l') ↔ ∀ ⦃i⦄, p i → ∀ ⦃i'⦄, p' i' → (s i ∩ s' i').Nonempty :=
  (hl.inf' hl').neBot_iff.trans <| by simp [@forall_swap _ ι']

theorem HasBasis.inf_neBot_iff (hl : l.HasBasis p s) :
    NeBot (l ⊓ l') ↔ ∀ ⦃i⦄, p i → ∀ ⦃s'⦄, s' ∈ l' → (s i ∩ s').Nonempty :=
  hl.inf_basis_neBot_iff l'.basis_sets

theorem HasBasis.inf_principal_neBot_iff (hl : l.HasBasis p s) {t : Set α} :
    NeBot (l ⊓ 𝓟 t) ↔ ∀ ⦃i⦄, p i → (s i ∩ t).Nonempty :=
  (hl.inf_principal t).neBot_iff

-- Porting note: use `∃ i, p i ∧ _` instead of `∃ i (hi : p i), _`.
theorem HasBasis.disjoint_iff (hl : l.HasBasis p s) (hl' : l'.HasBasis p' s') :
    Disjoint l l' ↔ ∃ i, p i ∧ ∃ i', p' i' ∧ Disjoint (s i) (s' i') :=
  not_iff_not.mp <| by simp only [_root_.disjoint_iff, ← Ne.eq_def, ← neBot_iff, inf_eq_inter,
    hl.inf_basis_neBot_iff hl', not_exists, not_and, bot_eq_empty, ← nonempty_iff_ne_empty]

-- Porting note: use `∃ i, p i ∧ _` instead of `∃ i (hi : p i), _`.
theorem _root_.Disjoint.exists_mem_filter_basis (h : Disjoint l l') (hl : l.HasBasis p s)
    (hl' : l'.HasBasis p' s') : ∃ i, p i ∧ ∃ i', p' i' ∧ Disjoint (s i) (s' i') :=
  (hl.disjoint_iff hl').1 h

theorem _root_.Pairwise.exists_mem_filter_basis_of_disjoint {I} [Finite I] {l : I → Filter α}
    {ι : I → Sort*} {p : ∀ i, ι i → Prop} {s : ∀ i, ι i → Set α} (hd : Pairwise (Disjoint on l))
    (h : ∀ i, (l i).HasBasis (p i) (s i)) :
    ∃ ind : ∀ i, ι i, (∀ i, p i (ind i)) ∧ Pairwise (Disjoint on fun i => s i (ind i)) := by
  rcases hd.exists_mem_filter_of_disjoint with ⟨t, htl, hd⟩
  choose ind hp ht using fun i => (h i).mem_iff.1 (htl i)
  exact ⟨ind, hp, hd.mono fun i j hij => hij.mono (ht _) (ht _)⟩

theorem _root_.Set.PairwiseDisjoint.exists_mem_filter_basis {I : Type*} {l : I → Filter α}
    {ι : I → Sort*} {p : ∀ i, ι i → Prop} {s : ∀ i, ι i → Set α} {S : Set I}
    (hd : S.PairwiseDisjoint l) (hS : S.Finite) (h : ∀ i, (l i).HasBasis (p i) (s i)) :
    ∃ ind : ∀ i, ι i, (∀ i, p i (ind i)) ∧ S.PairwiseDisjoint fun i => s i (ind i) := by
  rcases hd.exists_mem_filter hS with ⟨t, htl, hd⟩
  choose ind hp ht using fun i => (h i).mem_iff.1 (htl i)
  exact ⟨ind, hp, hd.mono ht⟩

theorem inf_neBot_iff :
    NeBot (l ⊓ l') ↔ ∀ ⦃s : Set α⦄, s ∈ l → ∀ ⦃s'⦄, s' ∈ l' → (s ∩ s').Nonempty :=
  l.basis_sets.inf_neBot_iff

theorem inf_principal_neBot_iff {s : Set α} : NeBot (l ⊓ 𝓟 s) ↔ ∀ U ∈ l, (U ∩ s).Nonempty :=
  l.basis_sets.inf_principal_neBot_iff

theorem mem_iff_inf_principal_compl {f : Filter α} {s : Set α} : s ∈ f ↔ f ⊓ 𝓟 sᶜ = ⊥ := by
  refine not_iff_not.1 ((inf_principal_neBot_iff.trans ?_).symm.trans neBot_iff)
  exact
    ⟨fun h hs => by simpa [Set.not_nonempty_empty] using h s hs, fun hs t ht =>
      inter_compl_nonempty_iff.2 fun hts => hs <| mem_of_superset ht hts⟩

theorem not_mem_iff_inf_principal_compl {f : Filter α} {s : Set α} : s ∉ f ↔ NeBot (f ⊓ 𝓟 sᶜ) :=
  (not_congr mem_iff_inf_principal_compl).trans neBot_iff.symm

@[simp]
theorem disjoint_principal_right {f : Filter α} {s : Set α} : Disjoint f (𝓟 s) ↔ sᶜ ∈ f := by
  rw [mem_iff_inf_principal_compl, compl_compl, disjoint_iff]

@[simp]
theorem disjoint_principal_left {f : Filter α} {s : Set α} : Disjoint (𝓟 s) f ↔ sᶜ ∈ f := by
  rw [disjoint_comm, disjoint_principal_right]

@[simp 1100] -- Porting note: higher priority for linter
theorem disjoint_principal_principal {s t : Set α} : Disjoint (𝓟 s) (𝓟 t) ↔ Disjoint s t := by
  rw [← subset_compl_iff_disjoint_left, disjoint_principal_left, mem_principal]

alias ⟨_, _root_.Disjoint.filter_principal⟩ := disjoint_principal_principal

@[simp]
theorem disjoint_pure_pure {x y : α} : Disjoint (pure x : Filter α) (pure y) ↔ x ≠ y := by
  simp only [← principal_singleton, disjoint_principal_principal, disjoint_singleton]

-- Porting note: use `∃ i, p i ∧ _` instead of `∃ i (hi : p i), _`.
theorem HasBasis.disjoint_iff_left (h : l.HasBasis p s) :
    Disjoint l l' ↔ ∃ i, p i ∧ (s i)ᶜ ∈ l' := by
  simp only [h.disjoint_iff l'.basis_sets, id, ← disjoint_principal_left,
    (hasBasis_principal _).disjoint_iff l'.basis_sets, true_and, Unique.exists_iff]

-- Porting note: use `∃ i, p i ∧ _` instead of `∃ i (hi : p i), _`.
theorem HasBasis.disjoint_iff_right (h : l.HasBasis p s) :
    Disjoint l' l ↔ ∃ i, p i ∧ (s i)ᶜ ∈ l' :=
  disjoint_comm.trans h.disjoint_iff_left

theorem le_iff_forall_inf_principal_compl {f g : Filter α} : f ≤ g ↔ ∀ V ∈ g, f ⊓ 𝓟 Vᶜ = ⊥ :=
  forall₂_congr fun _ _ => mem_iff_inf_principal_compl

theorem inf_neBot_iff_frequently_left {f g : Filter α} :
    NeBot (f ⊓ g) ↔ ∀ {p : α → Prop}, (∀ᶠ x in f, p x) → ∃ᶠ x in g, p x := by
  simp only [inf_neBot_iff, frequently_iff, and_comm]; rfl

theorem inf_neBot_iff_frequently_right {f g : Filter α} :
    NeBot (f ⊓ g) ↔ ∀ {p : α → Prop}, (∀ᶠ x in g, p x) → ∃ᶠ x in f, p x := by
  rw [inf_comm]
  exact inf_neBot_iff_frequently_left

theorem HasBasis.eq_biInf (h : l.HasBasis p s) : l = ⨅ (i) (_ : p i), 𝓟 (s i) :=
  eq_biInf_of_mem_iff_exists_mem fun {_} => by simp only [h.mem_iff, mem_principal, exists_prop]

theorem HasBasis.eq_iInf (h : l.HasBasis (fun _ => True) s) : l = ⨅ i, 𝓟 (s i) := by
  simpa only [iInf_true] using h.eq_biInf

theorem hasBasis_iInf_principal {s : ι → Set α} (h : Directed (· ≥ ·) s) [Nonempty ι] :
    (⨅ i, 𝓟 (s i)).HasBasis (fun _ => True) s :=
  ⟨fun t => by
    simpa only [true_and] using mem_iInf_of_directed (h.mono_comp _ monotone_principal.dual) t⟩

/-- If `s : ι → Set α` is an indexed family of sets, then finite intersections of `s i` form a basis
of `⨅ i, 𝓟 (s i)`. -/
theorem hasBasis_iInf_principal_finite {ι : Type*} (s : ι → Set α) :
    (⨅ i, 𝓟 (s i)).HasBasis (fun t : Set ι => t.Finite) fun t => ⋂ i ∈ t, s i := by
  refine ⟨fun U => (mem_iInf_finite _).trans ?_⟩
  simp only [iInf_principal_finset, mem_iUnion, mem_principal, exists_prop,
    exists_finite_iff_finset, Finset.set_biInter_coe]

theorem hasBasis_biInf_principal {s : β → Set α} {S : Set β} (h : DirectedOn (s ⁻¹'o (· ≥ ·)) S)
    (ne : S.Nonempty) : (⨅ i ∈ S, 𝓟 (s i)).HasBasis (fun i => i ∈ S) s :=
  ⟨fun t => by
    refine mem_biInf_of_directed ?_ ne
    rw [directedOn_iff_directed, ← directed_comp] at h ⊢
    refine h.mono_comp _ ?_
    exact fun _ _ => principal_mono.2⟩

theorem hasBasis_biInf_principal' {ι : Type*} {p : ι → Prop} {s : ι → Set α}
    (h : ∀ i, p i → ∀ j, p j → ∃ k, p k ∧ s k ⊆ s i ∧ s k ⊆ s j) (ne : ∃ i, p i) :
    (⨅ (i) (_ : p i), 𝓟 (s i)).HasBasis p s :=
  Filter.hasBasis_biInf_principal h ne

theorem HasBasis.map (f : α → β) (hl : l.HasBasis p s) : (l.map f).HasBasis p fun i => f '' s i :=
  ⟨fun t => by simp only [mem_map, image_subset_iff, hl.mem_iff, preimage]⟩

theorem HasBasis.comap (f : β → α) (hl : l.HasBasis p s) :
    (l.comap f).HasBasis p fun i => f ⁻¹' s i :=
  ⟨fun t => by
    simp only [mem_comap', hl.mem_iff]
    refine exists_congr (fun i => Iff.rfl.and ?_)
    exact ⟨fun h x hx => h hx rfl, fun h y hy x hx => h <| by rwa [mem_preimage, hx]⟩⟩

theorem comap_hasBasis (f : α → β) (l : Filter β) :
    HasBasis (comap f l) (fun s : Set β => s ∈ l) fun s => f ⁻¹' s :=
  ⟨fun _ => mem_comap⟩

theorem HasBasis.forall_mem_mem (h : HasBasis l p s) {x : α} :
    (∀ t ∈ l, x ∈ t) ↔ ∀ i, p i → x ∈ s i := by
  simp only [h.mem_iff, exists_imp, and_imp]
  exact ⟨fun h i hi => h (s i) i hi Subset.rfl, fun h t i hi ht => ht (h i hi)⟩

protected theorem HasBasis.biInf_mem [CompleteLattice β] {f : Set α → β} (h : HasBasis l p s)
    (hf : Monotone f) : ⨅ t ∈ l, f t = ⨅ (i) (_ : p i), f (s i) :=
  le_antisymm (le_iInf₂ fun i hi => iInf₂_le (s i) (h.mem_of_mem hi)) <|
    le_iInf₂ fun _t ht =>
      let ⟨i, hpi, hi⟩ := h.mem_iff.1 ht
      iInf₂_le_of_le i hpi (hf hi)

protected theorem HasBasis.biInter_mem {f : Set α → Set β} (h : HasBasis l p s) (hf : Monotone f) :
    ⋂ t ∈ l, f t = ⋂ (i) (_ : p i), f (s i) :=
  h.biInf_mem hf

protected theorem HasBasis.ker (h : HasBasis l p s) : l.ker = ⋂ (i) (_ : p i), s i :=
  sInter_eq_biInter.trans <| h.biInter_mem monotone_id

variable {ι'' : Type*} [Preorder ι''] (l) (s'' : ι'' → Set α)

/-- `IsAntitoneBasis s` means the image of `s` is a filter basis such that `s` is decreasing. -/
structure IsAntitoneBasis extends IsBasis (fun _ => True) s'' : Prop where
  /-- The sequence of sets is antitone. -/
  protected antitone : Antitone s''

/-- We say that a filter `l` has an antitone basis `s : ι → Set α`, if `t ∈ l` if and only if `t`
includes `s i` for some `i`, and `s` is decreasing. -/
structure HasAntitoneBasis (l : Filter α) (s : ι'' → Set α)
    extends HasBasis l (fun _ => True) s : Prop where
  /-- The sequence of sets is antitone. -/
  protected antitone : Antitone s

protected theorem HasAntitoneBasis.map {l : Filter α} {s : ι'' → Set α}
    (hf : HasAntitoneBasis l s) (m : α → β) : HasAntitoneBasis (map m l) (m '' s ·) :=
  ⟨HasBasis.map _ hf.toHasBasis, fun _ _ h => image_subset _ <| hf.2 h⟩

protected theorem HasAntitoneBasis.comap {l : Filter α} {s : ι'' → Set α}
    (hf : HasAntitoneBasis l s) (m : β → α) : HasAntitoneBasis (comap m l) (m ⁻¹' s ·) :=
  ⟨hf.1.comap _, fun _ _ h ↦ preimage_mono (hf.2 h)⟩

lemma HasAntitoneBasis.iInf_principal {ι : Type*} [Preorder ι] [Nonempty ι] [IsDirected ι (· ≤ ·)]
    {s : ι → Set α} (hs : Antitone s) : (⨅ i, 𝓟 (s i)).HasAntitoneBasis s :=
  ⟨hasBasis_iInf_principal hs.directed_ge, hs⟩

end SameType

section TwoTypes

variable {la : Filter α} {pa : ι → Prop} {sa : ι → Set α} {lb : Filter β} {pb : ι' → Prop}
  {sb : ι' → Set β} {f : α → β}

-- Porting note: use `∃ i, p i ∧ _` instead of `∃ i (hi : p i), _`.
theorem HasBasis.tendsto_left_iff (hla : la.HasBasis pa sa) :
    Tendsto f la lb ↔ ∀ t ∈ lb, ∃ i, pa i ∧ MapsTo f (sa i) t := by
  simp only [Tendsto, (hla.map f).le_iff, image_subset_iff]
  rfl

theorem HasBasis.tendsto_right_iff (hlb : lb.HasBasis pb sb) :
    Tendsto f la lb ↔ ∀ i, pb i → ∀ᶠ x in la, f x ∈ sb i := by
  simp only [Tendsto, hlb.ge_iff, mem_map', Filter.Eventually]

-- Porting note: use `∃ i, p i ∧ _` instead of `∃ i (hi : p i), _`.
theorem HasBasis.tendsto_iff (hla : la.HasBasis pa sa) (hlb : lb.HasBasis pb sb) :
    Tendsto f la lb ↔ ∀ ib, pb ib → ∃ ia, pa ia ∧ ∀ x ∈ sa ia, f x ∈ sb ib := by
  simp [hlb.tendsto_right_iff, hla.eventually_iff]

-- Porting note: use `∃ i, p i ∧ _` instead of `∃ i (hi : p i), _`.
theorem Tendsto.basis_left (H : Tendsto f la lb) (hla : la.HasBasis pa sa) :
    ∀ t ∈ lb, ∃ i, pa i ∧ MapsTo f (sa i) t :=
  hla.tendsto_left_iff.1 H

theorem Tendsto.basis_right (H : Tendsto f la lb) (hlb : lb.HasBasis pb sb) :
    ∀ i, pb i → ∀ᶠ x in la, f x ∈ sb i :=
  hlb.tendsto_right_iff.1 H

-- Porting note: use `∃ i, p i ∧ _` instead of `∃ i (hi : p i), _`.
theorem Tendsto.basis_both (H : Tendsto f la lb) (hla : la.HasBasis pa sa)
    (hlb : lb.HasBasis pb sb) :
    ∀ ib, pb ib → ∃ ia, pa ia ∧ MapsTo f (sa ia) (sb ib) :=
  (hla.tendsto_iff hlb).1 H

theorem HasBasis.prod_pprod (hla : la.HasBasis pa sa) (hlb : lb.HasBasis pb sb) :
    (la ×ˢ lb).HasBasis (fun i : PProd ι ι' => pa i.1 ∧ pb i.2) fun i => sa i.1 ×ˢ sb i.2 :=
  (hla.comap Prod.fst).inf' (hlb.comap Prod.snd)

theorem HasBasis.prod {ι ι' : Type*} {pa : ι → Prop} {sa : ι → Set α} {pb : ι' → Prop}
    {sb : ι' → Set β} (hla : la.HasBasis pa sa) (hlb : lb.HasBasis pb sb) :
    (la ×ˢ lb).HasBasis (fun i : ι × ι' => pa i.1 ∧ pb i.2) fun i => sa i.1 ×ˢ sb i.2 :=
  (hla.comap Prod.fst).inf (hlb.comap Prod.snd)

theorem HasBasis.prod_same_index {p : ι → Prop} {sb : ι → Set β} (hla : la.HasBasis p sa)
    (hlb : lb.HasBasis p sb) (h_dir : ∀ {i j}, p i → p j → ∃ k, p k ∧ sa k ⊆ sa i ∧ sb k ⊆ sb j) :
    (la ×ˢ lb).HasBasis p fun i => sa i ×ˢ sb i := by
  simp only [hasBasis_iff, (hla.prod_pprod hlb).mem_iff]
  refine fun t => ⟨?_, ?_⟩
  · rintro ⟨⟨i, j⟩, ⟨hi, hj⟩, hsub : sa i ×ˢ sb j ⊆ t⟩
    rcases h_dir hi hj with ⟨k, hk, ki, kj⟩
    exact ⟨k, hk, (Set.prod_mono ki kj).trans hsub⟩
  · rintro ⟨i, hi, h⟩
    exact ⟨⟨i, i⟩, ⟨hi, hi⟩, h⟩

theorem HasBasis.prod_same_index_mono {ι : Type*} [LinearOrder ι] {p : ι → Prop} {sa : ι → Set α}
    {sb : ι → Set β} (hla : la.HasBasis p sa) (hlb : lb.HasBasis p sb)
    (hsa : MonotoneOn sa { i | p i }) (hsb : MonotoneOn sb { i | p i }) :
    (la ×ˢ lb).HasBasis p fun i => sa i ×ˢ sb i :=
  hla.prod_same_index hlb fun {i j} hi hj =>
    have : p (min i j) := min_rec' _ hi hj
    ⟨min i j, this, hsa this hi <| min_le_left _ _, hsb this hj <| min_le_right _ _⟩

theorem HasBasis.prod_same_index_anti {ι : Type*} [LinearOrder ι] {p : ι → Prop} {sa : ι → Set α}
    {sb : ι → Set β} (hla : la.HasBasis p sa) (hlb : lb.HasBasis p sb)
    (hsa : AntitoneOn sa { i | p i }) (hsb : AntitoneOn sb { i | p i }) :
    (la ×ˢ lb).HasBasis p fun i => sa i ×ˢ sb i :=
  @HasBasis.prod_same_index_mono _ _ _ _ ιᵒᵈ _ _ _ _ hla hlb hsa.dual_left hsb.dual_left

theorem HasBasis.prod_self (hl : la.HasBasis pa sa) :
    (la ×ˢ la).HasBasis pa fun i => sa i ×ˢ sa i :=
  hl.prod_same_index hl fun {i j} hi hj => by
    simpa only [exists_prop, subset_inter_iff] using
      hl.mem_iff.1 (inter_mem (hl.mem_of_mem hi) (hl.mem_of_mem hj))

theorem mem_prod_self_iff {s} : s ∈ la ×ˢ la ↔ ∃ t ∈ la, t ×ˢ t ⊆ s :=
  la.basis_sets.prod_self.mem_iff

lemma eventually_prod_self_iff {r : α → α → Prop} :
    (∀ᶠ x in la ×ˢ la, r x.1 x.2) ↔ ∃ t ∈ la, ∀ x ∈ t, ∀ y ∈ t, r x y :=
  mem_prod_self_iff.trans <| by simp only [prod_subset_iff, mem_setOf_eq]

theorem HasAntitoneBasis.prod {ι : Type*} [LinearOrder ι] {f : Filter α} {g : Filter β}
    {s : ι → Set α} {t : ι → Set β} (hf : HasAntitoneBasis f s) (hg : HasAntitoneBasis g t) :
    HasAntitoneBasis (f ×ˢ g) fun n => s n ×ˢ t n :=
  ⟨hf.1.prod_same_index_anti hg.1 (hf.2.antitoneOn _) (hg.2.antitoneOn _), hf.2.set_prod hg.2⟩

theorem HasBasis.coprod {ι ι' : Type*} {pa : ι → Prop} {sa : ι → Set α} {pb : ι' → Prop}
    {sb : ι' → Set β} (hla : la.HasBasis pa sa) (hlb : lb.HasBasis pb sb) :
    (la.coprod lb).HasBasis (fun i : ι × ι' => pa i.1 ∧ pb i.2) fun i =>
      Prod.fst ⁻¹' sa i.1 ∪ Prod.snd ⁻¹' sb i.2 :=
  (hla.comap Prod.fst).sup (hlb.comap Prod.snd)

end TwoTypes

theorem map_sigma_mk_comap {π : α → Type*} {π' : β → Type*} {f : α → β}
    (hf : Function.Injective f) (g : ∀ a, π a → π' (f a)) (a : α) (l : Filter (π' (f a))) :
    map (Sigma.mk a) (comap (g a) l) = comap (Sigma.map f g) (map (Sigma.mk (f a)) l) := by
  refine (((basis_sets _).comap _).map _).eq_of_same_basis ?_
  convert ((basis_sets l).map (Sigma.mk (f a))).comap (Sigma.map f g)
  apply image_sigmaMk_preimage_sigmaMap hf

end Filter<|MERGE_RESOLUTION|>--- conflicted
+++ resolved
@@ -4,12 +4,8 @@
 Authors: Yury Kudryashov, Johannes Hölzl, Mario Carneiro, Patrick Massot
 -/
 import Mathlib.Data.Prod.PProd
-<<<<<<< HEAD
-import Mathlib.Order.Filter.Basic
-=======
 import Mathlib.Data.Set.Countable
 import Mathlib.Order.Filter.Finite
->>>>>>> 7592d0f5
 
 /-!
 # Filter bases
