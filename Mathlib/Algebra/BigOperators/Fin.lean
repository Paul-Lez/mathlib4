--- conflicted
+++ resolved
@@ -41,23 +41,11 @@
 @[to_additive]
 theorem prod_ofFn [CommMonoid β] {n : ℕ} (f : Fin n → β) : (List.ofFn f).prod = ∏ i, f i := by
   simp [prod_eq_multiset_prod]
-<<<<<<< HEAD
-#align fin.prod_of_fn Fin.prod_ofFn
-#align fin.sum_of_fn Fin.sum_ofFn
-=======
 
 @[to_additive]
 theorem prod_univ_def [CommMonoid β] {n : ℕ} (f : Fin n → β) :
     ∏ i, f i = ((List.finRange n).map f).prod := by
   rw [← List.ofFn_eq_map, prod_ofFn]
->>>>>>> 99508fb5
-
-@[to_additive]
-theorem prod_univ_def [CommMonoid β] {n : ℕ} (f : Fin n → β) :
-    ∏ i, f i = ((List.finRange n).map f).prod := by
-  rw [← List.ofFn_eq_map, prod_ofFn]
-#align fin.prod_univ_def Fin.prod_univ_def
-#align fin.sum_univ_def Fin.sum_univ_def
 
 /-- A product of a function `f : Fin 0 → β` is `1` because `Fin 0` is empty -/
 @[to_additive "A sum of a function `f : Fin 0 → β` is `0` because `Fin 0` is empty"]
@@ -90,26 +78,15 @@
   simpa [mul_comm] using prod_univ_succAbove f (last n)
 
 @[to_additive (attr := simp)]
-<<<<<<< HEAD
-theorem prod_univ_get [CommMonoid α] (l : List α) : ∏ i, l.get i = l.prod := by
-=======
 theorem prod_univ_get [CommMonoid α] (l : List α) : ∏ i : Fin l.length, l[i.1] = l.prod := by
->>>>>>> 99508fb5
   simp [Finset.prod_eq_multiset_prod]
 
 @[to_additive (attr := simp)]
 theorem prod_univ_get' [CommMonoid β] (l : List α) (f : α → β) :
-<<<<<<< HEAD
-    ∏ i, f (l.get i) = (l.map f).prod := by
-  simp [Finset.prod_eq_multiset_prod]
-
-@[to_additive]
-=======
     ∏ i : Fin l.length, f l[i.1] = (l.map f).prod := by
   simp [Finset.prod_eq_multiset_prod]
 
 @[to_additive (attr := simp)]
->>>>>>> 99508fb5
 theorem prod_cons [CommMonoid β] {n : ℕ} (x : β) (f : Fin n → β) :
     (∏ i : Fin n.succ, (cons x f : Fin n.succ → β) i) = x * ∏ i : Fin n, f i := by
   simp_rw [prod_univ_succ, cons_zero, cons_succ]
@@ -248,13 +225,7 @@
     simp only [partialProd_succ, mul_inv_rev, Fin.castSucc_mk]
     -- Porting note: was
     -- assoc_rw [hi, inv_mul_cancel_left]
-<<<<<<< HEAD
-    rw [← mul_assoc, mul_left_eq_self, mul_assoc, hi, mul_left_inv]
-#align fin.partial_prod_right_inv Fin.partialProd_right_inv
-#align fin.partial_sum_right_neg Fin.partialSum_right_neg
-=======
     rw [← mul_assoc, mul_left_eq_self, mul_assoc, hi, inv_mul_cancel]
->>>>>>> 99508fb5
 
 /-- Let `(g₀, g₁, ..., gₙ)` be a tuple of elements in `Gⁿ⁺¹`.
 Then if `k < j`, this says `(g₀g₁...gₖ₋₁)⁻¹ * g₀g₁...gₖ = gₖ`.
@@ -454,11 +425,6 @@
 @[to_additive]
 theorem prod_ofFn {n : ℕ} {f : Fin n → α} : (ofFn f).prod = ∏ i, f i :=
   Fin.prod_ofFn f
-<<<<<<< HEAD
-#align list.prod_of_fn List.prod_ofFn
-#align list.sum_of_fn List.sum_ofFn
-=======
->>>>>>> 99508fb5
 
 end CommMonoid
 
