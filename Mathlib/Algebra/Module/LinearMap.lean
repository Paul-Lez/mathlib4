/-
Copyright (c) 2020 Anne Baanen. All rights reserved.
Released under Apache 2.0 license as described in the file LICENSE.
Authors: Nathaniel Thomas, Jeremy Avigad, Johannes Hölzl, Mario Carneiro, Anne Baanen,
  Frédéric Dupuis, Heather Macbeth
-/
import Mathlib.Algebra.Hom.GroupAction
import Mathlib.Algebra.Module.Pi
import Mathlib.Algebra.Star.Basic
import Mathlib.Data.Set.Pointwise.SMul
import Mathlib.Algebra.Ring.CompTypeclasses

#align_import algebra.module.linear_map from "leanprover-community/mathlib"@"cc8e88c7c8c7bc80f91f84d11adb584bf9bd658f"

/-!
# (Semi)linear maps

In this file we define

* `LinearMap σ M M₂`, `M →ₛₗ[σ] M₂` : a semilinear map between two `Module`s. Here,
  `σ` is a `RingHom` from `R` to `R₂` and an `f : M →ₛₗ[σ] M₂` satisfies
  `f (c • x) = (σ c) • (f x)`. We recover plain linear maps by choosing `σ` to be `RingHom.id R`.
  This is denoted by `M →ₗ[R] M₂`. We also add the notation `M →ₗ⋆[R] M₂` for star-linear maps.

* `IsLinearMap R f` : predicate saying that `f : M → M₂` is a linear map. (Note that this
  was not generalized to semilinear maps.)

We then provide `LinearMap` with the following instances:

* `LinearMap.addCommMonoid` and `LinearMap.addCommGroup`: the elementwise addition structures
  corresponding to addition in the codomain
* `LinearMap.distribMulAction` and `LinearMap.module`: the elementwise scalar action structures
  corresponding to applying the action in the codomain.
* `Module.End.semiring` and `Module.End.ring`: the (semi)ring of endomorphisms formed by taking the
  additive structure above with composition as multiplication.

## Implementation notes

To ensure that composition works smoothly for semilinear maps, we use the typeclasses
`RingHomCompTriple`, `RingHomInvPair` and `RingHomSurjective` from
`Mathlib.Algebra.Ring.CompTypeclasses`.

## Notation

* Throughout the file, we denote regular linear maps by `fₗ`, `gₗ`, etc, and semilinear maps
  by `f`, `g`, etc.

## TODO

* Parts of this file have not yet been generalized to semilinear maps (i.e. `CompatibleSMul`)

## Tags

linear map
-/

assert_not_exists Submonoid
assert_not_exists Finset

open Function

universe u u' v w x y z

variable {R : Type*} {R₁ : Type*} {R₂ : Type*} {R₃ : Type*}
variable {k : Type*} {S : Type*} {S₃ : Type*} {T : Type*}
variable {M : Type*} {M₁ : Type*} {M₂ : Type*} {M₃ : Type*}
variable {N₁ : Type*} {N₂ : Type*} {N₃ : Type*} {ι : Type*}

/-- A map `f` between modules over a semiring is linear if it satisfies the two properties
`f (x + y) = f x + f y` and `f (c • x) = c • f x`. The predicate `IsLinearMap R f` asserts this
property. A bundled version is available with `LinearMap`, and should be favored over
`IsLinearMap` most of the time. -/
structure IsLinearMap (R : Type u) {M : Type v} {M₂ : Type w} [Semiring R] [AddCommMonoid M]
  [AddCommMonoid M₂] [Module R M] [Module R M₂] (f : M → M₂) : Prop where
  /-- A linear map preserves addition. -/
  map_add : ∀ x y, f (x + y) = f x + f y
  /-- A linear map preserves scalar multiplication. -/
  map_smul : ∀ (c : R) (x), f (c • x) = c • f x
#align is_linear_map IsLinearMap

section

/-- A map `f` between an `R`-module and an `S`-module over a ring homomorphism `σ : R →+* S`
is semilinear if it satisfies the two properties `f (x + y) = f x + f y` and
`f (c • x) = (σ c) • f x`. Elements of `LinearMap σ M M₂` (available under the notation
`M →ₛₗ[σ] M₂`) are bundled versions of such maps. For plain linear maps (i.e. for which
`σ = RingHom.id R`), the notation `M →ₗ[R] M₂` is available. An unbundled version of plain linear
maps is available with the predicate `IsLinearMap`, but it should be avoided most of the time. -/
<<<<<<< HEAD
structure LinearMap {R : Type _} {S : Type _} [Semiring R] [Semiring S] (σ : R →+* S) (M : Type _)
    (M₂ : Type _) [AddCommMonoid M] [AddCommMonoid M₂] [Module R M] [Module S M₂] extends
    AddHom M M₂, MulActionHom σ M M₂
--  /-- A linear map preserves scalar multiplication.
--  We prefer the spelling `_root_.map_smul` instead. -/
--  map_smul' : ∀ (r : R) (x : M), toFun (r • x) = σ r • toFun x
=======
structure LinearMap {R : Type*} {S : Type*} [Semiring R] [Semiring S] (σ : R →+* S) (M : Type*)
    (M₂ : Type*) [AddCommMonoid M] [AddCommMonoid M₂] [Module R M] [Module S M₂] extends
    AddHom M M₂ where
  /-- A linear map preserves scalar multiplication.
  We prefer the spelling `_root_.map_smul` instead. -/
  map_smul' : ∀ (r : R) (x : M), toFun (r • x) = σ r • toFun x
>>>>>>> a075669f
#align linear_map LinearMap

/-- The `AddHom` underlying a `LinearMap`. -/
add_decl_doc LinearMap.toAddHom
#align linear_map.to_add_hom LinearMap.toAddHom

/-- The `MulActionHom` underlying a `LinearMap`. -/
add_decl_doc LinearMap.toMulActionHom

-- mathport name: «expr →ₛₗ[ ] »
/-- `M →ₛₗ[σ] N` is the type of `σ`-semilinear maps from `M` to `N`. -/
notation:25 M " →ₛₗ[" σ:25 "] " M₂:0 => LinearMap σ M M₂

/-- `M →ₗ[R] N` is the type of `R`-linear maps from `M` to `N`. -/
-- mathport name: «expr →ₗ[ ] »
notation:25 M " →ₗ[" R:25 "] " M₂:0 => LinearMap (RingHom.id R) M M₂

/-- `M →ₗ⋆[R] N` is the type of `R`-conjugate-linear maps from `M` to `N`. -/
-- mathport name: «expr →ₗ⋆[ ] »
notation:25 M " →ₗ⋆[" R:25 "] " M₂:0 => LinearMap (starRingEnd R) M M₂

/-- `SemilinearMapClass F σ M M₂` asserts `F` is a type of bundled `σ`-semilinear maps `M → M₂`.

See also `LinearMapClass F R M M₂` for the case where `σ` is the identity map on `R`.

A map `f` between an `R`-module and an `S`-module over a ring homomorphism `σ : R →+* S`
is semilinear if it satisfies the two properties `f (x + y) = f x + f y` and
`f (c • x) = (σ c) • f x`. -/
<<<<<<< HEAD
class SemilinearMapClass (F : Type _)
  {R S : outParam (Type _)} [Semiring R] [Semiring S]
  (σ : outParam (R →+* S))
  (M M₂ : outParam (Type _)) [AddCommMonoid M] [AddCommMonoid M₂]
  [Module R M] [Module S M₂]
  extends AddHomClass F M M₂, MulActionHomClass F σ M M₂
  -- where
  -- /-- A semilinear map preserves scalar multiplication up to some ring -- homomorphism `σ`.
  -- See also `_root_.map_smul` for the case where `σ` is the identity. -/
  -- map_smulₛₗ : ∀ (f : F) (r : R) (x : M), f (r • x) = σ r • f x
=======
class SemilinearMapClass (F : Type*) {R S : outParam (Type*)} [Semiring R] [Semiring S]
  (σ : outParam (R →+* S)) (M M₂ : outParam (Type*)) [AddCommMonoid M] [AddCommMonoid M₂]
  [Module R M] [Module S M₂] extends AddHomClass F M M₂ where
  /-- A semilinear map preserves scalar multiplication up to some ring homomorphism `σ`.
  See also `_root_.map_smul` for the case where `σ` is the identity. -/
  map_smulₛₗ : ∀ (f : F) (r : R) (x : M), f (r • x) = σ r • f x
>>>>>>> a075669f
#align semilinear_map_class SemilinearMapClass

end

-- Porting note: `dangerousInstance` linter has become smarter about `outParam`s
-- `σ` becomes a metavariable but that's fine because it's an `outParam`
-- attribute [nolint dangerousInstance] SemilinearMapClass.toAddHomClass

export SemilinearMapClass (map_smul)

attribute [simp] SemilinearMapClass.map_smul

/-- `LinearMapClass F R M M₂` asserts `F` is a type of bundled `R`-linear maps `M → M₂`.

This is an abbreviation for `SemilinearMapClass F (RingHom.id R) M M₂`.
-/
abbrev LinearMapClass (F : Type*) (R M M₂ : outParam (Type*)) [Semiring R] [AddCommMonoid M]
    [AddCommMonoid M₂] [Module R M] [Module R M₂] :=
  SemilinearMapClass F (RingHom.id R) M M₂
#align linear_map_class LinearMapClass

namespace SemilinearMapClass

variable (F : Type*)
variable [Semiring R] [Semiring S]
variable [AddCommMonoid M] [AddCommMonoid M₁] [AddCommMonoid M₂] [AddCommMonoid M₃]
variable [AddCommMonoid N₁] [AddCommMonoid N₂] [AddCommMonoid N₃]
variable [Module R M] [Module R M₂] [Module S M₃]
variable {σ : R →+* S}

abbrev map_smulₛₗ {F : Type _} {R S : outParam (Type _)}
  [Semiring R] [Semiring S] {σ : outParam (R →+* S)}
  {M M₂ : outParam (Type _)} [AddCommMonoid M] [AddCommMonoid M₂]
  [Module R M] [Module S M₂]  [SemilinearMapClass F σ R S] (f : F) := map_smul f

-- Porting note: the `dangerousInstance` linter has become smarter about `outParam`s
instance (priority := 100) addMonoidHomClass [SemilinearMapClass F σ M M₃] :
    AddMonoidHomClass F M M₃ :=
  { SemilinearMapClass.toAddHomClass with
    coe := fun f ↦ (f : M → M₃)
    map_zero := fun f ↦
      show f 0 = 0 by
        rw [← zero_smul R (0 : M), map_smul]
        simp }

instance (priority := 100) distribMulActionHomClass [LinearMapClass F R M M₂] :
    DistribMulActionHomClass F (RingHom.id R) M M₂ :=
  { SemilinearMapClass.addMonoidHomClass F with
    coe := fun f ↦ (f : M → M₂)
    map_smul := fun f c x ↦ by rw [map_smul, RingHom.id_apply] }

variable {F} (f : F) [i : SemilinearMapClass F σ M M₃]

theorem map_smul_inv {σ' : S →+* R} [RingHomInvPair σ σ'] (c : S) (x : M) :
    c • f x = f (σ' c • x) := by simp
#align semilinear_map_class.map_smul_inv SemilinearMapClass.map_smul_inv

end SemilinearMapClass

namespace LinearMap

/-
def map_smulₛₗ {F : Type _} {R S : outParam (Type _)}
  [Semiring R] [Semiring S] {σ : outParam (R →+* S)}
  {M M₂ : outParam (Type _)} [AddCommMonoid M] [AddCommMonoid M₂]
  [Module R M] [Module S M₂]  [SemilinearMapClass F σ R S] (f : F) := SemilinearMapClass.map_smul f

def map_smul {F : Type _} {R : outParam (Type _)}
  [Semiring R]
  {M M₂ : outParam (Type _)} [AddCommMonoid M] [AddCommMonoid M₂]
  [Module R M] [Module R M₂]  [LinearMapClass F R M M₂] (f : F) := SemilinearMapClass.map_smul f
-/

section AddCommMonoid

variable [Semiring R] [Semiring S]

section

variable [AddCommMonoid M] [AddCommMonoid M₁] [AddCommMonoid M₂] [AddCommMonoid M₃]

variable [AddCommMonoid N₁] [AddCommMonoid N₂] [AddCommMonoid N₃]

variable [Module R M] [Module R M₂] [Module S M₃]

variable {σ : R →+* S}

-- abbrev map_smulₛₗ := SemilinearMapClass.map_smul

instance semilinearMapClass : SemilinearMapClass (M →ₛₗ[σ] M₃) σ M M₃ where
  coe f := f.toFun
  coe_injective' f g h := by
    cases f
    cases g
    congr
    apply FunLike.coe_injective'
    exact h
  map_add f := f.map_add'
  map_smul := LinearMap.map_smul'
#align linear_map.semilinear_map_class LinearMap.semilinearMapClass

-- Porting note: we don't port specialized `CoeFun` instances if there is `FunLike` instead
#noalign LinearMap.has_coe_to_fun

-- Porting note: adding this instance prevents a timeout in `ext_ring_op`
instance instFunLike {σ : R →+* S} : FunLike (M →ₛₗ[σ] M₃) M (λ _ ↦ M₃) :=
  { AddHomClass.toFunLike with }

/-- The `DistribMulActionHom` underlying a `LinearMap`. -/
def toDistribMulActionHom (f : M →ₛₗ[σ] M₃) :
  DistribMulActionHom σ M M₃ :=
  { f with map_zero' := show f 0 = 0 from map_zero f }
#align linear_map.to_distrib_mul_action_hom LinearMap.toDistribMulActionHom

@[simp]
theorem coe_toAddHom (f : M →ₛₗ[σ] M₃) : ⇑f.toAddHom = f := rfl

-- porting note: no longer a `simp`
theorem toFun_eq_coe {f : M →ₛₗ[σ] M₃} : f.toFun = (f : M → M₃) := rfl
#align linear_map.to_fun_eq_coe LinearMap.toFun_eq_coe

@[ext]
theorem ext {f g : M →ₛₗ[σ] M₃} (h : ∀ x, f x = g x) : f = g :=
  FunLike.ext f g h
#align linear_map.ext LinearMap.ext

/-- Copy of a `LinearMap` with a new `toFun` equal to the old one. Useful to fix definitional
equalities. -/
protected def copy (f : M →ₛₗ[σ] M₃) (f' : M → M₃) (h : f' = ⇑f) : M →ₛₗ[σ] M₃ where
  toFun := f'
  map_add' := h.symm ▸ f.map_add'
  map_smul' := h.symm ▸ f.map_smul'
#align linear_map.copy LinearMap.copy

@[simp]
theorem coe_copy (f : M →ₛₗ[σ] M₃) (f' : M → M₃) (h : f' = ⇑f) : ⇑(f.copy f' h) = f' :=
  rfl
#align linear_map.coe_copy LinearMap.coe_copy

theorem copy_eq (f : M →ₛₗ[σ] M₃) (f' : M → M₃) (h : f' = ⇑f) : f.copy f' h = f :=
  FunLike.ext' h
#align linear_map.copy_eq LinearMap.copy_eq

initialize_simps_projections LinearMap (toFun → apply)

@[simp]
theorem coe_mk {σ : R →+* S} (f : AddHom M M₃) (h) :
    ((LinearMap.mk f h : M →ₛₗ[σ] M₃) : M → M₃) = f :=
  rfl
#align linear_map.coe_mk LinearMap.coe_mk

-- Porting note: This theorem is new.
@[simp]
theorem coe_addHom_mk {σ : R →+* S} (f : AddHom M M₃) (h) :
    ((LinearMap.mk f h : M →ₛₗ[σ] M₃) : AddHom M M₃) = f :=
  rfl

/-- Identity map as a `LinearMap` -/
def id : M →ₗ[R] M :=
  { DistribMulActionHom.id R with toFun := _root_.id }
#align linear_map.id LinearMap.id

theorem id_apply (x : M) : @id R M _ _ _ x = x :=
  rfl
#align linear_map.id_apply LinearMap.id_apply

@[simp, norm_cast]
theorem id_coe : ((LinearMap.id : M →ₗ[R] M) : M → M) = _root_.id :=
  rfl
#align linear_map.id_coe LinearMap.id_coe

/-- A generalisation of `LinearMap.id` that constructs the identity function
as a `σ`-semilinear map for any ring homomorphism `σ` which we know is the identity. -/
@[simps]
def id' {σ : R →+* R} [RingHomId σ] : M →ₛₗ[σ] M where
  toFun x := x
  map_add' x y := rfl
  map_smul' r x := by
    have := (RingHomId.eq_id : σ = _)
    subst this
    rfl

@[simp, norm_cast]
theorem id'_coe {σ : R →+* R} [RingHomId σ] : ((id' : M →ₛₗ[σ] M) : M → M) = _root_.id :=
  rfl

end

section

variable [AddCommMonoid M] [AddCommMonoid M₁] [AddCommMonoid M₂] [AddCommMonoid M₃]

variable [AddCommMonoid N₁] [AddCommMonoid N₂] [AddCommMonoid N₃]

variable [Module R M] [Module R M₂] [Module S M₃]

variable (σ : R →+* S)

variable (fₗ gₗ : M →ₗ[R] M₂) (f g : M →ₛₗ[σ] M₃)

theorem isLinear : IsLinearMap R fₗ :=
  ⟨fₗ.map_add', fₗ.map_smul'⟩
#align linear_map.is_linear LinearMap.isLinear

variable {fₗ gₗ f g σ}

theorem coe_injective : Injective (FunLike.coe : (M →ₛₗ[σ] M₃) → _) :=
  FunLike.coe_injective
#align linear_map.coe_injective LinearMap.coe_injective

protected theorem congr_arg {x x' : M} : x = x' → f x = f x' :=
  FunLike.congr_arg f
#align linear_map.congr_arg LinearMap.congr_arg

/-- If two linear maps are equal, they are equal at each point. -/
protected theorem congr_fun (h : f = g) (x : M) : f x = g x :=
  FunLike.congr_fun h x
#align linear_map.congr_fun LinearMap.congr_fun

theorem ext_iff : f = g ↔ ∀ x, f x = g x :=
  FunLike.ext_iff
#align linear_map.ext_iff LinearMap.ext_iff

@[simp]
theorem mk_coe (f : M →ₛₗ[σ] M₃) (h) : (LinearMap.mk f h : M →ₛₗ[σ] M₃) = f :=
  ext fun _ ↦ rfl
#align linear_map.mk_coe LinearMap.mk_coe

variable (fₗ gₗ f g)

protected theorem map_add (x y : M) : f (x + y) = f x + f y :=
  map_add f x y
#align linear_map.map_add LinearMap.map_add

protected theorem map_zero : f 0 = 0 :=
  map_zero f
#align linear_map.map_zero LinearMap.map_zero

-- Porting note: `simp` wasn't picking up `map_smulₛₗ` for `LinearMap`s without specifying
-- `map_smulₛₗ f`, so we marked this as `@[simp]` in Mathlib3.
-- For Mathlib4, let's try without the `@[simp]` attribute and hope it won't need to be re-enabled.
protected theorem map_smulₛₗ (c : R) (x : M) : f (c • x) = σ c • f x :=
  SemilinearMapClass.map_smul f c x
#align linear_map.map_smulₛₗ LinearMap.map_smulₛₗ

protected theorem map_smul (c : R) (x : M) : fₗ (c • x) = c • fₗ x :=
  SemilinearMapClass.map_smul fₗ c x
#align linear_map.map_smul LinearMap.map_smul

protected theorem map_smul_inv {σ' : S →+* R} [RingHomInvPair σ σ'] (c : S) (x : M) :
    c • f x = f (σ' c • x) := by simp
#align linear_map.map_smul_inv LinearMap.map_smul_inv

@[simp]
theorem map_eq_zero_iff (h : Function.Injective f) {x : M} : f x = 0 ↔ x = 0 :=
  _root_.map_eq_zero_iff f h
#align linear_map.map_eq_zero_iff LinearMap.map_eq_zero_iff

section Pointwise

open Pointwise

variable (M M₃ σ) {F : Type*} (h : F)

-- TODO : The `SemilinearMapClass.map_smul` were `map_smulₛₗ`
-- The above `abbrev` did not help…

@[simp]
theorem _root_.image_smul_setₛₗ [SemilinearMapClass F σ M M₃] (c : R) (s : Set M) :
    h '' (c • s) = σ c • h '' s := by
  apply Set.Subset.antisymm
  · rintro x ⟨y, ⟨z, zs, rfl⟩, rfl⟩
    exact ⟨h z, Set.mem_image_of_mem _ zs, (SemilinearMapClass.map_smul _ _ _).symm⟩
  · rintro x ⟨y, ⟨z, hz, rfl⟩, rfl⟩
    exact (Set.mem_image _ _ _).2
      ⟨c • z, Set.smul_mem_smul_set hz, SemilinearMapClass.map_smul _ _ _⟩
#align image_smul_setₛₗ image_smul_setₛₗ

theorem _root_.preimage_smul_setₛₗ [SemilinearMapClass F σ M M₃] {c : R} (hc : IsUnit c)
    (s : Set M₃) :
    h ⁻¹' (σ c • s) = c • h ⁻¹' s := by
  apply Set.Subset.antisymm
  · rintro x ⟨y, ys, hy⟩
    refine' ⟨(hc.unit.inv : R) • x, _, _⟩
    · simp only [← hy, smul_smul, Set.mem_preimage, Units.inv_eq_val_inv,
        SemilinearMapClass.map_smul h, ← map_mul, IsUnit.val_inv_mul, one_smul, map_one, ys]
    · simp only [smul_smul, IsUnit.mul_val_inv, one_smul, Units.inv_eq_val_inv]
  · rintro x ⟨y, hy, rfl⟩
    refine' ⟨h y, hy, by simp only [RingHom.id_apply, SemilinearMapClass.map_smul h]⟩
#align preimage_smul_setₛₗ preimage_smul_setₛₗ

variable (R M₂)

theorem _root_.image_smul_set [LinearMapClass F R M M₂] (c : R) (s : Set M) :
    h '' (c • s) = c • h '' s :=
  image_smul_setₛₗ _ _ _ h c s
#align image_smul_set image_smul_set

theorem _root_.preimage_smul_set [LinearMapClass F R M M₂] {c : R} (hc : IsUnit c) (s : Set M₂) :
    h ⁻¹' (c • s) = c • h ⁻¹' s :=
  preimage_smul_setₛₗ _ _ _ h hc s
#align preimage_smul_set preimage_smul_set

end Pointwise

variable (M M₂)

/-- A typeclass for `SMul` structures which can be moved through a `LinearMap`.
This typeclass is generated automatically from an `IsScalarTower` instance, but exists so that
we can also add an instance for `AddCommGroup.intModule`, allowing `z •` to be moved even if
`R` does not support negation.
-/
class CompatibleSMul (R S : Type*) [Semiring S] [SMul R M] [Module S M] [SMul R M₂]
  [Module S M₂] : Prop where
  /-- Scalar multiplication by `R` of `M` can be moved through linear maps. -/
  map_smul : ∀ (fₗ : M →ₗ[S] M₂) (c : R) (x : M), fₗ (c • x) = c • fₗ x
#align linear_map.compatible_smul LinearMap.CompatibleSMul

variable {M M₂}

instance (priority := 100) IsScalarTower.compatibleSMul {R S : Type*} [Semiring S] [SMul R S]
    [SMul R M] [Module S M] [IsScalarTower R S M] [SMul R M₂] [Module S M₂] [IsScalarTower R S M₂] :
    CompatibleSMul M M₂ R S :=
  ⟨fun fₗ c x ↦ by
    rw [← smul_one_smul S c x, ← smul_one_smul S c (fₗ x)]
    rw [SemilinearMapClass.map_smul]
    rw [RingHom.id_apply, smul_assoc, one_smul]⟩
#align linear_map.is_scalar_tower.compatible_smul LinearMap.IsScalarTower.compatibleSMul

@[simp]
theorem map_smul_of_tower {R S : Type*} [Semiring S] [SMul R M] [Module S M] [SMul R M₂]
    [Module S M₂] [CompatibleSMul M M₂ R S] (fₗ : M →ₗ[S] M₂) (c : R) (x : M) :
    fₗ (c • x) = c • fₗ x :=
  CompatibleSMul.map_smul fₗ c x
#align linear_map.map_smul_of_tower LinearMap.map_smul_of_tower

/-- convert a linear map to an additive map -/
def toAddMonoidHom : M →+ M₃ where
  toFun := f
  map_zero' := f.map_zero
  map_add' := f.map_add
#align linear_map.to_add_monoid_hom LinearMap.toAddMonoidHom

@[simp]
theorem toAddMonoidHom_coe : ⇑f.toAddMonoidHom = f :=
  rfl
#align linear_map.to_add_monoid_hom_coe LinearMap.toAddMonoidHom_coe

section RestrictScalars

variable (R)
variable [Module S M] [Module S M₂] [CompatibleSMul M M₂ R S]

/-- If `M` and `M₂` are both `R`-modules and `S`-modules and `R`-module structures
are defined by an action of `R` on `S` (formally, we have two scalar towers), then any `S`-linear
map from `M` to `M₂` is `R`-linear.

See also `LinearMap.map_smul_of_tower`. -/
@[coe] def restrictScalars (fₗ : M →ₗ[S] M₂) : M →ₗ[R] M₂ where
  toFun := fₗ
  map_add' := fₗ.map_add
  map_smul' := fₗ.map_smul_of_tower
#align linear_map.restrict_scalars LinearMap.restrictScalars

-- porting note: generalized from `Algebra` to `CompatibleSMul`
instance coeIsScalarTower : CoeHTCT (M →ₗ[S] M₂) (M →ₗ[R] M₂) :=
  ⟨restrictScalars R⟩
#align linear_map.coe_is_scalar_tower LinearMap.coeIsScalarTower

@[simp, norm_cast]
theorem coe_restrictScalars (f : M →ₗ[S] M₂) : ((f : M →ₗ[R] M₂) : M → M₂) = f :=
  rfl
#align linear_map.coe_restrict_scalars LinearMap.coe_restrictScalars

theorem restrictScalars_apply (fₗ : M →ₗ[S] M₂) (x) : restrictScalars R fₗ x = fₗ x :=
  rfl
#align linear_map.restrict_scalars_apply LinearMap.restrictScalars_apply

theorem restrictScalars_injective :
    Function.Injective (restrictScalars R : (M →ₗ[S] M₂) → M →ₗ[R] M₂) := fun _ _ h ↦
  ext (LinearMap.congr_fun h : _)
#align linear_map.restrict_scalars_injective LinearMap.restrictScalars_injective

@[simp]
theorem restrictScalars_inj (fₗ gₗ : M →ₗ[S] M₂) :
    fₗ.restrictScalars R = gₗ.restrictScalars R ↔ fₗ = gₗ :=
  (restrictScalars_injective R).eq_iff
#align linear_map.restrict_scalars_inj LinearMap.restrictScalars_inj

end RestrictScalars

theorem toAddMonoidHom_injective :
    Function.Injective (toAddMonoidHom : (M →ₛₗ[σ] M₃) → M →+ M₃) := fun fₗ gₗ h ↦
  ext <| (FunLike.congr_fun h : ∀ x, fₗ.toAddMonoidHom x = gₗ.toAddMonoidHom x)
#align linear_map.to_add_monoid_hom_injective LinearMap.toAddMonoidHom_injective

/-- If two `σ`-linear maps from `R` are equal on `1`, then they are equal. -/
@[ext high]
theorem ext_ring {f g : R →ₛₗ[σ] M₃} (h : f 1 = g 1) : f = g :=
  ext fun x ↦ by rw [← mul_one x, ← smul_eq_mul, f.map_smulₛₗ, g.map_smulₛₗ, h]
#align linear_map.ext_ring LinearMap.ext_ring

theorem ext_ring_iff {σ : R →+* R} {f g : R →ₛₗ[σ] M} : f = g ↔ f 1 = g 1 :=
  ⟨fun h ↦ h ▸ rfl, ext_ring⟩
#align linear_map.ext_ring_iff LinearMap.ext_ring_iff

@[ext high]
theorem ext_ring_op {σ : Rᵐᵒᵖ →+* S} {f g : R →ₛₗ[σ] M₃} (h : f (1 : R) = g (1 : R)) :
    f = g :=
  ext fun x ↦ by
    -- Porting note: replaced the oneliner `rw` proof with a partially term-mode proof
    -- because `rw` was giving "motive is type incorrect" errors
    rw [← one_mul x, ← op_smul_eq_mul]
    refine (f.map_smulₛₗ (MulOpposite.op x) 1).trans ?_
    rw [h]
    exact (g.map_smulₛₗ (MulOpposite.op x) 1).symm
#align linear_map.ext_ring_op LinearMap.ext_ring_op

end

/-- Interpret a `RingHom` `f` as an `f`-semilinear map. -/
@[simps]
def _root_.RingHom.toSemilinearMap (f : R →+* S) : R →ₛₗ[f] S :=
  { f with
    toFun := f
    map_smul' := f.map_mul }
#align ring_hom.to_semilinear_map RingHom.toSemilinearMap
#align ring_hom.to_semilinear_map_apply RingHom.toSemilinearMap_apply

section

variable [Semiring R₁] [Semiring R₂] [Semiring R₃]
variable [AddCommMonoid M] [AddCommMonoid M₁] [AddCommMonoid M₂] [AddCommMonoid M₃]
variable {module_M₁ : Module R₁ M₁} {module_M₂ : Module R₂ M₂} {module_M₃ : Module R₃ M₃}
variable {σ₁₂ : R₁ →+* R₂} {σ₂₃ : R₂ →+* R₃} {σ₁₃ : R₁ →+* R₃}
variable [RingHomCompTriple σ₁₂ σ₂₃ σ₁₃]
variable (f : M₂ →ₛₗ[σ₂₃] M₃) (g : M₁ →ₛₗ[σ₁₂] M₂)

/-- Composition of two linear maps is a linear map -/
def comp : M₁ →ₛₗ[σ₁₃] M₃ where
  toFun := f ∘ g
  map_add' := by simp only [map_add, forall_const, Function.comp_apply]
  map_smul' r x := by
    simp only [Function.comp_apply, SemilinearMapClass.map_smul, RingHomCompTriple.comp_apply]
#align linear_map.comp LinearMap.comp

set_option quotPrecheck false in -- Porting note: error message suggested to do this
/-- `∘ₗ` is notation for composition of two linear (not semilinear!) maps into a linear map.
This is useful when Lean is struggling to infer the `RingHomCompTriple` instance. -/
infixr:80 " ∘ₗ " =>
  @LinearMap.comp _ _ _ _ _ _ _ _ _ _ _ _ _ _ _ (RingHom.id _) (RingHom.id _) (RingHom.id _)
    RingHomCompTriple.ids

theorem comp_apply (x : M₁) : f.comp g x = f (g x) :=
  rfl
#align linear_map.comp_apply LinearMap.comp_apply

@[simp, norm_cast]
theorem coe_comp : (f.comp g : M₁ → M₃) = f ∘ g :=
  rfl
#align linear_map.coe_comp LinearMap.coe_comp

@[simp]
theorem comp_id : f.comp id = f :=
  LinearMap.ext fun _ ↦ rfl
#align linear_map.comp_id LinearMap.comp_id

@[simp]
theorem id_comp : id.comp f = f :=
  LinearMap.ext fun _ ↦ rfl
#align linear_map.id_comp LinearMap.id_comp

variable {f g} {f' : M₂ →ₛₗ[σ₂₃] M₃} {g' : M₁ →ₛₗ[σ₁₂] M₂}

theorem cancel_right (hg : Function.Surjective g) : f.comp g = f'.comp g ↔ f = f' :=
  ⟨fun h ↦ ext <| hg.forall.2 (ext_iff.1 h), fun h ↦ h ▸ rfl⟩
#align linear_map.cancel_right LinearMap.cancel_right

theorem cancel_left (hf : Function.Injective f) : f.comp g = f.comp g' ↔ g = g' :=
  ⟨fun h ↦ ext fun x ↦ hf <| by rw [← comp_apply, h, comp_apply], fun h ↦ h ▸ rfl⟩
#align linear_map.cancel_left LinearMap.cancel_left

end

variable [AddCommMonoid M] [AddCommMonoid M₁] [AddCommMonoid M₂] [AddCommMonoid M₃]

/-- If a function `g` is a left and right inverse of a linear map `f`, then `g` is linear itself. -/
def inverse [Module R M] [Module S M₂] {σ : R →+* S} {σ' : S →+* R} [RingHomInvPair σ σ']
    (f : M →ₛₗ[σ] M₂) (g : M₂ → M) (h₁ : LeftInverse g f) (h₂ : RightInverse g f) :
    M₂ →ₛₗ[σ'] M := by
  dsimp [LeftInverse, Function.RightInverse] at h₁ h₂
  exact
    { toFun := g
      map_add' := fun x y ↦ by rw [← h₁ (g (x + y)), ← h₁ (g x + g y)]; simp [h₂]
      map_smul' := fun a b ↦ by
        dsimp only
        rw [← h₁ (g (a • b)), ← h₁ (σ' a • g b)]
        simp [h₂] }
#align linear_map.inverse LinearMap.inverse

end AddCommMonoid

section AddCommGroup

variable [Semiring R] [Semiring S] [AddCommGroup M] [AddCommGroup M₂]

variable {module_M : Module R M} {module_M₂ : Module S M₂} {σ : R →+* S}

variable (f : M →ₛₗ[σ] M₂)

protected theorem map_neg (x : M) : f (-x) = -f x :=
  map_neg f x
#align linear_map.map_neg LinearMap.map_neg

protected theorem map_sub (x y : M) : f (x - y) = f x - f y :=
  map_sub f x y
#align linear_map.map_sub LinearMap.map_sub

instance CompatibleSMul.intModule {S : Type*} [Semiring S] [Module S M] [Module S M₂] :
    CompatibleSMul M M₂ ℤ S :=
  ⟨fun fₗ c x ↦ by
    induction c using Int.induction_on
    case hz => simp
    case hp n ih => simp [add_smul, ih]
    case hn n ih => simp [sub_smul, ih]⟩
#align linear_map.compatible_smul.int_module LinearMap.CompatibleSMul.intModule

instance CompatibleSMul.units {R S : Type*} [Monoid R] [MulAction R M] [MulAction R M₂]
    [Semiring S] [Module S M] [Module S M₂] [CompatibleSMul M M₂ R S] : CompatibleSMul M M₂ Rˣ S :=
  ⟨fun fₗ c x ↦ (CompatibleSMul.map_smul fₗ (c : R) x : _)⟩
#align linear_map.compatible_smul.units LinearMap.CompatibleSMul.units

end AddCommGroup

end LinearMap

namespace Module

/-- `g : R →+* S` is `R`-linear when the module structure on `S` is `Module.compHom S g` . -/
@[simps]
def compHom.toLinearMap {R S : Type*} [Semiring R] [Semiring S] (g : R →+* S) :
    letI := compHom S g; R →ₗ[R] S :=
  letI := compHom S g
  { toFun := (g : R → S)
    map_add' := g.map_add
    map_smul' := g.map_mul }
#align module.comp_hom.to_linear_map Module.compHom.toLinearMap
#align module.comp_hom.to_linear_map_apply Module.compHom.toLinearMap_apply

end Module

namespace DistribMulActionHom

variable [Semiring R] [AddCommMonoid M] [AddCommMonoid M₂] [Module R M] [Module R M₂]

/-- A `DistribMulActionHom` between two modules is a linear map. -/
@[coe]
def toLinearMap (fₗ : M →+[R] M₂) : M →ₗ[R] M₂ :=
  { fₗ with }
#align distrib_mul_action_hom.to_linear_map DistribMulActionHom.toLinearMap

instance : Coe (M →+[R] M₂) (M →ₗ[R] M₂) :=
  ⟨toLinearMap⟩

-- Porting note: because coercions get unfolded, there is no need for this rewrite
#noalign distrib_mul_action_hom.to_linear_map_eq_coe

-- Porting note: removed @[norm_cast] attribute due to error:
-- norm_cast: badly shaped lemma, rhs can't start with coe
@[simp]
theorem coe_toLinearMap (f : M →+[R] M₂) : ((f : M →ₗ[R] M₂) : M → M₂) = f :=
  rfl
#align distrib_mul_action_hom.coe_to_linear_map DistribMulActionHom.coe_toLinearMap

theorem toLinearMap_injective {f g : M →+[R] M₂} (h : (f : M →ₗ[R] M₂) = (g : M →ₗ[R] M₂)) :
    f = g := by
  ext m
  exact LinearMap.congr_fun h m
#align distrib_mul_action_hom.to_linear_map_injective DistribMulActionHom.toLinearMap_injective

end DistribMulActionHom

namespace IsLinearMap

section AddCommMonoid

variable [Semiring R] [AddCommMonoid M] [AddCommMonoid M₂]
variable [Module R M] [Module R M₂]

/-- Convert an `IsLinearMap` predicate to a `LinearMap` -/
def mk' (f : M → M₂) (H : IsLinearMap R f) : M →ₗ[R] M₂ where
  toFun := f
  map_add' := H.1
  map_smul' := H.2
#align is_linear_map.mk' IsLinearMap.mk'

@[simp]
theorem mk'_apply {f : M → M₂} (H : IsLinearMap R f) (x : M) : mk' f H x = f x :=
  rfl
#align is_linear_map.mk'_apply IsLinearMap.mk'_apply

theorem isLinearMap_smul {R M : Type*} [CommSemiring R] [AddCommMonoid M] [Module R M] (c : R) :
    IsLinearMap R fun z : M ↦ c • z := by
  refine' IsLinearMap.mk (smul_add c) _
  intro _ _
  simp only [smul_smul, mul_comm]
#align is_linear_map.is_linear_map_smul IsLinearMap.isLinearMap_smul

theorem isLinearMap_smul' {R M : Type*} [Semiring R] [AddCommMonoid M] [Module R M] (a : M) :
    IsLinearMap R fun c : R ↦ c • a :=
  IsLinearMap.mk (fun x y ↦ add_smul x y a) fun x y ↦ mul_smul x y a
#align is_linear_map.is_linear_map_smul' IsLinearMap.isLinearMap_smul'

variable {f : M → M₂} (lin : IsLinearMap R f)

theorem map_zero : f (0 : M) = (0 : M₂) :=
  (lin.mk' f).map_zero
#align is_linear_map.map_zero IsLinearMap.map_zero

end AddCommMonoid

section AddCommGroup

variable [Semiring R] [AddCommGroup M] [AddCommGroup M₂]
variable [Module R M] [Module R M₂]

theorem isLinearMap_neg : IsLinearMap R fun z : M ↦ -z :=
  IsLinearMap.mk neg_add fun x y ↦ (smul_neg x y).symm
#align is_linear_map.is_linear_map_neg IsLinearMap.isLinearMap_neg

variable {f : M → M₂} (lin : IsLinearMap R f)

theorem map_neg (x : M) : f (-x) = -f x :=
  (lin.mk' f).map_neg x
#align is_linear_map.map_neg IsLinearMap.map_neg

theorem map_sub (x y) : f (x - y) = f x - f y :=
  (lin.mk' f).map_sub x y
#align is_linear_map.map_sub IsLinearMap.map_sub

end AddCommGroup

end IsLinearMap

/-- Linear endomorphisms of a module, with associated ring structure
`Module.End.semiring` and algebra structure `Module.End.algebra`. -/
abbrev Module.End (R : Type u) (M : Type v) [Semiring R] [AddCommMonoid M] [Module R M] :=
  M →ₗ[R] M
#align module.End Module.End

/-- Reinterpret an additive homomorphism as an `ℕ`-linear map. -/
def AddMonoidHom.toNatLinearMap [AddCommMonoid M] [AddCommMonoid M₂] (f : M →+ M₂) : M →ₗ[ℕ] M₂
    where
  toFun := f
  map_add' := f.map_add
  map_smul' := map_nsmul f
#align add_monoid_hom.to_nat_linear_map AddMonoidHom.toNatLinearMap

theorem AddMonoidHom.toNatLinearMap_injective [AddCommMonoid M] [AddCommMonoid M₂] :
    Function.Injective (@AddMonoidHom.toNatLinearMap M M₂ _ _) := by
  intro f g h
  ext x
  exact LinearMap.congr_fun h x
#align add_monoid_hom.to_nat_linear_map_injective AddMonoidHom.toNatLinearMap_injective

/-- Reinterpret an additive homomorphism as a `ℤ`-linear map. -/
def AddMonoidHom.toIntLinearMap [AddCommGroup M] [AddCommGroup M₂] (f : M →+ M₂) : M →ₗ[ℤ] M₂
    where
  toFun := f
  map_add' := f.map_add
  map_smul' := map_zsmul f
#align add_monoid_hom.to_int_linear_map AddMonoidHom.toIntLinearMap

theorem AddMonoidHom.toIntLinearMap_injective [AddCommGroup M] [AddCommGroup M₂] :
    Function.Injective (@AddMonoidHom.toIntLinearMap M M₂ _ _) := by
  intro f g h
  ext x
  exact LinearMap.congr_fun h x
#align add_monoid_hom.to_int_linear_map_injective AddMonoidHom.toIntLinearMap_injective

@[simp]
theorem AddMonoidHom.coe_toIntLinearMap [AddCommGroup M] [AddCommGroup M₂] (f : M →+ M₂) :
    ⇑f.toIntLinearMap = f :=
  rfl
#align add_monoid_hom.coe_to_int_linear_map AddMonoidHom.coe_toIntLinearMap

/-- Reinterpret an additive homomorphism as a `ℚ`-linear map. -/
def AddMonoidHom.toRatLinearMap [AddCommGroup M] [Module ℚ M] [AddCommGroup M₂] [Module ℚ M₂]
    (f : M →+ M₂) : M →ₗ[ℚ] M₂ :=
  { f with map_smul' := map_rat_smul f }
#align add_monoid_hom.to_rat_linear_map AddMonoidHom.toRatLinearMap

theorem AddMonoidHom.toRatLinearMap_injective [AddCommGroup M] [Module ℚ M] [AddCommGroup M₂]
    [Module ℚ M₂] : Function.Injective (@AddMonoidHom.toRatLinearMap M M₂ _ _ _ _) := by
  intro f g h
  ext x
  exact LinearMap.congr_fun h x
#align add_monoid_hom.to_rat_linear_map_injective AddMonoidHom.toRatLinearMap_injective

@[simp]
theorem AddMonoidHom.coe_toRatLinearMap [AddCommGroup M] [Module ℚ M] [AddCommGroup M₂]
    [Module ℚ M₂] (f : M →+ M₂) : ⇑f.toRatLinearMap = f :=
  rfl
#align add_monoid_hom.coe_to_rat_linear_map AddMonoidHom.coe_toRatLinearMap

namespace LinearMap

section SMul

variable [Semiring R] [Semiring R₂] [Semiring R₃]
variable [AddCommMonoid M] [AddCommMonoid M₂] [AddCommMonoid M₃]
variable [Module R M] [Module R₂ M₂] [Module R₃ M₃]
variable {σ₁₂ : R →+* R₂} {σ₂₃ : R₂ →+* R₃} {σ₁₃ : R →+* R₃} [RingHomCompTriple σ₁₂ σ₂₃ σ₁₃]
variable [Monoid S] [DistribMulAction S M₂] [SMulCommClass R₂ S M₂]
variable [Monoid S₃] [DistribMulAction S₃ M₃] [SMulCommClass R₃ S₃ M₃]
variable [Monoid T] [DistribMulAction T M₂] [SMulCommClass R₂ T M₂]

instance : SMul S (M →ₛₗ[σ₁₂] M₂) :=
  ⟨fun a f ↦
    { toFun := a • (f : M → M₂)
      map_add' := fun x y ↦ by simp only [Pi.smul_apply, f.map_add, smul_add]
      map_smul' := fun c x ↦ by simp [Pi.smul_apply, smul_comm] }⟩

@[simp]
theorem smul_apply (a : S) (f : M →ₛₗ[σ₁₂] M₂) (x : M) : (a • f) x = a • f x :=
  rfl
#align linear_map.smul_apply LinearMap.smul_apply

theorem coe_smul (a : S) (f : M →ₛₗ[σ₁₂] M₂) : (a • f : M →ₛₗ[σ₁₂] M₂) = a • (f : M → M₂) :=
  rfl
#align linear_map.coe_smul LinearMap.coe_smul

instance [SMulCommClass S T M₂] : SMulCommClass S T (M →ₛₗ[σ₁₂] M₂) :=
  ⟨fun _ _ _ ↦ ext fun _ ↦ smul_comm _ _ _⟩

-- example application of this instance: if S -> T -> R are homomorphisms of commutative rings and
-- M and M₂ are R-modules then the S-module and T-module structures on Hom_R(M,M₂) are compatible.
instance [SMul S T] [IsScalarTower S T M₂] : IsScalarTower S T (M →ₛₗ[σ₁₂] M₂) where
  smul_assoc _ _ _ := ext fun _ ↦ smul_assoc _ _ _

instance [DistribMulAction Sᵐᵒᵖ M₂] [SMulCommClass R₂ Sᵐᵒᵖ M₂] [IsCentralScalar S M₂] :
    IsCentralScalar S (M →ₛₗ[σ₁₂] M₂) where
  op_smul_eq_smul _ _ := ext fun _ ↦ op_smul_eq_smul _ _

end SMul

/-! ### Arithmetic on the codomain -/


section Arithmetic

variable [Semiring R₁] [Semiring R₂] [Semiring R₃]
variable [AddCommMonoid M] [AddCommMonoid M₂] [AddCommMonoid M₃]
variable [AddCommGroup N₁] [AddCommGroup N₂] [AddCommGroup N₃]
variable [Module R₁ M] [Module R₂ M₂] [Module R₃ M₃]
variable [Module R₁ N₁] [Module R₂ N₂] [Module R₃ N₃]
variable {σ₁₂ : R₁ →+* R₂} {σ₂₃ : R₂ →+* R₃} {σ₁₃ : R₁ →+* R₃} [RingHomCompTriple σ₁₂ σ₂₃ σ₁₃]

/-- The constant 0 map is linear. -/
instance : Zero (M →ₛₗ[σ₁₂] M₂) :=
  ⟨{  toFun := 0
      map_add' := by simp
      map_smul' := by simp }⟩

@[simp]
theorem zero_apply (x : M) : (0 : M →ₛₗ[σ₁₂] M₂) x = 0 :=
  rfl
#align linear_map.zero_apply LinearMap.zero_apply

@[simp]
theorem comp_zero (g : M₂ →ₛₗ[σ₂₃] M₃) : (g.comp (0 : M →ₛₗ[σ₁₂] M₂) : M →ₛₗ[σ₁₃] M₃) = 0 :=
  ext fun c ↦ by rw [comp_apply, zero_apply, zero_apply, g.map_zero]
#align linear_map.comp_zero LinearMap.comp_zero

@[simp]
theorem zero_comp (f : M →ₛₗ[σ₁₂] M₂) : ((0 : M₂ →ₛₗ[σ₂₃] M₃).comp f : M →ₛₗ[σ₁₃] M₃) = 0 :=
  rfl
#align linear_map.zero_comp LinearMap.zero_comp

instance : Inhabited (M →ₛₗ[σ₁₂] M₂) :=
  ⟨0⟩

@[simp]
theorem default_def : (default : M →ₛₗ[σ₁₂] M₂) = 0 :=
  rfl
#align linear_map.default_def LinearMap.default_def

/-- The sum of two linear maps is linear. -/
instance : Add (M →ₛₗ[σ₁₂] M₂) :=
  ⟨fun f g ↦
    { toFun := f + g
      map_add' := by simp [add_comm, add_left_comm]
      map_smul' := by simp [smul_add] }⟩

@[simp]
theorem add_apply (f g : M →ₛₗ[σ₁₂] M₂) (x : M) : (f + g) x = f x + g x :=
  rfl
#align linear_map.add_apply LinearMap.add_apply

theorem add_comp (f : M →ₛₗ[σ₁₂] M₂) (g h : M₂ →ₛₗ[σ₂₃] M₃) :
    ((h + g).comp f : M →ₛₗ[σ₁₃] M₃) = h.comp f + g.comp f :=
  rfl
#align linear_map.add_comp LinearMap.add_comp

theorem comp_add (f g : M →ₛₗ[σ₁₂] M₂) (h : M₂ →ₛₗ[σ₂₃] M₃) :
    (h.comp (f + g) : M →ₛₗ[σ₁₃] M₃) = h.comp f + h.comp g :=
  ext fun _ ↦ h.map_add _ _
#align linear_map.comp_add LinearMap.comp_add

/-- The type of linear maps is an additive monoid. -/
instance addCommMonoid : AddCommMonoid (M →ₛₗ[σ₁₂] M₂) :=
  FunLike.coe_injective.addCommMonoid _ rfl (fun _ _ ↦ rfl) fun _ _ ↦ rfl

/-- The negation of a linear map is linear. -/
instance : Neg (M →ₛₗ[σ₁₂] N₂) :=
  ⟨fun f ↦
    { toFun := -f
      map_add' := by simp [add_comm]
      map_smul' := by simp }⟩

@[simp]
theorem neg_apply (f : M →ₛₗ[σ₁₂] N₂) (x : M) : (-f) x = -f x :=
  rfl
#align linear_map.neg_apply LinearMap.neg_apply

@[simp]
theorem neg_comp (f : M →ₛₗ[σ₁₂] M₂) (g : M₂ →ₛₗ[σ₂₃] N₃) : (-g).comp f = -g.comp f :=
  rfl
#align linear_map.neg_comp LinearMap.neg_comp

@[simp]
theorem comp_neg (f : M →ₛₗ[σ₁₂] N₂) (g : N₂ →ₛₗ[σ₂₃] N₃) : g.comp (-f) = -g.comp f :=
  ext fun _ ↦ g.map_neg _
#align linear_map.comp_neg LinearMap.comp_neg

/-- The subtraction of two linear maps is linear. -/
instance : Sub (M →ₛₗ[σ₁₂] N₂) :=
  ⟨fun f g ↦
    { toFun := f - g
      map_add' := fun x y ↦ by simp only [Pi.sub_apply, map_add, add_sub_add_comm]
      map_smul' := fun r x ↦ by simp [Pi.sub_apply, SemilinearMapClass.map_smul, smul_sub] }⟩

@[simp]
theorem sub_apply (f g : M →ₛₗ[σ₁₂] N₂) (x : M) : (f - g) x = f x - g x :=
  rfl
#align linear_map.sub_apply LinearMap.sub_apply

theorem sub_comp (f : M →ₛₗ[σ₁₂] M₂) (g h : M₂ →ₛₗ[σ₂₃] N₃) :
    (g - h).comp f = g.comp f - h.comp f :=
  rfl
#align linear_map.sub_comp LinearMap.sub_comp

theorem comp_sub (f g : M →ₛₗ[σ₁₂] N₂) (h : N₂ →ₛₗ[σ₂₃] N₃) :
    h.comp (g - f) = h.comp g - h.comp f :=
  ext fun _ ↦ h.map_sub _ _
#align linear_map.comp_sub LinearMap.comp_sub

/-- The type of linear maps is an additive group. -/
instance addCommGroup : AddCommGroup (M →ₛₗ[σ₁₂] N₂) :=
  FunLike.coe_injective.addCommGroup _ rfl (fun _ _ ↦ rfl) (fun _ ↦ rfl) (fun _ _ ↦ rfl)
    (fun _ _ ↦ rfl) fun _ _ ↦ rfl

end Arithmetic

section Actions

variable [Semiring R] [Semiring R₂] [Semiring R₃]
variable [AddCommMonoid M] [AddCommMonoid M₂] [AddCommMonoid M₃]
variable [Module R M] [Module R₂ M₂] [Module R₃ M₃]
variable {σ₁₂ : R →+* R₂} {σ₂₃ : R₂ →+* R₃} {σ₁₃ : R →+* R₃} [RingHomCompTriple σ₁₂ σ₂₃ σ₁₃]

section SMul

variable [Monoid S] [DistribMulAction S M₂] [SMulCommClass R₂ S M₂]
variable [Monoid S₃] [DistribMulAction S₃ M₃] [SMulCommClass R₃ S₃ M₃]
variable [Monoid T] [DistribMulAction T M₂] [SMulCommClass R₂ T M₂]

instance : DistribMulAction S (M →ₛₗ[σ₁₂] M₂)
    where
  one_smul _ := ext fun _ ↦ one_smul _ _
  mul_smul _ _ _ := ext fun _ ↦ mul_smul _ _ _
  smul_add _ _ _ := ext fun _ ↦ smul_add _ _ _
  smul_zero _ := ext fun _ ↦ smul_zero _

theorem smul_comp (a : S₃) (g : M₂ →ₛₗ[σ₂₃] M₃) (f : M →ₛₗ[σ₁₂] M₂) :
    (a • g).comp f = a • g.comp f :=
  rfl
#align linear_map.smul_comp LinearMap.smul_comp

-- TODO: generalize this to semilinear maps
theorem comp_smul [Module R M₂] [Module R M₃] [SMulCommClass R S M₂] [DistribMulAction S M₃]
    [SMulCommClass R S M₃] [CompatibleSMul M₃ M₂ S R] (g : M₃ →ₗ[R] M₂) (a : S) (f : M →ₗ[R] M₃) :
    g.comp (a • f) = a • g.comp f :=
  ext fun _ ↦ g.map_smul_of_tower _ _
#align linear_map.comp_smul LinearMap.comp_smul

end SMul

section Module

variable [Semiring S] [Module S M₂] [SMulCommClass R₂ S M₂]

instance module : Module S (M →ₛₗ[σ₁₂] M₂) where
  add_smul _ _ _ := ext fun _ ↦ add_smul _ _ _
  zero_smul _ := ext fun _ ↦ zero_smul _ _

instance [NoZeroSMulDivisors S M₂] : NoZeroSMulDivisors S (M →ₛₗ[σ₁₂] M₂) :=
  coe_injective.noZeroSMulDivisors _ rfl coe_smul

end Module

end Actions

/-!
### Monoid structure of endomorphisms

Lemmas about `pow` such as `LinearMap.pow_apply` appear in later files.
-/


section Endomorphisms

variable [Semiring R] [AddCommMonoid M] [AddCommGroup N₁] [Module R M] [Module R N₁]

instance : One (Module.End R M) :=
  ⟨LinearMap.id⟩

instance : Mul (Module.End R M) :=
  ⟨LinearMap.comp⟩

theorem one_eq_id : (1 : Module.End R M) = id :=
  rfl
#align linear_map.one_eq_id LinearMap.one_eq_id

theorem mul_eq_comp (f g : Module.End R M) : f * g = f.comp g :=
  rfl
#align linear_map.mul_eq_comp LinearMap.mul_eq_comp

@[simp]
theorem one_apply (x : M) : (1 : Module.End R M) x = x :=
  rfl
#align linear_map.one_apply LinearMap.one_apply

@[simp]
theorem mul_apply (f g : Module.End R M) (x : M) : (f * g) x = f (g x) :=
  rfl
#align linear_map.mul_apply LinearMap.mul_apply

theorem coe_one : ⇑(1 : Module.End R M) = _root_.id :=
  rfl
#align linear_map.coe_one LinearMap.coe_one

theorem coe_mul (f g : Module.End R M) : ⇑(f * g) = f ∘ g :=
  rfl
#align linear_map.coe_mul LinearMap.coe_mul

instance _root_.Module.End.monoid : Monoid (Module.End R M) where
  mul := (· * ·)
  one := (1 : M →ₗ[R] M)
  mul_assoc f g h := LinearMap.ext fun x ↦ rfl
  mul_one := comp_id
  one_mul := id_comp
#align module.End.monoid Module.End.monoid

instance _root_.Module.End.semiring : Semiring (Module.End R M) :=
  { AddMonoidWithOne.unary, Module.End.monoid, LinearMap.addCommMonoid with
    mul := (· * ·)
    one := (1 : M →ₗ[R] M)
    zero := (0 : M →ₗ[R] M)
    add := (· + ·)
    mul_zero := comp_zero
    zero_mul := zero_comp
    left_distrib := fun _ _ _ ↦ comp_add _ _ _
    right_distrib := fun _ _ _ ↦ add_comp _ _ _
    natCast := fun n ↦ n • (1 : M →ₗ[R] M)
    natCast_zero := zero_smul ℕ (1 : M →ₗ[R] M)
    natCast_succ := fun n ↦ (AddMonoid.nsmul_succ n (1 : M →ₗ[R] M)).trans (add_comm _ _) }
#align module.End.semiring Module.End.semiring

/-- See also `Module.End.natCast_def`. -/
@[simp]
theorem _root_.Module.End.natCast_apply (n : ℕ) (m : M) : (↑n : Module.End R M) m = n • m :=
  rfl
#align module.End.nat_cast_apply Module.End.natCast_apply

instance _root_.Module.End.ring : Ring (Module.End R N₁) :=
  { Module.End.semiring, LinearMap.addCommGroup with
    mul := (· * ·)
    one := (1 : N₁ →ₗ[R] N₁)
    zero := (0 : N₁ →ₗ[R] N₁)
    add := (· + ·)
    intCast := fun z ↦ z • (1 : N₁ →ₗ[R] N₁)
    intCast_ofNat := ofNat_zsmul _
    intCast_negSucc := negSucc_zsmul _ }
#align module.End.ring Module.End.ring

/-- See also `Module.End.intCast_def`. -/
@[simp]
theorem _root_.Module.End.intCast_apply (z : ℤ) (m : N₁) : (z : Module.End R N₁) m = z • m :=
  rfl
#align module.End.int_cast_apply Module.End.intCast_apply

section

variable [Monoid S] [DistribMulAction S M] [SMulCommClass R S M]

instance _root_.Module.End.isScalarTower :
    IsScalarTower S (Module.End R M) (Module.End R M) :=
  ⟨smul_comp⟩
#align module.End.is_scalar_tower Module.End.isScalarTower

instance _root_.Module.End.smulCommClass [SMul S R] [IsScalarTower S R M] :
    SMulCommClass S (Module.End R M) (Module.End R M) :=
  ⟨fun s _ _ ↦ (comp_smul _ s _).symm⟩
#align module.End.smul_comm_class Module.End.smulCommClass

instance _root_.Module.End.smulCommClass' [SMul S R] [IsScalarTower S R M] :
    SMulCommClass (Module.End R M) S (Module.End R M) :=
  SMulCommClass.symm _ _ _
#align module.End.smul_comm_class' Module.End.smulCommClass'

theorem _root_.Module.End_isUnit_apply_inv_apply_of_isUnit
    {f : Module.End R M} (h : IsUnit f) (x : M) :
    f (h.unit.inv x) = x :=
  show (f * h.unit.inv) x = x by simp
#align module.End_is_unit_apply_inv_apply_of_is_unit Module.End_isUnit_apply_inv_apply_of_isUnit

theorem _root_.Module.End_isUnit_inv_apply_apply_of_isUnit
    {f : Module.End R M} (h : IsUnit f) (x : M) :
    h.unit.inv (f x) = x :=
  (by simp : (h.unit.inv * f) x = x)
#align module.End_is_unit_inv_apply_apply_of_is_unit Module.End_isUnit_inv_apply_apply_of_isUnit

end

/-! ### Action by a module endomorphism. -/


/-- The tautological action by `Module.End R M` (aka `M →ₗ[R] M`) on `M`.

This generalizes `Function.End.applyMulAction`. -/
instance applyModule : Module (Module.End R M) M where
  smul := (· <| ·)
  smul_zero := LinearMap.map_zero
  smul_add := LinearMap.map_add
  add_smul := LinearMap.add_apply
  zero_smul := (LinearMap.zero_apply : ∀ m, (0 : M →ₗ[R] M) m = 0)
  one_smul _ := rfl
  mul_smul _ _ _ := rfl
#align linear_map.apply_module LinearMap.applyModule

@[simp]
protected theorem smul_def (f : Module.End R M) (a : M) : f • a = f a :=
  rfl
#align linear_map.smul_def LinearMap.smul_def

/-- `LinearMap.applyModule` is faithful. -/
instance apply_faithfulSMul : FaithfulSMul (Module.End R M) M :=
  ⟨LinearMap.ext⟩
#align linear_map.apply_has_faithful_smul LinearMap.apply_faithfulSMul

instance apply_smulCommClass : SMulCommClass R (Module.End R M) M
    where smul_comm r e m := (e.map_smul r m).symm
#align linear_map.apply_smul_comm_class LinearMap.apply_smulCommClass

instance apply_smulCommClass' : SMulCommClass (Module.End R M) R M
    where smul_comm := LinearMap.map_smul
#align linear_map.apply_smul_comm_class' LinearMap.apply_smulCommClass'

instance apply_isScalarTower {R M : Type*} [CommSemiring R] [AddCommMonoid M] [Module R M] :
    IsScalarTower R (Module.End R M) M :=
  ⟨fun _ _ _ ↦ rfl⟩
#align linear_map.apply_is_scalar_tower LinearMap.apply_isScalarTower

end Endomorphisms

end LinearMap

/-! ### Actions as module endomorphisms -/


namespace DistribMulAction

variable (R M) [Semiring R] [AddCommMonoid M] [Module R M]

variable [Monoid S] [DistribMulAction S M] [SMulCommClass S R M]

/-- Each element of the monoid defines a linear map.

This is a stronger version of `DistribMulAction.toAddMonoidHom`. -/
@[simps]
def toLinearMap (s : S) : M →ₗ[R] M where
  toFun := HSMul.hSMul s
  map_add' := smul_add s
  map_smul' _ _ := smul_comm _ _ _
#align distrib_mul_action.to_linear_map DistribMulAction.toLinearMap
#align distrib_mul_action.to_linear_map_apply DistribMulAction.toLinearMap_apply

/-- Each element of the monoid defines a module endomorphism.

This is a stronger version of `DistribMulAction.toAddMonoidEnd`. -/
@[simps]
def toModuleEnd : S →* Module.End R M where
  toFun := toLinearMap R M
  map_one' := LinearMap.ext <| one_smul _
  map_mul' _ _ := LinearMap.ext <| mul_smul _ _
#align distrib_mul_action.to_module_End DistribMulAction.toModuleEnd
#align distrib_mul_action.to_module_End_apply DistribMulAction.toModuleEnd_apply

end DistribMulAction

namespace Module

variable (R M) [Semiring R] [AddCommMonoid M] [Module R M]

variable [Semiring S] [Module S M] [SMulCommClass S R M]

/-- Each element of the semiring defines a module endomorphism.

This is a stronger version of `DistribMulAction.toModuleEnd`. -/
@[simps]
def toModuleEnd : S →+* Module.End R M :=
  { DistribMulAction.toModuleEnd R M with
    toFun := DistribMulAction.toLinearMap R M
    map_zero' := LinearMap.ext <| zero_smul S
    map_add' := fun _ _ ↦ LinearMap.ext <| add_smul _ _ }
#align module.to_module_End Module.toModuleEnd
#align module.to_module_End_apply Module.toModuleEnd_apply

/-- The canonical (semi)ring isomorphism from `Rᵐᵒᵖ` to `Module.End R R` induced by the right
multiplication. -/
@[simps]
def moduleEndSelf : Rᵐᵒᵖ ≃+* Module.End R R :=
  { Module.toModuleEnd R R with
    toFun := DistribMulAction.toLinearMap R R
    invFun := fun f ↦ MulOpposite.op (f 1)
    left_inv := mul_one
    right_inv := fun _ ↦ LinearMap.ext_ring <| one_mul _ }
#align module.module_End_self Module.moduleEndSelf
#align module.module_End_self_apply Module.moduleEndSelf_apply

/-- The canonical (semi)ring isomorphism from `R` to `Module.End Rᵐᵒᵖ R` induced by the left
multiplication. -/
@[simps]
def moduleEndSelfOp : R ≃+* Module.End Rᵐᵒᵖ R :=
  { Module.toModuleEnd _ _ with
    toFun := DistribMulAction.toLinearMap _ _
    invFun := fun f ↦ f 1
    left_inv := mul_one
    right_inv := fun _ ↦ LinearMap.ext_ring_op <| mul_one _ }
#align module.module_End_self_op Module.moduleEndSelfOp
#align module.module_End_self_op_symm_apply Module.moduleEndSelfOp_symm_apply
#align module.module_End_self_op_apply Module.moduleEndSelfOp_apply

theorem End.natCast_def (n : ℕ) [AddCommMonoid N₁] [Module R N₁] :
    (↑n : Module.End R N₁) = Module.toModuleEnd R N₁ n :=
  rfl
#align module.End.nat_cast_def Module.End.natCast_def

theorem End.intCast_def (z : ℤ) [AddCommGroup N₁] [Module R N₁] :
    (z : Module.End R N₁) = Module.toModuleEnd R N₁ z :=
  rfl
#align module.End.int_cast_def Module.End.intCast_def

end Module<|MERGE_RESOLUTION|>--- conflicted
+++ resolved
@@ -86,21 +86,12 @@
 `M →ₛₗ[σ] M₂`) are bundled versions of such maps. For plain linear maps (i.e. for which
 `σ = RingHom.id R`), the notation `M →ₗ[R] M₂` is available. An unbundled version of plain linear
 maps is available with the predicate `IsLinearMap`, but it should be avoided most of the time. -/
-<<<<<<< HEAD
 structure LinearMap {R : Type _} {S : Type _} [Semiring R] [Semiring S] (σ : R →+* S) (M : Type _)
     (M₂ : Type _) [AddCommMonoid M] [AddCommMonoid M₂] [Module R M] [Module S M₂] extends
     AddHom M M₂, MulActionHom σ M M₂
 --  /-- A linear map preserves scalar multiplication.
 --  We prefer the spelling `_root_.map_smul` instead. -/
 --  map_smul' : ∀ (r : R) (x : M), toFun (r • x) = σ r • toFun x
-=======
-structure LinearMap {R : Type*} {S : Type*} [Semiring R] [Semiring S] (σ : R →+* S) (M : Type*)
-    (M₂ : Type*) [AddCommMonoid M] [AddCommMonoid M₂] [Module R M] [Module S M₂] extends
-    AddHom M M₂ where
-  /-- A linear map preserves scalar multiplication.
-  We prefer the spelling `_root_.map_smul` instead. -/
-  map_smul' : ∀ (r : R) (x : M), toFun (r • x) = σ r • toFun x
->>>>>>> a075669f
 #align linear_map LinearMap
 
 /-- The `AddHom` underlying a `LinearMap`. -/
@@ -129,7 +120,6 @@
 A map `f` between an `R`-module and an `S`-module over a ring homomorphism `σ : R →+* S`
 is semilinear if it satisfies the two properties `f (x + y) = f x + f y` and
 `f (c • x) = (σ c) • f x`. -/
-<<<<<<< HEAD
 class SemilinearMapClass (F : Type _)
   {R S : outParam (Type _)} [Semiring R] [Semiring S]
   (σ : outParam (R →+* S))
@@ -140,14 +130,6 @@
   -- /-- A semilinear map preserves scalar multiplication up to some ring -- homomorphism `σ`.
   -- See also `_root_.map_smul` for the case where `σ` is the identity. -/
   -- map_smulₛₗ : ∀ (f : F) (r : R) (x : M), f (r • x) = σ r • f x
-=======
-class SemilinearMapClass (F : Type*) {R S : outParam (Type*)} [Semiring R] [Semiring S]
-  (σ : outParam (R →+* S)) (M M₂ : outParam (Type*)) [AddCommMonoid M] [AddCommMonoid M₂]
-  [Module R M] [Module S M₂] extends AddHomClass F M M₂ where
-  /-- A semilinear map preserves scalar multiplication up to some ring homomorphism `σ`.
-  See also `_root_.map_smul` for the case where `σ` is the identity. -/
-  map_smulₛₗ : ∀ (f : F) (r : R) (x : M), f (r • x) = σ r • f x
->>>>>>> a075669f
 #align semilinear_map_class SemilinearMapClass
 
 end
@@ -410,7 +392,7 @@
 
 open Pointwise
 
-variable (M M₃ σ) {F : Type*} (h : F)
+variable (M M₃ σ) {F : Type _} (h : F)
 
 -- TODO : The `SemilinearMapClass.map_smul` were `map_smulₛₗ`
 -- The above `abbrev` did not help…
