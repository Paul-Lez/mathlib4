--- conflicted
+++ resolved
@@ -645,29 +645,14 @@
   map_add' := coeff_add m
 #align mv_polynomial.coeff_add_monoid_hom MvPolynomial.coeffAddMonoidHom
 
-<<<<<<< HEAD
-variable (R)
-/-- `MvPolynomial.coeff m` but promoted to a `LinearMap`. -/
-=======
 variable (R) in
 /-- `MvPolynomial.coeff m` but promoted to a `LinearMap`. -/
 @[simps]
->>>>>>> b583540c
 def lcoeff (m : σ →₀ ℕ) : MvPolynomial σ R →ₗ[R] R where
   toFun := coeff m
   map_add' := coeff_add m
   map_smul' := coeff_smul m
 
-<<<<<<< HEAD
-variable {R}
-
-@[simp]
-theorem lcoeff_apply (m : σ →₀ ℕ) (f : MvPolynomial σ R) :
-    lcoeff R m f = coeff m f :=
-  rfl
-
-=======
->>>>>>> b583540c
 theorem coeff_sum {X : Type*} (s : Finset X) (f : X → MvPolynomial σ R) (m : σ →₀ ℕ) :
     coeff m (∑ x in s, f x) = ∑ x in s, coeff m (f x) :=
   map_sum (@coeffAddMonoidHom R σ _ _) _ s
