/-
Copyright (c) 2020 Shing Tak Lam. All rights reserved.
Released under Apache 2.0 license as described in the file LICENSE.
Authors: Shing Tak Lam
-/
import Mathlib.Data.ZMod.Basic
import Mathlib.GroupTheory.Exponent
import Mathlib.GroupTheory.GroupAction.CardCommute

/-!
# Dihedral Groups

We define the dihedral groups `DihedralGroup n`, with elements `r i` and `sr i` for `i : ZMod n`.

For `n ≠ 0`, `DihedralGroup n` represents the symmetry group of the regular `n`-gon. `r i`
represents the rotations of the `n`-gon by `2πi/n`, and `sr i` represents the reflections of the
`n`-gon. `DihedralGroup 0` corresponds to the infinite dihedral group.
-/


/-- For `n ≠ 0`, `DihedralGroup n` represents the symmetry group of the regular `n`-gon.
`r i` represents the rotations of the `n`-gon by `2πi/n`, and `sr i` represents the reflections of
the `n`-gon. `DihedralGroup 0` corresponds to the infinite dihedral group.
-/
inductive DihedralGroup (n : ℕ) : Type
  | r : ZMod n → DihedralGroup n
  | sr : ZMod n → DihedralGroup n
  deriving DecidableEq

namespace DihedralGroup

variable {n : ℕ}

/-- Multiplication of the dihedral group.
-/
private def mul : DihedralGroup n → DihedralGroup n → DihedralGroup n
  | r i, r j => r (i + j)
  | r i, sr j => sr (j - i)
  | sr i, r j => sr (i + j)
  | sr i, sr j => r (j - i)

/-- The identity `1` is the rotation by `0`.
-/
private def one : DihedralGroup n :=
  r 0

instance : Inhabited (DihedralGroup n) :=
  ⟨one⟩

/-- The inverse of an element of the dihedral group.
-/
private def inv : DihedralGroup n → DihedralGroup n
  | r i => r (-i)
  | sr i => sr i

/-- The group structure on `DihedralGroup n`.
-/
instance : Group (DihedralGroup n) where
  mul := mul
  mul_assoc := by rintro (a | a) (b | b) (c | c) <;> simp only [(· * ·), mul] <;> ring_nf
  one := one
  one_mul := by
    rintro (a | a)
    · exact congr_arg r (zero_add a)
    · exact congr_arg sr (sub_zero a)
  mul_one := by
    rintro (a | a)
    · exact congr_arg r (add_zero a)
    · exact congr_arg sr (add_zero a)
  inv := inv
  inv_mul_cancel := by
    rintro (a | a)
    · exact congr_arg r (neg_add_cancel a)
    · exact congr_arg r (sub_self a)

@[simp]
theorem r_mul_r (i j : ZMod n) : r i * r j = r (i + j) :=
  rfl

@[simp]
theorem r_mul_sr (i j : ZMod n) : r i * sr j = sr (j - i) :=
  rfl

@[simp]
theorem sr_mul_r (i j : ZMod n) : sr i * r j = sr (i + j) :=
  rfl

@[simp]
theorem sr_mul_sr (i j : ZMod n) : sr i * sr j = r (j - i) :=
  rfl

theorem one_def : (1 : DihedralGroup n) = r 0 :=
  rfl

private def fintypeHelper : (ZMod n) ⊕ (ZMod n) ≃ DihedralGroup n where
  invFun i := match i with
    | r j => Sum.inl j
    | sr j => Sum.inr j
  toFun i := match i with
    | Sum.inl j => r j
    | Sum.inr j => sr j
  left_inv := by rintro (x | x) <;> rfl
  right_inv := by rintro (x | x) <;> rfl

/-- If `0 < n`, then `DihedralGroup n` is a finite group.
-/
instance [NeZero n] : Fintype (DihedralGroup n) :=
  Fintype.ofEquiv _ fintypeHelper

instance : Infinite (DihedralGroup 0) :=
  DihedralGroup.fintypeHelper.infinite_iff.mp inferInstance

instance : Nontrivial (DihedralGroup n) :=
  ⟨⟨r 0, sr 0, by simp_rw [ne_eq, reduceCtorEq, not_false_eq_true]⟩⟩

/-- If `0 < n`, then `DihedralGroup n` has `2n` elements.
-/
theorem card [NeZero n] : Fintype.card (DihedralGroup n) = 2 * n := by
  rw [← Fintype.card_eq.mpr ⟨fintypeHelper⟩, Fintype.card_sum, ZMod.card, two_mul]

theorem nat_card : Nat.card (DihedralGroup n) = 2 * n := by
  cases n
  · rw [Nat.card_eq_zero_of_infinite]
  · rw [Nat.card_eq_fintype_card, card]

@[simp]
theorem r_one_pow (k : ℕ) : (r 1 : DihedralGroup n) ^ k = r k := by
  induction' k with k IH
  · rw [Nat.cast_zero]
    rfl
  · rw [pow_succ', IH, r_mul_r]
    congr 1
    norm_cast
    rw [Nat.one_add]

-- @[simp] -- Porting note: simp changes the goal to `r 0 = 1`. `r_one_pow_n` is no longer useful.
theorem r_one_pow_n : r (1 : ZMod n) ^ n = 1 := by
  rw [r_one_pow, one_def]
  congr 1
  exact ZMod.natCast_self _

-- @[simp] -- Porting note: simp changes the goal to `r 0 = 1`. `sr_mul_self` is no longer useful.
theorem sr_mul_self (i : ZMod n) : sr i * sr i = 1 := by rw [sr_mul_sr, sub_self, one_def]

/-- If `0 < n`, then `sr i` has order 2.
-/
@[simp]
theorem orderOf_sr (i : ZMod n) : orderOf (sr i) = 2 := by
  apply orderOf_eq_prime
  · rw [sq, sr_mul_self]
  · -- Porting note: Previous proof was `decide`
    revert n
    simp_rw [one_def, ne_eq, reduceCtorEq, forall_const, not_false_eq_true]

/-- If `0 < n`, then `r 1` has order `n`.
-/
@[simp]
theorem orderOf_r_one : orderOf (r 1 : DihedralGroup n) = n := by
  rcases eq_zero_or_neZero n with (rfl | hn)
  · rw [orderOf_eq_zero_iff']
    intro n hn
    rw [r_one_pow, one_def]
    apply mt r.inj
    simpa using hn.ne'
  · apply (Nat.le_of_dvd (NeZero.pos n) <|
      orderOf_dvd_of_pow_eq_one <| @r_one_pow_n n).lt_or_eq.resolve_left
    intro h
    have h1 : (r 1 : DihedralGroup n) ^ orderOf (r 1) = 1 := pow_orderOf_eq_one _
    rw [r_one_pow] at h1
    injection h1 with h2
    rw [← ZMod.val_eq_zero, ZMod.val_natCast, Nat.mod_eq_of_lt h] at h2
    exact absurd h2.symm (orderOf_pos _).ne

/-- If `0 < n`, then `i : ZMod n` has order `n / gcd n i`.
-/
theorem orderOf_r [NeZero n] (i : ZMod n) : orderOf (r i) = n / Nat.gcd n i.val := by
  conv_lhs => rw [← ZMod.natCast_zmod_val i]
  rw [← r_one_pow, orderOf_pow, orderOf_r_one]

theorem exponent : Monoid.exponent (DihedralGroup n) = lcm n 2 := by
  rcases eq_zero_or_neZero n with (rfl | hn)
  · exact Monoid.exponent_eq_zero_of_order_zero orderOf_r_one
  apply Nat.dvd_antisymm
  · apply Monoid.exponent_dvd_of_forall_pow_eq_one
    rintro (m | m)
    · rw [← orderOf_dvd_iff_pow_eq_one, orderOf_r]
<<<<<<< HEAD
      refine' Nat.dvd_trans ⟨gcd n m.val, _⟩ (dvd_lcm_left n 2)
=======
      refine Nat.dvd_trans ⟨gcd n m.val, ?_⟩ (dvd_lcm_left n 2)
>>>>>>> 99508fb5
      exact (Nat.div_mul_cancel (Nat.gcd_dvd_left n m.val)).symm
    · rw [← orderOf_dvd_iff_pow_eq_one, orderOf_sr]
      exact dvd_lcm_right n 2
  · apply lcm_dvd
    · convert Monoid.order_dvd_exponent (r (1 : ZMod n))
      exact orderOf_r_one.symm
    · convert Monoid.order_dvd_exponent (sr (0 : ZMod n))
      exact (orderOf_sr 0).symm

/-- If n is odd, then the Dihedral group of order $2n$ has $n(n+3)$ pairs (represented as
$n + n + n + n*n$) of commuting elements. -/
@[simps]
def OddCommuteEquiv (hn : Odd n) : { p : DihedralGroup n × DihedralGroup n // Commute p.1 p.2 } ≃
    ZMod n ⊕ ZMod n ⊕ ZMod n ⊕ ZMod n × ZMod n :=
  let u := ZMod.unitOfCoprime 2 (Nat.prime_two.coprime_iff_not_dvd.mpr hn.not_two_dvd_nat)
  have hu : ∀ a : ZMod n, a + a = 0 ↔ a = 0 := fun a => ZMod.add_self_eq_zero_iff_eq_zero hn
  { toFun := fun
      | ⟨⟨sr i, r _⟩, _⟩ => Sum.inl i
      | ⟨⟨r _, sr j⟩, _⟩ => Sum.inr (Sum.inl j)
      | ⟨⟨sr i, sr j⟩, _⟩ => Sum.inr (Sum.inr (Sum.inl (i + j)))
      | ⟨⟨r i, r j⟩, _⟩ => Sum.inr (Sum.inr (Sum.inr ⟨i, j⟩))
    invFun := fun
      | .inl i => ⟨⟨sr i, r 0⟩, congrArg sr ((add_zero i).trans (sub_zero i).symm)⟩
      | .inr (.inl j) => ⟨⟨r 0, sr j⟩, congrArg sr ((sub_zero j).trans (add_zero j).symm)⟩
      | .inr (.inr (.inl k)) => ⟨⟨sr (u⁻¹ * k), sr (u⁻¹ * k)⟩, rfl⟩
      | .inr (.inr (.inr ⟨i, j⟩)) => ⟨⟨r i, r j⟩, congrArg r (add_comm i j)⟩
    left_inv := fun
      | ⟨⟨r i, r j⟩, h⟩ => rfl
      | ⟨⟨r i, sr j⟩, h⟩ => by
        simpa [sub_eq_add_neg, neg_eq_iff_add_eq_zero, hu, eq_comm (a := i) (b := 0)] using h.eq
      | ⟨⟨sr i, r j⟩, h⟩ => by
        simpa [sub_eq_add_neg, eq_neg_iff_add_eq_zero, hu, eq_comm (a := j) (b := 0)] using h.eq
      | ⟨⟨sr i, sr j⟩, h⟩ => by
        replace h := r.inj h
        rw [← neg_sub, neg_eq_iff_add_eq_zero, hu, sub_eq_zero] at h
        rw [Subtype.ext_iff, Prod.ext_iff, sr.injEq, sr.injEq, h, and_self, ← two_mul]
        exact u.inv_mul_cancel_left j
    right_inv := fun
      | .inl i => rfl
      | .inr (.inl j) => rfl
      | .inr (.inr (.inl k)) =>
        congrArg (Sum.inr ∘ Sum.inr ∘ Sum.inl) <| two_mul (u⁻¹ * k) ▸ u.mul_inv_cancel_left k
      | .inr (.inr (.inr ⟨i, j⟩)) => rfl }

/-- If n is odd, then the Dihedral group of order $2n$ has $n(n+3)$ pairs of commuting elements. -/
lemma card_commute_odd (hn : Odd n) :
    Nat.card { p : DihedralGroup n × DihedralGroup n // Commute p.1 p.2 } = n * (n + 3) := by
  have hn' : NeZero n := ⟨hn.pos.ne'⟩
  simp_rw [Nat.card_congr (OddCommuteEquiv hn), Nat.card_sum, Nat.card_prod, Nat.card_zmod]
  ring

lemma card_conjClasses_odd (hn : Odd n) :
    Nat.card (ConjClasses (DihedralGroup n)) = (n + 3) / 2 := by
  rw [← Nat.mul_div_mul_left _ 2 hn.pos, ← card_commute_odd hn, mul_comm,
    card_comm_eq_card_conjClasses_mul_card, nat_card, Nat.mul_div_left _ (mul_pos two_pos hn.pos)]


end DihedralGroup<|MERGE_RESOLUTION|>--- conflicted
+++ resolved
@@ -184,11 +184,7 @@
   · apply Monoid.exponent_dvd_of_forall_pow_eq_one
     rintro (m | m)
     · rw [← orderOf_dvd_iff_pow_eq_one, orderOf_r]
-<<<<<<< HEAD
-      refine' Nat.dvd_trans ⟨gcd n m.val, _⟩ (dvd_lcm_left n 2)
-=======
       refine Nat.dvd_trans ⟨gcd n m.val, ?_⟩ (dvd_lcm_left n 2)
->>>>>>> 99508fb5
       exact (Nat.div_mul_cancel (Nat.gcd_dvd_left n m.val)).symm
     · rw [← orderOf_dvd_iff_pow_eq_one, orderOf_sr]
       exact dvd_lcm_right n 2
