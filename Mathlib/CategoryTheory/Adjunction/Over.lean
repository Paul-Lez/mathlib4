/-
Copyright (c) 2021 Bhavik Mehta. All rights reserved.
Released under Apache 2.0 license as described in the file LICENSE.
Authors: Bhavik Mehta, Andrew Yang
-/

import Mathlib.CategoryTheory.Adjunction.Mates
import Mathlib.CategoryTheory.Limits.Shapes.BinaryProducts
import Mathlib.CategoryTheory.Limits.Shapes.Pullback.HasPullback
import Mathlib.CategoryTheory.Monad.Products

/-!
# Adjunctions related to the over category

In a category with pullbacks, for any morphism `f : X ⟶ Y`, the functor
`Over.map f : Over X ⥤ Over Y` has a right adjoint `Over.pullback f`.

In a category with binary products, for any object `X` the functor
`Over.forget X : Over X ⥤ C` has a right adjoint `Over.star X`.

## Main declarations

- `Over.pullback f : Over Y ⥤ Over X` is the functor induced by a morphism `f : X ⟶ Y`.
- `Over.mapPullbackAdj` is the adjunction `Over.map f ⊣ Over.pullback f`.
- `star : C ⥤ Over X` is the functor induced by an object `X`.
- `forgetAdjStar` is the adjunction  `forget X ⊣ star X`.

## TODO
Show `star X` itself has a right adjoint provided `C` is cartesian closed and has pullbacks.
-/

noncomputable section

universe v u

namespace CategoryTheory

open Category Limits Comonad

variable {C : Type u} [Category.{v} C] (X : C)


namespace Over

open Limits

variable [HasPullbacks C]

/-- In a category with pullbacks, a morphism `f : X ⟶ Y` induces a functor `Over Y ⥤ Over X`,
by pulling back a morphism along `f`. -/
@[simps! (config := { simpRhs := true}) obj_left obj_hom map_left]
<<<<<<< HEAD
def baseChange [HasPullbacks C] {X Y : C} (f : X ⟶ Y) : Over Y ⥤ Over X where
  obj g := Over.mk (pullback.snd g.hom f)
  map i := Over.homMk (pullback.map _ _ _ _ i.left (𝟙 _) (𝟙 _) (by simp) (by simp))
  map_id Z := by
    apply Over.OverMorphism.ext; apply pullback.hom_ext
    · dsimp; simp
    · dsimp; simp
  map_comp f g := by
    apply Over.OverMorphism.ext; apply pullback.hom_ext
    · dsimp; simp
    · dsimp; simp
#align category_theory.limits.base_change CategoryTheory.Over.baseChange

@[deprecated (since := "2024-05-15")] noncomputable alias Limits.baseChange := Over.baseChange

/-- The adjunction `Over.map ⊣ baseChange` -/
@[simps! unit_app counit_app]
def mapAdjunction [HasPullbacks C] {X Y : C} (f : X ⟶ Y) : Over.map f ⊣ baseChange f :=
  .mkOfHomEquiv <| {
    homEquiv := fun X Y => {
      toFun := fun u => Over.homMk (pullback.lift u.left X.hom <| by simp)
      invFun := fun v => Over.homMk (v.left ≫ pullback.fst _ _) <|
        by simp [← Over.w v, pullback.condition]
      left_inv := by aesop_cat
      right_inv := by
        intro v
        ext
        dsimp
        ext
        · simp
        · simpa using Over.w v |>.symm } }
=======
def pullback {X Y : C} (f : X ⟶ Y) : Over Y ⥤ Over X where
  obj g := Over.mk (pullback.snd g.hom f)
  map := fun g {h} {k} =>
    Over.homMk (pullback.lift (pullback.fst _ _ ≫ k.left) (pullback.snd _ _)
      (by simp [pullback.condition]))

@[deprecated (since := "2024-05-15")]
noncomputable alias Limits.baseChange := Over.pullback

@[deprecated (since := "2024-07-08")]
noncomputable alias baseChange := pullback

/-- `Over.map f` is left adjoint to `Over.pullback f`. -/
@[simps! unit_app counit_app]
def mapPullbackAdj {X Y : C} (f : X ⟶ Y) : Over.map f ⊣ pullback f :=
  Adjunction.mkOfHomEquiv
    { homEquiv := fun x y =>
        { toFun := fun u =>
            Over.homMk (pullback.lift u.left x.hom <| by simp)
          invFun := fun v => Over.homMk (v.left ≫ pullback.fst _ _) <| by
            simp [← Over.w v, pullback.condition]
          left_inv := by aesop_cat
          right_inv := fun v => by
            ext
            dsimp
            ext
            · simp
            · simpa using (Over.w v).symm } }

@[deprecated (since := "2024-07-08")]
noncomputable alias mapAdjunction := mapPullbackAdj

/-- pullback (𝟙 X) : Over X ⥤ Over X is the identity functor. -/
def pullbackId {X : C} : pullback (𝟙 X) ≅ 𝟭 _ :=
  conjugateIsoEquiv (mapPullbackAdj (𝟙 _)) (Adjunction.id (C := Over _)) (Over.mapId _).symm

/-- pullback commutes with composition (up to natural isomorphism). -/
def pullbackComp {X Y Z : C} (f : X ⟶ Y) (g : Y ⟶ Z) :
    pullback (f ≫ g) ≅ pullback g ⋙ pullback f :=
  conjugateIsoEquiv (mapPullbackAdj _) ((mapPullbackAdj _).comp (mapPullbackAdj _))
    (Over.mapComp _ _).symm

instance pullbackIsRightAdjoint {X Y : C} (f : X ⟶ Y) : (pullback f).IsRightAdjoint  :=
  ⟨_, ⟨mapPullbackAdj f⟩⟩
>>>>>>> 79df7380

/--
The functor from `C` to `Over X` which sends `Y : C` to `π₁ : X ⨯ Y ⟶ X`, sometimes denoted `X*`.
-/
@[simps! obj_left obj_hom map_left]
def star [HasBinaryProducts C] : C ⥤ Over X :=
  cofree _ ⋙ coalgebraToOver X

/-- The functor `Over.forget X : Over X ⥤ C` has a right adjoint given by `star X`.

Note that the binary products assumption is necessary: the existence of a right adjoint to
`Over.forget X` is equivalent to the existence of each binary product `X ⨯ -`.
-/
def forgetAdjStar [HasBinaryProducts C] : forget X ⊣ star X :=
  (coalgebraEquivOver X).symm.toAdjunction.comp (adj _)

/-- Note that the binary products assumption is necessary: the existence of a right adjoint to
`Over.forget X` is equivalent to the existence of each binary product `X ⨯ -`.
-/
instance [HasBinaryProducts C] : (forget X).IsLeftAdjoint  :=
  ⟨_, ⟨forgetAdjStar X⟩⟩

end Over

@[deprecated (since := "2024-05-18")] noncomputable alias star := Over.star

@[deprecated (since := "2024-05-18")] noncomputable alias forgetAdjStar := Over.forgetAdjStar

namespace Under

variable [HasPushouts C]

/-- When `C` has pushouts, a morphism `f : X ⟶ Y` induces a functor `Under X ⥤ Under Y`,
by pushing a morphism forward along `f`. -/
@[simps]
def pushout {X Y : C} (f : X ⟶ Y) : Under X ⥤ Under Y where
  obj x := Under.mk (pushout.inr x.hom f)
  map := fun x {x'} {u} =>
    Under.homMk (pushout.desc (u.right ≫ pushout.inl _ _) (pushout.inr _ _)
      (by simp [← pushout.condition]))

/-- `Under.pushout f` is left adjoint to `Under.map f`. -/
@[simps! unit_app counit_app]
def mapPushoutAdj {X Y : C} (f : X ⟶ Y) : pushout f ⊣ map f :=
  Adjunction.mkOfHomEquiv {
    homEquiv := fun x y => {
      toFun := fun u => Under.homMk (pushout.inl _ _ ≫ u.right) <| by
        simp only [map_obj_hom]
        rw [← Under.w u]
        simp only [Functor.const_obj_obj, map_obj_right, Functor.id_obj, pushout_obj, mk_right,
          mk_hom]
        rw [← assoc, ← assoc, pushout.condition]
      invFun := fun v => Under.homMk (pushout.desc v.right y.hom <| by simp)
      left_inv := fun u => by
        ext
        dsimp
        ext
        · simp
        · simpa using (Under.w u).symm
      right_inv := by aesop_cat
    }
  }

/-- pushout (𝟙 X) : Under X ⥤ Under X is the identity functor. -/
def pushoutId {X : C} : pushout (𝟙 X) ≅ 𝟭 _ :=
  (conjugateIsoEquiv (Adjunction.id (C := Under _)) (mapPushoutAdj (𝟙 _)) ).symm
    (Under.mapId X).symm

/-- pushout commutes with composition (up to natural isomorphism). -/
def pullbackComp {X Y Z : C} (f : X ⟶ Y) (g : Y ⟶ Z) : pushout (f ≫ g) ≅ pushout f ⋙ pushout g :=
  (conjugateIsoEquiv ((mapPushoutAdj _).comp (mapPushoutAdj _)) (mapPushoutAdj _) ).symm
    (mapComp f g).symm

instance pushoutIsLeftAdjoint {X Y : C} (f : X ⟶ Y) : (pushout f).IsLeftAdjoint  :=
  ⟨_, ⟨mapPushoutAdj f⟩⟩

end Under

end CategoryTheory<|MERGE_RESOLUTION|>--- conflicted
+++ resolved
@@ -49,39 +49,6 @@
 /-- In a category with pullbacks, a morphism `f : X ⟶ Y` induces a functor `Over Y ⥤ Over X`,
 by pulling back a morphism along `f`. -/
 @[simps! (config := { simpRhs := true}) obj_left obj_hom map_left]
-<<<<<<< HEAD
-def baseChange [HasPullbacks C] {X Y : C} (f : X ⟶ Y) : Over Y ⥤ Over X where
-  obj g := Over.mk (pullback.snd g.hom f)
-  map i := Over.homMk (pullback.map _ _ _ _ i.left (𝟙 _) (𝟙 _) (by simp) (by simp))
-  map_id Z := by
-    apply Over.OverMorphism.ext; apply pullback.hom_ext
-    · dsimp; simp
-    · dsimp; simp
-  map_comp f g := by
-    apply Over.OverMorphism.ext; apply pullback.hom_ext
-    · dsimp; simp
-    · dsimp; simp
-#align category_theory.limits.base_change CategoryTheory.Over.baseChange
-
-@[deprecated (since := "2024-05-15")] noncomputable alias Limits.baseChange := Over.baseChange
-
-/-- The adjunction `Over.map ⊣ baseChange` -/
-@[simps! unit_app counit_app]
-def mapAdjunction [HasPullbacks C] {X Y : C} (f : X ⟶ Y) : Over.map f ⊣ baseChange f :=
-  .mkOfHomEquiv <| {
-    homEquiv := fun X Y => {
-      toFun := fun u => Over.homMk (pullback.lift u.left X.hom <| by simp)
-      invFun := fun v => Over.homMk (v.left ≫ pullback.fst _ _) <|
-        by simp [← Over.w v, pullback.condition]
-      left_inv := by aesop_cat
-      right_inv := by
-        intro v
-        ext
-        dsimp
-        ext
-        · simp
-        · simpa using Over.w v |>.symm } }
-=======
 def pullback {X Y : C} (f : X ⟶ Y) : Over Y ⥤ Over X where
   obj g := Over.mk (pullback.snd g.hom f)
   map := fun g {h} {k} =>
@@ -126,7 +93,6 @@
 
 instance pullbackIsRightAdjoint {X Y : C} (f : X ⟶ Y) : (pullback f).IsRightAdjoint  :=
   ⟨_, ⟨mapPullbackAdj f⟩⟩
->>>>>>> 79df7380
 
 /--
 The functor from `C` to `Over X` which sends `Y : C` to `π₁ : X ⨯ Y ⟶ X`, sometimes denoted `X*`.
