/-
Copyright (c) 2020 Johan Commelin. All rights reserved.
Released under Apache 2.0 license as described in the file LICENSE.
Authors: Johan Commelin, Chris Hughes
-/
import Mathlib.Algebra.GeomSum
import Mathlib.Algebra.Polynomial.Roots
import Mathlib.GroupTheory.SpecificGroups.Cyclic

/-!
# Integral domains

Assorted theorems about integral domains.

## Main theorems

* `isCyclic_of_subgroup_isDomain`: A finite subgroup of the units of an integral domain is cyclic.
* `Fintype.fieldOfDomain`: A finite integral domain is a field.

## Notes

Wedderburn's little theorem, which shows that all finite division rings are actually fields,
is in `Mathlib.RingTheory.LittleWedderburn`.

## Tags

integral domain, finite integral domain, finite field
-/

section

open Finset Polynomial Function Nat

section CancelMonoidWithZero

-- There doesn't seem to be a better home for these right now
variable {M : Type*} [CancelMonoidWithZero M] [Finite M]

theorem mul_right_bijective_of_finite₀ {a : M} (ha : a ≠ 0) : Bijective fun b => a * b :=
  Finite.injective_iff_bijective.1 <| mul_right_injective₀ ha

theorem mul_left_bijective_of_finite₀ {a : M} (ha : a ≠ 0) : Bijective fun b => b * a :=
  Finite.injective_iff_bijective.1 <| mul_left_injective₀ ha

/-- Every finite nontrivial cancel_monoid_with_zero is a group_with_zero. -/
def Fintype.groupWithZeroOfCancel (M : Type*) [CancelMonoidWithZero M] [DecidableEq M] [Fintype M]
    [Nontrivial M] : GroupWithZero M :=
  { ‹Nontrivial M›,
    ‹CancelMonoidWithZero M› with
    inv := fun a => if h : a = 0 then 0 else Fintype.bijInv (mul_right_bijective_of_finite₀ h) 1
    mul_inv_cancel := fun a ha => by
      simp only [Inv.inv, dif_neg ha]
      exact Fintype.rightInverse_bijInv _ _
    inv_zero := by simp [Inv.inv, dif_pos rfl] }

theorem exists_eq_pow_of_mul_eq_pow_of_coprime {R : Type*} [CommSemiring R] [IsDomain R]
    [GCDMonoid R] [Subsingleton Rˣ] {a b c : R} {n : ℕ} (cp : IsCoprime a b) (h : a * b = c ^ n) :
    ∃ d : R, a = d ^ n := by
  refine exists_eq_pow_of_mul_eq_pow (isUnit_of_dvd_one ?_) h
  obtain ⟨x, y, hxy⟩ := cp
  rw [← hxy]
  exact  -- Porting note: added `GCDMonoid.` twice
    dvd_add (dvd_mul_of_dvd_right (GCDMonoid.gcd_dvd_left _ _) _)
      (dvd_mul_of_dvd_right (GCDMonoid.gcd_dvd_right _ _) _)

nonrec
theorem Finset.exists_eq_pow_of_mul_eq_pow_of_coprime {ι R : Type*} [CommSemiring R] [IsDomain R]
    [GCDMonoid R] [Subsingleton Rˣ] {n : ℕ} {c : R} {s : Finset ι} {f : ι → R}
    (h : ∀ i ∈ s, ∀ j ∈ s, i ≠ j → IsCoprime (f i) (f j))
    (hprod : ∏ i ∈ s, f i = c ^ n) : ∀ i ∈ s, ∃ d : R, f i = d ^ n := by
  classical
    intro i hi
    rw [← insert_erase hi, prod_insert (not_mem_erase i s)] at hprod
    refine
      exists_eq_pow_of_mul_eq_pow_of_coprime
        (IsCoprime.prod_right fun j hj => h i hi j (erase_subset i s hj) fun hij => ?_) hprod
    rw [hij] at hj
    exact (s.not_mem_erase _) hj

end CancelMonoidWithZero

variable {R : Type*} {G : Type*}

section Ring

variable [Ring R] [IsDomain R] [Fintype R]

/-- Every finite domain is a division ring. More generally, they are fields; this can be found in
`Mathlib.RingTheory.LittleWedderburn`. -/
def Fintype.divisionRingOfIsDomain (R : Type*) [Ring R] [IsDomain R] [DecidableEq R] [Fintype R] :
    DivisionRing R where
  __ := Fintype.groupWithZeroOfCancel R
  __ := ‹Ring R›
  nnqsmul := _
<<<<<<< HEAD
  nnqsmul_def := fun q a => rfl
  qsmul := _
  qsmul_def := fun q a => rfl
=======
  nnqsmul_def := fun _ _ => rfl
  qsmul := _
  qsmul_def := fun _ _ => rfl
>>>>>>> d0df76bd

/-- Every finite commutative domain is a field. More generally, commutativity is not required: this
can be found in `Mathlib.RingTheory.LittleWedderburn`. -/
def Fintype.fieldOfDomain (R) [CommRing R] [IsDomain R] [DecidableEq R] [Fintype R] : Field R :=
  { Fintype.divisionRingOfIsDomain R, ‹CommRing R› with }

theorem Finite.isField_of_domain (R) [CommRing R] [IsDomain R] [Finite R] : IsField R := by
  cases nonempty_fintype R
  exact @Field.toIsField R (@Fintype.fieldOfDomain R _ _ (Classical.decEq R) _)

end Ring

variable [CommRing R] [IsDomain R] [Group G]

theorem card_nthRoots_subgroup_units [Fintype G] [DecidableEq G] (f : G →* R) (hf : Injective f)
    {n : ℕ} (hn : 0 < n) (g₀ : G) :
    #{g | g ^ n = g₀} ≤ Multiset.card (nthRoots n (f g₀)) := by
  haveI : DecidableEq R := Classical.decEq _
  calc
    _ ≤ #(nthRoots n (f g₀)).toFinset := card_le_card_of_injOn f (by aesop) hf.injOn
    _ ≤ _ := (nthRoots n (f g₀)).toFinset_card_le

/-- A finite subgroup of the unit group of an integral domain is cyclic. -/
theorem isCyclic_of_subgroup_isDomain [Finite G] (f : G →* R) (hf : Injective f) : IsCyclic G := by
  classical
    cases nonempty_fintype G
    apply isCyclic_of_card_pow_eq_one_le
    intro n hn
    exact le_trans (card_nthRoots_subgroup_units f hf hn 1) (card_nthRoots n (f 1))

/-- The unit group of a finite integral domain is cyclic.

To support `ℤˣ` and other infinite monoids with finite groups of units, this requires only
`Finite Rˣ` rather than deducing it from `Finite R`. -/
instance [Finite Rˣ] : IsCyclic Rˣ :=
  isCyclic_of_subgroup_isDomain (Units.coeHom R) <| Units.ext

section

variable (S : Subgroup Rˣ) [Finite S]

/-- A finite subgroup of the units of an integral domain is cyclic. -/
instance subgroup_units_cyclic : IsCyclic S := by
  -- Porting note: the original proof used a `coe`, but I was not able to get it to work.
  apply isCyclic_of_subgroup_isDomain (R := R) (G := S) _ _
  · exact MonoidHom.mk (OneHom.mk (fun s => ↑s.val) rfl) (by simp)
  · exact Units.ext.comp Subtype.val_injective

end

section EuclideanDivision

namespace Polynomial

open Polynomial

variable (K : Type) [Field K] [Algebra R[X] K] [IsFractionRing R[X] K]

theorem div_eq_quo_add_rem_div (f : R[X]) {g : R[X]} (hg : g.Monic) :
    ∃ q r : R[X], r.degree < g.degree ∧
      (algebraMap R[X] K f) / (algebraMap R[X] K g) =
        algebraMap R[X] K q + (algebraMap R[X] K r) / (algebraMap R[X] K g) := by
  refine ⟨f /ₘ g, f %ₘ g, ?_, ?_⟩
  · exact degree_modByMonic_lt _ hg
  · have hg' : algebraMap R[X] K g ≠ 0 :=
      -- Porting note: the proof was `by exact_mod_cast Monic.ne_zero hg`
      (map_ne_zero_iff _ (IsFractionRing.injective R[X] K)).mpr (Monic.ne_zero hg)
    field_simp [hg']
    -- Porting note: `norm_cast` was here, but does nothing.
    rw [add_comm, mul_comm, ← map_mul, ← map_add, modByMonic_add_div f hg]

end Polynomial

end EuclideanDivision

variable [Fintype G]

@[deprecated (since := "2024-06-10")]
alias card_fiber_eq_of_mem_range := MonoidHom.card_fiber_eq_of_mem_range

/-- In an integral domain, a sum indexed by a nontrivial homomorphism from a finite group is zero.
-/
theorem sum_hom_units_eq_zero (f : G →* R) (hf : f ≠ 1) : ∑ g : G, f g = 0 := by
  classical
    obtain ⟨x, hx⟩ : ∃ x : MonoidHom.range f.toHomUnits,
        ∀ y : MonoidHom.range f.toHomUnits, y ∈ Submonoid.powers x :=
      IsCyclic.exists_monoid_generator
    have hx1 : x ≠ 1 := by
      rintro rfl
      apply hf
      ext g
      rw [MonoidHom.one_apply]
      cases' hx ⟨f.toHomUnits g, g, rfl⟩ with n hn
      rwa [Subtype.ext_iff, Units.ext_iff, Subtype.coe_mk, MonoidHom.coe_toHomUnits, one_pow,
        eq_comm] at hn
    replace hx1 : (x.val : R) - 1 ≠ 0 := -- Porting note: was `(x : R)`
      fun h => hx1 (Subtype.eq (Units.ext (sub_eq_zero.1 h)))
    let c := #{g | f.toHomUnits g = 1}
    calc
      ∑ g : G, f g = ∑ g : G, (f.toHomUnits g : R) := rfl
      _ = ∑ u ∈ univ.image f.toHomUnits, #{g | f.toHomUnits g = u} • (u : R) :=
        sum_comp ((↑) : Rˣ → R) f.toHomUnits
      _ = ∑ u ∈ univ.image f.toHomUnits, c • (u : R) :=
        (sum_congr rfl fun u hu => congr_arg₂ _ ?_ rfl)
      -- remaining goal 1, proven below
      -- Porting note: have to change `(b : R)` into `((b : Rˣ) : R)`
      _ = ∑ b : MonoidHom.range f.toHomUnits, c • ((b : Rˣ) : R) :=
        (Finset.sum_subtype _ (by simp) _)
      _ = c • ∑ b : MonoidHom.range f.toHomUnits, ((b : Rˣ) : R) := smul_sum.symm
      _ = c • (0 : R) := congr_arg₂ _ rfl ?_
      -- remaining goal 2, proven below
      _ = (0 : R) := smul_zero _
    · -- remaining goal 1
      show #{g : G | f.toHomUnits g = u} = c
      apply MonoidHom.card_fiber_eq_of_mem_range f.toHomUnits
      · simpa only [mem_image, mem_univ, true_and, Set.mem_range] using hu
      · exact ⟨1, f.toHomUnits.map_one⟩
    -- remaining goal 2
    show (∑ b : MonoidHom.range f.toHomUnits, ((b : Rˣ) : R)) = 0
    calc
      (∑ b : MonoidHom.range f.toHomUnits, ((b : Rˣ) : R))
        = ∑ n ∈ range (orderOf x), ((x : Rˣ) : R) ^ n :=
        Eq.symm <|
          sum_nbij (x ^ ·) (by simp only [mem_univ, forall_true_iff])
            (by simpa using pow_injOn_Iio_orderOf)
            (fun b _ => let ⟨n, hn⟩ := hx b
              ⟨n % orderOf x, mem_range.2 (Nat.mod_lt _ (orderOf_pos _)),
               -- Porting note: have to use `dsimp` to apply the function
               by dsimp at hn ⊢; rw [pow_mod_orderOf, hn]⟩)
            (by simp only [imp_true_iff, eq_self_iff_true, Subgroup.coe_pow,
                Units.val_pow_eq_pow_val])
      _ = 0 := ?_

    rw [← mul_left_inj' hx1, zero_mul, geom_sum_mul]
    norm_cast
    simp [pow_orderOf_eq_one]

/-- In an integral domain, a sum indexed by a homomorphism from a finite group is zero,
unless the homomorphism is trivial, in which case the sum is equal to the cardinality of the group.
-/
theorem sum_hom_units (f : G →* R) [Decidable (f = 1)] :
    ∑ g : G, f g = if f = 1 then Fintype.card G else 0 := by
  split_ifs with h
  · simp [h, card_univ]
  · rw [cast_zero] -- Porting note: added
    exact sum_hom_units_eq_zero f h

end<|MERGE_RESOLUTION|>--- conflicted
+++ resolved
@@ -92,15 +92,9 @@
   __ := Fintype.groupWithZeroOfCancel R
   __ := ‹Ring R›
   nnqsmul := _
-<<<<<<< HEAD
-  nnqsmul_def := fun q a => rfl
-  qsmul := _
-  qsmul_def := fun q a => rfl
-=======
   nnqsmul_def := fun _ _ => rfl
   qsmul := _
   qsmul_def := fun _ _ => rfl
->>>>>>> d0df76bd
 
 /-- Every finite commutative domain is a field. More generally, commutativity is not required: this
 can be found in `Mathlib.RingTheory.LittleWedderburn`. -/
