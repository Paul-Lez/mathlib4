--- conflicted
+++ resolved
@@ -65,12 +65,7 @@
 /-- The action on a subalgebra corresponding to applying the action to every element.
 
 This is available as an instance in the `Pointwise` locale. -/
-<<<<<<< HEAD
-protected def pointwiseMulAction : MulAction R' (Subalgebra R A)
-    where
-=======
 protected def pointwiseMulAction : MulAction R' (Subalgebra R A) where
->>>>>>> 59de845a
   smul a S := S.map (MulSemiringAction.toAlgHom _ _ a)
   one_smul S := (congr_arg (fun f => S.map f) (AlgHom.ext <| one_smul R')).trans S.map_id
   mul_smul _a₁ _a₂ S :=
@@ -106,9 +101,6 @@
 instance : CovariantClass R' (Subalgebra R A) HSMul.hSMul LE.le :=
   ⟨fun _ _ => map_mono⟩
 
-instance : CovariantClass R' (Subalgebra R A) HSMul.hSMul LE.le :=
-  ⟨fun _ _ => map_mono⟩
-
 end Pointwise
 
 end Subalgebra