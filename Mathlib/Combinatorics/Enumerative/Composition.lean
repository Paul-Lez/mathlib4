--- conflicted
+++ resolved
@@ -766,12 +766,7 @@
       Finset.mem_univ, forall_true_left, Finset.mem_filter, add_eq_zero, and_false,
       add_left_inj, false_or, true_and]
     erw [Set.mem_setOf_eq]
-<<<<<<< HEAD
     simp only [Finset.mem_val]
-=======
-    simp [this, false_or_iff, add_right_inj, add_eq_zero, one_ne_zero, false_and_iff,
-      Fin.val_mk]
->>>>>>> 8467b5f7
     constructor
     · intro h
       cases' h with n h
