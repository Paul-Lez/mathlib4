/-
Copyright (c) 2022 Moritz Doll. All rights reserved.
Released under Apache 2.0 license as described in the file LICENSE.
Authors: Moritz Doll, Anatole Dedecker

! This file was ported from Lean 3 source module analysis.locally_convex.with_seminorms
! leanprover-community/mathlib commit b31173ee05c911d61ad6a05bd2196835c932e0ec
! Please do not edit these lines, except to modify the commit id
! if you have ported upstream changes.
-/
import Mathlib.Analysis.Seminorm
import Mathlib.Analysis.LocallyConvex.Bounded
import Mathlib.Topology.Algebra.FilterBasis
import Mathlib.Topology.Algebra.Module.LocallyConvex

/-!
# Topology induced by a family of seminorms

## Main definitions

* `SeminormFamily.basisSets`: The set of open seminorm balls for a family of seminorms.
* `SeminormFamily.moduleFilterBasis`: A module filter basis formed by the open balls.
* `Seminorm.IsBounded`: A linear map `f : E →ₗ[𝕜] F` is bounded iff every seminorm in `F` can be
bounded by a finite number of seminorms in `E`.

## Main statements

* `WithSeminorms.toLocallyConvexSpace`: A space equipped with a family of seminorms is locally
convex.
* `WithSeminorms.firstCountable`: A space is first countable if it's topology is induced by a
countable family of seminorms.

## Continuity of semilinear maps

If `E` and `F` are topological vector space with the topology induced by a family of seminorms, then
we have a direct method to prove that a linear map is continuous:
* `Seminorm.continuous_from_bounded`: A bounded linear map `f : E →ₗ[𝕜] F` is continuous.

If the topology of a space `E` is induced by a family of seminorms, then we can characterize von
Neumann boundedness in terms of that seminorm family. Together with
`LinearMap.continuous_of_locally_bounded` this gives general criterion for continuity.

* `WithSeminorms.isVonNBounded_iff_finset_seminorm_bounded`
* `WithSeminorms.isVonNBounded_iff_seminorm_bounded`
* `WithSeminorms.image_isVonNBounded_iff_finset_seminorm_bounded`
* `WithSeminorms.image_isVonNBounded_iff_seminorm_bounded`

## Tags

seminorm, locally convex
-/


open NormedField Set Seminorm TopologicalSpace Filter

open BigOperators NNReal Pointwise Topology

variable {𝕜 𝕜₂ 𝕝 𝕝₂ E F G ι ι' : Type _}

section FilterBasis

variable [NormedField 𝕜] [AddCommGroup E] [Module 𝕜 E]

variable (𝕜 E ι)

/-- An abbreviation for indexed families of seminorms. This is mainly to allow for dot-notation. -/
abbrev SeminormFamily :=
  ι → Seminorm 𝕜 E
#align seminorm_family SeminormFamily

variable {𝕜 E ι}

namespace SeminormFamily

/-- The sets of a filter basis for the neighborhood filter of 0. -/
def basisSets (p : SeminormFamily 𝕜 E ι) : Set (Set E) :=
  ⋃ (s : Finset ι) (r) (_ : 0 < r), singleton (ball (s.sup p) (0 : E) r)
#align seminorm_family.basis_sets SeminormFamily.basisSets

variable (p : SeminormFamily 𝕜 E ι)

theorem basisSets_iff {U : Set E} :
    U ∈ p.basisSets ↔ ∃ (i : Finset ι) (r : _) (_ : 0 < r), U = ball (i.sup p) 0 r := by
  simp only [basisSets, mem_iUnion, mem_singleton_iff]
#align seminorm_family.basis_sets_iff SeminormFamily.basisSets_iff

theorem basisSets_mem (i : Finset ι) {r : ℝ} (hr : 0 < r) : (i.sup p).ball 0 r ∈ p.basisSets :=
  (basisSets_iff _).mpr ⟨i, _, hr, rfl⟩
#align seminorm_family.basis_sets_mem SeminormFamily.basisSets_mem

theorem basisSets_singleton_mem (i : ι) {r : ℝ} (hr : 0 < r) : (p i).ball 0 r ∈ p.basisSets :=
  (basisSets_iff _).mpr ⟨{i}, _, hr, by rw [Finset.sup_singleton]⟩
#align seminorm_family.basis_sets_singleton_mem SeminormFamily.basisSets_singleton_mem

theorem basisSets_nonempty [Nonempty ι] : p.basisSets.Nonempty := by
  let i := Classical.arbitrary ι
  refine' nonempty_def.mpr ⟨(p i).ball 0 1, _⟩
  exact p.basisSets_singleton_mem i zero_lt_one
#align seminorm_family.basis_sets_nonempty SeminormFamily.basisSets_nonempty

theorem basisSets_intersect (U V : Set E) (hU : U ∈ p.basisSets) (hV : V ∈ p.basisSets) :
    ∃ z ∈ p.basisSets, z ⊆ U ∩ V := by
  classical
    rcases p.basisSets_iff.mp hU with ⟨s, r₁, hr₁, hU⟩
    rcases p.basisSets_iff.mp hV with ⟨t, r₂, hr₂, hV⟩
    use ((s ∪ t).sup p).ball 0 (min r₁ r₂)
    refine' ⟨p.basisSets_mem (s ∪ t) (lt_min_iff.mpr ⟨hr₁, hr₂⟩), _⟩
    rw [hU, hV, ball_finset_sup_eq_iInter _ _ _ (lt_min_iff.mpr ⟨hr₁, hr₂⟩),
      ball_finset_sup_eq_iInter _ _ _ hr₁, ball_finset_sup_eq_iInter _ _ _ hr₂]
    exact
      Set.subset_inter
        (Set.iInter₂_mono' fun i hi =>
          ⟨i, Finset.subset_union_left _ _ hi, ball_mono <| min_le_left _ _⟩)
        (Set.iInter₂_mono' fun i hi =>
          ⟨i, Finset.subset_union_right _ _ hi, ball_mono <| min_le_right _ _⟩)
#align seminorm_family.basis_sets_intersect SeminormFamily.basisSets_intersect

theorem basisSets_zero (U) (hU : U ∈ p.basisSets) : (0 : E) ∈ U := by
  rcases p.basisSets_iff.mp hU with ⟨ι', r, hr, hU⟩
  rw [hU, mem_ball_zero, map_zero]
  exact hr
#align seminorm_family.basis_sets_zero SeminormFamily.basisSets_zero

theorem basisSets_add (U) (hU : U ∈ p.basisSets) :
    ∃ V ∈ p.basisSets, V + V ⊆ U := by
  rcases p.basisSets_iff.mp hU with ⟨s, r, hr, hU⟩
  use (s.sup p).ball 0 (r / 2)
  refine' ⟨p.basisSets_mem s (div_pos hr zero_lt_two), _⟩
  refine' Set.Subset.trans (ball_add_ball_subset (s.sup p) (r / 2) (r / 2) 0 0) _
  rw [hU, add_zero, add_halves']
#align seminorm_family.basis_sets_add SeminormFamily.basisSets_add

theorem basisSets_neg (U) (hU' : U ∈ p.basisSets) :
    ∃ V ∈ p.basisSets, V ⊆ (fun x : E => -x) ⁻¹' U := by
  rcases p.basisSets_iff.mp hU' with ⟨s, r, _, hU⟩
  rw [hU, neg_preimage, neg_ball (s.sup p), neg_zero]
  exact ⟨U, hU', Eq.subset hU⟩
#align seminorm_family.basis_sets_neg SeminormFamily.basisSets_neg

/-- The `addGroupFilterBasis` induced by the filter basis `Seminorm.basisSets`. -/
protected def addGroupFilterBasis [Nonempty ι] : AddGroupFilterBasis E :=
  addGroupFilterBasisOfComm p.basisSets p.basisSets_nonempty p.basisSets_intersect p.basisSets_zero
    p.basisSets_add p.basisSets_neg
#align seminorm_family.add_group_filter_basis SeminormFamily.addGroupFilterBasis

theorem basisSets_smul_right (v : E) (U : Set E) (hU : U ∈ p.basisSets) :
    ∀ᶠ x : 𝕜 in 𝓝 0, x • v ∈ U := by
  rcases p.basisSets_iff.mp hU with ⟨s, r, hr, hU⟩
  rw [hU, Filter.eventually_iff]
  simp_rw [(s.sup p).mem_ball_zero, map_smul_eq_mul]
  by_cases h : 0 < (s.sup p) v
  · simp_rw [(lt_div_iff h).symm]
    rw [← _root_.ball_zero_eq]
    exact Metric.ball_mem_nhds 0 (div_pos hr h)
  simp_rw [le_antisymm (not_lt.mp h) (map_nonneg _ v), MulZeroClass.mul_zero, hr]
  exact IsOpen.mem_nhds isOpen_univ (mem_univ 0)
#align seminorm_family.basis_sets_smul_right SeminormFamily.basisSets_smul_right

variable [Nonempty ι]

theorem basisSets_smul (U) (hU : U ∈ p.basisSets) :
    ∃ V ∈ 𝓝 (0 : 𝕜), ∃ W ∈ p.addGroupFilterBasis.sets, V • W ⊆ U := by
  rcases p.basisSets_iff.mp hU with ⟨s, r, hr, hU⟩
  refine' ⟨Metric.ball 0 r.sqrt, Metric.ball_mem_nhds 0 (Real.sqrt_pos.mpr hr), _⟩
  refine' ⟨(s.sup p).ball 0 r.sqrt, p.basisSets_mem s (Real.sqrt_pos.mpr hr), _⟩
  refine' Set.Subset.trans (ball_smul_ball (s.sup p) r.sqrt r.sqrt) _
  rw [hU, Real.mul_self_sqrt (le_of_lt hr)]
#align seminorm_family.basis_sets_smul SeminormFamily.basisSets_smul

theorem basisSets_smul_left (x : 𝕜) (U : Set E) (hU : U ∈ p.basisSets) :
    ∃ V ∈ p.addGroupFilterBasis.sets, V ⊆ (fun y : E => x • y) ⁻¹' U := by
  rcases p.basisSets_iff.mp hU with ⟨s, r, hr, hU⟩
  rw [hU]
  by_cases h : x ≠ 0
  · rw [(s.sup p).smul_ball_preimage 0 r x h, smul_zero]
    use (s.sup p).ball 0 (r / ‖x‖)
    exact ⟨p.basisSets_mem s (div_pos hr (norm_pos_iff.mpr h)), Subset.rfl⟩
  refine' ⟨(s.sup p).ball 0 r, p.basisSets_mem s hr, _⟩
  simp only [not_ne_iff.mp h, subset_def, mem_ball_zero, hr, mem_univ, map_zero, imp_true_iff,
    preimage_const_of_mem, zero_smul]
#align seminorm_family.basis_sets_smul_left SeminormFamily.basisSets_smul_left

/-- The `moduleFilterBasis` induced by the filter basis `Seminorm.basisSets`. -/
protected def moduleFilterBasis : ModuleFilterBasis 𝕜 E where
  toAddGroupFilterBasis := p.addGroupFilterBasis
  smul' := p.basisSets_smul _
  smul_left' := p.basisSets_smul_left
  smul_right' := p.basisSets_smul_right
#align seminorm_family.module_filter_basis SeminormFamily.moduleFilterBasis

theorem filter_eq_iInf (p : SeminormFamily 𝕜 E ι) :
    p.moduleFilterBasis.toFilterBasis.filter = ⨅ i, (𝓝 0).comap (p i) := by
  refine' le_antisymm (le_iInf fun i => _) _
  · rw [p.moduleFilterBasis.toFilterBasis.hasBasis.le_basis_iff
        (Metric.nhds_basis_ball.comap _)]
    intro ε hε
    refine' ⟨(p i).ball 0 ε, _, _⟩
    · rw [← (Finset.sup_singleton : _ = p i)]
      exact p.basisSets_mem {i} hε
    · rw [id, (p i).ball_zero_eq_preimage_ball]
  · rw [p.moduleFilterBasis.toFilterBasis.hasBasis.ge_iff]
    rintro U (hU : U ∈ p.basisSets)
    rcases p.basisSets_iff.mp hU with ⟨s, r, hr, rfl⟩
    rw [id, Seminorm.ball_finset_sup_eq_iInter _ _ _ hr, s.iInter_mem_sets]
    exact fun i _ =>
      Filter.mem_iInf_of_mem i
        ⟨Metric.ball 0 r, Metric.ball_mem_nhds 0 hr,
          Eq.subset (p i).ball_zero_eq_preimage_ball.symm⟩
#align seminorm_family.filter_eq_infi SeminormFamily.filter_eq_iInf

end SeminormFamily

end FilterBasis

section Bounded

namespace Seminorm

variable [NormedField 𝕜] [AddCommGroup E] [Module 𝕜 E]

variable [NormedField 𝕜₂] [AddCommGroup F] [Module 𝕜₂ F]

variable {σ₁₂ : 𝕜 →+* 𝕜₂} [RingHomIsometric σ₁₂]

-- Todo: This should be phrased entirely in terms of the von Neumann bornology.
/-- The proposition that a linear map is bounded between spaces with families of seminorms. -/
def IsBounded (p : ι → Seminorm 𝕜 E) (q : ι' → Seminorm 𝕜₂ F) (f : E →ₛₗ[σ₁₂] F) : Prop :=
  ∀ i, ∃ s : Finset ι, ∃ C : ℝ≥0, (q i).comp f ≤ C • s.sup p
#align seminorm.is_bounded Seminorm.IsBounded

theorem isBounded_const (ι' : Type _) [Nonempty ι'] {p : ι → Seminorm 𝕜 E} {q : Seminorm 𝕜₂ F}
    (f : E →ₛₗ[σ₁₂] F) :
    IsBounded p (fun _ : ι' => q) f ↔ ∃ (s : Finset ι) (C : ℝ≥0), q.comp f ≤ C • s.sup p := by
  simp only [IsBounded, forall_const]
#align seminorm.is_bounded_const Seminorm.isBounded_const

theorem const_isBounded (ι : Type _) [Nonempty ι] {p : Seminorm 𝕜 E} {q : ι' → Seminorm 𝕜₂ F}
    (f : E →ₛₗ[σ₁₂] F) : IsBounded (fun _ : ι => p) q f ↔ ∀ i, ∃ C : ℝ≥0, (q i).comp f ≤ C • p := by
  constructor <;> intro h i
  · rcases h i with ⟨s, C, h⟩
    exact ⟨C, le_trans h (smul_le_smul (Finset.sup_le fun _ _ => le_rfl) le_rfl)⟩
  use {Classical.arbitrary ι}
  simp only [h, Finset.sup_singleton]
#align seminorm.const_is_bounded Seminorm.const_isBounded

theorem isBounded_sup {p : ι → Seminorm 𝕜 E} {q : ι' → Seminorm 𝕜₂ F} {f : E →ₛₗ[σ₁₂] F}
    (hf : IsBounded p q f) (s' : Finset ι') :
    ∃ (C : ℝ≥0) (s : Finset ι), (s'.sup q).comp f ≤ C • s.sup p := by
  classical
    obtain rfl | _ := s'.eq_empty_or_nonempty
    · exact ⟨1, ∅, by simp [Seminorm.bot_eq_zero]⟩
    choose fₛ fC hf using hf
    use s'.card • s'.sup fC, Finset.biUnion s' fₛ
    have hs : ∀ i : ι', i ∈ s' → (q i).comp f ≤ s'.sup fC • (Finset.biUnion s' fₛ).sup p := by
      intro i hi
      refine' (hf i).trans (smul_le_smul _ (Finset.le_sup hi))
      exact Finset.sup_mono (Finset.subset_biUnion_of_mem fₛ hi)
    refine' (comp_mono f (finset_sup_le_sum q s')).trans _
    simp_rw [← pullback_apply, map_sum, pullback_apply]
    refine' (Finset.sum_le_sum hs).trans _
    rw [Finset.sum_const, smul_assoc]
#align seminorm.is_bounded_sup Seminorm.isBounded_sup

end Seminorm

end Bounded

section Topology

variable [NormedField 𝕜] [AddCommGroup E] [Module 𝕜 E] [Nonempty ι]

/-- The proposition that the topology of `E` is induced by a family of seminorms `p`. -/
structure WithSeminorms (p : SeminormFamily 𝕜 E ι) [topology : TopologicalSpace E] : Prop where
  topology_eq_withSeminorms : topology = p.moduleFilterBasis.topology
#align with_seminorms WithSeminorms

theorem WithSeminorms.withSeminorms_eq {p : SeminormFamily 𝕜 E ι} [t : TopologicalSpace E]
    (hp : WithSeminorms p) : t = p.moduleFilterBasis.topology :=
  hp.1
#align with_seminorms.with_seminorms_eq WithSeminorms.withSeminorms_eq

variable [TopologicalSpace E]

variable {p : SeminormFamily 𝕜 E ι}

theorem WithSeminorms.topologicalAddGroup (hp : WithSeminorms p) : TopologicalAddGroup E := by
  rw [hp.withSeminorms_eq]
  exact AddGroupFilterBasis.isTopologicalAddGroup _
#align with_seminorms.topological_add_group WithSeminorms.topologicalAddGroup

theorem WithSeminorms.continuousSMul (hp : WithSeminorms p) : ContinuousSMul 𝕜 E := by
  rw [hp.withSeminorms_eq]
  exact ModuleFilterBasis.continuousSMul _

theorem WithSeminorms.hasBasis (hp : WithSeminorms p) :
    (𝓝 (0 : E)).HasBasis (fun s : Set E => s ∈ p.basisSets) id := by
  rw [congr_fun (congr_arg (@nhds E) hp.1) 0]
  exact AddGroupFilterBasis.nhds_zero_hasBasis _
#align with_seminorms.has_basis WithSeminorms.hasBasis

theorem WithSeminorms.hasBasis_zero_ball (hp : WithSeminorms p) :
    (𝓝 (0 : E)).HasBasis
    (fun sr : Finset ι × ℝ => 0 < sr.2) fun sr => (sr.1.sup p).ball 0 sr.2 := by
  refine' ⟨fun V => _⟩
  simp only [hp.hasBasis.mem_iff, SeminormFamily.basisSets_iff, Prod.exists]
  constructor
  · rintro ⟨-, ⟨s, r, hr, rfl⟩, hV⟩
    exact ⟨s, r, hr, hV⟩
  · rintro ⟨s, r, hr, hV⟩
    exact ⟨_, ⟨s, r, hr, rfl⟩, hV⟩
#align with_seminorms.has_basis_zero_ball WithSeminorms.hasBasis_zero_ball

theorem WithSeminorms.hasBasis_ball (hp : WithSeminorms p) {x : E} :
    (𝓝 (x : E)).HasBasis
    (fun sr : Finset ι × ℝ => 0 < sr.2) fun sr => (sr.1.sup p).ball x sr.2 := by
  have : TopologicalAddGroup E := hp.topologicalAddGroup
  rw [← map_add_left_nhds_zero]
  convert hp.hasBasis_zero_ball.map ((· + ·) x) using 1
  ext sr : 1
  -- Porting note: extra type ascriptions needed on `0`
  have : (sr.fst.sup p).ball (x +ᵥ (0 : E)) sr.snd = x +ᵥ (sr.fst.sup p).ball 0 sr.snd :=
    Eq.symm (Seminorm.vadd_ball (sr.fst.sup p))
  rwa [vadd_eq_add, add_zero] at this
#align with_seminorms.has_basis_ball WithSeminorms.hasBasis_ball

/-- The `x`-neighbourhoods of a space whose topology is induced by a family of seminorms
are exactly the sets which contain seminorm balls around `x`.-/
theorem WithSeminorms.mem_nhds_iff (hp : WithSeminorms p) (x : E) (U : Set E) :
    U ∈ nhds x ↔ ∃ s : Finset ι, ∃ r > 0, (s.sup p).ball x r ⊆ U := by
  rw [hp.hasBasis_ball.mem_iff, Prod.exists]
#align with_seminorms.mem_nhds_iff WithSeminorms.mem_nhds_iff

/-- The open sets of a space whose topology is induced by a family of seminorms
are exactly the sets which contain seminorm balls around all of their points.-/
theorem WithSeminorms.isOpen_iff_mem_balls (hp : WithSeminorms p) (U : Set E) :
    IsOpen U ↔ ∀ x ∈ U, ∃ s : Finset ι, ∃ r > 0, (s.sup p).ball x r ⊆ U := by
  simp_rw [← WithSeminorms.mem_nhds_iff hp _ U, isOpen_iff_mem_nhds]
#align with_seminorms.is_open_iff_mem_balls WithSeminorms.isOpen_iff_mem_balls

/- Note that through the following lemmas, one also immediately has that separating families
of seminorms induce T₂ and T₃ topologies by `TopologicalAddGroup.t2Space`
and `TopologicalAddGroup.t3Space` -/
/-- A separating family of seminorms induces a T₁ topology. -/
theorem WithSeminorms.T1_of_separating (hp : WithSeminorms p)
    (h : ∀ x, x ≠ 0 → ∃ i, p i x ≠ 0) : T1Space E := by
  have := hp.topologicalAddGroup
  refine' TopologicalAddGroup.t1Space _ _
  rw [← isOpen_compl_iff, hp.isOpen_iff_mem_balls]
  rintro x (hx : x ≠ 0)
  cases' h x hx with i pi_nonzero
  refine' ⟨{i}, p i x, by positivity, subset_compl_singleton_iff.mpr _⟩
  rw [Finset.sup_singleton, mem_ball, zero_sub, map_neg_eq_map, not_lt]
#align with_seminorms.t1_of_separating WithSeminorms.T1_of_separating

/-- A family of seminorms inducing a T₁ topology is separating. -/
theorem WithSeminorms.separating_of_T1 [T1Space E] (hp : WithSeminorms p) (x : E) (hx : x ≠ 0) :
    ∃ i, p i x ≠ 0 := by
  have := ((t1Space_TFAE E).out 0 9).mp (inferInstanceAs <| T1Space E)
  by_contra' h
  refine' hx (this _)
  rw [hp.hasBasis_zero_ball.specializes_iff]
  rintro ⟨s, r⟩ (hr : 0 < r)
  simp only [ball_finset_sup_eq_iInter _ _ _ hr, mem_iInter₂, mem_ball_zero, h, hr, forall_true_iff]
#align with_seminorms.separating_of_t1 WithSeminorms.separating_of_T1

/-- A family of seminorms is separating iff it induces a T₁ topology. -/
theorem WithSeminorms.separating_iff_T1 (hp : WithSeminorms p) :
    (∀ x, x ≠ 0 → ∃ i, p i x ≠ 0) ↔ T1Space E := by
  refine' ⟨WithSeminorms.T1_of_separating hp, _⟩
  intro
  exact WithSeminorms.separating_of_T1 hp
#align with_seminorms.separating_iff_t1 WithSeminorms.separating_iff_T1

end Topology

section Tendsto

variable [NormedField 𝕜] [AddCommGroup E] [Module 𝕜 E] [Nonempty ι] [TopologicalSpace E]

variable {p : SeminormFamily 𝕜 E ι}

/-- Convergence along filters for `WithSeminorms`.

Variant with `Finset.sup`. -/
theorem WithSeminorms.tendsto_nhds' (hp : WithSeminorms p) (u : F → E) {f : Filter F} (y₀ : E) :
    Filter.Tendsto u f (𝓝 y₀) ↔ ∀ (s : Finset ι) (ε), 0 < ε → ∀ᶠ x in f, s.sup p (u x - y₀) < ε :=
  by simp [hp.hasBasis_ball.tendsto_right_iff]
#align with_seminorms.tendsto_nhds' WithSeminorms.tendsto_nhds'

/-- Convergence along filters for `WithSeminorms`. -/
theorem WithSeminorms.tendsto_nhds (hp : WithSeminorms p) (u : F → E) {f : Filter F} (y₀ : E) :
    Filter.Tendsto u f (𝓝 y₀) ↔ ∀ i ε, 0 < ε → ∀ᶠ x in f, p i (u x - y₀) < ε := by
  rw [hp.tendsto_nhds' u y₀]
  exact
    ⟨fun h i => by simpa only [Finset.sup_singleton] using h {i}, fun h s ε hε =>
      (s.eventually_all.2 fun i _ => h i ε hε).mono fun _ => finset_sup_apply_lt hε⟩
#align with_seminorms.tendsto_nhds WithSeminorms.tendsto_nhds

variable [SemilatticeSup F] [Nonempty F]

/-- Limit `→ ∞` for `WithSeminorms`. -/
theorem WithSeminorms.tendsto_nhds_atTop (hp : WithSeminorms p) (u : F → E) (y₀ : E) :
    Filter.Tendsto u Filter.atTop (𝓝 y₀) ↔
    ∀ i ε, 0 < ε → ∃ x₀, ∀ x, x₀ ≤ x → p i (u x - y₀) < ε := by
  rw [hp.tendsto_nhds u y₀]
  exact forall₃_congr fun _ _ _ => Filter.eventually_atTop
#align with_seminorms.tendsto_nhds_at_top WithSeminorms.tendsto_nhds_atTop

end Tendsto

section TopologicalAddGroup

variable [NormedField 𝕜] [AddCommGroup E] [Module 𝕜 E]

variable [Nonempty ι]

section TopologicalSpace

variable [t : TopologicalSpace E]

theorem SeminormFamily.withSeminorms_of_nhds [TopologicalAddGroup E] (p : SeminormFamily 𝕜 E ι)
    (h : 𝓝 (0 : E) = p.moduleFilterBasis.toFilterBasis.filter) : WithSeminorms p := by
  refine'
    ⟨TopologicalAddGroup.ext inferInstance p.addGroupFilterBasis.isTopologicalAddGroup _⟩
  rw [AddGroupFilterBasis.nhds_zero_eq]
  exact h
#align seminorm_family.with_seminorms_of_nhds SeminormFamily.withSeminorms_of_nhds

theorem SeminormFamily.withSeminorms_of_hasBasis [TopologicalAddGroup E] (p : SeminormFamily 𝕜 E ι)
    (h : (𝓝 (0 : E)).HasBasis (fun s : Set E => s ∈ p.basisSets) id) : WithSeminorms p :=
  p.withSeminorms_of_nhds <|
    Filter.HasBasis.eq_of_same_basis h p.addGroupFilterBasis.toFilterBasis.hasBasis
#align seminorm_family.with_seminorms_of_has_basis SeminormFamily.withSeminorms_of_hasBasis

theorem SeminormFamily.withSeminorms_iff_nhds_eq_iInf [TopologicalAddGroup E]
    (p : SeminormFamily 𝕜 E ι) : WithSeminorms p ↔ (𝓝 (0 : E)) = ⨅ i, (𝓝 0).comap (p i) := by
  rw [← p.filter_eq_iInf]
  refine' ⟨fun h => _, p.withSeminorms_of_nhds⟩
  rw [h.topology_eq_withSeminorms]
  exact AddGroupFilterBasis.nhds_zero_eq _
#align seminorm_family.with_seminorms_iff_nhds_eq_infi SeminormFamily.withSeminorms_iff_nhds_eq_iInf

/-- The topology induced by a family of seminorms is exactly the infimum of the ones induced by
each seminorm individually. We express this as a characterization of `WithSeminorms p`. -/
theorem SeminormFamily.withSeminorms_iff_topologicalSpace_eq_iInf [TopologicalAddGroup E]
    (p : SeminormFamily 𝕜 E ι) :
    WithSeminorms p ↔
      t = ⨅ i, (p i).toSeminormedAddCommGroup.toUniformSpace.toTopologicalSpace := by
  rw [p.withSeminorms_iff_nhds_eq_iInf,
    TopologicalAddGroup.ext_iff inferInstance (topologicalAddGroup_iInf fun i => inferInstance),
    nhds_iInf]
  -- Porting note: next three lines was `congrm (_ = ⨅ i, _)`
  refine Eq.to_iff ?_
  congr
  funext i
  exact @comap_norm_nhds_zero _ (p i).toSeminormedAddGroup
#align seminorm_family.with_seminorms_iff_topological_space_eq_infi SeminormFamily.withSeminorms_iff_topologicalSpace_eq_iInf

theorem WithSeminorms.continuous_seminorm {p : SeminormFamily 𝕜 E ι} (hp : WithSeminorms p)
    (i : ι) : Continuous (p i) := by
  have := hp.topologicalAddGroup
  rw [p.withSeminorms_iff_topologicalSpace_eq_iInf.mp hp]
  exact continuous_iInf_dom (@continuous_norm _ (p i).toSeminormedAddGroup)
#align with_seminorms.continuous_seminorm WithSeminorms.continuous_seminorm

end TopologicalSpace

/-- The uniform structure induced by a family of seminorms is exactly the infimum of the ones
induced by each seminorm individually. We express this as a characterization of
`WithSeminorms p`. -/
theorem SeminormFamily.withSeminorms_iff_uniformSpace_eq_iInf [u : UniformSpace E]
    [UniformAddGroup E] (p : SeminormFamily 𝕜 E ι) :
    WithSeminorms p ↔ u = ⨅ i, (p i).toSeminormedAddCommGroup.toUniformSpace := by
  rw [p.withSeminorms_iff_nhds_eq_iInf,
    UniformAddGroup.ext_iff inferInstance (uniformAddGroup_iInf fun i => inferInstance),
    toTopologicalSpace_iInf, nhds_iInf]
  -- Porting note: next three lines was `congrm (_ = ⨅ i, _)`
  refine Eq.to_iff ?_
  congr
  funext i
  exact @comap_norm_nhds_zero _ (p i).toSeminormedAddGroup
#align seminorm_family.with_seminorms_iff_uniform_space_eq_infi SeminormFamily.withSeminorms_iff_uniformSpace_eq_iInf

end TopologicalAddGroup

section NormedSpace

/-- The topology of a `NormedSpace 𝕜 E` is induced by the seminorm `normSeminorm 𝕜 E`. -/
theorem norm_withSeminorms (𝕜 E) [NormedField 𝕜] [SeminormedAddCommGroup E] [NormedSpace 𝕜 E] :
    WithSeminorms fun _ : Fin 1 => normSeminorm 𝕜 E := by
  let p : SeminormFamily 𝕜 E (Fin 1) := fun _ => normSeminorm 𝕜 E
  refine'
    ⟨SeminormedAddCommGroup.toTopologicalAddGroup.ext
        p.addGroupFilterBasis.isTopologicalAddGroup _⟩
  refine' Filter.HasBasis.eq_of_same_basis Metric.nhds_basis_ball _
  rw [← ball_normSeminorm 𝕜 E]
  refine'
    Filter.HasBasis.to_hasBasis p.addGroupFilterBasis.nhds_zero_hasBasis _ fun r hr =>
      ⟨(normSeminorm 𝕜 E).ball 0 r, p.basisSets_singleton_mem 0 hr, rfl.subset⟩
  rintro U (hU : U ∈ p.basisSets)
  rcases p.basisSets_iff.mp hU with ⟨s, r, hr, hU⟩
  use r, hr
  rw [hU, id.def]
  by_cases h : s.Nonempty
  · rw [Finset.sup_const h]
  rw [Finset.not_nonempty_iff_eq_empty.mp h, Finset.sup_empty, ball_bot _ hr]
  exact Set.subset_univ _
#align norm_with_seminorms norm_withSeminorms

end NormedSpace

section NontriviallyNormedField

variable [NontriviallyNormedField 𝕜] [AddCommGroup E] [Module 𝕜 E] [Nonempty ι]

variable {p : SeminormFamily 𝕜 E ι}

variable [TopologicalSpace E]

theorem WithSeminorms.isVonNBounded_iff_finset_seminorm_bounded {s : Set E} (hp : WithSeminorms p) :
    Bornology.IsVonNBounded 𝕜 s ↔ ∀ I : Finset ι, ∃ r > 0, ∀ x ∈ s, I.sup p x < r := by
  rw [hp.hasBasis.isVonNBounded_basis_iff]
  constructor
  · intro h I
    simp only [id.def] at h
    specialize h ((I.sup p).ball 0 1) (p.basisSets_mem I zero_lt_one)
    rcases h with ⟨r, hr, h⟩
    cases' NormedField.exists_lt_norm 𝕜 r with a ha
    specialize h a (le_of_lt ha)
    rw [Seminorm.smul_ball_zero (norm_pos_iff.1 <| hr.trans ha), mul_one] at h
    refine' ⟨‖a‖, lt_trans hr ha, _⟩
    intro x hx
    specialize h hx
    exact (Finset.sup I p).mem_ball_zero.mp h
  intro h s' hs'
  rcases p.basisSets_iff.mp hs' with ⟨I, r, hr, hs'⟩
  rw [id.def, hs']
  rcases h I with ⟨r', _, h'⟩
  simp_rw [← (I.sup p).mem_ball_zero] at h'
  refine' Absorbs.mono_right _ h'
  exact (Finset.sup I p).ball_zero_absorbs_ball_zero hr

set_option linter.uppercaseLean3 false in
#align with_seminorms.is_vonN_bounded_iff_finset_seminorm_bounded WithSeminorms.isVonNBounded_iff_finset_seminorm_bounded

theorem WithSeminorms.image_isVonNBounded_iff_finset_seminorm_bounded (f : G → E) {s : Set G}
    (hp : WithSeminorms p) :
    Bornology.IsVonNBounded 𝕜 (f '' s) ↔
      ∀ I : Finset ι, ∃ r > 0, ∀ x ∈ s, I.sup p (f x) < r := by
  simp_rw [hp.isVonNBounded_iff_finset_seminorm_bounded, Set.ball_image_iff]

set_option linter.uppercaseLean3 false in
#align with_seminorms.image_is_vonN_bounded_iff_finset_seminorm_bounded WithSeminorms.image_isVonNBounded_iff_finset_seminorm_bounded

theorem WithSeminorms.isVonNBounded_iff_seminorm_bounded {s : Set E} (hp : WithSeminorms p) :
    Bornology.IsVonNBounded 𝕜 s ↔ ∀ i : ι, ∃ r > 0, ∀ x ∈ s, p i x < r := by
  rw [hp.isVonNBounded_iff_finset_seminorm_bounded]
  constructor
  · intro hI i
    convert hI {i}
    rw [Finset.sup_singleton]
  intro hi I
  by_cases hI : I.Nonempty
  · choose r hr h using hi
    have h' : 0 < I.sup' hI r := by
      rcases hI.bex with ⟨i, hi⟩
      exact lt_of_lt_of_le (hr i) (Finset.le_sup' r hi)
    refine' ⟨I.sup' hI r, h', fun x hx => finset_sup_apply_lt h' fun i hi => _⟩
    refine' lt_of_lt_of_le (h i x hx) _
    simp only [Finset.le_sup'_iff, exists_prop]
    exact ⟨i, hi, (Eq.refl _).le⟩
  simp only [Finset.not_nonempty_iff_eq_empty.mp hI, Finset.sup_empty, coe_bot, Pi.zero_apply,
    exists_prop]
  exact ⟨1, zero_lt_one, fun _ _ => zero_lt_one⟩

set_option linter.uppercaseLean3 false in
#align with_seminorms.is_vonN_bounded_iff_seminorm_bounded WithSeminorms.isVonNBounded_iff_seminorm_bounded

theorem WithSeminorms.image_isVonNBounded_iff_seminorm_bounded (f : G → E) {s : Set G}
    (hp : WithSeminorms p) :
    Bornology.IsVonNBounded 𝕜 (f '' s) ↔ ∀ i : ι, ∃ r > 0, ∀ x ∈ s, p i (f x) < r := by
  simp_rw [hp.isVonNBounded_iff_seminorm_bounded, Set.ball_image_iff]

set_option linter.uppercaseLean3 false in
#align with_seminorms.image_is_vonN_bounded_iff_seminorm_bounded WithSeminorms.image_isVonNBounded_iff_seminorm_bounded

end NontriviallyNormedField

-- TODO: the names in this section are not very predictable
section continuous_of_bounded

namespace Seminorm

variable [NontriviallyNormedField 𝕜] [AddCommGroup E] [Module 𝕜 E]

variable [NormedField 𝕝] [Module 𝕝 E]

variable [NontriviallyNormedField 𝕜₂] [AddCommGroup F] [Module 𝕜₂ F]

variable [NormedField 𝕝₂] [Module 𝕝₂ F]

variable {σ₁₂ : 𝕜 →+* 𝕜₂} [RingHomIsometric σ₁₂]

variable {τ₁₂ : 𝕝 →+* 𝕝₂} [RingHomIsometric τ₁₂]

variable [Nonempty ι] [Nonempty ι']

theorem continuous_of_continuous_comp {q : SeminormFamily 𝕝₂ F ι'} [TopologicalSpace E]
    [TopologicalAddGroup E] [TopologicalSpace F] (hq : WithSeminorms q)
    (f : E →ₛₗ[τ₁₂] F) (hf : ∀ i, Continuous ((q i).comp f)) : Continuous f := by
  have : TopologicalAddGroup F := hq.topologicalAddGroup
  refine' continuous_of_continuousAt_zero f _
  simp_rw [ContinuousAt, f.map_zero, q.withSeminorms_iff_nhds_eq_iInf.mp hq, Filter.tendsto_iInf,
    Filter.tendsto_comap_iff]
  intro i
  convert (hf i).continuousAt.tendsto
  exact (map_zero _).symm
#align seminorm.continuous_of_continuous_comp Seminorm.continuous_of_continuous_comp

theorem continuous_iff_continuous_comp {q : SeminormFamily 𝕜₂ F ι'} [TopologicalSpace E]
    [TopologicalAddGroup E] [TopologicalSpace F] (hq : WithSeminorms q) (f : E →ₛₗ[σ₁₂] F) :
    Continuous f ↔ ∀ i, Continuous ((q i).comp f) :=
    -- Porting note: if we *don't* use dot notation for `Continuous.comp`, Lean tries to show
    -- continuity of `((q i).comp f) ∘ id` because it doesn't see that `((q i).comp f)` is
    -- actually a composition of functions.
  ⟨fun h i => (hq.continuous_seminorm i).comp h, continuous_of_continuous_comp hq f⟩
#align seminorm.continuous_iff_continuous_comp Seminorm.continuous_iff_continuous_comp

theorem continuous_from_bounded {p : SeminormFamily 𝕝 E ι} {q : SeminormFamily 𝕝₂ F ι'}
    {_ : TopologicalSpace E} (hp : WithSeminorms p) {_ : TopologicalSpace F} (hq : WithSeminorms q)
    (f : E →ₛₗ[τ₁₂] F) (hf : Seminorm.IsBounded p q f) : Continuous f := by
  have : TopologicalAddGroup E := hp.topologicalAddGroup
  have : ContinuousSMul 𝕝 E := hp.continuousSMul
  have : ContinuousSMul 𝕝₂ F := hq.continuousSMul
  refine continuous_of_continuous_comp hq _ fun i => ?_ -- Seminorm.continuous_of_le _ (hf i)
  rcases hf i with ⟨s, C, hC⟩
  rw [← Seminorm.finset_sup_smul] at hC
  refine Seminorm.continuous_of_le ?_ (hC.trans <| Seminorm.finset_sup_le_sum _ _)
  change Continuous (fun x ↦ Seminorm.coeFnAddMonoidHom _ _ (∑ i in s, C • p i) x)
  simp_rw [map_sum, Finset.sum_apply]
  exact (continuous_finset_sum _ fun i _ ↦ (hp.continuous_seminorm i).const_smul (C : ℝ))
#align seminorm.continuous_from_bounded Seminorm.continuous_from_bounded

theorem cont_withSeminorms_normedSpace (F) [SeminormedAddCommGroup F] [NormedSpace 𝕝₂ F]
    [TopologicalSpace E] {p : ι → Seminorm 𝕝 E} (hp : WithSeminorms p)
    (f : E →ₛₗ[τ₁₂] F) (hf : ∃ (s : Finset ι) (C : ℝ≥0), (normSeminorm 𝕝₂ F).comp f ≤ C • s.sup p) :
    Continuous f := by
  rw [← Seminorm.isBounded_const (Fin 1)] at hf
  exact continuous_from_bounded hp (norm_withSeminorms 𝕝₂ F) f hf
#align seminorm.cont_with_seminorms_normed_space Seminorm.cont_withSeminorms_normedSpace

theorem cont_normedSpace_to_withSeminorms (E) [SeminormedAddCommGroup E] [NormedSpace 𝕝 E]
    [TopologicalSpace F] {q : ι → Seminorm 𝕝₂ F} (hq : WithSeminorms q)
    (f : E →ₛₗ[τ₁₂] F) (hf : ∀ i : ι, ∃ C : ℝ≥0, (q i).comp f ≤ C • normSeminorm 𝕝 E) :
    Continuous f := by
  rw [← Seminorm.const_isBounded (Fin 1)] at hf
  exact continuous_from_bounded (norm_withSeminorms 𝕝 E) hq f hf
#align seminorm.cont_normed_space_to_with_seminorms Seminorm.cont_normedSpace_to_withSeminorms

end Seminorm

section Congr

namespace WithSeminorms

variable [Nonempty ι] [Nonempty ι']
variable [NormedField 𝕜] [AddCommGroup E] [Module 𝕜 E]
variable [NormedField 𝕜₂] [AddCommGroup F] [Module 𝕜₂ F]
variable {σ₁₂ : 𝕜 →+* 𝕜₂} [RingHomIsometric σ₁₂]

protected theorem congr {p : SeminormFamily 𝕜 E ι} {q : SeminormFamily 𝕜 E ι'}
    [t : TopologicalSpace E] (hp : WithSeminorms p) (hpq : Seminorm.IsBounded p q LinearMap.id)
    (hqp : Seminorm.IsBounded q p LinearMap.id) : WithSeminorms q := by
  constructor
  rw [hp.topology_eq_withSeminorms]
  clear hp t
  refine le_antisymm ?_ ?_ <;>
  rw [← continuous_id_iff_le] <;>
  refine continuous_from_bounded (.mk (topology := _) rfl) (.mk (topology := _) rfl)
    LinearMap.id (by assumption)

protected theorem finset_sups {p : SeminormFamily 𝕜 E ι} [TopologicalSpace E]
    (hp : WithSeminorms p) : WithSeminorms (fun s : Finset ι ↦ s.sup p) := by
  refine hp.congr ?_ ?_
  · intro s
    refine ⟨s, 1, ?_⟩
    rw [one_smul]
    rfl
  · intro i
    refine ⟨{{i}}, 1, ?_⟩
    rw [Finset.sup_singleton, Finset.sup_singleton, one_smul]
    rfl

protected theorem partial_sups [Preorder ι] [LocallyFiniteOrderBot ι] {p : SeminormFamily 𝕜 E ι}
    [TopologicalSpace E] (hp : WithSeminorms p) : WithSeminorms (fun i ↦ (Finset.Iic i).sup p) := by
  refine hp.congr ?_ ?_
  · intro i
    refine ⟨Finset.Iic i, 1, ?_⟩
    rw [one_smul]
    rfl
  · intro i
    refine ⟨{i}, 1, ?_⟩
    rw [Finset.sup_singleton, one_smul]
    exact (Finset.le_sup (Finset.mem_Iic.mpr le_rfl) : p i ≤ (Finset.Iic i).sup p)

protected theorem congr_equiv {p : SeminormFamily 𝕜 E ι} [t : TopologicalSpace E]
    (hp : WithSeminorms p) (e : ι' ≃ ι) : WithSeminorms (p ∘ e) := by
  refine hp.congr ?_ ?_ <;>
  intro i <;>
  [use {e i}, 1; use {e.symm i}, 1] <;>
  simp

end WithSeminorms

end Congr

end continuous_of_bounded

section bounded_of_continuous

namespace Seminorm

variable [NontriviallyNormedField 𝕜] [AddCommGroup E] [Module 𝕜 E]
  [SeminormedAddCommGroup F] [NormedSpace 𝕜 F]
  {p : SeminormFamily 𝕜 E ι}

/-- In a semi-`NormedSpace`, a continuous seminorm is zero on elements of norm `0`. -/
lemma map_eq_zero_of_norm_zero (q : Seminorm 𝕜 F)
    (hq : Continuous q) {x : F} (hx : ‖x‖ = 0) : q x = 0 :=
  (map_zero q) ▸
    ((specializes_iff_mem_closure.mpr $ mem_closure_zero_iff_norm.mpr hx).map hq).eq.symm

/-- Let `F` be a semi-`NormedSpace` over a `NontriviallyNormedField`, and let `q` be a
seminorm on `F`. If `q` is continuous, then it is uniformly controlled by the norm, that is there
is some `C > 0` such that `∀ x, q x ≤ C * ‖x‖`.
The continuity ensures boundedness on a ball of some radius `ε`. The nontriviality of the
norm is then used to rescale any element into an element of norm in `[ε/C, ε[`, thus with a
controlled image by `q`. The control of `q` at the original element follows by rescaling. -/
lemma bound_of_continuous_normedSpace (q : Seminorm 𝕜 F)
    (hq : Continuous q) : ∃ C, 0 < C ∧ (∀ x : F, q x ≤ C * ‖x‖) := by
  have hq' : Tendsto q (𝓝 0) (𝓝 0) := map_zero q ▸ hq.tendsto 0
  rcases NormedAddCommGroup.nhds_zero_basis_norm_lt.mem_iff.mp (hq' $ Iio_mem_nhds one_pos)
    with ⟨ε, ε_pos, hε⟩
  rcases NormedField.exists_one_lt_norm 𝕜 with ⟨c, hc⟩
  have : 0 < ‖c‖ / ε := by positivity
  refine ⟨‖c‖ / ε, this, fun x ↦ ?_⟩
  by_cases hx : ‖x‖ = 0
  · rw [hx, mul_zero]
    exact le_of_eq (map_eq_zero_of_norm_zero q hq hx)
  · refine (normSeminorm 𝕜 F).bound_of_shell q ε_pos hc (fun x hle hlt ↦ ?_) hx
    refine (le_of_lt <| show q x < _ from hε hlt).trans ?_
    rwa [← div_le_iff' this, one_div_div]

/-- Let `E` be a topological vector space (over a `NontriviallyNormedField`) whose topology is
generated by some family of seminorms `p`, and let `q` be a seminorm on `E`. If `q` is continuous,
then it is uniformly controlled by *finitely many* seminorms of `p`, that is there
is some finset `s` of the index set and some `C > 0` such that `q ≤ C • s.sup p`. -/
lemma bound_of_continuous [Nonempty ι] [t : TopologicalSpace E] (hp : WithSeminorms p)
    (q : Seminorm 𝕜 E) (hq : Continuous q) :
    ∃ s : Finset ι, ∃ C : ℝ≥0, C ≠ 0 ∧ q ≤ C • s.sup p := by
  -- The continuity of `q` gives us a finset `s` and a real `ε > 0`
  -- such that `hε : (s.sup p).ball 0 ε ⊆ q.ball 0 1`.
  rcases hp.hasBasis.mem_iff.mp (ball_mem_nhds hq one_pos) with ⟨V, hV, hε⟩
  rcases p.basisSets_iff.mp hV with ⟨s, ε, ε_pos, rfl⟩
  -- Now forget that `E` already had a topology and view it as the (semi)normed space
  -- `(E, s.sup p)`.
  clear hp hq t
  let _ : SeminormedAddCommGroup E :=
    (s.sup p).toAddGroupSeminorm.toSeminormedAddCommGroup
  let _ : NormedSpace 𝕜 E := { norm_smul_le := fun a b ↦ le_of_eq (map_smul_eq_mul (s.sup p) a b) }
  -- The inclusion `hε` tells us exactly that `q` is *still* continuous for this new topology
  have : Continuous q :=
    Seminorm.continuous (r := 1) (mem_of_superset (Metric.ball_mem_nhds _ ε_pos) hε)
  -- Hence we can conclude by applying `bound_of_continuous_normed_space`.
  rcases bound_of_continuous_normedSpace q this with ⟨C, C_pos, hC⟩
  exact ⟨s, ⟨C, C_pos.le⟩, fun H ↦ C_pos.ne.symm (congr_arg NNReal.toReal H), hC⟩
  -- Note that the key ingredient for this proof is that, by scaling arguments hidden in
  -- `seminorm.continuous`, we only have to look at the `q`-ball of radius one, and the `s` we get
  -- from that will automatically work for all other radii.

end Seminorm

end bounded_of_continuous

section LocallyConvexSpace

open LocallyConvexSpace

variable [Nonempty ι] [NormedField 𝕜] [NormedSpace ℝ 𝕜] [AddCommGroup E] [Module 𝕜 E] [Module ℝ E]
  [IsScalarTower ℝ 𝕜 E] [TopologicalSpace E]

theorem WithSeminorms.toLocallyConvexSpace {p : SeminormFamily 𝕜 E ι} (hp : WithSeminorms p) :
    LocallyConvexSpace ℝ E := by
  have := hp.topologicalAddGroup
  apply ofBasisZero ℝ E id fun s => s ∈ p.basisSets
  · rw [hp.1, AddGroupFilterBasis.nhds_eq _, AddGroupFilterBasis.N_zero]
    exact FilterBasis.hasBasis _
  · intro s hs
    change s ∈ Set.iUnion _ at hs
    simp_rw [Set.mem_iUnion, Set.mem_singleton_iff] at hs
    rcases hs with ⟨I, r, _, rfl⟩
    exact convex_ball _ _ _
#align with_seminorms.to_locally_convex_space WithSeminorms.toLocallyConvexSpace

end LocallyConvexSpace

section NormedSpace

variable (𝕜) [NormedField 𝕜] [NormedSpace ℝ 𝕜] [SeminormedAddCommGroup E]

/-- Not an instance since `𝕜` can't be inferred. See `NormedSpace.toLocallyConvexSpace` for a
slightly weaker instance version. -/
theorem NormedSpace.toLocallyConvexSpace' [NormedSpace 𝕜 E] [Module ℝ E] [IsScalarTower ℝ 𝕜 E] :
    LocallyConvexSpace ℝ E :=
  (norm_withSeminorms 𝕜 E).toLocallyConvexSpace
#align normed_space.to_locally_convex_space' NormedSpace.toLocallyConvexSpace'

/-- See `NormedSpace.toLocallyConvexSpace'` for a slightly stronger version which is not an
instance. -/
instance NormedSpace.toLocallyConvexSpace [NormedSpace ℝ E] : LocallyConvexSpace ℝ E :=
  NormedSpace.toLocallyConvexSpace' ℝ
#align normed_space.to_locally_convex_space NormedSpace.toLocallyConvexSpace

end NormedSpace

section TopologicalConstructions

variable [NormedField 𝕜] [AddCommGroup E] [Module 𝕜 E]

variable [NormedField 𝕜₂] [AddCommGroup F] [Module 𝕜₂ F]

variable {σ₁₂ : 𝕜 →+* 𝕜₂} [RingHomIsometric σ₁₂]

/-- The family of seminorms obtained by composing each seminorm by a linear map. -/
def SeminormFamily.comp (q : SeminormFamily 𝕜₂ F ι) (f : E →ₛₗ[σ₁₂] F) : SeminormFamily 𝕜 E ι :=
  fun i => (q i).comp f
#align seminorm_family.comp SeminormFamily.comp

theorem SeminormFamily.comp_apply (q : SeminormFamily 𝕜₂ F ι) (i : ι) (f : E →ₛₗ[σ₁₂] F) :
    q.comp f i = (q i).comp f :=
  rfl
#align seminorm_family.comp_apply SeminormFamily.comp_apply

theorem SeminormFamily.finset_sup_comp (q : SeminormFamily 𝕜₂ F ι) (s : Finset ι)
    (f : E →ₛₗ[σ₁₂] F) : (s.sup q).comp f = s.sup (q.comp f) := by
  ext x
  rw [Seminorm.comp_apply, Seminorm.finset_sup_apply, Seminorm.finset_sup_apply]
  rfl
#align seminorm_family.finset_sup_comp SeminormFamily.finset_sup_comp

variable [TopologicalSpace F]

theorem LinearMap.withSeminorms_induced [hι : Nonempty ι] {q : SeminormFamily 𝕜₂ F ι}
    (hq : WithSeminorms q) (f : E →ₛₗ[σ₁₂] F) :
    WithSeminorms (topology := induced f inferInstance) (q.comp f) := by
<<<<<<< HEAD
  haveI := hq.topologicalAddGroup
  letI : TopologicalSpace E := induced f inferInstance
  haveI : TopologicalAddGroup E := topologicalAddGroup_induced f
=======
  have := hq.topologicalAddGroup
  let _ : TopologicalSpace E := induced f inferInstance
  have : TopologicalAddGroup E := topologicalAddGroup_induced f
>>>>>>> 22e0fc4d
  rw [(q.comp f).withSeminorms_iff_nhds_eq_iInf, nhds_induced, map_zero,
    q.withSeminorms_iff_nhds_eq_iInf.mp hq, Filter.comap_iInf]
  refine' iInf_congr fun i => _
  exact Filter.comap_comap
#align linear_map.with_seminorms_induced LinearMap.withSeminorms_induced

theorem Inducing.withSeminorms [hι : Nonempty ι] {q : SeminormFamily 𝕜₂ F ι} (hq : WithSeminorms q)
    [TopologicalSpace E] {f : E →ₛₗ[σ₁₂] F} (hf : Inducing f) : WithSeminorms (q.comp f) := by
  rw [hf.induced]
  exact f.withSeminorms_induced hq
#align inducing.with_seminorms Inducing.withSeminorms

/-- (Disjoint) union of seminorm families. -/
protected def SeminormFamily.sigma {κ : ι → Type _} (p : (i : ι) → SeminormFamily 𝕜 E (κ i)) :
    SeminormFamily 𝕜 E ((i : ι) × κ i) :=
  fun ⟨i, k⟩ => p i k

theorem withSeminorms_iInf {κ : ι → Type _} [Nonempty ((i : ι) × κ i)] [∀ i, Nonempty (κ i)]
    {p : (i : ι) → SeminormFamily 𝕜 E (κ i)} {t : ι → TopologicalSpace E}
    [∀ i, @TopologicalAddGroup E (t i) _] (hp : ∀ i, WithSeminorms (topology := t i) (p i)) :
    WithSeminorms (topology := ⨅ i, t i) (SeminormFamily.sigma p) := by
<<<<<<< HEAD
  haveI : @TopologicalAddGroup E (⨅ i, t i) _ := topologicalAddGroup_iInf (fun i ↦ inferInstance)
=======
  have : @TopologicalAddGroup E (⨅ i, t i) _ := topologicalAddGroup_iInf (fun i ↦ inferInstance)
>>>>>>> 22e0fc4d
  simp_rw [@SeminormFamily.withSeminorms_iff_topologicalSpace_eq_iInf _ _ _ _ _ _ _ (_)] at hp ⊢
  rw [iInf_sigma]
  exact iInf_congr hp

end TopologicalConstructions

section TopologicalProperties

variable [NontriviallyNormedField 𝕜] [AddCommGroup E] [Module 𝕜 E] [Nonempty ι] [Countable ι]

variable {p : SeminormFamily 𝕜 E ι}

variable [TopologicalSpace E]

/-- If the topology of a space is induced by a countable family of seminorms, then the topology
is first countable. -/
theorem WithSeminorms.first_countable (hp : WithSeminorms p) :
    TopologicalSpace.FirstCountableTopology E := by
  have := hp.topologicalAddGroup
  let _ : UniformSpace E := TopologicalAddGroup.toUniformSpace E
  have : UniformAddGroup E := comm_topologicalAddGroup_is_uniform
  have : (𝓝 (0 : E)).IsCountablyGenerated := by
    rw [p.withSeminorms_iff_nhds_eq_iInf.mp hp]
    exact Filter.iInf.isCountablyGenerated _
  have : (uniformity E).IsCountablyGenerated := UniformAddGroup.uniformity_countably_generated
  exact UniformSpace.firstCountableTopology E
#align with_seminorms.first_countable WithSeminorms.first_countable

end TopologicalProperties<|MERGE_RESOLUTION|>--- conflicted
+++ resolved
@@ -853,15 +853,9 @@
 theorem LinearMap.withSeminorms_induced [hι : Nonempty ι] {q : SeminormFamily 𝕜₂ F ι}
     (hq : WithSeminorms q) (f : E →ₛₗ[σ₁₂] F) :
     WithSeminorms (topology := induced f inferInstance) (q.comp f) := by
-<<<<<<< HEAD
-  haveI := hq.topologicalAddGroup
-  letI : TopologicalSpace E := induced f inferInstance
-  haveI : TopologicalAddGroup E := topologicalAddGroup_induced f
-=======
   have := hq.topologicalAddGroup
   let _ : TopologicalSpace E := induced f inferInstance
   have : TopologicalAddGroup E := topologicalAddGroup_induced f
->>>>>>> 22e0fc4d
   rw [(q.comp f).withSeminorms_iff_nhds_eq_iInf, nhds_induced, map_zero,
     q.withSeminorms_iff_nhds_eq_iInf.mp hq, Filter.comap_iInf]
   refine' iInf_congr fun i => _
@@ -883,11 +877,7 @@
     {p : (i : ι) → SeminormFamily 𝕜 E (κ i)} {t : ι → TopologicalSpace E}
     [∀ i, @TopologicalAddGroup E (t i) _] (hp : ∀ i, WithSeminorms (topology := t i) (p i)) :
     WithSeminorms (topology := ⨅ i, t i) (SeminormFamily.sigma p) := by
-<<<<<<< HEAD
-  haveI : @TopologicalAddGroup E (⨅ i, t i) _ := topologicalAddGroup_iInf (fun i ↦ inferInstance)
-=======
   have : @TopologicalAddGroup E (⨅ i, t i) _ := topologicalAddGroup_iInf (fun i ↦ inferInstance)
->>>>>>> 22e0fc4d
   simp_rw [@SeminormFamily.withSeminorms_iff_topologicalSpace_eq_iInf _ _ _ _ _ _ _ (_)] at hp ⊢
   rw [iInf_sigma]
   exact iInf_congr hp
