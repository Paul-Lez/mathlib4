/-
Copyright (c) 2020 Sébastien Gouëzel. All rights reserved.
Released under Apache 2.0 license as described in the file LICENSE.
Authors: Sébastien Gouëzel, Floris van Doorn
-/
import Mathlib.Geometry.Manifold.ContMDiff.Basic

/-!
## Smoothness of charts and local structomorphisms

We show that the model with corners, charts, extended charts and their inverses are smooth,
and that local structomorphisms are smooth with smooth inverses.
-/

open Set ChartedSpace SmoothManifoldWithCorners
open scoped Manifold ContDiff

variable {𝕜 : Type*} [NontriviallyNormedField 𝕜]
  -- declare a smooth manifold `M` over the pair `(E, H)`.
  {E : Type*}
  [NormedAddCommGroup E] [NormedSpace 𝕜 E] {H : Type*} [TopologicalSpace H]
  {I : ModelWithCorners 𝕜 E H} {M : Type*} [TopologicalSpace M] [ChartedSpace H M]
  [SmoothManifoldWithCorners I M]
  -- declare a topological space `M'`.
  {M' : Type*} [TopologicalSpace M']
  -- declare functions, sets, points and smoothness indices
  {e : PartialHomeomorph M H} {x : M} {n : ℕ∞}

/-! ### Atlas members are smooth -/

section Atlas

theorem contMDiff_model : ContMDiff I 𝓘(𝕜, E) n I := by
  intro x
  refine contMDiffAt_iff.mpr ⟨I.continuousAt, ?_⟩
  simp only [mfld_simps]
  refine contDiffWithinAt_id.congr_of_eventuallyEq ?_ ?_
  · exact Filter.eventuallyEq_of_mem self_mem_nhdsWithin fun x₂ => I.right_inv
  simp_rw [Function.comp_apply, I.left_inv, Function.id_def]

theorem contMDiffOn_model_symm : ContMDiffOn 𝓘(𝕜, E) I n I.symm (range I) := by
  rw [contMDiffOn_iff]
  refine ⟨I.continuousOn_symm, fun x y => ?_⟩
  simp only [mfld_simps]
  exact contDiffOn_id.congr fun x' => I.right_inv

/-- An atlas member is `C^n` for any `n`. -/
theorem contMDiffOn_of_mem_maximalAtlas (h : e ∈ maximalAtlas I M) : ContMDiffOn I I n e e.source :=
  ContMDiffOn.of_le
<<<<<<< HEAD
    ((contDiffWithinAt_localInvariantProp I I ⊤).liftPropOn_of_mem_maximalAtlas
      (contDiffWithinAtProp_id I) h)
=======
    ((contDiffWithinAt_localInvariantProp ∞).liftPropOn_of_mem_maximalAtlas
      contDiffWithinAtProp_id h)
>>>>>>> 2f5cf5f5
    le_top

/-- The inverse of an atlas member is `C^n` for any `n`. -/
theorem contMDiffOn_symm_of_mem_maximalAtlas (h : e ∈ maximalAtlas I M) :
    ContMDiffOn I I n e.symm e.target :=
  ContMDiffOn.of_le
<<<<<<< HEAD
    ((contDiffWithinAt_localInvariantProp I I ⊤).liftPropOn_symm_of_mem_maximalAtlas
      (contDiffWithinAtProp_id I) h)
=======
    ((contDiffWithinAt_localInvariantProp ∞).liftPropOn_symm_of_mem_maximalAtlas
      contDiffWithinAtProp_id h)
>>>>>>> 2f5cf5f5
    le_top

theorem contMDiffAt_of_mem_maximalAtlas (h : e ∈ maximalAtlas I M) (hx : x ∈ e.source) :
    ContMDiffAt I I n e x :=
  (contMDiffOn_of_mem_maximalAtlas h).contMDiffAt <| e.open_source.mem_nhds hx

theorem contMDiffAt_symm_of_mem_maximalAtlas {x : H} (h : e ∈ maximalAtlas I M)
    (hx : x ∈ e.target) : ContMDiffAt I I n e.symm x :=
  (contMDiffOn_symm_of_mem_maximalAtlas h).contMDiffAt <| e.open_target.mem_nhds hx

theorem contMDiffOn_chart : ContMDiffOn I I n (chartAt H x) (chartAt H x).source :=
  contMDiffOn_of_mem_maximalAtlas <| chart_mem_maximalAtlas x

theorem contMDiffOn_chart_symm : ContMDiffOn I I n (chartAt H x).symm (chartAt H x).target :=
  contMDiffOn_symm_of_mem_maximalAtlas <| chart_mem_maximalAtlas x

theorem contMDiffAt_extend {x : M} (he : e ∈ maximalAtlas I M) (hx : x ∈ e.source) :
    ContMDiffAt I 𝓘(𝕜, E) n (e.extend I) x :=
  (contMDiff_model _).comp x <| contMDiffAt_of_mem_maximalAtlas he hx

theorem contMDiffAt_extChartAt' {x' : M} (h : x' ∈ (chartAt H x).source) :
    ContMDiffAt I 𝓘(𝕜, E) n (extChartAt I x) x' :=
  contMDiffAt_extend (chart_mem_maximalAtlas x) h

theorem contMDiffAt_extChartAt : ContMDiffAt I 𝓘(𝕜, E) n (extChartAt I x) x :=
  contMDiffAt_extChartAt' <| mem_chart_source H x

theorem contMDiffOn_extChartAt : ContMDiffOn I 𝓘(𝕜, E) n (extChartAt I x) (chartAt H x).source :=
  fun _x' hx' => (contMDiffAt_extChartAt' hx').contMDiffWithinAt

theorem contMDiffOn_extend_symm (he : e ∈ maximalAtlas I M) :
    ContMDiffOn 𝓘(𝕜, E) I n (e.extend I).symm (I '' e.target) := by
  refine (contMDiffOn_symm_of_mem_maximalAtlas he).comp
    (contMDiffOn_model_symm.mono <| image_subset_range _ _) ?_
  simp_rw [image_subset_iff, PartialEquiv.restr_coe_symm, I.toPartialEquiv_coe_symm,
    preimage_preimage, I.left_inv, preimage_id']; rfl

theorem contMDiffOn_extChartAt_symm (x : M) :
    ContMDiffOn 𝓘(𝕜, E) I n (extChartAt I x).symm (extChartAt I x).target := by
  convert contMDiffOn_extend_symm (chart_mem_maximalAtlas (I := I) x)
  rw [extChartAt_target, I.image_eq]

/-- An element of `contDiffGroupoid ⊤ I` is `C^n` for any `n`. -/
theorem contMDiffOn_of_mem_contDiffGroupoid {e' : PartialHomeomorph H H}
<<<<<<< HEAD
    (h : e' ∈ contDiffGroupoid ∞ I) : ContMDiffOn I I n e' e'.source :=
  (contDiffWithinAt_localInvariantProp I I n).liftPropOn_of_mem_groupoid
    (contDiffWithinAtProp_id I) h
=======
    (h : e' ∈ contDiffGroupoid ⊤ I) : ContMDiffOn I I n e' e'.source :=
  (contDiffWithinAt_localInvariantProp n).liftPropOn_of_mem_groupoid contDiffWithinAtProp_id h
>>>>>>> 2f5cf5f5

end Atlas

/-! ### Smoothness of (local) structomorphisms -/

section IsLocalStructomorph

variable [ChartedSpace H M'] [IsM' : SmoothManifoldWithCorners I M']

theorem isLocalStructomorphOn_contDiffGroupoid_iff_aux {f : PartialHomeomorph M M'}
    (hf : LiftPropOn (contDiffGroupoid ∞ I).IsLocalStructomorphWithinAt f f.source) :
    SmoothOn I I f f.source := by
  -- It suffices to show smoothness near each `x`
  apply contMDiffOn_of_locally_contMDiffOn
  intro x hx
  let c := chartAt H x
  let c' := chartAt H (f x)
  obtain ⟨-, hxf⟩ := hf x hx
  -- Since `f` is a local structomorph, it is locally equal to some transferred element `e` of
  -- the `contDiffGroupoid`.
  obtain
    ⟨e, he, he' : EqOn (c' ∘ f ∘ c.symm) e (c.symm ⁻¹' f.source ∩ e.source), hex :
      c x ∈ e.source⟩ :=
    hxf (by simp only [hx, mfld_simps])
  -- We choose a convenient set `s` in `M`.
  let s : Set M := (f.trans c').source ∩ ((c.trans e).trans c'.symm).source
  refine ⟨s, (f.trans c').open_source.inter ((c.trans e).trans c'.symm).open_source, ?_, ?_⟩
  · simp only [s, mfld_simps]
    rw [← he'] <;> simp only [c, c', hx, hex, mfld_simps]
  -- We need to show `f` is `ContMDiffOn` the domain `s ∩ f.source`.  We show this in two
  -- steps: `f` is equal to `c'.symm ∘ e ∘ c` on that domain and that function is
  -- `ContMDiffOn` it.
  have H₁ : ContMDiffOn I I ⊤ (c'.symm ∘ e ∘ c) s := by
    have hc' : ContMDiffOn I I ⊤ c'.symm _ := contMDiffOn_chart_symm
    have he'' : ContMDiffOn I I ⊤ e _ := contMDiffOn_of_mem_contDiffGroupoid he
    have hc : ContMDiffOn I I ⊤ c _ := contMDiffOn_chart
    refine (hc'.comp' (he''.comp' hc)).mono ?_
    dsimp [s]
    mfld_set_tac
  have H₂ : EqOn f (c'.symm ∘ e ∘ c) s := by
    intro y hy
    simp only [s, mfld_simps] at hy
    have hy₁ : f y ∈ c'.source := by simp only [hy, mfld_simps]
    have hy₂ : y ∈ c.source := by simp only [hy, mfld_simps]
    have hy₃ : c y ∈ c.symm ⁻¹' f.source ∩ e.source := by simp only [hy, mfld_simps]
    calc
      f y = c'.symm (c' (f y)) := by rw [c'.left_inv hy₁]
      _ = c'.symm (c' (f (c.symm (c y)))) := by rw [c.left_inv hy₂]
      _ = c'.symm (e (c y)) := by rw [← he' hy₃]; rfl
  refine (H₁.congr H₂).mono ?_
  mfld_set_tac

/-- Let `M` and `M'` be smooth manifolds with the same model-with-corners, `I`.  Then `f : M → M'`
is a local structomorphism for `I`, if and only if it is manifold-smooth on the domain of definition
in both directions. -/
theorem isLocalStructomorphOn_contDiffGroupoid_iff (f : PartialHomeomorph M M') :
    LiftPropOn (contDiffGroupoid ∞ I).IsLocalStructomorphWithinAt f f.source ↔
      SmoothOn I I f f.source ∧ SmoothOn I I f.symm f.target := by
  constructor
  · intro h
    refine ⟨isLocalStructomorphOn_contDiffGroupoid_iff_aux h,
      isLocalStructomorphOn_contDiffGroupoid_iff_aux ?_⟩
    -- todo: we can generalize this part of the proof to a lemma
    intro X hX
    let x := f.symm X
    have hx : x ∈ f.source := f.symm.mapsTo hX
    let c := chartAt H x
    let c' := chartAt H X
    obtain ⟨-, hxf⟩ := h x hx
    refine ⟨(f.symm.continuousAt hX).continuousWithinAt, fun h2x => ?_⟩
    obtain ⟨e, he, h2e, hef, hex⟩ :
      ∃ e : PartialHomeomorph H H,
        e ∈ contDiffGroupoid ∞ I ∧
          e.source ⊆ (c.symm ≫ₕ f ≫ₕ c').source ∧
            EqOn (c' ∘ f ∘ c.symm) e e.source ∧ c x ∈ e.source := by
      have h1 : c' = chartAt H (f x) := by simp only [f.right_inv hX]
      have h2 : c' ∘ f ∘ c.symm = ⇑(c.symm ≫ₕ f ≫ₕ c') := rfl
      have hcx : c x ∈ c.symm ⁻¹' f.source := by simp only [c, hx, mfld_simps]
      rw [h2]
      rw [← h1, h2, PartialHomeomorph.isLocalStructomorphWithinAt_iff'] at hxf
      · exact hxf hcx
      · mfld_set_tac
      · apply Or.inl
        simp only [c, hx, h1, mfld_simps]
    have h2X : c' X = e (c (f.symm X)) := by
      rw [← hef hex]
      dsimp only [Function.comp_def]
      have hfX : f.symm X ∈ c.source := by simp only [c, hX, mfld_simps]
      rw [c.left_inv hfX, f.right_inv hX]
    have h3e : EqOn (c ∘ f.symm ∘ c'.symm) e.symm (c'.symm ⁻¹' f.target ∩ e.target) := by
      have h1 : EqOn (c.symm ≫ₕ f ≫ₕ c').symm e.symm (e.target ∩ e.target) := by
        apply EqOn.symm
        refine e.isImage_source_target.symm_eqOn_of_inter_eq_of_eqOn ?_ ?_
        · rw [inter_self, inter_eq_right.mpr h2e]
        · rw [inter_self]; exact hef.symm
      have h2 : e.target ⊆ (c.symm ≫ₕ f ≫ₕ c').target := by
        intro x hx; rw [← e.right_inv hx, ← hef (e.symm.mapsTo hx)]
        exact PartialHomeomorph.mapsTo _ (h2e <| e.symm.mapsTo hx)
      rw [inter_self] at h1
      rwa [inter_eq_right.mpr]
      refine h2.trans ?_
      mfld_set_tac
    refine ⟨e.symm, StructureGroupoid.symm _ he, h3e, ?_⟩
    rw [h2X]; exact e.mapsTo hex
  · -- We now show the converse: a partial homeomorphism `f : M → M'` which is smooth in both
    -- directions is a local structomorphism.  We do this by proposing
    -- `((chart_at H x).symm.trans f).trans (chart_at H (f x))` as a candidate for a structomorphism
    -- of `H`.
    rintro ⟨h₁, h₂⟩ x hx
    refine ⟨(h₁ x hx).continuousWithinAt, ?_⟩
    let c := chartAt H x
    let c' := chartAt H (f x)
    rintro (hx' : c x ∈ c.symm ⁻¹' f.source)
    -- propose `(c.symm.trans f).trans c'` as a candidate for a local structomorphism of `H`
    refine ⟨(c.symm.trans f).trans c', ⟨?_, ?_⟩, (?_ : EqOn (c' ∘ f ∘ c.symm) _ _), ?_⟩
    · -- smoothness of the candidate local structomorphism in the forward direction
      intro y hy
      simp only [mfld_simps] at hy
      have H : ContMDiffWithinAt I I ⊤ f (f ≫ₕ c').source ((extChartAt I x).symm y) := by
        refine (h₁ ((extChartAt I x).symm y) ?_).mono ?_
        · simp only [hy, mfld_simps]
        · mfld_set_tac
      have hy' : (extChartAt I x).symm y ∈ c.source := by simp only [hy, mfld_simps]
      have hy'' : f ((extChartAt I x).symm y) ∈ c'.source := by simp only [hy, mfld_simps]
      rw [contMDiffWithinAt_iff_of_mem_source hy' hy''] at H
      convert H.2.mono _
      · simp only [hy, mfld_simps]
      · mfld_set_tac
    · -- smoothness of the candidate local structomorphism in the reverse direction
      intro y hy
      simp only [mfld_simps] at hy
      have H : ContMDiffWithinAt I I ⊤ f.symm (f.symm ≫ₕ c).source
          ((extChartAt I (f x)).symm y) := by
        refine (h₂ ((extChartAt I (f x)).symm y) ?_).mono ?_
        · simp only [hy, mfld_simps]
        · mfld_set_tac
      have hy' : (extChartAt I (f x)).symm y ∈ c'.source := by simp only [hy, mfld_simps]
      have hy'' : f.symm ((extChartAt I (f x)).symm y) ∈ c.source := by simp only [hy, mfld_simps]
      rw [contMDiffWithinAt_iff_of_mem_source hy' hy''] at H
      convert H.2.mono _
      · simp only [hy, mfld_simps]
      · mfld_set_tac
    -- now check the candidate local structomorphism agrees with `f` where it is supposed to
    · simp only [mfld_simps]; apply eqOn_refl
    · simp only [c, c', hx', mfld_simps]

end IsLocalStructomorph<|MERGE_RESOLUTION|>--- conflicted
+++ resolved
@@ -47,26 +47,16 @@
 /-- An atlas member is `C^n` for any `n`. -/
 theorem contMDiffOn_of_mem_maximalAtlas (h : e ∈ maximalAtlas I M) : ContMDiffOn I I n e e.source :=
   ContMDiffOn.of_le
-<<<<<<< HEAD
-    ((contDiffWithinAt_localInvariantProp I I ⊤).liftPropOn_of_mem_maximalAtlas
+    ((contDiffWithinAt_localInvariantProp ⊤).liftPropOn_of_mem_maximalAtlas
       (contDiffWithinAtProp_id I) h)
-=======
-    ((contDiffWithinAt_localInvariantProp ∞).liftPropOn_of_mem_maximalAtlas
-      contDiffWithinAtProp_id h)
->>>>>>> 2f5cf5f5
     le_top
 
 /-- The inverse of an atlas member is `C^n` for any `n`. -/
 theorem contMDiffOn_symm_of_mem_maximalAtlas (h : e ∈ maximalAtlas I M) :
     ContMDiffOn I I n e.symm e.target :=
   ContMDiffOn.of_le
-<<<<<<< HEAD
-    ((contDiffWithinAt_localInvariantProp I I ⊤).liftPropOn_symm_of_mem_maximalAtlas
+    ((contDiffWithinAt_localInvariantProp ⊤).liftPropOn_symm_of_mem_maximalAtlas
       (contDiffWithinAtProp_id I) h)
-=======
-    ((contDiffWithinAt_localInvariantProp ∞).liftPropOn_symm_of_mem_maximalAtlas
-      contDiffWithinAtProp_id h)
->>>>>>> 2f5cf5f5
     le_top
 
 theorem contMDiffAt_of_mem_maximalAtlas (h : e ∈ maximalAtlas I M) (hx : x ∈ e.source) :
@@ -111,14 +101,8 @@
 
 /-- An element of `contDiffGroupoid ⊤ I` is `C^n` for any `n`. -/
 theorem contMDiffOn_of_mem_contDiffGroupoid {e' : PartialHomeomorph H H}
-<<<<<<< HEAD
     (h : e' ∈ contDiffGroupoid ∞ I) : ContMDiffOn I I n e' e'.source :=
-  (contDiffWithinAt_localInvariantProp I I n).liftPropOn_of_mem_groupoid
-    (contDiffWithinAtProp_id I) h
-=======
-    (h : e' ∈ contDiffGroupoid ⊤ I) : ContMDiffOn I I n e' e'.source :=
   (contDiffWithinAt_localInvariantProp n).liftPropOn_of_mem_groupoid contDiffWithinAtProp_id h
->>>>>>> 2f5cf5f5
 
 end Atlas
 
