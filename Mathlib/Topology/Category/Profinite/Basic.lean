--- conflicted
+++ resolved
@@ -194,10 +194,6 @@
 /-- The category of profinite sets is reflective in the category of compact Hausdorff spaces -/
 instance toCompHaus.reflective : Reflective profiniteToCompHaus where
   adj := Profinite.toProfiniteAdjToCompHaus
-<<<<<<< HEAD
-#align Profinite.to_CompHaus.reflective Profinite.toCompHaus.reflective
-=======
->>>>>>> 99508fb5
 
 noncomputable instance toCompHaus.createsLimits : CreatesLimits profiniteToCompHaus :=
   monadicCreatesLimits _
