--- conflicted
+++ resolved
@@ -374,11 +374,7 @@
   lim.mapIso (Discrete.natIso fun X => p X.as)
 
 instance Pi.map_isIso {f g : β → C} [HasProductsOfShape β C] (p : ∀ b, f b ⟶ g b)
-<<<<<<< HEAD
-    [∀ i, IsIso (p i)] : IsIso <| Pi.map p :=
-=======
     [∀ b, IsIso <| p b] : IsIso <| Pi.map p :=
->>>>>>> c7381659
   inferInstanceAs (IsIso (Pi.mapIso (fun b ↦ asIso (p b))).hom)
 
 section
@@ -672,16 +668,11 @@
         ⟨(Cones.postcompose Discrete.natIsoFunctor.inv).obj (lf fun j => F.obj ⟨j⟩),
           (IsLimit.postcomposeInvEquiv _ _).symm (lf_isLimit _)⟩ }
 
-<<<<<<< HEAD
-instance (priority := 100) hasProductsOfShape_of_hasProducts [h : HasProducts.{w} C] (J : Type w) :
-    HasProductsOfShape J C := h J
-=======
 instance (priority := 100) hasProductsOfShape_of_hasProducts [HasProducts.{w} C] (J : Type w) :
     HasProductsOfShape J C := inferInstance
 
 instance (priority := 100) hasCoproductsOfShape_of_hasCoproducts [HasCoproducts.{w} C]
     (J : Type w) : HasCoproductsOfShape J C := inferInstance
->>>>>>> c7381659
 
 /-!
 (Co)products over a type with a unique term.
