--- conflicted
+++ resolved
@@ -246,20 +246,11 @@
     UniformFun.tendsto_iff_tendstoUniformly]
   simp [comp_def]
 
-<<<<<<< HEAD
--- TODO: upgrade to `IsUniformEmbedding`
-theorem isEmbedding_coeFn : IsEmbedding (UniformFun.ofFun ∘ (⇑) : (α →ᵇ β) → α →ᵤ β) :=
-  ⟨inducing_coeFn, fun _ _ h => ext fun x => congr_fun h x⟩
-=======
 @[deprecated (since := "2024-10-28")] alias inducing_coeFn := isInducing_coeFn
 
 -- TODO: upgrade to `IsUniformEmbedding`
 theorem isEmbedding_coeFn : IsEmbedding (UniformFun.ofFun ∘ (⇑) : (α →ᵇ β) → α →ᵤ β) :=
   ⟨isInducing_coeFn, fun _ _ h => ext fun x => congr_fun h x⟩
-
-@[deprecated (since := "2024-10-26")]
-alias embedding_coeFn := isEmbedding_coeFn
->>>>>>> 4efbd2b0
 
 @[deprecated (since := "2024-10-26")]
 alias embedding_coeFn := isEmbedding_coeFn
