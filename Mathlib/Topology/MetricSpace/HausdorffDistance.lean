--- conflicted
+++ resolved
@@ -207,11 +207,7 @@
     exact this (infEdist_zero_of_mem h)
   refine ⟨F, fun n => IsClosed.preimage continuous_infEdist isClosed_Ici, F_subset, ?_, ?_⟩
   · show ⋃ n, F n = U
-<<<<<<< HEAD
-    refine' Subset.antisymm (by simp only [iUnion_subset_iff, F_subset, forall_const]) fun x hx => _
-=======
     refine Subset.antisymm (by simp only [iUnion_subset_iff, F_subset, forall_const]) fun x hx => ?_
->>>>>>> 99508fb5
     have : ¬x ∈ Uᶜ := by simpa using hx
     rw [mem_iff_infEdist_zero_of_closed hU.isClosed_compl] at this
     have B : 0 < infEdist x Uᶜ := by simpa [pos_iff_ne_zero] using this
@@ -224,10 +220,6 @@
   intro m n hmn x hx
   simp only [F, mem_Ici, mem_preimage] at hx ⊢
   apply le_trans (pow_le_pow_right_of_le_one' a_lt_one.le hmn) hx
-<<<<<<< HEAD
-#align is_open.exists_Union_is_closed IsOpen.exists_iUnion_isClosed
-=======
->>>>>>> 99508fb5
 
 theorem _root_.IsCompact.exists_infEdist_eq_edist (hs : IsCompact s) (hne : s.Nonempty) (x : α) :
     ∃ y ∈ s, infEdist x s = edist x y := by
@@ -245,10 +237,6 @@
     pos_iff_ne_zero.2 fun H => hst.le_bot ⟨hx, (mem_iff_infEdist_zero_of_closed ht).mpr H⟩
   rcases ENNReal.lt_iff_exists_nnreal_btwn.1 this with ⟨r, h₀, hr⟩
   exact ⟨r, ENNReal.coe_pos.mp h₀, fun y hy z hz => hr.trans_le <| le_infEdist.1 (h hy) z hz⟩
-<<<<<<< HEAD
-#align emetric.exists_pos_forall_lt_edist EMetric.exists_pos_forall_lt_edist
-=======
->>>>>>> 99508fb5
 
 end InfEdist
 
