/-
Copyright (c) 2021 Adam Topaz. All rights reserved.
Released under Apache 2.0 license as described in the file LICENSE.
Authors: Adam Topaz
-/
import Mathlib.CategoryTheory.Limits.Shapes.Products
import Mathlib.CategoryTheory.Functor.EpiMono

/-!

# Adjunctions involving evaluation

We show that evaluation of functors have adjoints, given the existence of (co)products.

-/


namespace CategoryTheory

open CategoryTheory.Limits

universe v₁ v₂ u₁ u₂

variable {C : Type u₁} [Category.{v₁} C] (D : Type u₂) [Category.{v₂} D]

noncomputable section

section

variable [∀ a b : C, HasCoproductsOfShape (a ⟶ b) D]

/-- The left adjoint of evaluation. -/
@[simps]
def evaluationLeftAdjoint (c : C) : D ⥤ C ⥤ D where
  obj d :=
    { obj := fun t => ∐ fun _ : c ⟶ t => d
      map := fun f => Sigma.desc fun g => (Sigma.ι fun _ => d) <| g ≫ f}
  map {_ d₂} f :=
    { app := fun e => Sigma.desc fun h => f ≫ Sigma.ι (fun _ => d₂) h
      naturality := by
        intros
        dsimp
        ext
        simp }

/-- The adjunction showing that evaluation is a right adjoint. -/
@[simps! unit_app counit_app_app]
def evaluationAdjunctionRight (c : C) : evaluationLeftAdjoint D c ⊣ (evaluation _ _).obj c :=
  Adjunction.mkOfHomEquiv
    { homEquiv := fun d F =>
        { toFun := fun f => Sigma.ι (fun _ => d) (𝟙 _) ≫ f.app c
          invFun := fun f =>
            { app := fun e => Sigma.desc fun h => f ≫ F.map h
              naturality := by
                intros
                dsimp
                ext
                simp }
          left_inv := by
            intro f
            ext x
            dsimp
            ext g
            simp only [colimit.ι_desc, Cofan.mk_ι_app, Category.assoc, ← f.naturality,
              evaluationLeftAdjoint_obj_map, colimit.ι_desc_assoc,
              Discrete.functor_obj, Cofan.mk_pt, Discrete.natTrans_app, Category.id_comp]
          right_inv := fun f => by
            dsimp
            simp }
      -- This used to be automatic before leanprover/lean4#2644
      homEquiv_naturality_right := by intros; dsimp; simp }

instance evaluationIsRightAdjoint (c : C) : ((evaluation _ D).obj c).IsRightAdjoint  :=
  ⟨_, ⟨evaluationAdjunctionRight _ _⟩⟩
<<<<<<< HEAD
#align category_theory.evaluation_is_right_adjoint CategoryTheory.evaluationIsRightAdjoint
=======
>>>>>>> 99508fb5

/-- See also the file `CategoryTheory.Limits.FunctorCategoryEpiMono`
for a similar result under a `HasPullbacks` assumption. -/
theorem NatTrans.mono_iff_mono_app' {F G : C ⥤ D} (η : F ⟶ G) : Mono η ↔ ∀ c, Mono (η.app c) := by
  constructor
  · intro h c
    exact (inferInstance : Mono (((evaluation _ _).obj c).map η))
  · intro _
    apply NatTrans.mono_of_mono_app

end

section

variable [∀ a b : C, HasProductsOfShape (a ⟶ b) D]

/-- The right adjoint of evaluation. -/
@[simps]
def evaluationRightAdjoint (c : C) : D ⥤ C ⥤ D where
  obj d :=
    { obj := fun t => ∏ᶜ fun _ : t ⟶ c => d
      map := fun f => Pi.lift fun g => Pi.π _ <| f ≫ g }
  map f :=
    { app := fun t => Pi.lift fun g => Pi.π _ g ≫ f
      naturality := by
        intros
        dsimp
        ext
        simp }

/-- The adjunction showing that evaluation is a left adjoint. -/
@[simps! unit_app_app counit_app]
def evaluationAdjunctionLeft (c : C) : (evaluation _ _).obj c ⊣ evaluationRightAdjoint D c :=
  Adjunction.mkOfHomEquiv
    { homEquiv := fun F d =>
        { toFun := fun f =>
            { app := fun t => Pi.lift fun g => F.map g ≫ f
              naturality := by
                intros
                dsimp
                ext
                simp }
          invFun := fun f => f.app _ ≫ Pi.π _ (𝟙 _)
          left_inv := fun f => by
            dsimp
            simp
          right_inv := by
            intro f
            ext x
            dsimp
            ext g
            simp only [Discrete.functor_obj, NatTrans.naturality_assoc,
              evaluationRightAdjoint_obj_obj, evaluationRightAdjoint_obj_map, limit.lift_π,
              Fan.mk_pt, Fan.mk_π_app, Discrete.natTrans_app, Category.comp_id] } }

instance evaluationIsLeftAdjoint (c : C) : ((evaluation _ D).obj c).IsLeftAdjoint :=
  ⟨_, ⟨evaluationAdjunctionLeft _ _⟩⟩
<<<<<<< HEAD
#align category_theory.evaluation_is_left_adjoint CategoryTheory.evaluationIsLeftAdjoint
=======

>>>>>>> 99508fb5

/-- See also the file `CategoryTheory.Limits.FunctorCategoryEpiMono`
for a similar result under a `HasPushouts` assumption. -/
theorem NatTrans.epi_iff_epi_app' {F G : C ⥤ D} (η : F ⟶ G) : Epi η ↔ ∀ c, Epi (η.app c) := by
  constructor
  · intro h c
    exact (inferInstance : Epi (((evaluation _ _).obj c).map η))
  · intros
    apply NatTrans.epi_of_epi_app

end

end

end CategoryTheory<|MERGE_RESOLUTION|>--- conflicted
+++ resolved
@@ -72,10 +72,6 @@
 
 instance evaluationIsRightAdjoint (c : C) : ((evaluation _ D).obj c).IsRightAdjoint  :=
   ⟨_, ⟨evaluationAdjunctionRight _ _⟩⟩
-<<<<<<< HEAD
-#align category_theory.evaluation_is_right_adjoint CategoryTheory.evaluationIsRightAdjoint
-=======
->>>>>>> 99508fb5
 
 /-- See also the file `CategoryTheory.Limits.FunctorCategoryEpiMono`
 for a similar result under a `HasPullbacks` assumption. -/
@@ -133,11 +129,7 @@
 
 instance evaluationIsLeftAdjoint (c : C) : ((evaluation _ D).obj c).IsLeftAdjoint :=
   ⟨_, ⟨evaluationAdjunctionLeft _ _⟩⟩
-<<<<<<< HEAD
-#align category_theory.evaluation_is_left_adjoint CategoryTheory.evaluationIsLeftAdjoint
-=======
 
->>>>>>> 99508fb5
 
 /-- See also the file `CategoryTheory.Limits.FunctorCategoryEpiMono`
 for a similar result under a `HasPushouts` assumption. -/
