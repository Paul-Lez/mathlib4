/-
Copyright (c) 2021 Alex Kontorovich and Heather Macbeth and Marc Masdeu. All rights reserved.
Released under Apache 2.0 license as described in the file LICENSE.
Authors: Alex Kontorovich, Heather Macbeth, Marc Masdeu
-/
import Mathlib.Analysis.Complex.Basic
<<<<<<< HEAD
import Mathlib.GroupTheory.GroupAction.Defs
import Mathlib.LinearAlgebra.Matrix.GeneralLinearGroup
import Mathlib.Tactic.AdaptationNote
import Mathlib.Tactic.LinearCombination

#align_import analysis.complex.upper_half_plane.basic from "leanprover-community/mathlib"@"34d3797325d202bd7250431275bb871133cdb611"
=======
import Mathlib.Data.Fintype.Parity
import Mathlib.LinearAlgebra.Matrix.GeneralLinearGroup.Defs
>>>>>>> 99508fb5

/-!
# The upper half plane and its automorphisms

This file defines `UpperHalfPlane` to be the upper half plane in `ℂ`.

We furthermore equip it with the structure of a `GLPos 2 ℝ` action by
fractional linear transformations.

We define the notation `ℍ` for the upper half plane available in the locale
`UpperHalfPlane` so as not to conflict with the quaternions.
-/

noncomputable section

open Matrix Matrix.SpecialLinearGroup
open scoped MatrixGroups

/- Disable these instances as they are not the simp-normal form, and having them disabled ensures
we state lemmas in this file without spurious `coe_fn` terms. -/
attribute [-instance] Matrix.SpecialLinearGroup.instCoeFun
attribute [-instance] Matrix.GeneralLinearGroup.instCoeFun

local notation "GL(" n ", " R ")" "⁺" => Matrix.GLPos (Fin n) R
local notation:1024 "↑ₘ" A:1024 =>
  (((A : GL(2, ℝ)⁺) : GL (Fin 2) ℝ) : Matrix (Fin 2) (Fin 2) _)
local notation:1024 "↑ₘ[" R "]" A:1024 =>
  ((A : GL (Fin 2) R) : Matrix (Fin 2) (Fin 2) R)

/-- The open upper half plane -/
def UpperHalfPlane :=
  { point : ℂ // 0 < point.im }

@[inherit_doc] scoped[UpperHalfPlane] notation "ℍ" => UpperHalfPlane

open UpperHalfPlane

namespace UpperHalfPlane

/-- Canonical embedding of the upper half-plane into `ℂ`. -/
@[coe] protected def coe (z : ℍ) : ℂ := z.1

-- Porting note: added to replace `deriving`
instance : CoeOut ℍ ℂ := ⟨UpperHalfPlane.coe⟩

instance : Inhabited ℍ :=
  ⟨⟨Complex.I, by simp⟩⟩

@[ext] theorem ext {a b : ℍ} (h : (a : ℂ) = b) : a = b := Subtype.eq h

@[simp, norm_cast] theorem ext_iff' {a b : ℍ} : (a : ℂ) = b ↔ a = b := UpperHalfPlane.ext_iff.symm

instance canLift : CanLift ℂ ℍ ((↑) : ℍ → ℂ) fun z => 0 < z.im :=
  Subtype.canLift fun (z : ℂ) => 0 < z.im

/-- Imaginary part -/
def im (z : ℍ) :=
  (z : ℂ).im

/-- Real part -/
def re (z : ℍ) :=
  (z : ℂ).re

/-- Extensionality lemma in terms of `UpperHalfPlane.re` and `UpperHalfPlane.im`. -/
theorem ext' {a b : ℍ} (hre : a.re = b.re) (him : a.im = b.im) : a = b :=
  ext <| Complex.ext hre him

/-- Constructor for `UpperHalfPlane`. It is useful if `⟨z, h⟩` makes Lean use a wrong
typeclass instance. -/
def mk (z : ℂ) (h : 0 < z.im) : ℍ :=
  ⟨z, h⟩

@[simp]
theorem coe_im (z : ℍ) : (z : ℂ).im = z.im :=
  rfl

@[simp]
theorem coe_re (z : ℍ) : (z : ℂ).re = z.re :=
  rfl

@[simp]
theorem mk_re (z : ℂ) (h : 0 < z.im) : (mk z h).re = z.re :=
  rfl

@[simp]
theorem mk_im (z : ℂ) (h : 0 < z.im) : (mk z h).im = z.im :=
  rfl

@[simp]
theorem coe_mk (z : ℂ) (h : 0 < z.im) : (mk z h : ℂ) = z :=
  rfl

@[simp]
theorem mk_coe (z : ℍ) (h : 0 < (z : ℂ).im := z.2) : mk z h = z :=
  rfl

theorem re_add_im (z : ℍ) : (z.re + z.im * Complex.I : ℂ) = z :=
  Complex.re_add_im z

theorem im_pos (z : ℍ) : 0 < z.im :=
  z.2

theorem im_ne_zero (z : ℍ) : z.im ≠ 0 :=
  z.im_pos.ne'

theorem ne_zero (z : ℍ) : (z : ℂ) ≠ 0 :=
  mt (congr_arg Complex.im) z.im_ne_zero

/-- Define I := √-1 as an element on the upper half plane. -/
def I : ℍ := ⟨Complex.I, by simp⟩

@[simp]
lemma I_im : I.im = 1 := rfl

@[simp]
lemma I_re : I.re = 0 := rfl

@[simp, norm_cast]
lemma coe_I : I = Complex.I := rfl

end UpperHalfPlane

namespace Mathlib.Meta.Positivity

open Lean Meta Qq

/-- Extension for the `positivity` tactic: `UpperHalfPlane.im`. -/
@[positivity UpperHalfPlane.im _]
def evalUpperHalfPlaneIm : PositivityExt where eval {u α} _zα _pα e := do
  match u, α, e with
  | 0, ~q(ℝ), ~q(UpperHalfPlane.im $a) =>
    assertInstancesCommute
    pure (.positive q(@UpperHalfPlane.im_pos $a))
  | _, _, _ => throwError "not UpperHalfPlane.im"

/-- Extension for the `positivity` tactic: `UpperHalfPlane.coe`. -/
@[positivity UpperHalfPlane.coe _]
def evalUpperHalfPlaneCoe : PositivityExt where eval {u α} _zα _pα e := do
  match u, α, e with
  | 0, ~q(ℂ), ~q(UpperHalfPlane.coe $a) =>
    assertInstancesCommute
    pure (.nonzero q(@UpperHalfPlane.ne_zero $a))
  | _, _, _ => throwError "not UpperHalfPlane.coe"

end Mathlib.Meta.Positivity

namespace UpperHalfPlane

theorem normSq_pos (z : ℍ) : 0 < Complex.normSq (z : ℂ) := by
  rw [Complex.normSq_pos]; exact z.ne_zero

theorem normSq_ne_zero (z : ℍ) : Complex.normSq (z : ℂ) ≠ 0 :=
  (normSq_pos z).ne'

theorem im_inv_neg_coe_pos (z : ℍ) : 0 < (-z : ℂ)⁻¹.im := by
  simpa using div_pos z.property (normSq_pos z)

-- Porting note: removed `@[simp]` because it broke `field_simp` calls below.
/-- Numerator of the formula for a fractional linear transformation -/
def num (g : GL(2, ℝ)⁺) (z : ℍ) : ℂ :=
  (↑ₘg 0 0 : ℝ) * z + (↑ₘg 0 1 : ℝ)

-- Porting note: removed `@[simp]` because it broke `field_simp` calls below.
/-- Denominator of the formula for a fractional linear transformation -/
def denom (g : GL(2, ℝ)⁺) (z : ℍ) : ℂ :=
  (↑ₘg 1 0 : ℝ) * z + (↑ₘg 1 1 : ℝ)

theorem linear_ne_zero (cd : Fin 2 → ℝ) (z : ℍ) (h : cd ≠ 0) : (cd 0 : ℂ) * z + cd 1 ≠ 0 := by
  contrapose! h
  have : cd 0 = 0 := by
    -- we will need this twice
    apply_fun Complex.im at h
    simpa only [z.im_ne_zero, Complex.add_im, add_zero, coe_im, zero_mul, or_false_iff,
      Complex.ofReal_im, Complex.zero_im, Complex.mul_im, mul_eq_zero] using h
  simp only [this, zero_mul, Complex.ofReal_zero, zero_add, Complex.ofReal_eq_zero]
    at h
  ext i
  fin_cases i <;> assumption

theorem denom_ne_zero (g : GL(2, ℝ)⁺) (z : ℍ) : denom g z ≠ 0 := by
  intro H
  have DET := (mem_glpos _).1 g.prop
  have hz := z.prop
  simp only [GeneralLinearGroup.val_det_apply] at DET
  have H1 : (↑ₘg 1 0 : ℝ) = 0 ∨ z.im = 0 := by simpa [num, denom] using congr_arg Complex.im H
  cases' H1 with H1
  · simp only [H1, Complex.ofReal_zero, denom, zero_mul, zero_add,
      Complex.ofReal_eq_zero] at H
    rw [Matrix.det_fin_two (↑ₘg : Matrix (Fin 2) (Fin 2) ℝ)] at DET
    simp only [H, H1, mul_zero, sub_zero, lt_self_iff_false] at DET
  · change z.im > 0 at hz
    linarith

theorem normSq_denom_pos (g : GL(2, ℝ)⁺) (z : ℍ) : 0 < Complex.normSq (denom g z) :=
  Complex.normSq_pos.mpr (denom_ne_zero g z)

theorem normSq_denom_ne_zero (g : GL(2, ℝ)⁺) (z : ℍ) : Complex.normSq (denom g z) ≠ 0 :=
  ne_of_gt (normSq_denom_pos g z)

/-- Fractional linear transformation, also known as the Moebius transformation -/
def smulAux' (g : GL(2, ℝ)⁺) (z : ℍ) : ℂ :=
  num g z / denom g z

<<<<<<< HEAD
#adaptation_note /-- after v4.7.0-rc1, there is a performance problem in `field_simp`.
(Part of the code was ignoring the `maxDischargeDepth` setting:
 now that we have to increase it, other paths become slow.) -/
set_option maxHeartbeats 400000 in
=======
>>>>>>> 99508fb5
theorem smulAux'_im (g : GL(2, ℝ)⁺) (z : ℍ) :
    (smulAux' g z).im = det ↑ₘg * z.im / Complex.normSq (denom g z) := by
  rw [smulAux', Complex.div_im]
  field_simp [smulAux', num, denom]
  -- Porting note: the local notation still didn't work here
  rw [Matrix.det_fin_two ((g : GL (Fin 2) ℝ) : Matrix (Fin 2) (Fin 2) ℝ)]
  ring

/-- Fractional linear transformation, also known as the Moebius transformation -/
def smulAux (g : GL(2, ℝ)⁺) (z : ℍ) : ℍ :=
  mk (smulAux' g z) <| by
    rw [smulAux'_im]
    convert mul_pos ((mem_glpos _).1 g.prop)
        (div_pos z.im_pos (Complex.normSq_pos.mpr (denom_ne_zero g z))) using 1
    simp only [GeneralLinearGroup.val_det_apply]
    ring

theorem denom_cocycle (x y : GL(2, ℝ)⁺) (z : ℍ) :
    denom (x * y) z = denom x (smulAux y z) * denom y z := by
  change _ = (_ * (_ / _) + _) * _
  field_simp [denom_ne_zero]
  simp only [Matrix.mul_apply, dotProduct, Fin.sum_univ_succ, denom, num, Subgroup.coe_mul,
    GeneralLinearGroup.coe_mul, Fintype.univ_ofSubsingleton, Fin.mk_zero, Finset.sum_singleton,
    Fin.succ_zero_eq_one, Complex.ofReal_add, Complex.ofReal_mul]
  ring

theorem mul_smul' (x y : GL(2, ℝ)⁺) (z : ℍ) : smulAux (x * y) z = smulAux x (smulAux y z) := by
  ext1
  -- Porting note: was `change _ / _ = (_ * (_ / _) + _) * _`
  change _ / _ = (_ * (_ / _) + _) / _
  rw [denom_cocycle]
  field_simp [denom_ne_zero]
  simp only [Matrix.mul_apply, dotProduct, Fin.sum_univ_succ, num, denom, Subgroup.coe_mul,
    GeneralLinearGroup.coe_mul, Fintype.univ_ofSubsingleton, Fin.mk_zero, Finset.sum_singleton,
    Fin.succ_zero_eq_one, Complex.ofReal_add, Complex.ofReal_mul]
  ring

/-- The action of `GLPos 2 ℝ` on the upper half-plane by fractional linear transformations. -/
instance : MulAction GL(2, ℝ)⁺ ℍ where
  smul := smulAux
  one_smul z := by
    ext1
    change _ / _ = _
    simp [num, denom]
  mul_smul := mul_smul'

section ModularScalarTowers

instance SLAction {R : Type*} [CommRing R] [Algebra R ℝ] : MulAction SL(2, R) ℍ :=
  MulAction.compHom ℍ <| SpecialLinearGroup.toGLPos.comp <| map (algebraMap R ℝ)

namespace ModularGroup

variable (Γ : Subgroup (SpecialLinearGroup (Fin 2) ℤ))

/-- Canonical embedding of `SL(2, ℤ)` into `GL(2, ℝ)⁺`. -/
@[coe]
def coe' : SL(2, ℤ) → GL(2, ℝ)⁺ := fun g => ((g : SL(2, ℝ)) : GL(2, ℝ)⁺)

instance : Coe SL(2, ℤ) GL(2, ℝ)⁺ :=
  ⟨coe'⟩

@[simp]
theorem coe'_apply_complex {g : SL(2, ℤ)} {i j : Fin 2} :
    (Units.val <| Subtype.val <| coe' g) i j = (Subtype.val g i j : ℂ) :=
  rfl

@[simp]
theorem det_coe' {g : SL(2, ℤ)} : det (Units.val <| Subtype.val <| coe' g) = 1 := by
  simp only [SpecialLinearGroup.coe_GLPos_coe_GL_coe_matrix, SpecialLinearGroup.det_coe, coe']

instance SLOnGLPos : SMul SL(2, ℤ) GL(2, ℝ)⁺ :=
  ⟨fun s g => s * g⟩

theorem SLOnGLPos_smul_apply (s : SL(2, ℤ)) (g : GL(2, ℝ)⁺) (z : ℍ) :
    (s • g) • z = ((s : GL(2, ℝ)⁺) * g) • z :=
  rfl

instance SL_to_GL_tower : IsScalarTower SL(2, ℤ) GL(2, ℝ)⁺ ℍ where
  smul_assoc s g z := by
    simp only [SLOnGLPos_smul_apply]
    apply mul_smul'

instance subgroupGLPos : SMul Γ GL(2, ℝ)⁺ :=
  ⟨fun s g => s * g⟩

theorem subgroup_on_glpos_smul_apply (s : Γ) (g : GL(2, ℝ)⁺) (z : ℍ) :
    (s • g) • z = ((s : GL(2, ℝ)⁺) * g) • z :=
  rfl

instance subgroup_on_glpos : IsScalarTower Γ GL(2, ℝ)⁺ ℍ where
  smul_assoc s g z := by
    simp only [subgroup_on_glpos_smul_apply]
    apply mul_smul'

instance subgroupSL : SMul Γ SL(2, ℤ) :=
  ⟨fun s g => s * g⟩

theorem subgroup_on_SL_apply (s : Γ) (g : SL(2, ℤ)) (z : ℍ) :
    (s • g) • z = ((s : SL(2, ℤ)) * g) • z :=
  rfl

instance subgroup_to_SL_tower : IsScalarTower Γ SL(2, ℤ) ℍ where
  smul_assoc s g z := by
    rw [subgroup_on_SL_apply]
    apply MulAction.mul_smul

end ModularGroup

end ModularScalarTowers

-- Porting note: in the statement, we used to have coercions `↑· : ℝ`
-- rather than `algebraMap R ℝ ·`.
theorem specialLinearGroup_apply {R : Type*} [CommRing R] [Algebra R ℝ] (g : SL(2, R)) (z : ℍ) :
    g • z =
      mk
        (((algebraMap R ℝ (↑ₘ[R] g 0 0) : ℂ) * z + (algebraMap R ℝ (↑ₘ[R] g 0 1) : ℂ)) /
          ((algebraMap R ℝ (↑ₘ[R] g 1 0) : ℂ) * z + (algebraMap R ℝ (↑ₘ[R] g 1 1) : ℂ)))
        (g • z).property :=
  rfl

@[simp]
theorem coe_smul (g : GL(2, ℝ)⁺) (z : ℍ) : ↑(g • z) = num g z / denom g z :=
  rfl

@[simp]
theorem re_smul (g : GL(2, ℝ)⁺) (z : ℍ) : (g • z).re = (num g z / denom g z).re :=
  rfl

theorem im_smul (g : GL(2, ℝ)⁺) (z : ℍ) : (g • z).im = (num g z / denom g z).im :=
  rfl

theorem im_smul_eq_div_normSq (g : GL(2, ℝ)⁺) (z : ℍ) :
    (g • z).im = det ↑ₘg * z.im / Complex.normSq (denom g z) :=
  smulAux'_im g z

theorem c_mul_im_sq_le_normSq_denom (z : ℍ) (g : SL(2, ℝ)) :
    ((↑ₘg 1 0 : ℝ) * z.im) ^ 2 ≤ Complex.normSq (denom g z) := by
  let c := (↑ₘg 1 0 : ℝ)
  let d := (↑ₘg 1 1 : ℝ)
  calc
    (c * z.im) ^ 2 ≤ (c * z.im) ^ 2 + (c * z.re + d) ^ 2 := by nlinarith
    _ = Complex.normSq (denom g z) := by dsimp [c, d, denom, Complex.normSq]; ring

@[simp]
theorem neg_smul (g : GL(2, ℝ)⁺) (z : ℍ) : -g • z = g • z := by
  ext1
  change _ / _ = _ / _
  field_simp [denom_ne_zero]
  simp only [num, denom, Complex.ofReal_neg, neg_mul, GLPos.coe_neg_GL, Units.val_neg, neg_apply]
  ring_nf

section SLModularAction

namespace ModularGroup

variable (g : SL(2, ℤ)) (z : ℍ) (Γ : Subgroup SL(2, ℤ))

@[simp]
theorem sl_moeb (A : SL(2, ℤ)) (z : ℍ) : A • z = (A : GL(2, ℝ)⁺) • z :=
  rfl

theorem subgroup_moeb (A : Γ) (z : ℍ) : A • z = (A : GL(2, ℝ)⁺) • z :=
  rfl

@[simp]
theorem subgroup_to_sl_moeb (A : Γ) (z : ℍ) : A • z = (A : SL(2, ℤ)) • z :=
  rfl

@[simp high]
theorem SL_neg_smul (g : SL(2, ℤ)) (z : ℍ) : -g • z = g • z := by
  simp only [coe_GLPos_neg, sl_moeb, coe_int_neg, neg_smul, coe']

nonrec theorem im_smul_eq_div_normSq :
    (g • z).im = z.im / Complex.normSq (denom g z) := by
  convert im_smul_eq_div_normSq g z
  simp only [GeneralLinearGroup.val_det_apply, coe_GLPos_coe_GL_coe_matrix,
    Int.coe_castRingHom, (g : SL(2, ℝ)).prop, one_mul, coe']

theorem denom_apply (g : SL(2, ℤ)) (z : ℍ) :
    denom g z = (↑g : Matrix (Fin 2) (Fin 2) ℤ) 1 0 * z + (↑g : Matrix (Fin 2) (Fin 2) ℤ) 1 1 := by
  simp [denom, coe']

end ModularGroup

end SLModularAction

section PosRealAction

instance posRealAction : MulAction { x : ℝ // 0 < x } ℍ where
  smul x z := mk ((x : ℝ) • (z : ℂ)) <| by simpa using mul_pos x.2 z.2
  one_smul z := Subtype.ext <| one_smul _ _
  mul_smul x y z := Subtype.ext <| mul_smul (x : ℝ) y (z : ℂ)

variable (x : { x : ℝ // 0 < x }) (z : ℍ)

@[simp]
theorem coe_pos_real_smul : ↑(x • z) = (x : ℝ) • (z : ℂ) :=
  rfl

@[simp]
theorem pos_real_im : (x • z).im = x * z.im :=
  Complex.smul_im _ _

@[simp]
theorem pos_real_re : (x • z).re = x * z.re :=
  Complex.smul_re _ _

end PosRealAction

section RealAddAction

instance : AddAction ℝ ℍ where
  vadd x z := mk (x + z) <| by simpa using z.im_pos
  zero_vadd _ := Subtype.ext <| by simp [HVAdd.hVAdd]
  add_vadd x y z := Subtype.ext <| by simp [HVAdd.hVAdd, add_assoc]

variable (x : ℝ) (z : ℍ)

@[simp]
theorem coe_vadd : ↑(x +ᵥ z) = (x + z : ℂ) :=
  rfl

@[simp]
theorem vadd_re : (x +ᵥ z).re = x + z.re :=
  rfl

@[simp]
theorem vadd_im : (x +ᵥ z).im = z.im :=
  zero_add _

end RealAddAction

/- these next few lemmas are *not* flagged `@simp` because of the constructors on the RHS;
instead we use the versions with coercions to `ℂ` as simp lemmas instead. -/
theorem modular_S_smul (z : ℍ) : ModularGroup.S • z = mk (-z : ℂ)⁻¹ z.im_inv_neg_coe_pos := by
  rw [specialLinearGroup_apply]; simp [ModularGroup.S, neg_div, inv_neg, coeToGL]

theorem modular_T_zpow_smul (z : ℍ) (n : ℤ) : ModularGroup.T ^ n • z = (n : ℝ) +ᵥ z := by
  rw [UpperHalfPlane.ext_iff, coe_vadd, add_comm, specialLinearGroup_apply, coe_mk]
  -- Porting note: added `coeToGL` and merged `rw` and `simp`
  simp [coeToGL, ModularGroup.coe_T_zpow,
    of_apply, cons_val_zero, algebraMap.coe_one, Complex.ofReal_one, one_mul, cons_val_one,
    head_cons, algebraMap.coe_zero, zero_mul, zero_add, div_one]

theorem modular_T_smul (z : ℍ) : ModularGroup.T • z = (1 : ℝ) +ᵥ z := by
  simpa only [Int.cast_one] using modular_T_zpow_smul z 1

theorem exists_SL2_smul_eq_of_apply_zero_one_eq_zero (g : SL(2, ℝ)) (hc : ↑ₘ[ℝ] g 1 0 = 0) :
    ∃ (u : { x : ℝ // 0 < x }) (v : ℝ), (g • · : ℍ → ℍ) = (v +ᵥ ·) ∘ (u • ·) := by
  obtain ⟨a, b, ha, rfl⟩ := g.fin_two_exists_eq_mk_of_apply_zero_one_eq_zero hc
  refine ⟨⟨_, mul_self_pos.mpr ha⟩, b * a, ?_⟩
  ext1 ⟨z, hz⟩; ext1
  suffices ↑a * z * a + b * a = b * a + a * a * z by
    -- Porting note: added `coeToGL` and merged `rw` and `simpa`
    simpa [coeToGL, specialLinearGroup_apply, add_mul]
  ring

theorem exists_SL2_smul_eq_of_apply_zero_one_ne_zero (g : SL(2, ℝ)) (hc : ↑ₘ[ℝ] g 1 0 ≠ 0) :
    ∃ (u : { x : ℝ // 0 < x }) (v w : ℝ),
      (g • · : ℍ → ℍ) =
        (w +ᵥ ·) ∘ (ModularGroup.S • · : ℍ → ℍ) ∘ (v +ᵥ · : ℍ → ℍ) ∘ (u • · : ℍ → ℍ) := by
  have h_denom := denom_ne_zero g
  induction' g using Matrix.SpecialLinearGroup.fin_two_induction with a b c d h
  replace hc : c ≠ 0 := by simpa using hc
  refine ⟨⟨_, mul_self_pos.mpr hc⟩, c * d, a / c, ?_⟩
  ext1 ⟨z, hz⟩; ext1
  suffices (↑a * z + b) / (↑c * z + d) = a / c - (c * d + ↑c * ↑c * z)⁻¹ by
    -- Porting note: golfed broken proof
    simpa only [modular_S_smul, inv_neg, Function.comp_apply, coe_vadd, Complex.ofReal_mul,
      coe_pos_real_smul, Complex.real_smul, Complex.ofReal_div, coe_mk]
  replace hc : (c : ℂ) ≠ 0 := by norm_cast
  replace h_denom : ↑c * z + d ≠ 0 := by simpa using h_denom ⟨z, hz⟩
  have h_aux : (c : ℂ) * d + ↑c * ↑c * z ≠ 0 := by
    rw [mul_assoc, ← mul_add, add_comm]
    exact mul_ne_zero hc h_denom
  replace h : (a * d - b * c : ℂ) = (1 : ℂ) := by norm_cast
  field_simp
  linear_combination (-(z * (c : ℂ) ^ 2) - c * d) * h

end UpperHalfPlane<|MERGE_RESOLUTION|>--- conflicted
+++ resolved
@@ -4,17 +4,8 @@
 Authors: Alex Kontorovich, Heather Macbeth, Marc Masdeu
 -/
 import Mathlib.Analysis.Complex.Basic
-<<<<<<< HEAD
-import Mathlib.GroupTheory.GroupAction.Defs
-import Mathlib.LinearAlgebra.Matrix.GeneralLinearGroup
-import Mathlib.Tactic.AdaptationNote
-import Mathlib.Tactic.LinearCombination
-
-#align_import analysis.complex.upper_half_plane.basic from "leanprover-community/mathlib"@"34d3797325d202bd7250431275bb871133cdb611"
-=======
 import Mathlib.Data.Fintype.Parity
 import Mathlib.LinearAlgebra.Matrix.GeneralLinearGroup.Defs
->>>>>>> 99508fb5
 
 /-!
 # The upper half plane and its automorphisms
@@ -218,13 +209,6 @@
 def smulAux' (g : GL(2, ℝ)⁺) (z : ℍ) : ℂ :=
   num g z / denom g z
 
-<<<<<<< HEAD
-#adaptation_note /-- after v4.7.0-rc1, there is a performance problem in `field_simp`.
-(Part of the code was ignoring the `maxDischargeDepth` setting:
- now that we have to increase it, other paths become slow.) -/
-set_option maxHeartbeats 400000 in
-=======
->>>>>>> 99508fb5
 theorem smulAux'_im (g : GL(2, ℝ)⁺) (z : ℍ) :
     (smulAux' g z).im = det ↑ₘg * z.im / Complex.normSq (denom g z) := by
   rw [smulAux', Complex.div_im]
