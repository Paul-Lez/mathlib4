--- conflicted
+++ resolved
@@ -45,13 +45,7 @@
 
 /-- The quadratic form on the augmented vector space `M × R` sending `v + r•e0` to `Q v - r^2`. -/
 abbrev Q' : QuadraticForm R (M × R) :=
-<<<<<<< HEAD
-  Q.prod <| -@QuadraticForm.sq R _
-set_option linter.uppercaseLean3 false in
-#align clifford_algebra.equiv_even.Q' CliffordAlgebra.EquivEven.Q'
-=======
   Q.prod <| -QuadraticMap.sq (R := R)
->>>>>>> 99508fb5
 
 theorem Q'_apply (m : M × R) : Q' Q m = Q m.1 - m.2 * m.2 :=
   (sub_eq_add_neg _ _).symm
