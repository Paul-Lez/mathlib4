--- conflicted
+++ resolved
@@ -131,15 +131,8 @@
 def missingEndLinter : Linter where run := withSetOptionIn fun stx ↦ do
     -- Only run this linter at the end of a module.
     unless stx.isOfKind ``Lean.Parser.Command.eoi do return
-<<<<<<< HEAD
-    -- TODO: once mathlib's Lean version includes leanprover/lean4#4741, make this configurable
-    unless #[`Mathlib, `test, `Archive, `Counterexamples].contains (← getMainModule).getRoot do
-      return
     if Linter.getLinterValue linter.missingEnd (← getOptions) &&
         !(← MonadState.get).messages.hasErrors then
-=======
-    if getLinterHash (← getOptions) && !(← MonadState.get).messages.hasErrors then
->>>>>>> 3e5ca7f2
       let sc ← getScopes
       -- The last scope is always the "base scope", corresponding to no active `section`s or
       -- `namespace`s. We are interested in any *other* unclosed scopes.
