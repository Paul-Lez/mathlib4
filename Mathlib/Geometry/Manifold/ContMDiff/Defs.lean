/-
Copyright (c) 2020 Sébastien Gouëzel. All rights reserved.
Released under Apache 2.0 license as described in the file LICENSE.
Authors: Sébastien Gouëzel, Floris van Doorn
-/
import Mathlib.Geometry.Manifold.SmoothManifoldWithCorners
import Mathlib.Geometry.Manifold.LocalInvariantProperties

/-!
# Smooth functions between smooth manifolds

We define `Cⁿ` functions between smooth manifolds, as functions which are `Cⁿ` in charts, and prove
basic properties of these notions.

## Main definitions and statements

Let `M` and `M'` be two smooth manifolds, with respect to model with corners `I` and `I'`. Let
`f : M → M'`.

* `ContMDiffWithinAt I I' n f s x` states that the function `f` is `Cⁿ` within the set `s`
  around the point `x`.
* `ContMDiffAt I I' n f x` states that the function `f` is `Cⁿ` around `x`.
* `ContMDiffOn I I' n f s` states that the function `f` is `Cⁿ` on the set `s`
* `ContMDiff I I' n f` states that the function `f` is `Cⁿ`.

We also give some basic properties of smooth functions between manifolds, following the API of
smooth functions between vector spaces.
See `Basic.lean` for further basic properties of smooth functions between smooth manifolds,
`NormedSpace.lean` for the equivalence of manifold-smoothness to usual smoothness,
`Product.lean` for smoothness results related to the product of manifolds and
`Atlas.lean` for smoothness of atlas members and local structomorphisms.

## Implementation details

Many properties follow for free from the corresponding properties of functions in vector spaces,
as being `Cⁿ` is a local property invariant under the smooth groupoid. We take advantage of the
general machinery developed in `LocalInvariantProperties.lean` to get these properties
automatically. For instance, the fact that being `Cⁿ` does not depend on the chart one considers
is given by `liftPropWithinAt_indep_chart`.

For this to work, the definition of `ContMDiffWithinAt` and friends has to
follow definitionally the setup of local invariant properties. Still, we recast the definition
in terms of extended charts in `contMDiffOn_iff` and `contMDiff_iff`.
-/


open Set Function Filter ChartedSpace SmoothManifoldWithCorners

open scoped Topology Manifold

/-! ### Definition of smooth functions between manifolds -/


variable {𝕜 : Type*} [NontriviallyNormedField 𝕜]
  -- Prerequisite typeclasses to say that `M` is a smooth manifold over the pair `(E, H)`
  {E : Type*}
  [NormedAddCommGroup E] [NormedSpace 𝕜 E] {H : Type*} [TopologicalSpace H]
  {I : ModelWithCorners 𝕜 E H} {M : Type*} [TopologicalSpace M] [ChartedSpace H M]
  -- Prerequisite typeclasses to say that `M'` is a smooth manifold over the pair `(E', H')`
  {E' : Type*}
  [NormedAddCommGroup E'] [NormedSpace 𝕜 E'] {H' : Type*} [TopologicalSpace H']
  {I' : ModelWithCorners 𝕜 E' H'} {M' : Type*} [TopologicalSpace M'] [ChartedSpace H' M']
  -- Prerequisite typeclasses to say that `M''` is a smooth manifold over the pair `(E'', H'')`
  {E'' : Type*}
  [NormedAddCommGroup E''] [NormedSpace 𝕜 E''] {H'' : Type*} [TopologicalSpace H'']
  {I'' : ModelWithCorners 𝕜 E'' H''} {M'' : Type*} [TopologicalSpace M''] [ChartedSpace H'' M'']
  -- declare functions, sets, points and smoothness indices
  {e : PartialHomeomorph M H}
  {e' : PartialHomeomorph M' H'} {f f₁ : M → M'} {s s₁ t : Set M} {x : M} {m n : ℕ∞}

variable (I I') in
/-- Property in the model space of a model with corners of being `C^n` within at set at a point,
when read in the model vector space. This property will be lifted to manifolds to define smooth
functions between manifolds. -/
def ContDiffWithinAtProp (n : ℕ∞) (f : H → H') (s : Set H) (x : H) : Prop :=
  ContDiffWithinAt 𝕜 n (I' ∘ f ∘ I.symm) (I.symm ⁻¹' s ∩ range I) (I x)

theorem contDiffWithinAtProp_self_source {f : E → H'} {s : Set E} {x : E} :
    ContDiffWithinAtProp 𝓘(𝕜, E) I' n f s x ↔ ContDiffWithinAt 𝕜 n (I' ∘ f) s x := by
  simp_rw [ContDiffWithinAtProp, modelWithCornersSelf_coe, range_id, inter_univ,
    modelWithCornersSelf_coe_symm, CompTriple.comp_eq, preimage_id_eq, id_eq]

theorem contDiffWithinAtProp_self {f : E → E'} {s : Set E} {x : E} :
    ContDiffWithinAtProp 𝓘(𝕜, E) 𝓘(𝕜, E') n f s x ↔ ContDiffWithinAt 𝕜 n f s x :=
  contDiffWithinAtProp_self_source

theorem contDiffWithinAtProp_self_target {f : H → E'} {s : Set H} {x : H} :
    ContDiffWithinAtProp I 𝓘(𝕜, E') n f s x ↔
      ContDiffWithinAt 𝕜 n (f ∘ I.symm) (I.symm ⁻¹' s ∩ range I) (I x) :=
  Iff.rfl

/-- Being `Cⁿ` in the model space is a local property, invariant under smooth maps. Therefore,
it will lift nicely to manifolds. -/
theorem contDiffWithinAt_localInvariantProp (n : ℕ∞) :
    (contDiffGroupoid ∞ I).LocalInvariantProp (contDiffGroupoid ∞ I')
      (ContDiffWithinAtProp I I' n) where
  is_local {s x u f} u_open xu := by
    have : I.symm ⁻¹' (s ∩ u) ∩ range I = I.symm ⁻¹' s ∩ range I ∩ I.symm ⁻¹' u := by
      simp only [inter_right_comm, preimage_inter]
    rw [ContDiffWithinAtProp, ContDiffWithinAtProp, this]
    symm
    apply contDiffWithinAt_inter
    have : u ∈ 𝓝 (I.symm (I x)) := by
      rw [ModelWithCorners.left_inv]
      exact u_open.mem_nhds xu
    apply ContinuousAt.preimage_mem_nhds I.continuous_symm.continuousAt this
  right_invariance' {s x f e} he hx h := by
    rw [ContDiffWithinAtProp] at h ⊢
    have : I x = (I ∘ e.symm ∘ I.symm) (I (e x)) := by simp only [hx, mfld_simps]
    rw [this] at h
    have : I (e x) ∈ I.symm ⁻¹' e.target ∩ range I := by simp only [hx, mfld_simps]
    have := (mem_groupoid_of_pregroupoid.2 he).2.contDiffWithinAt this
    convert (h.comp_inter _ (this.of_le le_top)).mono_of_mem_nhdsWithin _ using 1
    · ext y; simp only [mfld_simps]
    refine mem_nhdsWithin.mpr
      ⟨I.symm ⁻¹' e.target, e.open_target.preimage I.continuous_symm, by
        simp_rw [mem_preimage, I.left_inv, e.mapsTo hx], ?_⟩
    mfld_set_tac
  congr_of_forall {s x f g} h hx hf := by
    apply hf.congr
    · intro y hy
      simp only [mfld_simps] at hy
      simp only [h, hy, mfld_simps]
    · simp only [hx, mfld_simps]
  left_invariance' {s x f e'} he' hs hx h := by
    rw [ContDiffWithinAtProp] at h ⊢
    have A : (I' ∘ f ∘ I.symm) (I x) ∈ I'.symm ⁻¹' e'.source ∩ range I' := by
      simp only [hx, mfld_simps]
    have := (mem_groupoid_of_pregroupoid.2 he').1.contDiffWithinAt A
    convert (this.of_le le_top).comp _ h _
    · ext y; simp only [mfld_simps]
    · intro y hy; simp only [mfld_simps] at hy; simpa only [hy, mfld_simps] using hs hy.1

theorem contDiffWithinAtProp_mono_of_mem_nhdsWithin
    (n : ℕ∞) ⦃s x t⦄ ⦃f : H → H'⦄ (hts : s ∈ 𝓝[t] x)
    (h : ContDiffWithinAtProp I I' n f s x) : ContDiffWithinAtProp I I' n f t x := by
  refine h.mono_of_mem_nhdsWithin ?_
  refine inter_mem ?_ (mem_of_superset self_mem_nhdsWithin inter_subset_right)
  rwa [← Filter.mem_map, ← I.image_eq, I.symm_map_nhdsWithin_image]

@[deprecated (since := "2024-10-31")]
alias contDiffWithinAtProp_mono_of_mem := contDiffWithinAtProp_mono_of_mem_nhdsWithin

theorem contDiffWithinAtProp_id (x : H) : ContDiffWithinAtProp I I n id univ x := by
  simp only [ContDiffWithinAtProp, id_comp, preimage_univ, univ_inter]
  have : ContDiffWithinAt 𝕜 n id (range I) (I x) := contDiff_id.contDiffAt.contDiffWithinAt
  refine this.congr (fun y hy => ?_) ?_
  · simp only [ModelWithCorners.right_inv I hy, mfld_simps]
  · simp only [mfld_simps]

variable (I I') in
/-- A function is `n` times continuously differentiable within a set at a point in a manifold if
it is continuous and it is `n` times continuously differentiable in this set around this point, when
read in the preferred chart at this point. -/
def ContMDiffWithinAt (n : ℕ∞) (f : M → M') (s : Set M) (x : M) :=
  LiftPropWithinAt (ContDiffWithinAtProp I I' n) f s x

variable (I I') in
/-- Abbreviation for `ContMDiffWithinAt I I' ⊤ f s x`. See also documentation for `Smooth`.
-/
abbrev SmoothWithinAt (f : M → M') (s : Set M) (x : M) :=
  ContMDiffWithinAt I I' ⊤ f s x

variable (I I') in
/-- A function is `n` times continuously differentiable at a point in a manifold if
it is continuous and it is `n` times continuously differentiable around this point, when
read in the preferred chart at this point. -/
def ContMDiffAt (n : ℕ∞) (f : M → M') (x : M) :=
  ContMDiffWithinAt I I' n f univ x

theorem contMDiffAt_iff {n : ℕ∞} {f : M → M'} {x : M} :
    ContMDiffAt I I' n f x ↔
      ContinuousAt f x ∧
        ContDiffWithinAt 𝕜 n (extChartAt I' (f x) ∘ f ∘ (extChartAt I x).symm) (range I)
          (extChartAt I x x) :=
  liftPropAt_iff.trans <| by rw [ContDiffWithinAtProp, preimage_univ, univ_inter]; rfl

variable (I I') in
/-- Abbreviation for `ContMDiffAt I I' ⊤ f x`. See also documentation for `Smooth`. -/
abbrev SmoothAt (f : M → M') (x : M) :=
  ContMDiffAt I I' ⊤ f x

variable (I I') in
/-- A function is `n` times continuously differentiable in a set of a manifold if it is continuous
and, for any pair of points, it is `n` times continuously differentiable on this set in the charts
around these points. -/
def ContMDiffOn (n : ℕ∞) (f : M → M') (s : Set M) :=
  ∀ x ∈ s, ContMDiffWithinAt I I' n f s x

variable (I I') in
/-- Abbreviation for `ContMDiffOn I I' ⊤ f s`. See also documentation for `Smooth`. -/
abbrev SmoothOn (f : M → M') (s : Set M) :=
  ContMDiffOn I I' ⊤ f s

variable (I I') in
/-- A function is `n` times continuously differentiable in a manifold if it is continuous
and, for any pair of points, it is `n` times continuously differentiable in the charts
around these points. -/
def ContMDiff (n : ℕ∞) (f : M → M') :=
  ∀ x, ContMDiffAt I I' n f x

variable (I I') in
/-- Abbreviation for `ContMDiff I I' ⊤ f`.
Short note to work with these abbreviations: a lemma of the form `ContMDiffFoo.bar` will
apply fine to an assumption `SmoothFoo` using dot notation or normal notation.
If the consequence `bar` of the lemma involves `ContDiff`, it is still better to restate
the lemma replacing `ContDiff` with `Smooth` both in the assumption and in the conclusion,
to make it possible to use `Smooth` consistently.
This also applies to `SmoothAt`, `SmoothOn` and `SmoothWithinAt`. -/
abbrev Smooth (f : M → M') :=
  ContMDiff I I' ⊤ f

/-! ### Deducing smoothness from higher smoothness -/

theorem ContMDiffWithinAt.of_le (hf : ContMDiffWithinAt I I' n f s x) (le : m ≤ n) :
    ContMDiffWithinAt I I' m f s x := by
  simp only [ContMDiffWithinAt, LiftPropWithinAt] at hf ⊢
  exact ⟨hf.1, hf.2.of_le le⟩

theorem ContMDiffAt.of_le (hf : ContMDiffAt I I' n f x) (le : m ≤ n) : ContMDiffAt I I' m f x :=
  ContMDiffWithinAt.of_le hf le

theorem ContMDiffOn.of_le (hf : ContMDiffOn I I' n f s) (le : m ≤ n) : ContMDiffOn I I' m f s :=
  fun x hx => (hf x hx).of_le le

theorem ContMDiff.of_le (hf : ContMDiff I I' n f) (le : m ≤ n) : ContMDiff I I' m f := fun x =>
  (hf x).of_le le

/-! ### Basic properties of smooth functions between manifolds -/

theorem ContMDiff.smooth (h : ContMDiff I I' ⊤ f) : Smooth I I' f :=
  h

theorem Smooth.contMDiff (h : Smooth I I' f) : ContMDiff I I' n f :=
  h.of_le le_top

theorem ContMDiffOn.smoothOn (h : ContMDiffOn I I' ⊤ f s) : SmoothOn I I' f s :=
  h

theorem SmoothOn.contMDiffOn (h : SmoothOn I I' f s) : ContMDiffOn I I' n f s :=
  h.of_le le_top

theorem ContMDiffAt.smoothAt (h : ContMDiffAt I I' ⊤ f x) : SmoothAt I I' f x :=
  h

theorem SmoothAt.contMDiffAt (h : SmoothAt I I' f x) : ContMDiffAt I I' n f x :=
  h.of_le le_top

theorem ContMDiffWithinAt.smoothWithinAt (h : ContMDiffWithinAt I I' ⊤ f s x) :
    SmoothWithinAt I I' f s x :=
  h

theorem SmoothWithinAt.contMDiffWithinAt (h : SmoothWithinAt I I' f s x) :
    ContMDiffWithinAt I I' n f s x :=
  h.of_le le_top

theorem ContMDiff.contMDiffAt (h : ContMDiff I I' n f) : ContMDiffAt I I' n f x :=
  h x

theorem Smooth.smoothAt (h : Smooth I I' f) : SmoothAt I I' f x :=
  ContMDiff.contMDiffAt h

theorem contMDiffWithinAt_univ : ContMDiffWithinAt I I' n f univ x ↔ ContMDiffAt I I' n f x :=
  Iff.rfl

theorem smoothWithinAt_univ : SmoothWithinAt I I' f univ x ↔ SmoothAt I I' f x :=
  contMDiffWithinAt_univ

theorem contMDiffOn_univ : ContMDiffOn I I' n f univ ↔ ContMDiff I I' n f := by
  simp only [ContMDiffOn, ContMDiff, contMDiffWithinAt_univ, forall_prop_of_true, mem_univ]

theorem smoothOn_univ : SmoothOn I I' f univ ↔ Smooth I I' f :=
  contMDiffOn_univ

/-- One can reformulate smoothness within a set at a point as continuity within this set at this
point, and smoothness in the corresponding extended chart. -/
theorem contMDiffWithinAt_iff :
    ContMDiffWithinAt I I' n f s x ↔
      ContinuousWithinAt f s x ∧
        ContDiffWithinAt 𝕜 n (extChartAt I' (f x) ∘ f ∘ (extChartAt I x).symm)
          ((extChartAt I x).symm ⁻¹' s ∩ range I) (extChartAt I x x) := by
  simp_rw [ContMDiffWithinAt, liftPropWithinAt_iff']; rfl

/-- One can reformulate smoothness within a set at a point as continuity within this set at this
point, and smoothness in the corresponding extended chart. This form states smoothness of `f`
written in such a way that the set is restricted to lie within the domain/codomain of the
corresponding charts.
Even though this expression is more complicated than the one in `contMDiffWithinAt_iff`, it is
a smaller set, but their germs at `extChartAt I x x` are equal. It is sometimes useful to rewrite
using this in the goal.
-/
theorem contMDiffWithinAt_iff' :
    ContMDiffWithinAt I I' n f s x ↔
      ContinuousWithinAt f s x ∧
        ContDiffWithinAt 𝕜 n (extChartAt I' (f x) ∘ f ∘ (extChartAt I x).symm)
          ((extChartAt I x).target ∩
            (extChartAt I x).symm ⁻¹' (s ∩ f ⁻¹' (extChartAt I' (f x)).source))
          (extChartAt I x x) := by
  simp only [ContMDiffWithinAt, liftPropWithinAt_iff']
  exact and_congr_right fun hc => contDiffWithinAt_congr_set <|
    hc.extChartAt_symm_preimage_inter_range_eventuallyEq

/-- One can reformulate smoothness within a set at a point as continuity within this set at this
point, and smoothness in the corresponding extended chart in the target. -/
theorem contMDiffWithinAt_iff_target :
    ContMDiffWithinAt I I' n f s x ↔
      ContinuousWithinAt f s x ∧ ContMDiffWithinAt I 𝓘(𝕜, E') n (extChartAt I' (f x) ∘ f) s x := by
  simp_rw [ContMDiffWithinAt, liftPropWithinAt_iff', ← and_assoc]
  have cont :
    ContinuousWithinAt f s x ∧ ContinuousWithinAt (extChartAt I' (f x) ∘ f) s x ↔
        ContinuousWithinAt f s x :=
      and_iff_left_of_imp <| (continuousAt_extChartAt _).comp_continuousWithinAt
  simp_rw [cont, ContDiffWithinAtProp, extChartAt, PartialHomeomorph.extend, PartialEquiv.coe_trans,
    ModelWithCorners.toPartialEquiv_coe, PartialHomeomorph.coe_coe, modelWithCornersSelf_coe,
    chartAt_self_eq, PartialHomeomorph.refl_apply, id_comp]
  rfl

theorem smoothWithinAt_iff :
    SmoothWithinAt I I' f s x ↔
      ContinuousWithinAt f s x ∧
        ContDiffWithinAt 𝕜 ∞ (extChartAt I' (f x) ∘ f ∘ (extChartAt I x).symm)
          ((extChartAt I x).symm ⁻¹' s ∩ range I) (extChartAt I x x) :=
  contMDiffWithinAt_iff

theorem smoothWithinAt_iff_target :
    SmoothWithinAt I I' f s x ↔
      ContinuousWithinAt f s x ∧ SmoothWithinAt I 𝓘(𝕜, E') (extChartAt I' (f x) ∘ f) s x :=
  contMDiffWithinAt_iff_target

theorem contMDiffAt_iff_target {x : M} :
    ContMDiffAt I I' n f x ↔
      ContinuousAt f x ∧ ContMDiffAt I 𝓘(𝕜, E') n (extChartAt I' (f x) ∘ f) x := by
  rw [ContMDiffAt, ContMDiffAt, contMDiffWithinAt_iff_target, continuousWithinAt_univ]

theorem smoothAt_iff_target {x : M} :
    SmoothAt I I' f x ↔ ContinuousAt f x ∧ SmoothAt I 𝓘(𝕜, E') (extChartAt I' (f x) ∘ f) x :=
  contMDiffAt_iff_target

section SmoothManifoldWithCorners

theorem contMDiffWithinAt_iff_source_of_mem_maximalAtlas
    [SmoothManifoldWithCorners I M] (he : e ∈ maximalAtlas I M) (hx : x ∈ e.source) :
    ContMDiffWithinAt I I' n f s x ↔
      ContMDiffWithinAt 𝓘(𝕜, E) I' n (f ∘ (e.extend I).symm) ((e.extend I).symm ⁻¹' s ∩ range I)
        (e.extend I x) := by
  have h2x := hx; rw [← e.extend_source (I := I)] at h2x
  simp_rw [ContMDiffWithinAt,
    (contDiffWithinAt_localInvariantProp n).liftPropWithinAt_indep_chart_source he hx,
    StructureGroupoid.liftPropWithinAt_self_source,
    e.extend_symm_continuousWithinAt_comp_right_iff, contDiffWithinAtProp_self_source,
    ContDiffWithinAtProp, Function.comp, e.left_inv hx, (e.extend I).left_inv h2x]
  rfl

theorem contMDiffWithinAt_iff_source_of_mem_source
    [SmoothManifoldWithCorners I M] {x' : M} (hx' : x' ∈ (chartAt H x).source) :
    ContMDiffWithinAt I I' n f s x' ↔
      ContMDiffWithinAt 𝓘(𝕜, E) I' n (f ∘ (extChartAt I x).symm)
        ((extChartAt I x).symm ⁻¹' s ∩ range I) (extChartAt I x x') :=
  contMDiffWithinAt_iff_source_of_mem_maximalAtlas (chart_mem_maximalAtlas x) hx'

theorem contMDiffAt_iff_source_of_mem_source
    [SmoothManifoldWithCorners I M] {x' : M} (hx' : x' ∈ (chartAt H x).source) :
    ContMDiffAt I I' n f x' ↔
      ContMDiffWithinAt 𝓘(𝕜, E) I' n (f ∘ (extChartAt I x).symm) (range I) (extChartAt I x x') := by
  simp_rw [ContMDiffAt, contMDiffWithinAt_iff_source_of_mem_source hx', preimage_univ, univ_inter]

theorem contMDiffWithinAt_iff_target_of_mem_source
    [SmoothManifoldWithCorners I' M'] {x : M} {y : M'} (hy : f x ∈ (chartAt H' y).source) :
    ContMDiffWithinAt I I' n f s x ↔
      ContinuousWithinAt f s x ∧ ContMDiffWithinAt I 𝓘(𝕜, E') n (extChartAt I' y ∘ f) s x := by
  simp_rw [ContMDiffWithinAt]
  rw [(contDiffWithinAt_localInvariantProp n).liftPropWithinAt_indep_chart_target
      (chart_mem_maximalAtlas y) hy,
    and_congr_right]
  intro hf
  simp_rw [StructureGroupoid.liftPropWithinAt_self_target]
  simp_rw [((chartAt H' y).continuousAt hy).comp_continuousWithinAt hf]
  rw [← extChartAt_source (I := I')] at hy
  simp_rw [(continuousAt_extChartAt' hy).comp_continuousWithinAt hf]
  rfl

theorem contMDiffAt_iff_target_of_mem_source
    [SmoothManifoldWithCorners I' M'] {x : M} {y : M'} (hy : f x ∈ (chartAt H' y).source) :
    ContMDiffAt I I' n f x ↔
      ContinuousAt f x ∧ ContMDiffAt I 𝓘(𝕜, E') n (extChartAt I' y ∘ f) x := by
  rw [ContMDiffAt, contMDiffWithinAt_iff_target_of_mem_source hy, continuousWithinAt_univ,
    ContMDiffAt]

variable [SmoothManifoldWithCorners I M] [SmoothManifoldWithCorners I' M']

theorem contMDiffWithinAt_iff_of_mem_maximalAtlas {x : M} (he : e ∈ maximalAtlas I M)
    (he' : e' ∈ maximalAtlas I' M') (hx : x ∈ e.source) (hy : f x ∈ e'.source) :
    ContMDiffWithinAt I I' n f s x ↔
      ContinuousWithinAt f s x ∧
        ContDiffWithinAt 𝕜 n (e'.extend I' ∘ f ∘ (e.extend I).symm)
          ((e.extend I).symm ⁻¹' s ∩ range I) (e.extend I x) :=
  (contDiffWithinAt_localInvariantProp n).liftPropWithinAt_indep_chart he hx he' hy

/-- An alternative formulation of `contMDiffWithinAt_iff_of_mem_maximalAtlas`
  if the set if `s` lies in `e.source`. -/
theorem contMDiffWithinAt_iff_image {x : M} (he : e ∈ maximalAtlas I M)
    (he' : e' ∈ maximalAtlas I' M') (hs : s ⊆ e.source) (hx : x ∈ e.source) (hy : f x ∈ e'.source) :
    ContMDiffWithinAt I I' n f s x ↔
      ContinuousWithinAt f s x ∧
        ContDiffWithinAt 𝕜 n (e'.extend I' ∘ f ∘ (e.extend I).symm) (e.extend I '' s)
          (e.extend I x) := by
  rw [contMDiffWithinAt_iff_of_mem_maximalAtlas he he' hx hy, and_congr_right_iff]
  refine fun _ => contDiffWithinAt_congr_set ?_
  simp_rw [e.extend_symm_preimage_inter_range_eventuallyEq hs hx]

/-- One can reformulate smoothness within a set at a point as continuity within this set at this
point, and smoothness in any chart containing that point. -/
theorem contMDiffWithinAt_iff_of_mem_source {x' : M} {y : M'} (hx : x' ∈ (chartAt H x).source)
    (hy : f x' ∈ (chartAt H' y).source) :
    ContMDiffWithinAt I I' n f s x' ↔
      ContinuousWithinAt f s x' ∧
        ContDiffWithinAt 𝕜 n (extChartAt I' y ∘ f ∘ (extChartAt I x).symm)
          ((extChartAt I x).symm ⁻¹' s ∩ range I) (extChartAt I x x') :=
  contMDiffWithinAt_iff_of_mem_maximalAtlas (chart_mem_maximalAtlas x)
    (chart_mem_maximalAtlas y) hx hy

theorem contMDiffWithinAt_iff_of_mem_source' {x' : M} {y : M'} (hx : x' ∈ (chartAt H x).source)
    (hy : f x' ∈ (chartAt H' y).source) :
    ContMDiffWithinAt I I' n f s x' ↔
      ContinuousWithinAt f s x' ∧
        ContDiffWithinAt 𝕜 n (extChartAt I' y ∘ f ∘ (extChartAt I x).symm)
          ((extChartAt I x).target ∩ (extChartAt I x).symm ⁻¹' (s ∩ f ⁻¹' (extChartAt I' y).source))
          (extChartAt I x x') := by
  refine (contMDiffWithinAt_iff_of_mem_source hx hy).trans ?_
  rw [← extChartAt_source I] at hx
  rw [← extChartAt_source I'] at hy
  rw [and_congr_right_iff]
  set e := extChartAt I x; set e' := extChartAt I' (f x)
  refine fun hc => contDiffWithinAt_congr_set ?_
  rw [← nhdsWithin_eq_iff_eventuallyEq, ← e.image_source_inter_eq',
    ← map_extChartAt_nhdsWithin_eq_image' hx,
    ← map_extChartAt_nhdsWithin' hx, inter_comm, nhdsWithin_inter_of_mem]
  exact hc (extChartAt_source_mem_nhds' hy)

theorem contMDiffAt_iff_of_mem_source {x' : M} {y : M'} (hx : x' ∈ (chartAt H x).source)
    (hy : f x' ∈ (chartAt H' y).source) :
    ContMDiffAt I I' n f x' ↔
      ContinuousAt f x' ∧
        ContDiffWithinAt 𝕜 n (extChartAt I' y ∘ f ∘ (extChartAt I x).symm) (range I)
          (extChartAt I x x') :=
  (contMDiffWithinAt_iff_of_mem_source hx hy).trans <| by
    rw [continuousWithinAt_univ, preimage_univ, univ_inter]

theorem contMDiffOn_iff_of_mem_maximalAtlas (he : e ∈ maximalAtlas I M)
    (he' : e' ∈ maximalAtlas I' M') (hs : s ⊆ e.source) (h2s : MapsTo f s e'.source) :
    ContMDiffOn I I' n f s ↔
      ContinuousOn f s ∧
        ContDiffOn 𝕜 n (e'.extend I' ∘ f ∘ (e.extend I).symm) (e.extend I '' s) := by
  simp_rw [ContinuousOn, ContDiffOn, Set.forall_mem_image, ← forall_and, ContMDiffOn]
  exact forall₂_congr fun x hx => contMDiffWithinAt_iff_image he he' hs (hs hx) (h2s hx)

theorem contMDiffOn_iff_of_mem_maximalAtlas' (he : e ∈ maximalAtlas I M)
    (he' : e' ∈ maximalAtlas I' M') (hs : s ⊆ e.source) (h2s : MapsTo f s e'.source) :
    ContMDiffOn I I' n f s ↔
      ContDiffOn 𝕜 n (e'.extend I' ∘ f ∘ (e.extend I).symm) (e.extend I '' s) :=
  (contMDiffOn_iff_of_mem_maximalAtlas he he' hs h2s).trans <| and_iff_right_of_imp fun h ↦
    (e.continuousOn_writtenInExtend_iff hs h2s).1 h.continuousOn

/-- If the set where you want `f` to be smooth lies entirely in a single chart, and `f` maps it
  into a single chart, the smoothness of `f` on that set can be expressed by purely looking in
  these charts.
  Note: this lemma uses `extChartAt I x '' s` instead of `(extChartAt I x).symm ⁻¹' s` to ensure
  that this set lies in `(extChartAt I x).target`. -/
theorem contMDiffOn_iff_of_subset_source {x : M} {y : M'} (hs : s ⊆ (chartAt H x).source)
    (h2s : MapsTo f s (chartAt H' y).source) :
    ContMDiffOn I I' n f s ↔
      ContinuousOn f s ∧
        ContDiffOn 𝕜 n (extChartAt I' y ∘ f ∘ (extChartAt I x).symm) (extChartAt I x '' s) :=
  contMDiffOn_iff_of_mem_maximalAtlas (chart_mem_maximalAtlas x) (chart_mem_maximalAtlas y) hs
    h2s

/-- If the set where you want `f` to be smooth lies entirely in a single chart, and `f` maps it
  into a single chart, the smoothness of `f` on that set can be expressed by purely looking in
  these charts.
  Note: this lemma uses `extChartAt I x '' s` instead of `(extChartAt I x).symm ⁻¹' s` to ensure
  that this set lies in `(extChartAt I x).target`. -/
theorem contMDiffOn_iff_of_subset_source' {x : M} {y : M'} (hs : s ⊆ (extChartAt I x).source)
    (h2s : MapsTo f s (extChartAt I' y).source) :
    ContMDiffOn I I' n f s ↔
        ContDiffOn 𝕜 n (extChartAt I' y ∘ f ∘ (extChartAt I x).symm) (extChartAt I x '' s) := by
  rw [extChartAt_source] at hs h2s
  exact contMDiffOn_iff_of_mem_maximalAtlas' (chart_mem_maximalAtlas x)
    (chart_mem_maximalAtlas y) hs h2s

/-- One can reformulate smoothness on a set as continuity on this set, and smoothness in any
extended chart. -/
theorem contMDiffOn_iff :
    ContMDiffOn I I' n f s ↔
      ContinuousOn f s ∧
        ∀ (x : M) (y : M'),
          ContDiffOn 𝕜 n (extChartAt I' y ∘ f ∘ (extChartAt I x).symm)
            ((extChartAt I x).target ∩
              (extChartAt I x).symm ⁻¹' (s ∩ f ⁻¹' (extChartAt I' y).source)) := by
  constructor
  · intro h
    refine ⟨fun x hx => (h x hx).1, fun x y z hz => ?_⟩
    simp only [mfld_simps] at hz
    let w := (extChartAt I x).symm z
    have : w ∈ s := by simp only [w, hz, mfld_simps]
    specialize h w this
    have w1 : w ∈ (chartAt H x).source := by simp only [w, hz, mfld_simps]
    have w2 : f w ∈ (chartAt H' y).source := by simp only [w, hz, mfld_simps]
    convert ((contMDiffWithinAt_iff_of_mem_source w1 w2).mp h).2.mono _
    · simp only [w, hz, mfld_simps]
    · mfld_set_tac
  · rintro ⟨hcont, hdiff⟩ x hx
    refine (contDiffWithinAt_localInvariantProp n).liftPropWithinAt_iff.mpr ?_
    refine ⟨hcont x hx, ?_⟩
    dsimp [ContDiffWithinAtProp]
    convert hdiff x (f x) (extChartAt I x x) (by simp only [hx, mfld_simps]) using 1
    mfld_set_tac

/-- One can reformulate smoothness on a set as continuity on this set, and smoothness in any
extended chart in the target. -/
theorem contMDiffOn_iff_target :
    ContMDiffOn I I' n f s ↔
      ContinuousOn f s ∧
        ∀ y : M',
          ContMDiffOn I 𝓘(𝕜, E') n (extChartAt I' y ∘ f) (s ∩ f ⁻¹' (extChartAt I' y).source) := by
  simp only [contMDiffOn_iff, ModelWithCorners.source_eq, chartAt_self_eq,
    PartialHomeomorph.refl_partialEquiv, PartialEquiv.refl_trans, extChartAt,
    PartialHomeomorph.extend, Set.preimage_univ, Set.inter_univ, and_congr_right_iff]
  intro h
  constructor
  · refine fun h' y => ⟨?_, fun x _ => h' x y⟩
    have h'' : ContinuousOn _ univ := (ModelWithCorners.continuous I').continuousOn
    convert (h''.comp_inter (chartAt H' y).continuousOn_toFun).comp_inter h
    simp
  · exact fun h' x y => (h' y).2 x 0

theorem smoothOn_iff :
    SmoothOn I I' f s ↔
      ContinuousOn f s ∧
        ∀ (x : M) (y : M'),
          ContDiffOn 𝕜 ⊤ (extChartAt I' y ∘ f ∘ (extChartAt I x).symm)
            ((extChartAt I x).target ∩
              (extChartAt I x).symm ⁻¹' (s ∩ f ⁻¹' (extChartAt I' y).source)) :=
  contMDiffOn_iff

theorem smoothOn_iff_target :
    SmoothOn I I' f s ↔
      ContinuousOn f s ∧
        ∀ y : M', SmoothOn I 𝓘(𝕜, E') (extChartAt I' y ∘ f) (s ∩ f ⁻¹' (extChartAt I' y).source) :=
  contMDiffOn_iff_target

/-- One can reformulate smoothness as continuity and smoothness in any extended chart. -/
theorem contMDiff_iff :
    ContMDiff I I' n f ↔
      Continuous f ∧
        ∀ (x : M) (y : M'),
          ContDiffOn 𝕜 n (extChartAt I' y ∘ f ∘ (extChartAt I x).symm)
            ((extChartAt I x).target ∩
              (extChartAt I x).symm ⁻¹' (f ⁻¹' (extChartAt I' y).source)) := by
  simp [← contMDiffOn_univ, contMDiffOn_iff, continuous_iff_continuousOn_univ]

/-- One can reformulate smoothness as continuity and smoothness in any extended chart in the
target. -/
theorem contMDiff_iff_target :
    ContMDiff I I' n f ↔
      Continuous f ∧ ∀ y : M',
        ContMDiffOn I 𝓘(𝕜, E') n (extChartAt I' y ∘ f) (f ⁻¹' (extChartAt I' y).source) := by
  rw [← contMDiffOn_univ, contMDiffOn_iff_target]
  simp [continuous_iff_continuousOn_univ]

theorem smooth_iff :
    Smooth I I' f ↔
      Continuous f ∧
        ∀ (x : M) (y : M'),
          ContDiffOn 𝕜 ⊤ (extChartAt I' y ∘ f ∘ (extChartAt I x).symm)
            ((extChartAt I x).target ∩
              (extChartAt I x).symm ⁻¹' (f ⁻¹' (extChartAt I' y).source)) :=
  contMDiff_iff

theorem smooth_iff_target :
    Smooth I I' f ↔
      Continuous f ∧
        ∀ y : M', SmoothOn I 𝓘(𝕜, E') (extChartAt I' y ∘ f) (f ⁻¹' (extChartAt I' y).source) :=
  contMDiff_iff_target

end SmoothManifoldWithCorners

/-! ### Deducing smoothness from smoothness one step beyond -/


theorem ContMDiffWithinAt.of_succ {n : ℕ} (h : ContMDiffWithinAt I I' n.succ f s x) :
    ContMDiffWithinAt I I' n f s x :=
  h.of_le (WithTop.coe_le_coe.2 (Nat.le_succ n))

theorem ContMDiffAt.of_succ {n : ℕ} (h : ContMDiffAt I I' n.succ f x) : ContMDiffAt I I' n f x :=
  ContMDiffWithinAt.of_succ h

theorem ContMDiffOn.of_succ {n : ℕ} (h : ContMDiffOn I I' n.succ f s) : ContMDiffOn I I' n f s :=
  fun x hx => (h x hx).of_succ

theorem ContMDiff.of_succ {n : ℕ} (h : ContMDiff I I' n.succ f) : ContMDiff I I' n f := fun x =>
  (h x).of_succ

/-! ### Deducing continuity from smoothness -/


theorem ContMDiffWithinAt.continuousWithinAt (hf : ContMDiffWithinAt I I' n f s x) :
    ContinuousWithinAt f s x :=
  hf.1

theorem ContMDiffAt.continuousAt (hf : ContMDiffAt I I' n f x) : ContinuousAt f x :=
  (continuousWithinAt_univ _ _).1 <| ContMDiffWithinAt.continuousWithinAt hf

theorem ContMDiffOn.continuousOn (hf : ContMDiffOn I I' n f s) : ContinuousOn f s := fun x hx =>
  (hf x hx).continuousWithinAt

theorem ContMDiff.continuous (hf : ContMDiff I I' n f) : Continuous f :=
  continuous_iff_continuousAt.2 fun x => (hf x).continuousAt

/-! ### `C^∞` smoothness -/

theorem contMDiffWithinAt_top :
    SmoothWithinAt I I' f s x ↔ ∀ n : ℕ, ContMDiffWithinAt I I' n f s x :=
  ⟨fun h n => ⟨h.1, contDiffWithinAt_top.1 h.2 n⟩, fun H =>
    ⟨(H 0).1, contDiffWithinAt_top.2 fun n => (H n).2⟩⟩

theorem contMDiffAt_top : SmoothAt I I' f x ↔ ∀ n : ℕ, ContMDiffAt I I' n f x :=
  contMDiffWithinAt_top

theorem contMDiffOn_top : SmoothOn I I' f s ↔ ∀ n : ℕ, ContMDiffOn I I' n f s :=
  ⟨fun h _ => h.of_le le_top, fun h x hx => contMDiffWithinAt_top.2 fun n => h n x hx⟩

theorem contMDiff_top : Smooth I I' f ↔ ∀ n : ℕ, ContMDiff I I' n f :=
  ⟨fun h _ => h.of_le le_top, fun h x => contMDiffWithinAt_top.2 fun n => h n x⟩

theorem contMDiffWithinAt_iff_nat :
    ContMDiffWithinAt I I' n f s x ↔ ∀ m : ℕ, (m : ℕ∞) ≤ n → ContMDiffWithinAt I I' m f s x := by
  refine ⟨fun h m hm => h.of_le hm, fun h => ?_⟩
  cases' n with n
  · exact contMDiffWithinAt_top.2 fun n => h n le_top
  · exact h n le_rfl

/-! ### Restriction to a smaller set -/

theorem ContMDiffWithinAt.mono_of_mem_nhdsWithin
    (hf : ContMDiffWithinAt I I' n f s x) (hts : s ∈ 𝓝[t] x) :
    ContMDiffWithinAt I I' n f t x :=
  StructureGroupoid.LocalInvariantProp.liftPropWithinAt_mono_of_mem_nhdsWithin
    (contDiffWithinAtProp_mono_of_mem_nhdsWithin n) hf hts

@[deprecated (since := "2024-10-31")]
alias ContMDiffWithinAt.mono_of_mem := ContMDiffWithinAt.mono_of_mem_nhdsWithin

theorem ContMDiffWithinAt.mono (hf : ContMDiffWithinAt I I' n f s x) (hts : t ⊆ s) :
    ContMDiffWithinAt I I' n f t x :=
  hf.mono_of_mem_nhdsWithin <| mem_of_superset self_mem_nhdsWithin hts

theorem contMDiffWithinAt_congr_set (h : s =ᶠ[𝓝 x] t) :
    ContMDiffWithinAt I I' n f s x ↔ ContMDiffWithinAt I I' n f t x :=
  (contDiffWithinAt_localInvariantProp n).liftPropWithinAt_congr_set h

theorem ContMDiffWithinAt.congr_set (h : ContMDiffWithinAt I I' n f s x) (hst : s =ᶠ[𝓝 x] t) :
    ContMDiffWithinAt I I' n f t x :=
  (contMDiffWithinAt_congr_set hst).1 h

@[deprecated (since := "2024-10-23")]
alias contMDiffWithinAt_congr_nhds := contMDiffWithinAt_congr_set

theorem contMDiffWithinAt_insert_self :
    ContMDiffWithinAt I I' n f (insert x s) x ↔ ContMDiffWithinAt I I' n f s x := by
  simp only [contMDiffWithinAt_iff, continuousWithinAt_insert_self]
  refine Iff.rfl.and <| (contDiffWithinAt_congr_set ?_).trans contDiffWithinAt_insert_self
  simp only [← map_extChartAt_nhdsWithin, nhdsWithin_insert, Filter.map_sup, Filter.map_pure,
    ← nhdsWithin_eq_iff_eventuallyEq]

alias ⟨ContMDiffWithinAt.of_insert, _⟩ := contMDiffWithinAt_insert_self

-- TODO: use `alias` again once it can make protected theorems
protected theorem ContMDiffWithinAt.insert (h : ContMDiffWithinAt I I' n f s x) :
    ContMDiffWithinAt I I' n f (insert x s) x :=
  contMDiffWithinAt_insert_self.2 h

/-- Being `C^n` in a set only depends on the germ of the set. Version where one only requires
the two sets to coincide locally in the complement of a point `y`. -/
theorem contMDiffWithinAt_congr_set' (y : M) (h : s =ᶠ[𝓝[{y}ᶜ] x] t) :
    ContMDiffWithinAt I I' n f s x ↔ ContMDiffWithinAt I I' n f t x := by
  have : T1Space M := I.t1Space M
  rw [← contMDiffWithinAt_insert_self (s := s), ← contMDiffWithinAt_insert_self (s := t)]
  exact contMDiffWithinAt_congr_set (eventuallyEq_insert h)

protected theorem ContMDiffAt.contMDiffWithinAt (hf : ContMDiffAt I I' n f x) :
    ContMDiffWithinAt I I' n f s x :=
  ContMDiffWithinAt.mono hf (subset_univ _)

protected theorem SmoothAt.smoothWithinAt (hf : SmoothAt I I' f x) : SmoothWithinAt I I' f s x :=
  ContMDiffAt.contMDiffWithinAt hf

theorem ContMDiffOn.mono (hf : ContMDiffOn I I' n f s) (hts : t ⊆ s) : ContMDiffOn I I' n f t :=
  fun x hx => (hf x (hts hx)).mono hts

protected theorem ContMDiff.contMDiffOn (hf : ContMDiff I I' n f) : ContMDiffOn I I' n f s :=
  fun x _ => (hf x).contMDiffWithinAt

protected theorem Smooth.smoothOn (hf : Smooth I I' f) : SmoothOn I I' f s :=
  ContMDiff.contMDiffOn hf

theorem contMDiffWithinAt_inter' (ht : t ∈ 𝓝[s] x) :
    ContMDiffWithinAt I I' n f (s ∩ t) x ↔ ContMDiffWithinAt I I' n f s x :=
  (contDiffWithinAt_localInvariantProp n).liftPropWithinAt_inter' ht

theorem contMDiffWithinAt_inter (ht : t ∈ 𝓝 x) :
    ContMDiffWithinAt I I' n f (s ∩ t) x ↔ ContMDiffWithinAt I I' n f s x :=
  (contDiffWithinAt_localInvariantProp n).liftPropWithinAt_inter ht

protected theorem ContMDiffWithinAt.contMDiffAt
    (h : ContMDiffWithinAt I I' n f s x) (ht : s ∈ 𝓝 x) :
    ContMDiffAt I I' n f x :=
  (contDiffWithinAt_localInvariantProp n).liftPropAt_of_liftPropWithinAt h ht

protected theorem SmoothWithinAt.smoothAt (h : SmoothWithinAt I I' f s x) (ht : s ∈ 𝓝 x) :
    SmoothAt I I' f x :=
  ContMDiffWithinAt.contMDiffAt h ht

protected theorem ContMDiffOn.contMDiffAt (h : ContMDiffOn I I' n f s) (hx : s ∈ 𝓝 x) :
    ContMDiffAt I I' n f x :=
  (h x (mem_of_mem_nhds hx)).contMDiffAt hx

protected theorem SmoothOn.smoothAt (h : SmoothOn I I' f s) (hx : s ∈ 𝓝 x) : SmoothAt I I' f x :=
  h.contMDiffAt hx

theorem contMDiffOn_iff_source_of_mem_maximalAtlas [SmoothManifoldWithCorners I M]
    (he : e ∈ maximalAtlas I M) (hs : s ⊆ e.source) :
    ContMDiffOn I I' n f s ↔
      ContMDiffOn 𝓘(𝕜, E) I' n (f ∘ (e.extend I).symm) (e.extend I '' s) := by
  simp_rw [ContMDiffOn, Set.forall_mem_image]
  refine forall₂_congr fun x hx => ?_
  rw [contMDiffWithinAt_iff_source_of_mem_maximalAtlas he (hs hx)]
  apply contMDiffWithinAt_congr_set
  simp_rw [e.extend_symm_preimage_inter_range_eventuallyEq hs (hs hx)]

-- Porting note: didn't compile; fixed by golfing the proof and moving parts to lemmas
/-- A function is `C^n` within a set at a point, for `n : ℕ`, if and only if it is `C^n` on
a neighborhood of this point. -/
theorem contMDiffWithinAt_iff_contMDiffOn_nhds
    [SmoothManifoldWithCorners I M] [SmoothManifoldWithCorners I' M'] {n : ℕ} :
    ContMDiffWithinAt I I' n f s x ↔ ∃ u ∈ 𝓝[insert x s] x, ContMDiffOn I I' n f u := by
  -- WLOG, `x ∈ s`, otherwise we add `x` to `s`
  wlog hxs : x ∈ s generalizing s
  · rw [← contMDiffWithinAt_insert_self, this (mem_insert _ _), insert_idem]
  rw [insert_eq_of_mem hxs]
  -- The `←` implication is trivial
  refine ⟨fun h ↦ ?_, fun ⟨u, hmem, hu⟩ ↦
    (hu _ (mem_of_mem_nhdsWithin hxs hmem)).mono_of_mem_nhdsWithin hmem⟩
  -- The property is true in charts. Let `v` be a good neighborhood in the chart where the function
  -- is smooth.
  rcases (contMDiffWithinAt_iff'.1 h).2.contDiffOn le_rfl with ⟨v, hmem, hsub, hv⟩
  have hxs' : extChartAt I x x ∈ (extChartAt I x).target ∩
      (extChartAt I x).symm ⁻¹' (s ∩ f ⁻¹' (extChartAt I' (f x)).source) :=
    ⟨(extChartAt I x).map_source (mem_extChartAt_source _), by rwa [extChartAt_to_inv], by
      rw [extChartAt_to_inv]; apply mem_extChartAt_source⟩
  rw [insert_eq_of_mem hxs'] at hmem hsub
  -- Then `(extChartAt I x).symm '' v` is the neighborhood we are looking for.
  refine ⟨(extChartAt I x).symm '' v, ?_, ?_⟩
  · rw [← map_extChartAt_symm_nhdsWithin (I := I),
      h.1.nhdsWithin_extChartAt_symm_preimage_inter_range (I := I) (I' := I')]
    exact image_mem_map hmem
  · have hv₁ : (extChartAt I x).symm '' v ⊆ (extChartAt I x).source :=
      image_subset_iff.2 fun y hy ↦ (extChartAt I x).map_target (hsub hy).1
    have hv₂ : MapsTo f ((extChartAt I x).symm '' v) (extChartAt I' (f x)).source := by
      rintro _ ⟨y, hy, rfl⟩
      exact (hsub hy).2.2
    rwa [contMDiffOn_iff_of_subset_source' hv₁ hv₂, PartialEquiv.image_symm_image_of_subset_target]
    exact hsub.trans inter_subset_left

<<<<<<< HEAD

=======
>>>>>>> c9fc36ea
/-- If a function is `C^m` within a set at a point, for some finite `m`, then it is `C^m` within
this set on an open set around the basepoint.
-/
theorem ContMDiffWithinAt.contMDiffOn'
    [SmoothManifoldWithCorners I M] [SmoothManifoldWithCorners I' M']
    {m : ℕ} (hm : (m : ℕ∞) ≤ n)
    (h : ContMDiffWithinAt I I' n f s x) :
    ∃ u, IsOpen u ∧ x ∈ u ∧ ContMDiffOn I I' m f (insert x s ∩ u) := by
  rcases contMDiffWithinAt_iff_contMDiffOn_nhds.1 (h.of_le hm) with ⟨t, ht, h't⟩
  rcases mem_nhdsWithin.1 ht with ⟨u, u_open, xu, hu⟩
  rw [inter_comm] at hu
  exact ⟨u, u_open, xu, h't.mono hu⟩

/-- If a function is `C^m` within a set at a point, for some finite `m`, then it is `C^m` within
this set on a neighborhood of the basepoint. -/
theorem ContMDiffWithinAt.contMDiffOn
    [SmoothManifoldWithCorners I M] [SmoothManifoldWithCorners I' M']
    {m : ℕ} (hm : (m : ℕ∞) ≤ n)
    (h : ContMDiffWithinAt I I' n f s x) :
    ∃ u ∈ 𝓝[insert x s] x, u ⊆ insert x s ∧ ContMDiffOn I I' m f u := by
  let ⟨_u, uo, xu, h⟩ := h.contMDiffOn' hm
  exact ⟨_, inter_mem_nhdsWithin _ (uo.mem_nhds xu), inter_subset_left, h⟩

/-- A function is `C^n` at a point, for `n : ℕ`, if and only if it is `C^n` on
a neighborhood of this point. -/
theorem contMDiffAt_iff_contMDiffOn_nhds
    [SmoothManifoldWithCorners I M] [SmoothManifoldWithCorners I' M'] {n : ℕ} :
    ContMDiffAt I I' n f x ↔ ∃ u ∈ 𝓝 x, ContMDiffOn I I' n f u := by
  simp [← contMDiffWithinAt_univ, contMDiffWithinAt_iff_contMDiffOn_nhds, nhdsWithin_univ]

/-- Note: This does not hold for `n = ∞`. `f` being `C^∞` at `x` means that for every `n`, `f` is
`C^n` on some neighborhood of `x`, but this neighborhood can depend on `n`. -/
theorem contMDiffAt_iff_contMDiffAt_nhds
    [SmoothManifoldWithCorners I M] [SmoothManifoldWithCorners I' M'] {n : ℕ} :
    ContMDiffAt I I' n f x ↔ ∀ᶠ x' in 𝓝 x, ContMDiffAt I I' n f x' := by
  refine ⟨?_, fun h => h.self_of_nhds⟩
  rw [contMDiffAt_iff_contMDiffOn_nhds]
  rintro ⟨u, hu, h⟩
  refine (eventually_mem_nhds_iff.mpr hu).mono fun x' hx' => ?_
  exact (h x' <| mem_of_mem_nhds hx').contMDiffAt hx'

/-- Note: This does not hold for `n = ∞`. `f` being `C^∞` at `x` means that for every `n`, `f` is
`C^n` on some neighborhood of `x`, but this neighborhood can depend on `n`. -/
theorem contMDiffWithinAt_iff_contMDiffWithinAt_nhdsWithin
    [SmoothManifoldWithCorners I M] [SmoothManifoldWithCorners I' M'] {n : ℕ} :
    ContMDiffWithinAt I I' n f s x ↔
      ∀ᶠ x' in 𝓝[insert x s] x, ContMDiffWithinAt I I' n f s x' := by
  refine ⟨?_, fun h ↦ mem_of_mem_nhdsWithin (mem_insert x s) h⟩
  rw [contMDiffWithinAt_iff_contMDiffOn_nhds]
  rintro ⟨u, hu, h⟩
  filter_upwards [hu, eventually_mem_nhdsWithin_iff.mpr hu] with x' h'x' hx'
  apply (h x' h'x').mono_of_mem_nhdsWithin
  exact nhdsWithin_mono _ (subset_insert x s) hx'

/-! ### Congruence lemmas -/

theorem ContMDiffWithinAt.congr (h : ContMDiffWithinAt I I' n f s x) (h₁ : ∀ y ∈ s, f₁ y = f y)
    (hx : f₁ x = f x) : ContMDiffWithinAt I I' n f₁ s x :=
  (contDiffWithinAt_localInvariantProp n).liftPropWithinAt_congr h h₁ hx

theorem contMDiffWithinAt_congr (h₁ : ∀ y ∈ s, f₁ y = f y) (hx : f₁ x = f x) :
    ContMDiffWithinAt I I' n f₁ s x ↔ ContMDiffWithinAt I I' n f s x :=
  (contDiffWithinAt_localInvariantProp n).liftPropWithinAt_congr_iff h₁ hx

theorem ContMDiffWithinAt.congr_of_mem
    (h : ContMDiffWithinAt I I' n f s x) (h₁ : ∀ y ∈ s, f₁ y = f y) (hx : x ∈ s) :
    ContMDiffWithinAt I I' n f₁ s x :=
  (contDiffWithinAt_localInvariantProp n).liftPropWithinAt_congr_of_mem h h₁ hx

theorem contMDiffWithinAt_congr_of_mem (h₁ : ∀ y ∈ s, f₁ y = f y) (hx : x ∈ s) :
    ContMDiffWithinAt I I' n f₁ s x ↔ ContMDiffWithinAt I I' n f s x :=
  (contDiffWithinAt_localInvariantProp n).liftPropWithinAt_congr_iff_of_mem h₁ hx

theorem ContMDiffWithinAt.congr_of_eventuallyEq (h : ContMDiffWithinAt I I' n f s x)
    (h₁ : f₁ =ᶠ[𝓝[s] x] f) (hx : f₁ x = f x) : ContMDiffWithinAt I I' n f₁ s x :=
  (contDiffWithinAt_localInvariantProp n).liftPropWithinAt_congr_of_eventuallyEq h h₁ hx

theorem ContMDiffWithinAt.congr_of_eventuallyEq_of_mem (h : ContMDiffWithinAt I I' n f s x)
    (h₁ : f₁ =ᶠ[𝓝[s] x] f) (hx : x ∈ s) : ContMDiffWithinAt I I' n f₁ s x :=
  (contDiffWithinAt_localInvariantProp n).liftPropWithinAt_congr_of_eventuallyEq_of_mem h h₁ hx

theorem Filter.EventuallyEq.contMDiffWithinAt_iff (h₁ : f₁ =ᶠ[𝓝[s] x] f) (hx : f₁ x = f x) :
    ContMDiffWithinAt I I' n f₁ s x ↔ ContMDiffWithinAt I I' n f s x :=
  (contDiffWithinAt_localInvariantProp n).liftPropWithinAt_congr_iff_of_eventuallyEq h₁ hx

theorem ContMDiffAt.congr_of_eventuallyEq (h : ContMDiffAt I I' n f x) (h₁ : f₁ =ᶠ[𝓝 x] f) :
    ContMDiffAt I I' n f₁ x :=
  (contDiffWithinAt_localInvariantProp n).liftPropAt_congr_of_eventuallyEq h h₁

theorem Filter.EventuallyEq.contMDiffAt_iff (h₁ : f₁ =ᶠ[𝓝 x] f) :
    ContMDiffAt I I' n f₁ x ↔ ContMDiffAt I I' n f x :=
  (contDiffWithinAt_localInvariantProp n).liftPropAt_congr_iff_of_eventuallyEq h₁

theorem ContMDiffOn.congr (h : ContMDiffOn I I' n f s) (h₁ : ∀ y ∈ s, f₁ y = f y) :
    ContMDiffOn I I' n f₁ s :=
  (contDiffWithinAt_localInvariantProp n).liftPropOn_congr h h₁

theorem contMDiffOn_congr (h₁ : ∀ y ∈ s, f₁ y = f y) :
    ContMDiffOn I I' n f₁ s ↔ ContMDiffOn I I' n f s :=
  (contDiffWithinAt_localInvariantProp n).liftPropOn_congr_iff h₁

theorem ContMDiffOn.congr_mono (hf : ContMDiffOn I I' n f s) (h₁ : ∀ y ∈ s₁, f₁ y = f y)
    (hs : s₁ ⊆ s) : ContMDiffOn I I' n f₁ s₁ :=
  (hf.mono hs).congr h₁

/-! ### Locality -/


/-- Being `C^n` is a local property. -/
theorem contMDiffOn_of_locally_contMDiffOn
    (h : ∀ x ∈ s, ∃ u, IsOpen u ∧ x ∈ u ∧ ContMDiffOn I I' n f (s ∩ u)) : ContMDiffOn I I' n f s :=
  (contDiffWithinAt_localInvariantProp n).liftPropOn_of_locally_liftPropOn h

theorem contMDiff_of_locally_contMDiffOn (h : ∀ x, ∃ u, IsOpen u ∧ x ∈ u ∧ ContMDiffOn I I' n f u) :
    ContMDiff I I' n f :=
  (contDiffWithinAt_localInvariantProp n).liftProp_of_locally_liftPropOn h<|MERGE_RESOLUTION|>--- conflicted
+++ resolved
@@ -771,10 +771,6 @@
     rwa [contMDiffOn_iff_of_subset_source' hv₁ hv₂, PartialEquiv.image_symm_image_of_subset_target]
     exact hsub.trans inter_subset_left
 
-<<<<<<< HEAD
-
-=======
->>>>>>> c9fc36ea
 /-- If a function is `C^m` within a set at a point, for some finite `m`, then it is `C^m` within
 this set on an open set around the basepoint.
 -/
