/-
Copyright (c) 2023 Antoine Chambert-Loir and María Inés de Frutos-Fernández. All rights reserved.
Released under Apache 2.0 license as described in the file LICENSE.
Authors: Antoine Chambert-Loir, María Inés de Frutos-Fernández, Bhavik Mehta, Eric Wieser
-/
import Mathlib.Algebra.Order.Monoid.Canonical.Defs
import Mathlib.Algebra.Order.Sub.Defs
import Mathlib.Data.Finset.Basic
import Mathlib.Order.Interval.Finset.Defs

/-! # Antidiagonal with values in general types

We define a type class `Finset.HasAntidiagonal A` which contains a function
`antidiagonal : A → Finset (A × A)` such that `antidiagonal n`
is the finset of all pairs adding to `n`, as witnessed by `mem_antidiagonal`.

When `A` is a canonically ordered add monoid with locally finite order
this typeclass can be instantiated with `Finset.antidiagonalOfLocallyFinite`.
This applies in particular when `A` is `ℕ`, more generally or `σ →₀ ℕ`,
or even `ι →₀ A`  under the additional assumption `OrderedSub A`
that make it a canonically ordered add monoid.
(In fact, we would just need an `AddMonoid` with a compatible order,
finite `Iic`, such that if `a + b = n`, then `a, b ≤ n`,
and any finiteness condition would be OK.)

For computational reasons it is better to manually provide instances for `ℕ`
and `σ →₀ ℕ`, to avoid quadratic runtime performance.
These instances are provided as `Finset.Nat.instHasAntidiagonal` and `Finsupp.instHasAntidiagonal`.
This is why `Finset.antidiagonalOfLocallyFinite` is an `abbrev` and not an `instance`.

This definition does not exactly match with that of `Multiset.antidiagonal`
defined in `Mathlib.Data.Multiset.Antidiagonal`, because of the multiplicities.
Indeed, by counting multiplicities, `Multiset α` is equivalent to `α →₀ ℕ`,
but `Finset.antidiagonal` and `Multiset.antidiagonal` will return different objects.
For example, for `s : Multiset ℕ := {0,0,0}`, `Multiset.antidiagonal s` has 8 elements
but `Finset.antidiagonal s` has only 4.

```lean
def s : Multiset ℕ := {0, 0, 0}
#eval (Finset.antidiagonal s).card -- 4
#eval Multiset.card (Multiset.antidiagonal s) -- 8
```

## TODO

* Define `HasMulAntidiagonal` (for monoids).
  For `PNat`, we will recover the set of divisors of a strictly positive integer.
-/

open Function

namespace Finset

/-- The class of additive monoids with an antidiagonal -/
class HasAntidiagonal (A : Type*) [AddMonoid A] where
  /-- The antidiagonal of an element `n` is the finset of pairs `(i, j)` such that `i + j = n`. -/
  antidiagonal : A → Finset (A × A)
  /-- A pair belongs to `antidiagonal n` iff the sum of its components is equal to `n`. -/
  mem_antidiagonal {n} {a} : a ∈ antidiagonal n ↔ a.fst + a.snd = n

export HasAntidiagonal (antidiagonal mem_antidiagonal)

attribute [simp] mem_antidiagonal

variable {A : Type*}

/-- All `HasAntidiagonal` instances are equal -/
instance [AddMonoid A] : Subsingleton (HasAntidiagonal A) where
  allEq := by
    rintro ⟨a, ha⟩ ⟨b, hb⟩
    congr with n xy
    rw [ha, hb]

-- The goal of this lemma is to allow to rewrite antidiagonal
-- when the decidability instances obsucate Lean
lemma hasAntidiagonal_congr (A : Type*) [AddMonoid A]
    [H1 : HasAntidiagonal A] [H2 : HasAntidiagonal A] :
    H1.antidiagonal = H2.antidiagonal := by congr!; subsingleton

theorem swap_mem_antidiagonal [AddCommMonoid A] [HasAntidiagonal A] {n : A} {xy : A × A} :
    xy.swap ∈ antidiagonal n ↔ xy ∈ antidiagonal n := by
  simp [add_comm]

@[simp] theorem map_prodComm_antidiagonal [AddCommMonoid A] [HasAntidiagonal A] {n : A} :
    (antidiagonal n).map (Equiv.prodComm A A) = antidiagonal n :=
  Finset.ext fun ⟨a, b⟩ => by simp [add_comm]

/-- See also `Finset.map_prodComm_antidiagonal`. -/
@[simp] theorem map_swap_antidiagonal [AddCommMonoid A] [HasAntidiagonal A] {n : A} :
    (antidiagonal n).map ⟨Prod.swap, Prod.swap_injective⟩ = antidiagonal n :=
  map_prodComm_antidiagonal

section AddCancelMonoid
variable [AddCancelMonoid A] [HasAntidiagonal A] {p q : A × A} {n : A}

/-- A point in the antidiagonal is determined by its first coordinate.

See also `Finset.antidiagonal_congr'`. -/
theorem antidiagonal_congr (hp : p ∈ antidiagonal n) (hq : q ∈ antidiagonal n) :
    p = q ↔ p.1 = q.1 := by
  refine ⟨congr_arg Prod.fst, fun h ↦ Prod.ext h ((add_right_inj q.fst).mp ?_)⟩
  rw [mem_antidiagonal] at hp hq
  rw [hq, ← h, hp]

/-- A point in the antidiagonal is determined by its first co-ordinate (subtype version of
`Finset.antidiagonal_congr`). This lemma is used by the `ext` tactic. -/
@[ext] theorem antidiagonal_subtype_ext {p q : antidiagonal n} (h : p.val.1 = q.val.1) : p = q :=
  Subtype.ext ((antidiagonal_congr p.prop q.prop).mpr h)

end AddCancelMonoid

section AddCancelCommMonoid
variable [AddCancelCommMonoid A] [HasAntidiagonal A] {p q : A × A} {n : A}

/-- A point in the antidiagonal is determined by its second coordinate.

See also `Finset.antidiagonal_congr`. -/
lemma antidiagonal_congr' (hp : p ∈ antidiagonal n) (hq : q ∈ antidiagonal n) :
    p = q ↔ p.2 = q.2 := by
  rw [← Prod.swap_inj]
  exact antidiagonal_congr (swap_mem_antidiagonal.2 hp) (swap_mem_antidiagonal.2 hq)

end AddCancelCommMonoid

section CanonicallyOrderedAdd
variable [OrderedAddCommMonoid A] [CanonicallyOrderedAdd A] [HasAntidiagonal A]

@[simp]
theorem antidiagonal_zero : antidiagonal (0 : A) = {(0, 0)} := by
  ext ⟨x, y⟩
  simp

theorem antidiagonal.fst_le {n : A} {kl : A × A} (hlk : kl ∈ antidiagonal n) : kl.1 ≤ n := by
  rw [le_iff_exists_add]
  use kl.2
  rwa [mem_antidiagonal, eq_comm] at hlk

theorem antidiagonal.snd_le {n : A} {kl : A × A} (hlk : kl ∈ antidiagonal n) : kl.2 ≤ n := by
  rw [le_iff_exists_add]
  use kl.1
  rwa [mem_antidiagonal, eq_comm, add_comm] at hlk

end CanonicallyOrderedAdd

section OrderedSub
<<<<<<< HEAD
variable [OrderedAddCommMonoid A] [CanonicallyOrderedAdd A] [Sub A] [OrderedSub A]
variable [ContravariantClass A A (· + ·) (· ≤ ·)]
=======
variable [CanonicallyOrderedAddCommMonoid A] [Sub A] [OrderedSub A]
variable [AddLeftReflectLE A]
>>>>>>> 62649052
variable [HasAntidiagonal A]

theorem filter_fst_eq_antidiagonal (n m : A) [DecidablePred (· = m)] [Decidable (m ≤ n)] :
    filter (fun x : A × A ↦ x.fst = m) (antidiagonal n) = if m ≤ n then {(m, n - m)} else ∅ := by
  ext ⟨a, b⟩
  suffices a = m → (a + b = n ↔ m ≤ n ∧ b = n - m) by
    rw [mem_filter, mem_antidiagonal, apply_ite (fun n ↦ (a, b) ∈ n), mem_singleton,
      Prod.mk.inj_iff, ite_prop_iff_or]
    simpa [← and_assoc, @and_right_comm _ (a = _), and_congr_left_iff]
  rintro rfl
  constructor
  · rintro rfl
    exact ⟨le_add_right le_rfl, (add_tsub_cancel_left _ _).symm⟩
  · rintro ⟨h, rfl⟩
    exact add_tsub_cancel_of_le h

theorem filter_snd_eq_antidiagonal (n m : A) [DecidablePred (· = m)] [Decidable (m ≤ n)] :
    filter (fun x : A × A ↦ x.snd = m) (antidiagonal n) = if m ≤ n then {(n - m, m)} else ∅ := by
  have : (fun x : A × A ↦ (x.snd = m)) ∘ Prod.swap = fun x : A × A ↦ x.fst = m := by
    ext; simp
  rw [← map_swap_antidiagonal, filter_map]
  simp [this, filter_fst_eq_antidiagonal, apply_ite (Finset.map _)]

end OrderedSub

/-- The disjoint union of antidiagonals `Σ (n : A), antidiagonal n` is equivalent to the product
    `A × A`. This is such an equivalence, obtained by mapping `(n, (k, l))` to `(k, l)`. -/
@[simps]
def sigmaAntidiagonalEquivProd [AddMonoid A] [HasAntidiagonal A] :
    (Σ n : A, antidiagonal n) ≃ A × A where
  toFun x := x.2
  invFun x := ⟨x.1 + x.2, x, mem_antidiagonal.mpr rfl⟩
  left_inv := by
    rintro ⟨n, ⟨k, l⟩, h⟩
    rw [mem_antidiagonal] at h
    exact Sigma.subtype_ext h rfl
  right_inv _ := rfl

variable {A : Type*}
  [OrderedAddCommMonoid A] [CanonicallyOrderedAdd A]
  [LocallyFiniteOrder A] [DecidableEq A]

/-- In a canonically ordered add monoid, the antidiagonal can be construct by filtering.

Note that this is not an instance, as for some times a more efficient algorithm is available. -/
abbrev antidiagonalOfLocallyFinite : HasAntidiagonal A where
  antidiagonal n := Finset.filter (fun uv => uv.fst + uv.snd = n) (Finset.product (Iic n) (Iic n))
  mem_antidiagonal {n} {a} := by
    simp only [Prod.forall, mem_filter, and_iff_right_iff_imp]
    intro h; rw [← h]
    erw [mem_product, mem_Iic, mem_Iic]
    exact ⟨le_self_add, le_add_self⟩

end Finset<|MERGE_RESOLUTION|>--- conflicted
+++ resolved
@@ -143,13 +143,8 @@
 end CanonicallyOrderedAdd
 
 section OrderedSub
-<<<<<<< HEAD
 variable [OrderedAddCommMonoid A] [CanonicallyOrderedAdd A] [Sub A] [OrderedSub A]
-variable [ContravariantClass A A (· + ·) (· ≤ ·)]
-=======
-variable [CanonicallyOrderedAddCommMonoid A] [Sub A] [OrderedSub A]
 variable [AddLeftReflectLE A]
->>>>>>> 62649052
 variable [HasAntidiagonal A]
 
 theorem filter_fst_eq_antidiagonal (n m : A) [DecidablePred (· = m)] [Decidable (m ≤ n)] :
