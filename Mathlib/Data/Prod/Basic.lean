/-
Copyright (c) 2017 Johannes Hölzl. All rights reserved.
Released under Apache 2.0 license as described in the file LICENSE.
Authors: Johannes Hölzl
-/
import Mathlib.Logic.Function.Defs
import Mathlib.Logic.Function.Iterate
import Mathlib.Tactic.Inhabit

/-!
# Extra facts about `Prod`

This file defines `Prod.swap : α × β → β × α` and proves various simple lemmas about `Prod`.
It also defines better delaborators for product projections.
-/

variable {α : Type*} {β : Type*} {γ : Type*} {δ : Type*}

@[deprecated (since := "2024-05-08")] alias Prod_map := Prod.map_apply

namespace Prod

def mk.injArrow {x₁ : α} {y₁ : β} {x₂ : α} {y₂ : β} :
    (x₁, y₁) = (x₂, y₂) → ∀ ⦃P : Sort*⦄, (x₁ = x₂ → y₁ = y₂ → P) → P :=
  fun h₁ _ h₂ ↦ Prod.noConfusion h₁ h₂

@[simp]
theorem mk.eta : ∀ {p : α × β}, (p.1, p.2) = p
  | (_, _) => rfl

theorem forall' {p : α → β → Prop} : (∀ x : α × β, p x.1 x.2) ↔ ∀ a b, p a b :=
  Prod.forall

theorem exists' {p : α → β → Prop} : (∃ x : α × β, p x.1 x.2) ↔ ∃ a b, p a b :=
  Prod.exists

@[simp]
theorem snd_comp_mk (x : α) : Prod.snd ∘ (Prod.mk x : β → α × β) = id :=
  rfl

@[simp]
theorem fst_comp_mk (x : α) : Prod.fst ∘ (Prod.mk x : β → α × β) = Function.const β x :=
  rfl

@[simp, mfld_simps]
theorem map_mk (f : α → γ) (g : β → δ) (a : α) (b : β) : map f g (a, b) = (f a, g b) :=
  rfl

-- This was previously a `simp` lemma, but no longer is on the basis that it destructures the pair.
--  See `map_apply`, `map_fst`, and `map_snd` for slightly weaker lemmas in the `simp` set.
theorem map_apply' (f : α → γ) (g : β → δ) (p : α × β) : map f g p = (f p.1, g p.2) :=
  rfl

#adaptation_note
/--
After `nightly-2024-06-23`, the explicitness of `map_fst` and `map_snd` will be fixed and we can
change this back to `funext <| map_fst f g`. Also in `map_snd'` below.
-/
theorem map_fst' (f : α → γ) (g : β → δ) : Prod.fst ∘ map f g = f ∘ Prod.fst :=
  funext <| @map_fst (f := f) (g := g)

theorem map_snd' (f : α → γ) (g : β → δ) : Prod.snd ∘ map f g = g ∘ Prod.snd :=
  funext <| @map_snd (f := f) (g := g)

/-- Composing a `Prod.map` with another `Prod.map` is equal to
a single `Prod.map` of composed functions.
-/
theorem map_comp_map {ε ζ : Type*} (f : α → β) (f' : γ → δ) (g : β → ε) (g' : δ → ζ) :
    Prod.map g g' ∘ Prod.map f f' = Prod.map (g ∘ f) (g' ∘ f') :=
  rfl

/-- Composing a `Prod.map` with another `Prod.map` is equal to
a single `Prod.map` of composed functions, fully applied.
-/
theorem map_map {ε ζ : Type*} (f : α → β) (f' : γ → δ) (g : β → ε) (g' : δ → ζ) (x : α × γ) :
    Prod.map g g' (Prod.map f f' x) = Prod.map (g ∘ f) (g' ∘ f') x :=
  rfl

-- Porting note: `@[simp]` tag removed because auto-generated `mk.injEq` simplifies LHS
-- @[simp]
theorem mk.inj_iff {a₁ a₂ : α} {b₁ b₂ : β} : (a₁, b₁) = (a₂, b₂) ↔ a₁ = a₂ ∧ b₁ = b₂ :=
  Iff.of_eq (mk.injEq _ _ _ _)

theorem mk.inj_left {α β : Type*} (a : α) : Function.Injective (Prod.mk a : β → α × β) := by
  intro b₁ b₂ h
  simpa only [true_and, Prod.mk.inj_iff, eq_self_iff_true] using h

theorem mk.inj_right {α β : Type*} (b : β) :
    Function.Injective (fun a ↦ Prod.mk a b : α → α × β) := by
  intro b₁ b₂ h
  simpa only [and_true, eq_self_iff_true, mk.inj_iff] using h

lemma mk_inj_left {a : α} {b₁ b₂ : β} : (a, b₁) = (a, b₂) ↔ b₁ = b₂ := (mk.inj_left _).eq_iff

lemma mk_inj_right {a₁ a₂ : α} {b : β} : (a₁, b) = (a₂, b) ↔ a₁ = a₂ := (mk.inj_right _).eq_iff

theorem map_def {f : α → γ} {g : β → δ} : Prod.map f g = fun p : α × β ↦ (f p.1, g p.2) :=
  funext fun p ↦ Prod.ext (map_fst f g p) (map_snd f g p)

theorem id_prod : (fun p : α × β ↦ (p.1, p.2)) = id :=
  rfl

@[simp] lemma map_id : Prod.map (@id α) (@id β) = id := rfl

@[simp] lemma map_id' : Prod.map (fun a : α ↦ a) (fun b : β ↦ b) = fun x ↦ x := rfl

@[simp]
theorem map_iterate (f : α → α) (g : β → β) (n : ℕ) :
    (Prod.map f g)^[n] = Prod.map f^[n] g^[n] := by induction n <;> simp [*, Prod.map_comp_map]

@[deprecated (since := "2024-07-03")] alias iterate_prod_map := Prod.map_iterate

theorem fst_surjective [h : Nonempty β] : Function.Surjective (@fst α β) :=
  fun x ↦ h.elim fun y ↦ ⟨⟨x, y⟩, rfl⟩

theorem snd_surjective [h : Nonempty α] : Function.Surjective (@snd α β) :=
  fun y ↦ h.elim fun x ↦ ⟨⟨x, y⟩, rfl⟩

theorem fst_injective [Subsingleton β] : Function.Injective (@fst α β) :=
  fun _ _ h ↦ Prod.ext h (Subsingleton.elim _ _)

theorem snd_injective [Subsingleton α] : Function.Injective (@snd α β) :=
  fun _ _ h ↦ Prod.ext (Subsingleton.elim _ _) h

/-- Swap the factors of a product. `swap (a, b) = (b, a)` -/
def swap : α × β → β × α := fun p ↦ (p.2, p.1)

@[simp]
theorem swap_swap : ∀ x : α × β, swap (swap x) = x
  | ⟨_, _⟩ => rfl

@[simp]
theorem fst_swap {p : α × β} : (swap p).1 = p.2 :=
  rfl

@[simp]
theorem snd_swap {p : α × β} : (swap p).2 = p.1 :=
  rfl

@[simp]
theorem swap_prod_mk {a : α} {b : β} : swap (a, b) = (b, a) :=
  rfl

@[simp]
theorem swap_swap_eq : swap ∘ swap = @id (α × β) :=
  funext swap_swap

@[simp]
theorem swap_leftInverse : Function.LeftInverse (@swap α β) swap :=
  swap_swap

@[simp]
theorem swap_rightInverse : Function.RightInverse (@swap α β) swap :=
  swap_swap

theorem swap_injective : Function.Injective (@swap α β) :=
  swap_leftInverse.injective

theorem swap_surjective : Function.Surjective (@swap α β) :=
  swap_leftInverse.surjective

theorem swap_bijective : Function.Bijective (@swap α β) :=
  ⟨swap_injective, swap_surjective⟩

@[simp]
theorem swap_inj {p q : α × β} : swap p = swap q ↔ p = q :=
  swap_injective.eq_iff

/--For two functions `f` and `g`, the composition of `Prod.map f g` with `Prod.swap`
is equal to the composition of `Prod.swap` with `Prod.map g f`.-/
theorem map_comp_swap (f : α → β) (g : γ → δ) :
    Prod.map f g ∘ Prod.swap = Prod.swap ∘ Prod.map g f := rfl

theorem _root_.Function.Semiconj.swap_map (f : α → α) (g : β → β) :
    Function.Semiconj swap (map f g) (map g f) :=
  Function.semiconj_iff_comp_eq.2 (map_comp_swap g f).symm

theorem eq_iff_fst_eq_snd_eq : ∀ {p q : α × β}, p = q ↔ p.1 = q.1 ∧ p.2 = q.2
  | ⟨p₁, p₂⟩, ⟨q₁, q₂⟩ => by simp

theorem fst_eq_iff : ∀ {p : α × β} {x : α}, p.1 = x ↔ p = (x, p.2)
  | ⟨a, b⟩, x => by simp

theorem snd_eq_iff : ∀ {p : α × β} {x : β}, p.2 = x ↔ p = (p.1, x)
  | ⟨a, b⟩, x => by simp

variable {r : α → α → Prop} {s : β → β → Prop} {x y : α × β}

<<<<<<< HEAD
#align prod.lex_def Prod.lex_def

lemma lex_iff : Prod.Lex r s x y ↔ r x.1 y.1 ∨ x.1 = y.1 ∧ s x.2 y.2 := lex_def _ _
=======
lemma lex_iff : Prod.Lex r s x y ↔ r x.1 y.1 ∨ x.1 = y.1 ∧ s x.2 y.2 := lex_def
>>>>>>> 9405e9af

instance Lex.decidable [DecidableEq α]
    (r : α → α → Prop) (s : β → β → Prop) [DecidableRel r] [DecidableRel s] :
    DecidableRel (Prod.Lex r s) :=
  fun _ _ ↦ decidable_of_decidable_of_iff lex_def.symm

@[refl]
theorem Lex.refl_left (r : α → α → Prop) (s : β → β → Prop) [IsRefl α r] : ∀ x, Prod.Lex r s x x
  | (_, _) => Lex.left _ _ (refl _)

instance {r : α → α → Prop} {s : β → β → Prop} [IsRefl α r] : IsRefl (α × β) (Prod.Lex r s) :=
  ⟨Lex.refl_left _ _⟩

@[refl]
theorem Lex.refl_right (r : α → α → Prop) (s : β → β → Prop) [IsRefl β s] : ∀ x, Prod.Lex r s x x
  | (_, _) => Lex.right _ (refl _)

instance {r : α → α → Prop} {s : β → β → Prop} [IsRefl β s] : IsRefl (α × β) (Prod.Lex r s) :=
  ⟨Lex.refl_right _ _⟩

instance isIrrefl [IsIrrefl α r] [IsIrrefl β s] : IsIrrefl (α × β) (Prod.Lex r s) :=
  ⟨by rintro ⟨i, a⟩ (⟨_, _, h⟩ | ⟨_, h⟩) <;> exact irrefl _ h⟩

@[trans]
theorem Lex.trans {r : α → α → Prop} {s : β → β → Prop} [IsTrans α r] [IsTrans β s] :
    ∀ {x y z : α × β}, Prod.Lex r s x y → Prod.Lex r s y z → Prod.Lex r s x z
  | (_, _), (_, _), (_, _), left  _ _ hxy₁, left  _ _ hyz₁ => left  _ _ (_root_.trans hxy₁ hyz₁)
  | (_, _), (_, _), (_, _), left  _ _ hxy₁, right _ _      => left  _ _ hxy₁
  | (_, _), (_, _), (_, _), right _ _,      left  _ _ hyz₁ => left  _ _ hyz₁
  | (_, _), (_, _), (_, _), right _ hxy₂,   right _ hyz₂   => right _ (_root_.trans hxy₂ hyz₂)

instance {r : α → α → Prop} {s : β → β → Prop} [IsTrans α r] [IsTrans β s] :
  IsTrans (α × β) (Prod.Lex r s) :=
  ⟨fun _ _ _ ↦ Lex.trans⟩

instance {r : α → α → Prop} {s : β → β → Prop} [IsStrictOrder α r] [IsAntisymm β s] :
    IsAntisymm (α × β) (Prod.Lex r s) :=
  ⟨fun x₁ x₂ h₁₂ h₂₁ ↦
    match x₁, x₂, h₁₂, h₂₁ with
    | (a, _), (_, _), .left  _ _ hr₁, .left  _ _ hr₂ => (irrefl a (_root_.trans hr₁ hr₂)).elim
    | (_, _), (_, _), .left  _ _ hr₁, .right _ _     => (irrefl _ hr₁).elim
    | (_, _), (_, _), .right _ _,     .left  _ _ hr₂ => (irrefl _ hr₂).elim
    | (_, _), (_, _), .right _ hs₁,   .right _ hs₂   => antisymm hs₁ hs₂ ▸ rfl⟩

instance isTotal_left {r : α → α → Prop} {s : β → β → Prop} [IsTotal α r] :
    IsTotal (α × β) (Prod.Lex r s) :=
  ⟨fun ⟨a₁, _⟩ ⟨a₂, _⟩ ↦ (IsTotal.total a₁ a₂).imp (Lex.left _ _) (Lex.left _ _)⟩

instance isTotal_right {r : α → α → Prop} {s : β → β → Prop} [IsTrichotomous α r] [IsTotal β s] :
    IsTotal (α × β) (Prod.Lex r s) :=
  ⟨fun ⟨i, a⟩ ⟨j, b⟩ ↦ by
    obtain hij | rfl | hji := trichotomous_of r i j
    · exact Or.inl (.left _ _ hij)
    · exact (total_of s a b).imp (.right _) (.right _)
    · exact Or.inr (.left _ _ hji) ⟩

instance IsTrichotomous [IsTrichotomous α r] [IsTrichotomous β s] :
  IsTrichotomous (α × β) (Prod.Lex r s) :=
⟨fun ⟨i, a⟩ ⟨j, b⟩ ↦ by
  obtain hij | rfl | hji := trichotomous_of r i j
  { exact Or.inl (Lex.left _ _ hij) }
  { exact (trichotomous_of (s) a b).imp3 (Lex.right _) (congr_arg _) (Lex.right _) }
  { exact Or.inr (Or.inr <| Lex.left _ _ hji) }⟩

end Prod

open Prod

namespace Function

variable {f : α → γ} {g : β → δ} {f₁ : α → β} {g₁ : γ → δ} {f₂ : β → α} {g₂ : δ → γ}

theorem Injective.prodMap (hf : Injective f) (hg : Injective g) : Injective (map f g) :=
  fun _ _ h ↦ Prod.ext (hf <| congr_arg Prod.fst h) (hg <| congr_arg Prod.snd h)

theorem Surjective.prodMap (hf : Surjective f) (hg : Surjective g) : Surjective (map f g) :=
  fun p ↦
  let ⟨x, hx⟩ := hf p.1
  let ⟨y, hy⟩ := hg p.2
  ⟨(x, y), Prod.ext hx hy⟩

theorem Bijective.prodMap (hf : Bijective f) (hg : Bijective g) : Bijective (map f g) :=
  ⟨hf.1.prodMap hg.1, hf.2.prodMap hg.2⟩

theorem LeftInverse.prodMap (hf : LeftInverse f₁ f₂) (hg : LeftInverse g₁ g₂) :
    LeftInverse (map f₁ g₁) (map f₂ g₂) :=
  fun a ↦ by rw [Prod.map_map, hf.comp_eq_id, hg.comp_eq_id, map_id, id]

theorem RightInverse.prodMap :
    RightInverse f₁ f₂ → RightInverse g₁ g₂ → RightInverse (map f₁ g₁) (map f₂ g₂) :=
  LeftInverse.prodMap

theorem Involutive.prodMap {f : α → α} {g : β → β} :
    Involutive f → Involutive g → Involutive (map f g) :=
  LeftInverse.prodMap

@[deprecated (since := "2024-05-08")] alias Injective.Prod_map := Injective.prodMap
@[deprecated (since := "2024-05-08")] alias Surjective.Prod_map := Surjective.prodMap
@[deprecated (since := "2024-05-08")] alias Bijective.Prod_map := Bijective.prodMap
@[deprecated (since := "2024-05-08")] alias LeftInverse.Prod_map := LeftInverse.prodMap
@[deprecated (since := "2024-05-08")] alias RightInverse.Prod_map := RightInverse.prodMap
@[deprecated (since := "2024-05-08")] alias Involutive.Prod_map := Involutive.prodMap

end Function

namespace Prod

open Function

@[simp]
theorem map_injective [Nonempty α] [Nonempty β] {f : α → γ} {g : β → δ} :
    Injective (map f g) ↔ Injective f ∧ Injective g :=
  ⟨fun h =>
    ⟨fun a₁ a₂ ha => by
      inhabit β
      injection
        @h (a₁, default) (a₂, default) (congr_arg (fun c : γ => Prod.mk c (g default)) ha : _),
      fun b₁ b₂ hb => by
      inhabit α
      injection @h (default, b₁) (default, b₂) (congr_arg (Prod.mk (f default)) hb : _)⟩,
    fun h => h.1.prodMap h.2⟩

@[simp]
theorem map_surjective [Nonempty γ] [Nonempty δ] {f : α → γ} {g : β → δ} :
    Surjective (map f g) ↔ Surjective f ∧ Surjective g :=
  ⟨fun h =>
    ⟨fun c => by
      inhabit δ
      obtain ⟨⟨a, b⟩, h⟩ := h (c, default)
      exact ⟨a, congr_arg Prod.fst h⟩,
      fun d => by
      inhabit γ
      obtain ⟨⟨a, b⟩, h⟩ := h (default, d)
      exact ⟨b, congr_arg Prod.snd h⟩⟩,
    fun h => h.1.prodMap h.2⟩

@[simp]
theorem map_bijective [Nonempty α] [Nonempty β] {f : α → γ} {g : β → δ} :
    Bijective (map f g) ↔ Bijective f ∧ Bijective g := by
  haveI := Nonempty.map f ‹_›
  haveI := Nonempty.map g ‹_›
  exact (map_injective.and map_surjective).trans and_and_and_comm

@[simp]
theorem map_leftInverse [Nonempty β] [Nonempty δ] {f₁ : α → β} {g₁ : γ → δ} {f₂ : β → α}
    {g₂ : δ → γ} : LeftInverse (map f₁ g₁) (map f₂ g₂) ↔ LeftInverse f₁ f₂ ∧ LeftInverse g₁ g₂ :=
  ⟨fun h =>
    ⟨fun b => by
      inhabit δ
      exact congr_arg Prod.fst (h (b, default)),
      fun d => by
      inhabit β
      exact congr_arg Prod.snd (h (default, d))⟩,
    fun h => h.1.prodMap h.2 ⟩

@[simp]
theorem map_rightInverse [Nonempty α] [Nonempty γ] {f₁ : α → β} {g₁ : γ → δ} {f₂ : β → α}
    {g₂ : δ → γ} : RightInverse (map f₁ g₁) (map f₂ g₂) ↔ RightInverse f₁ f₂ ∧ RightInverse g₁ g₂ :=
  map_leftInverse

@[simp]
theorem map_involutive [Nonempty α] [Nonempty β] {f : α → α} {g : β → β} :
    Involutive (map f g) ↔ Involutive f ∧ Involutive g :=
  map_leftInverse

section delaborators
open Lean PrettyPrinter Delaborator

/-- Delaborator for `Prod.fst x` as `x.1`. -/
@[delab app.Prod.fst]
def delabProdFst : Delab := withOverApp 3 do
  let x ← SubExpr.withAppArg delab
  `($(x).1)

/-- Delaborator for `Prod.snd x` as `x.2`. -/
@[delab app.Prod.snd]
def delabProdSnd : Delab := withOverApp 3 do
  let x ← SubExpr.withAppArg delab
  `($(x).2)

end delaborators

end Prod<|MERGE_RESOLUTION|>--- conflicted
+++ resolved
@@ -186,13 +186,9 @@
 
 variable {r : α → α → Prop} {s : β → β → Prop} {x y : α × β}
 
-<<<<<<< HEAD
 #align prod.lex_def Prod.lex_def
 
 lemma lex_iff : Prod.Lex r s x y ↔ r x.1 y.1 ∨ x.1 = y.1 ∧ s x.2 y.2 := lex_def _ _
-=======
-lemma lex_iff : Prod.Lex r s x y ↔ r x.1 y.1 ∨ x.1 = y.1 ∧ s x.2 y.2 := lex_def
->>>>>>> 9405e9af
 
 instance Lex.decidable [DecidableEq α]
     (r : α → α → Prop) (s : β → β → Prop) [DecidableRel r] [DecidableRel s] :
