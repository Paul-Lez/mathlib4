--- conflicted
+++ resolved
@@ -228,10 +228,6 @@
 
 theorem adjMatrix_mul_self_apply_self [NonAssocSemiring α] (i : V) :
     (G.adjMatrix α * G.adjMatrix α) i i = degree G i := by simp [filter_true_of_mem]
-<<<<<<< HEAD
-#align simple_graph.adj_matrix_mul_self_apply_self SimpleGraph.adjMatrix_mul_self_apply_self
-=======
->>>>>>> 99508fb5
 
 variable {G}
 
