/-
Copyright (c) 2022 Scott Morrison. All rights reserved.
Released under Apache 2.0 license as described in the file LICENSE.
Authors: Patrick Massot, Scott Morrison
-/
import Mathlib.Init
import Lean.Elab.Command
import Mathlib.Util.AssertExistsExt

/-!
# User commands for assert the (non-)existence of declaration or instances.

These commands are used to enforce the independence of different parts of mathlib.

## TODO

Potentially after the port reimplement the mathlib 3 linters to check that declarations asserted
about do eventually exist.

Implement `assert_instance` and `assert_no_instance`
-/

section
open Lean Elab Meta Command

namespace Mathlib.AssertNotExist

/-- `#check_assertions` retrieves all declarations and all imports that were declared
not to exist so far (including in transitively imported files) and reports their current
status:
* ✓ means the declaration or import exists,
* × means the declaration or import does not exist.

This means that the expectation is that all checks *succeed* by the time `#check_assertions`
is used, typically once all of `Mathlib` has been built.

If all declarations and imports are available when `#check_assertions` is used,
then the command logs an info. Otherwise, it emits a warning.

The variant `#check_assertions!` only prints declarations/imports that are not present in the
environment.  In particular, it is silent if everything is imported, making it useful for testing.
-/
elab "#check_assertions" tk:("!")?: command => do
  let env ← getEnv
  let entries := env.getSortedAssertExists
  if entries.isEmpty && tk.isNone then logInfo "No assertions made." else
  let allMods := env.allImportedModuleNames
  let mut msgs := #[m!""]
  let mut outcome := m!""
  let mut allExist? := true
  for d in entries do
    let type := if d.isDecl then "declaration" else "module"
    let cond := if d.isDecl then env.contains d.givenName else allMods.contains d.givenName
    outcome := if cond then m!"{checkEmoji}" else m!"{crossEmoji}"
    allExist? := allExist? && cond
    if tk.isNone || !cond then
      msgs := msgs.push m!"{outcome} '{d.givenName}' ({type}) asserted in '{d.modName}'."
  msgs := msgs.push m!"---"
    |>.push m!"{checkEmoji} means the declaration or import exists."
    |>.push m!"{crossEmoji} means the declaration or import does not exist."
  let msg := MessageData.joinSep msgs.toList "\n"
  if allExist? && tk.isNone then
    logInfo msg
  if !allExist? then
    logWarning msg

end Mathlib.AssertNotExist

/--
`assert_exists n` is a user command that asserts that a declaration named `n` exists
in the current import scope.

Be careful to use names (e.g. `Rat`) rather than notations (e.g. `ℚ`).
-/
elab "assert_exists " n:ident : command => do
  -- this throws an error if the user types something ambiguous or
  -- something that doesn't exist, otherwise succeeds
  let _ ← liftCoreM <| realizeGlobalConstNoOverloadWithInfo n

/--
`assert_not_exists n` is a user command that asserts that a declaration named `n` *does not exist*
in the current import scope.

Be careful to use names (e.g. `Rat`) rather than notations (e.g. `ℚ`).

It may be used (sparingly!) in mathlib to enforce plans that certain files
are independent of each other.

If you encounter an error on an `assert_not_exists` command while developing mathlib,
it is probably because you have introduced new import dependencies to a file.

In this case, you should refactor your work
(for example by creating new files rather than adding imports to existing files).
You should *not* delete the `assert_not_exists` statement without careful discussion ahead of time.

`assert_not_exists` statements should generally live at the top of the file, after the module doc.
-/
<<<<<<< HEAD
elab "assert_not_exists " ns:ident+ : command => do
=======
elab "assert_not_exists " n:ident : command => do
  let decl ←
    try liftCoreM <| realizeGlobalConstNoOverloadWithInfo n
    catch _ =>
      Mathlib.AssertNotExist.addDeclEntry true n.getId (← getMainModule)
      return
>>>>>>> 2bac0122
  let env ← getEnv
  let modNames := env.header.moduleNames
  let modData := env.header.moduleData
  let modDataSize := env.header.moduleData.size
  for n in ns do
    let decl ← try liftCoreM <| realizeGlobalConstNoOverloadWithInfo n catch _ => continue
    let c ← mkConstWithLevelParams decl
    let msg ← (do
      let mut some idx := env.getModuleIdxFor? decl
        | pure m!"Declaration {c} is defined in this file."
      let mut msg := m!"Declaration {c} is not allowed to be imported by this file.\n\
        It is defined in {modNames[idx.toNat]!},"
      for i in [idx.toNat+1:modDataSize] do
        if modData[i]!.imports.any (·.module == modNames[idx.toNat]!) then
          idx := i
          msg := msg ++ m!"\n  which is imported by {modNames[i]!},"
      pure <| msg ++ m!"\n  which is imported by this file.")
    logErrorAt n m!"{msg}\n\n\
      These invariants are maintained by `assert_not_exists` statements, \
      and exist in order to ensure that \"complicated\" parts of the library \
      are not accidentally introduced as dependencies of \"simple\" parts of the library."

/-- `assert_not_imported m₁ m₂ ... mₙ` checks that each one of the modules `m₁ m₂ ... mₙ` is not
among the transitive imports of the current file.

The command does not currently check whether the modules `m₁ m₂ ... mₙ` actually exist.
-/
-- TODO: make sure that each one of `m₁ m₂ ... mₙ` is the name of an actually existing module!
elab "assert_not_imported " ids:ident+ : command => do
  let mods := (← getEnv).allImportedModuleNames
  for id in ids do
    if mods.contains id.getId then
      logWarningAt id m!"the module '{id}' is (transitively) imported"
    else
      Mathlib.AssertNotExist.addDeclEntry false id.getId (← getMainModule)

end<|MERGE_RESOLUTION|>--- conflicted
+++ resolved
@@ -95,22 +95,17 @@
 
 `assert_not_exists` statements should generally live at the top of the file, after the module doc.
 -/
-<<<<<<< HEAD
 elab "assert_not_exists " ns:ident+ : command => do
-=======
-elab "assert_not_exists " n:ident : command => do
-  let decl ←
-    try liftCoreM <| realizeGlobalConstNoOverloadWithInfo n
-    catch _ =>
-      Mathlib.AssertNotExist.addDeclEntry true n.getId (← getMainModule)
-      return
->>>>>>> 2bac0122
   let env ← getEnv
   let modNames := env.header.moduleNames
   let modData := env.header.moduleData
   let modDataSize := env.header.moduleData.size
   for n in ns do
-    let decl ← try liftCoreM <| realizeGlobalConstNoOverloadWithInfo n catch _ => continue
+    let decl ←
+      try liftCoreM <| realizeGlobalConstNoOverloadWithInfo n
+      catch _ =>
+        Mathlib.AssertNotExist.addDeclEntry true n.getId (← getMainModule)
+        return
     let c ← mkConstWithLevelParams decl
     let msg ← (do
       let mut some idx := env.getModuleIdxFor? decl
