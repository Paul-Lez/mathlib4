--- conflicted
+++ resolved
@@ -800,11 +800,7 @@
 
 @[simp]
 theorem eventually_mem_nhds_iff : (∀ᶠ x' in 𝓝 x, s ∈ 𝓝 x') ↔ s ∈ 𝓝 x :=
-<<<<<<< HEAD
-  eventually_nhds_nhds
-=======
   eventually_eventually_nhds
->>>>>>> 17659b7a
 
 @[deprecated (since := "2024-10-04")] alias eventually_mem_nhds := eventually_mem_nhds_iff
 
