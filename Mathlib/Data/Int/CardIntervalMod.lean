--- conflicted
+++ resolved
@@ -23,25 +23,6 @@
 namespace Int
 
 variable (a b : ℤ) {r : ℤ}
-<<<<<<< HEAD
-
-
-lemma Ico_filter_modEq_eq (v : ℤ) : (Ico a b).filter (· ≡ v [ZMOD r]) =
-    ((Ico (a - v) (b - v)).filter (r ∣ ·)).map ⟨(· + v), add_left_injective v⟩ := by
-  ext x
-  simp_rw [mem_map, mem_filter, mem_Ico, Function.Embedding.coeFn_mk, ← eq_sub_iff_add_eq,
-    exists_eq_right, modEq_comm, modEq_iff_dvd, sub_lt_sub_iff_right, sub_le_sub_iff_right]
-
-lemma Ioc_filter_modEq_eq (v : ℤ) : (Ioc a b).filter (· ≡ v [ZMOD r]) =
-    ((Ioc (a - v) (b - v)).filter (r ∣ ·)).map ⟨(· + v), add_left_injective v⟩ := by
-  ext x
-  simp_rw [mem_map, mem_filter, mem_Ioc, Function.Embedding.coeFn_mk, ← eq_sub_iff_add_eq,
-    exists_eq_right, modEq_comm, modEq_iff_dvd, sub_lt_sub_iff_right, sub_le_sub_iff_right]
-
-variable (hr : 0 < r)
-include hr
-=======
->>>>>>> d0df76bd
 
 
 lemma Ico_filter_modEq_eq (v : ℤ) :
@@ -65,11 +46,7 @@
     {x ∈ Ico a b | r ∣ x} =
       (Ico ⌈a / (r : ℚ)⌉ ⌈b / (r : ℚ)⌉).map ⟨(· * r), mul_left_injective₀ hr.ne'⟩ := by
   ext x
-<<<<<<< HEAD
-  simp only [mem_map, mem_filter, mem_Ico, ceil_le, lt_ceil, div_le_iff₀, lt_div_iff,
-=======
   simp only [mem_map, mem_filter, mem_Ico, ceil_le, lt_ceil, div_le_iff₀, lt_div_iff₀,
->>>>>>> d0df76bd
     dvd_iff_exists_eq_mul_left, cast_pos.2 hr, ← cast_mul, cast_lt, cast_le]
   aesop
 
@@ -77,11 +54,7 @@
     {x ∈ Ioc a b | r ∣ x} =
       (Ioc ⌊a / (r : ℚ)⌋ ⌊b / (r : ℚ)⌋).map ⟨(· * r), mul_left_injective₀ hr.ne'⟩ := by
   ext x
-<<<<<<< HEAD
-  simp only [mem_map, mem_filter, mem_Ioc, floor_lt, le_floor, div_lt_iff, le_div_iff₀,
-=======
   simp only [mem_map, mem_filter, mem_Ioc, floor_lt, le_floor, div_lt_iff₀, le_div_iff₀,
->>>>>>> d0df76bd
     dvd_iff_exists_eq_mul_left, cast_pos.2 hr, ← cast_mul, cast_lt, cast_le]
   aesop
 
@@ -156,11 +129,7 @@
     rw [← div_add_mod v r, cast_add, cast_mul, add_comm]
     tactic => simp_rw [← sub_sub, sub_div (_ - _), mul_div_cancel_left₀ _ hr'.ne', ceil_sub_nat]
     rw [sub_sub_sub_cancel_right, cast_zero, zero_sub]
-<<<<<<< HEAD
-  rw [sub_eq_self, ceil_eq_zero_iff, Set.mem_Ioc, div_le_iff₀ hr', lt_div_iff hr', neg_one_mul,
-=======
   rw [sub_eq_self, ceil_eq_zero_iff, Set.mem_Ioc, div_le_iff₀ hr', lt_div_iff₀ hr', neg_one_mul,
->>>>>>> d0df76bd
     zero_mul, neg_lt_neg_iff, cast_lt]
   exact ⟨mod_lt _ hr, by simp⟩
 
@@ -174,17 +143,10 @@
     mul_div_cancel_left₀ _ hr'.ne', add_comm, Int.ceil_add_nat, add_comm]
   rw [add_right_inj]
   split_ifs with h
-<<<<<<< HEAD
-  · rw [← cast_sub h.le, Int.ceil_eq_iff, div_le_iff₀ hr', lt_div_iff hr', cast_one, Int.cast_one,
-      sub_self, zero_mul, cast_pos, tsub_pos_iff_lt, one_mul, cast_le, tsub_le_iff_right]
-    exact ⟨h, ((mod_lt _ hr).trans_le (by simp)).le⟩
-  · rw [cast_zero, ceil_eq_zero_iff, Set.mem_Ioc, div_le_iff₀ hr', lt_div_iff hr', zero_mul,
-=======
   · rw [← cast_sub h.le, Int.ceil_eq_iff, div_le_iff₀ hr', lt_div_iff₀ hr', cast_one, Int.cast_one,
       sub_self, zero_mul, cast_pos, tsub_pos_iff_lt, one_mul, cast_le, tsub_le_iff_right]
     exact ⟨h, ((mod_lt _ hr).trans_le (by simp)).le⟩
   · rw [cast_zero, ceil_eq_zero_iff, Set.mem_Ioc, div_le_iff₀ hr', lt_div_iff₀ hr', zero_mul,
->>>>>>> d0df76bd
       tsub_nonpos, ← neg_eq_neg_one_mul, neg_lt_sub_iff_lt_add, ← cast_add, cast_lt, cast_le]
     exact ⟨(mod_lt _ hr).trans_le (by simp), not_lt.mp h⟩
 
