/-
Copyright (c) 2021 Mario Carneiro. All rights reserved.
Released under Apache 2.0 license as described in the file LICENSE.
Authors: Mario Carneiro
-/
import Mathlib.Data.ZMod.Defs

<<<<<<< HEAD
=======
/-!
# Adds Mathlib specific instances to the `UIntX` data types.

The `CommRing` instances (and the `NatCast` and `IntCast` instances from which they is built) are
scoped in the `UIntX.CommRing` namespace, rather than available globally. As a result, the `ring`
tactic will not work on `UIntX` types without `open scoped UIntX.Ring`.

This is because the presence of these casting operations contradicts assumptions made by the
expression tree elaborator, namely that coercions do not form a cycle.

The UInt
version also interferes more with software-verification use-cases, which is reason to be more
cautious here.
-/

lemma UInt8.val_eq_of_lt {a : Nat} : a < UInt8.size → ((ofNat a).val : Nat) = a :=
  Nat.mod_eq_of_lt

lemma UInt16.val_eq_of_lt {a : Nat} : a < UInt16.size → ((ofNat a).val : Nat) = a :=
  Nat.mod_eq_of_lt

lemma UInt32.val_eq_of_lt {a : Nat} : a < UInt32.size → ((ofNat a).val : Nat) = a :=
  Nat.mod_eq_of_lt

lemma UInt64.val_eq_of_lt {a : Nat} : a < UInt64.size → ((ofNat a).val : Nat) = a :=
  Nat.mod_eq_of_lt

lemma USize.val_eq_of_lt {a : Nat} : a < USize.size → ((ofNat a).val : Nat) = a :=
  Nat.mod_eq_of_lt

instance UInt8.neZero : NeZero UInt8.size := ⟨by decide⟩

instance UInt16.neZero : NeZero UInt16.size := ⟨by decide⟩

instance UInt32.neZero : NeZero UInt32.size := ⟨by decide⟩

instance UInt64.neZero : NeZero UInt64.size := ⟨by decide⟩

instance USize.neZero : NeZero USize.size := NeZero.of_pos usize_size_gt_zero

>>>>>>> 2b29e734
example : (0 : UInt8) = ⟨0⟩ := rfl

set_option hygiene false in
run_cmd
  for typeName' in [`UInt8, `UInt16, `UInt32, `UInt64, `USize] do
  let typeName := Lean.mkIdent typeName'
  Lean.Elab.Command.elabCommand (← `(
    namespace $typeName
      instance neZero : NeZero size := ⟨by decide⟩

      instance : Neg $typeName where
        neg a := mk (-a.val)

      instance : Pow $typeName ℕ where
        pow a n := mk (a.val ^ n)

      instance : SMul ℕ $typeName where
        smul n a := mk (n • a.val)

      instance : SMul ℤ $typeName where
        smul z a := mk (z • a.val)

<<<<<<< HEAD
      instance : NatCast $typeName where
        natCast n := mk n

      instance : IntCast $typeName where
        intCast z := mk z
=======
      lemma zero_def : (0 : $typeName) = ⟨0⟩ := rfl

      lemma one_def : (1 : $typeName) = ⟨1⟩ := rfl
>>>>>>> 2b29e734

      lemma neg_def (a : $typeName) : -a = ⟨-a.val⟩ := rfl

      lemma pow_def (a : $typeName) (n : ℕ) : a ^ n = ⟨a.val ^ n⟩ := rfl

      lemma nsmul_def (n : ℕ) (a : $typeName) : n • a = ⟨n • a.val⟩ := rfl

      lemma zsmul_def (z : ℤ) (a : $typeName) : z • a = ⟨z • a.val⟩ := rfl

<<<<<<< HEAD
      lemma natCast_def (n : ℕ) : (n : $typeName) = ⟨n⟩ := rfl

      lemma intCast_def (z : ℤ) : (z : $typeName) = ⟨z⟩ := rfl

      open $typeName (eq_of_val_eq) in
      lemma val_injective : Function.Injective val := @eq_of_val_eq

      instance : CommRing $typeName :=
=======
      lemma eq_of_val_eq : ∀ {a b : $typeName}, a.val = b.val -> a = b
      | ⟨_⟩, ⟨_⟩, h => congrArg mk h

      lemma val_injective : Function.Injective val := @eq_of_val_eq

      lemma val_eq_of_eq : ∀ {a b : $typeName}, a = b -> a.val = b.val
      | ⟨_⟩, ⟨_⟩, h => congrArg val h

      @[simp] lemma mk_val_eq : ∀ (a : $typeName), mk a.val = a
      | ⟨_, _⟩ => rfl

      instance instCommMonoid : CommMonoid $typeName :=
        Function.Injective.commMonoid val val_injective
          rfl (fun _ _ => rfl) (fun _ _ => rfl)

      instance instNonUnitalCommRing : NonUnitalCommRing $typeName :=
        Function.Injective.nonUnitalCommRing val val_injective
          rfl (fun _ _ => rfl) (fun _ _ => rfl) (fun _ => rfl) (fun _ _ => rfl)
          (fun _ _ => rfl) (fun _ _ => rfl)

      local instance instNatCast : NatCast $typeName where
        natCast n := mk n

      local instance instIntCast : IntCast $typeName where
        intCast z := mk z

      lemma natCast_def (n : ℕ) : (n : $typeName) = ⟨n⟩ := rfl

      lemma intCast_def (z : ℤ) : (z : $typeName) = ⟨z⟩ := rfl

      local instance instCommRing : CommRing $typeName :=
>>>>>>> 2b29e734
        Function.Injective.commRing val val_injective
          rfl rfl (fun _ _ => rfl) (fun _ _ => rfl) (fun _ => rfl) (fun _ _ => rfl)
          (fun _ _ => rfl) (fun _ _ => rfl) (fun _ _ => rfl) (fun _ => rfl) (fun _ => rfl)

      namespace CommRing
      attribute [scoped instance] instCommRing instNatCast instIntCast
      end CommRing

    end $typeName
  ))
  -- interpolating docstrings above is more trouble than it's worth
  let docString :=
    s!"To use this instance, use `open scoped {typeName'}.CommRing`.\n\n" ++
    "See the module docstring for an explanation"
  Lean.addDocString (typeName'.mkStr "instCommRing") docString
  Lean.addDocString (typeName'.mkStr "instNatCast") docString
  Lean.addDocString (typeName'.mkStr "instIntCast") docString

namespace UInt8

/-- Is this an uppercase ASCII letter? -/
def isUpper (c : UInt8) : Bool :=
  c ≥ 65 && c ≤ 90

/-- Is this a lowercase ASCII letter? -/
def isLower (c : UInt8) : Bool :=
  c ≥ 97 && c ≤ 122

/-- Is this an alphabetic ASCII character? -/
def isAlpha (c : UInt8) : Bool :=
  c.isUpper || c.isLower

/-- Is this an ASCII digit character? -/
def isDigit (c : UInt8) : Bool :=
  c ≥ 48 && c ≤ 57

/-- Is this an alphanumeric ASCII character? -/
def isAlphanum (c : UInt8) : Bool :=
  c.isAlpha || c.isDigit

/-- The numbers from 0 to 256 are all valid UTF-8 characters, so we can embed one in the other. -/
def toChar (n : UInt8) : Char := ⟨n.toUInt32, .inl (n.1.2.trans (by decide))⟩

end UInt8<|MERGE_RESOLUTION|>--- conflicted
+++ resolved
@@ -5,8 +5,6 @@
 -/
 import Mathlib.Data.ZMod.Defs
 
-<<<<<<< HEAD
-=======
 /-!
 # Adds Mathlib specific instances to the `UIntX` data types.
 
@@ -22,32 +20,6 @@
 cautious here.
 -/
 
-lemma UInt8.val_eq_of_lt {a : Nat} : a < UInt8.size → ((ofNat a).val : Nat) = a :=
-  Nat.mod_eq_of_lt
-
-lemma UInt16.val_eq_of_lt {a : Nat} : a < UInt16.size → ((ofNat a).val : Nat) = a :=
-  Nat.mod_eq_of_lt
-
-lemma UInt32.val_eq_of_lt {a : Nat} : a < UInt32.size → ((ofNat a).val : Nat) = a :=
-  Nat.mod_eq_of_lt
-
-lemma UInt64.val_eq_of_lt {a : Nat} : a < UInt64.size → ((ofNat a).val : Nat) = a :=
-  Nat.mod_eq_of_lt
-
-lemma USize.val_eq_of_lt {a : Nat} : a < USize.size → ((ofNat a).val : Nat) = a :=
-  Nat.mod_eq_of_lt
-
-instance UInt8.neZero : NeZero UInt8.size := ⟨by decide⟩
-
-instance UInt16.neZero : NeZero UInt16.size := ⟨by decide⟩
-
-instance UInt32.neZero : NeZero UInt32.size := ⟨by decide⟩
-
-instance UInt64.neZero : NeZero UInt64.size := ⟨by decide⟩
-
-instance USize.neZero : NeZero USize.size := NeZero.of_pos usize_size_gt_zero
-
->>>>>>> 2b29e734
 example : (0 : UInt8) = ⟨0⟩ := rfl
 
 set_option hygiene false in
@@ -70,18 +42,6 @@
       instance : SMul ℤ $typeName where
         smul z a := mk (z • a.val)
 
-<<<<<<< HEAD
-      instance : NatCast $typeName where
-        natCast n := mk n
-
-      instance : IntCast $typeName where
-        intCast z := mk z
-=======
-      lemma zero_def : (0 : $typeName) = ⟨0⟩ := rfl
-
-      lemma one_def : (1 : $typeName) = ⟨1⟩ := rfl
->>>>>>> 2b29e734
-
       lemma neg_def (a : $typeName) : -a = ⟨-a.val⟩ := rfl
 
       lemma pow_def (a : $typeName) (n : ℕ) : a ^ n = ⟨a.val ^ n⟩ := rfl
@@ -90,26 +50,8 @@
 
       lemma zsmul_def (z : ℤ) (a : $typeName) : z • a = ⟨z • a.val⟩ := rfl
 
-<<<<<<< HEAD
-      lemma natCast_def (n : ℕ) : (n : $typeName) = ⟨n⟩ := rfl
-
-      lemma intCast_def (z : ℤ) : (z : $typeName) = ⟨z⟩ := rfl
-
       open $typeName (eq_of_val_eq) in
       lemma val_injective : Function.Injective val := @eq_of_val_eq
-
-      instance : CommRing $typeName :=
-=======
-      lemma eq_of_val_eq : ∀ {a b : $typeName}, a.val = b.val -> a = b
-      | ⟨_⟩, ⟨_⟩, h => congrArg mk h
-
-      lemma val_injective : Function.Injective val := @eq_of_val_eq
-
-      lemma val_eq_of_eq : ∀ {a b : $typeName}, a = b -> a.val = b.val
-      | ⟨_⟩, ⟨_⟩, h => congrArg val h
-
-      @[simp] lemma mk_val_eq : ∀ (a : $typeName), mk a.val = a
-      | ⟨_, _⟩ => rfl
 
       instance instCommMonoid : CommMonoid $typeName :=
         Function.Injective.commMonoid val val_injective
@@ -131,7 +73,6 @@
       lemma intCast_def (z : ℤ) : (z : $typeName) = ⟨z⟩ := rfl
 
       local instance instCommRing : CommRing $typeName :=
->>>>>>> 2b29e734
         Function.Injective.commRing val val_injective
           rfl rfl (fun _ _ => rfl) (fun _ _ => rfl) (fun _ => rfl) (fun _ _ => rfl)
           (fun _ _ => rfl) (fun _ _ => rfl) (fun _ _ => rfl) (fun _ => rfl) (fun _ => rfl)
