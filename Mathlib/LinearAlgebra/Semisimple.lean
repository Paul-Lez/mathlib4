--- conflicted
+++ resolved
@@ -172,7 +172,6 @@
     a.IsSemisimple := by
   let R := K[X] ⧸ Ideal.span {minpoly K f}
   let S := AdjoinRoot ((minpoly K g).map <| algebraMap K R)
-<<<<<<< HEAD
   have : Finite K R := (AdjoinRoot.powerBasis' <| minpoly.monic <| isIntegral f).finite
   have : Finite R S := (AdjoinRoot.powerBasis' <| (minpoly.monic <| isIntegral g).map _).finite
   #adaptation_note
@@ -181,13 +180,6 @@
   to specify the `(S := R)` argument, or use `set_option maxSynthPendingDepth 2 in`.
   -/
   have : IsScalarTower K R S := .of_algebraMap_eq (S := R) fun _ ↦ rfl
-=======
-  have : Finite K R :=
-    (AdjoinRoot.powerBasis' <| minpoly.monic <| Algebra.IsIntegral.isIntegral f).finite
-  have : Finite R S :=
-    (AdjoinRoot.powerBasis' <| (minpoly.monic <| Algebra.IsIntegral.isIntegral g).map _).finite
-  have : IsScalarTower K R S := .of_algebraMap_eq fun _ ↦ rfl
->>>>>>> ac523ae6
   have : Finite K S := .trans R S
   have : IsArtinianRing R := .of_finite K R
   have : IsReduced R := (Ideal.isRadical_iff_quotient_reduced _).mp <|
