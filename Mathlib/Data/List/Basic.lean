--- conflicted
+++ resolved
@@ -803,15 +803,9 @@
 @[simp]
 theorem head!_append [Inhabited α] (t : List α) {s : List α} (h : s ≠ []) :
     head! (s ++ t) = head! s := by
-<<<<<<< HEAD
       induction s
       · contradiction
       · rfl
-=======
-  induction s
-  · contradiction
-  · rfl
->>>>>>> a41b81fd
 #align list.head_append List.head!_append
 
 theorem head?_append {s t : List α} {x : α} (h : x ∈ s.head?) : x ∈ (s ++ t).head? := by
