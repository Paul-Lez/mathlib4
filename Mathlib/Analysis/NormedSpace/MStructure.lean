/-
Copyright (c) 2022 Christopher Hoskin. All rights reserved.
Released under Apache 2.0 license as described in the file LICENSE.
Authors: Christopher Hoskin
-/
import Mathlib.Algebra.Ring.Idempotents
import Mathlib.Analysis.Normed.Group.Basic
import Mathlib.Order.Basic
import Mathlib.Tactic.NoncommRing

/-!
# M-structure

A projection P on a normed space X is said to be an L-projection (`IsLprojection`) if, for all `x`
in `X`,
$\|x\| = \|P x\| + \|(1 - P) x\|$.

A projection P on a normed space X is said to be an M-projection if, for all `x` in `X`,
$\|x\| = max(\|P x\|,\|(1 - P) x\|)$.

The L-projections on `X` form a Boolean algebra (`IsLprojection.Subtype.BooleanAlgebra`).

## TODO (Motivational background)

The M-projections on a normed space form a Boolean algebra.

The range of an L-projection on a normed space `X` is said to be an L-summand of `X`. The range of
an M-projection is said to be an M-summand of `X`.

When `X` is a Banach space, the Boolean algebra of L-projections is complete. Let `X` be a normed
space with dual `X^*`. A closed subspace `M` of `X` is said to be an M-ideal if the topological
annihilator `M^∘` is an L-summand of `X^*`.

M-ideal, M-summands and L-summands were introduced by Alfsen and Effros in [alfseneffros1972] to
study the structure of general Banach spaces. When `A` is a JB*-triple, the M-ideals of `A` are
exactly the norm-closed ideals of `A`. When `A` is a JBW*-triple with predual `X`, the M-summands of
`A` are exactly the weak*-closed ideals, and their pre-duals can be identified with the L-summands
of `X`. In the special case when `A` is a C*-algebra, the M-ideals are exactly the norm-closed
two-sided ideals of `A`, when `A` is also a W*-algebra the M-summands are exactly the weak*-closed
two-sided ideals of `A`.

## Implementation notes

The approach to showing that the L-projections form a Boolean algebra is inspired by
`MeasureTheory.MeasurableSpace`.

Instead of using `P : X →L[𝕜] X` to represent projections, we use an arbitrary ring `M` with a
faithful action on `X`. `ContinuousLinearMap.apply_module` can be used to recover the `X →L[𝕜] X`
special case.

## References

* [Behrends, M-structure and the Banach-Stone Theorem][behrends1979]
* [Harmand, Werner, Werner, M-ideals in Banach spaces and Banach algebras][harmandwernerwerner1993]

## Tags

M-summand, M-projection, L-summand, L-projection, M-ideal, M-structure

-/

variable (X : Type*) [NormedAddCommGroup X]
variable {M : Type*} [Ring M] [Module M X]


/-- A projection on a normed space `X` is said to be an L-projection if, for all `x` in `X`,
$\|x\| = \|P x\| + \|(1 - P) x\|$.

Note that we write `P • x` instead of `P x` for reasons described in the module docstring.
-/
structure IsLprojection (P : M) : Prop where
  proj : IsIdempotentElem P
  Lnorm : ∀ x : X, ‖x‖ = ‖P • x‖ + ‖(1 - P) • x‖

/-- A projection on a normed space `X` is said to be an M-projection if, for all `x` in `X`,
$\|x\| = max(\|P x\|,\|(1 - P) x\|)$.

Note that we write `P • x` instead of `P x` for reasons described in the module docstring.
-/
structure IsMprojection (P : M) : Prop where
  proj : IsIdempotentElem P
  Mnorm : ∀ x : X, ‖x‖ = max ‖P • x‖ ‖(1 - P) • x‖

variable {X}

namespace IsLprojection

-- Porting note: The literature always uses uppercase 'L' for L-projections
theorem Lcomplement {P : M} (h : IsLprojection X P) : IsLprojection X (1 - P) :=
  ⟨h.proj.one_sub, fun x => by
    rw [add_comm, sub_sub_cancel]
    exact h.Lnorm x⟩

theorem Lcomplement_iff (P : M) : IsLprojection X P ↔ IsLprojection X (1 - P) :=
  ⟨Lcomplement, fun h => sub_sub_cancel 1 P ▸ h.Lcomplement⟩

theorem commute [FaithfulSMul M X] {P Q : M} (h₁ : IsLprojection X P) (h₂ : IsLprojection X Q) :
    Commute P Q := by
  have PR_eq_RPR : ∀ R : M, IsLprojection X R → P * R = R * P * R := fun R h₃ => by
    -- Porting note: Needed to fix function, which changes indent of following lines
    refine @eq_of_smul_eq_smul _ X _ _ _ _ fun x => by
      rw [← norm_sub_eq_zero_iff]
      have e1 : ‖R • x‖ ≥ ‖R • x‖ + 2 • ‖(P * R) • x - (R * P * R) • x‖ :=
        calc
          ‖R • x‖ = ‖R • P • R • x‖ + ‖(1 - R) • P • R • x‖ +
              (‖(R * R) • x - R • P • R • x‖ + ‖(1 - R) • (1 - P) • R • x‖) := by
            rw [h₁.Lnorm, h₃.Lnorm, h₃.Lnorm ((1 - P) • R • x), sub_smul 1 P, one_smul, smul_sub,
              mul_smul]
          _ = ‖R • P • R • x‖ + ‖(1 - R) • P • R • x‖ +
              (‖R • x - R • P • R • x‖ + ‖((1 - R) * R) • x - (1 - R) • P • R • x‖) := by
            rw [h₃.proj.eq, sub_smul 1 P, one_smul, smul_sub, mul_smul]
          _ = ‖R • P • R • x‖ + ‖(1 - R) • P • R • x‖ +
              (‖R • x - R • P • R • x‖ + ‖(1 - R) • P • R • x‖) := by
            rw [sub_mul, h₃.proj.eq, one_mul, sub_self, zero_smul, zero_sub, norm_neg]
          _ = ‖R • P • R • x‖ + ‖R • x - R • P • R • x‖ + 2 • ‖(1 - R) • P • R • x‖ := by abel
          _ ≥ ‖R • x‖ + 2 • ‖(P * R) • x - (R * P * R) • x‖ := by
            rw [GE.ge]
            have :=
              add_le_add_right (norm_le_insert' (R • x) (R • P • R • x)) (2 • ‖(1 - R) • P • R • x‖)
            simpa only [mul_smul, sub_smul, one_smul] using this

      rw [GE.ge] at e1
      -- Porting note: Bump index in nth_rewrite
      nth_rewrite 2 [← add_zero ‖R • x‖] at e1
      rw [add_le_add_iff_left, two_smul, ← two_mul] at e1
      rw [le_antisymm_iff]
      refine ⟨?_, norm_nonneg _⟩
      rwa [← mul_zero (2 : ℝ), mul_le_mul_left (show (0 : ℝ) < 2 by norm_num)] at e1
  have QP_eq_QPQ : Q * P = Q * P * Q := by
    have e1 : P * (1 - Q) = P * (1 - Q) - (Q * P - Q * P * Q) :=
      calc
        P * (1 - Q) = (1 - Q) * P * (1 - Q) := by rw [PR_eq_RPR (1 - Q) h₂.Lcomplement]
        _ = P * (1 - Q) - (Q * P - Q * P * Q) := by noncomm_ring
    rwa [eq_sub_iff_add_eq, add_right_eq_self, sub_eq_zero] at e1
  show P * Q = Q * P
  rw [QP_eq_QPQ, PR_eq_RPR Q h₂]
<<<<<<< HEAD
#align is_Lprojection.commute IsLprojection.commute
=======
>>>>>>> 99508fb5

theorem mul [FaithfulSMul M X] {P Q : M} (h₁ : IsLprojection X P) (h₂ : IsLprojection X Q) :
    IsLprojection X (P * Q) := by
  refine ⟨IsIdempotentElem.mul_of_commute (h₁.commute h₂) h₁.proj h₂.proj, ?_⟩
  intro x
  refine le_antisymm ?_ ?_
  · calc
      ‖x‖ = ‖(P * Q) • x + (x - (P * Q) • x)‖ := by rw [add_sub_cancel ((P * Q) • x) x]
      _ ≤ ‖(P * Q) • x‖ + ‖x - (P * Q) • x‖ := by apply norm_add_le
      _ = ‖(P * Q) • x‖ + ‖(1 - P * Q) • x‖ := by rw [sub_smul, one_smul]
  · calc
      ‖x‖ = ‖P • Q • x‖ + (‖Q • x - P • Q • x‖ + ‖x - Q • x‖) := by
        rw [h₂.Lnorm x, h₁.Lnorm (Q • x), sub_smul, one_smul, sub_smul, one_smul, add_assoc]
      _ ≥ ‖P • Q • x‖ + ‖Q • x - P • Q • x + (x - Q • x)‖ :=
        ((add_le_add_iff_left ‖P • Q • x‖).mpr (norm_add_le (Q • x - P • Q • x) (x - Q • x)))
      _ = ‖(P * Q) • x‖ + ‖(1 - P * Q) • x‖ := by
        rw [sub_add_sub_cancel', sub_smul, one_smul, mul_smul]

theorem join [FaithfulSMul M X] {P Q : M} (h₁ : IsLprojection X P) (h₂ : IsLprojection X Q) :
    IsLprojection X (P + Q - P * Q) := by
  convert (Lcomplement_iff _).mp (h₁.Lcomplement.mul h₂.Lcomplement) using 1
  noncomm_ring

-- Porting note: Advice is to explicitly name instances
-- https://github.com/leanprover-community/mathlib4/wiki/Porting-wiki#some-common-fixes
instance Subtype.hasCompl : HasCompl { f : M // IsLprojection X f } :=
  ⟨fun P => ⟨1 - P, P.prop.Lcomplement⟩⟩

@[simp]
theorem coe_compl (P : { P : M // IsLprojection X P }) : ↑Pᶜ = (1 : M) - ↑P :=
  rfl

instance Subtype.inf [FaithfulSMul M X] : Inf { P : M // IsLprojection X P } :=
  ⟨fun P Q => ⟨P * Q, P.prop.mul Q.prop⟩⟩

@[simp]
theorem coe_inf [FaithfulSMul M X] (P Q : { P : M // IsLprojection X P }) :
    ↑(P ⊓ Q) = (↑P : M) * ↑Q :=
  rfl

instance Subtype.sup [FaithfulSMul M X] : Sup { P : M // IsLprojection X P } :=
  ⟨fun P Q => ⟨P + Q - P * Q, P.prop.join Q.prop⟩⟩

@[simp]
theorem coe_sup [FaithfulSMul M X] (P Q : { P : M // IsLprojection X P }) :
    ↑(P ⊔ Q) = (↑P : M) + ↑Q - ↑P * ↑Q :=
  rfl

instance Subtype.sdiff [FaithfulSMul M X] : SDiff { P : M // IsLprojection X P } :=
  ⟨fun P Q => ⟨P * (1 - Q), P.prop.mul Q.prop.Lcomplement⟩⟩

@[simp]
theorem coe_sdiff [FaithfulSMul M X] (P Q : { P : M // IsLprojection X P }) :
    ↑(P \ Q) = (↑P : M) * (1 - ↑Q) :=
  rfl

instance Subtype.partialOrder [FaithfulSMul M X] :
    PartialOrder { P : M // IsLprojection X P } where
  le P Q := (↑P : M) = ↑(P ⊓ Q)
  le_refl P := by simpa only [coe_inf, ← sq] using P.prop.proj.eq.symm
  le_trans P Q R h₁ h₂ := by
    simp only [coe_inf] at h₁ h₂ ⊢
    rw [h₁, mul_assoc, ← h₂]
  le_antisymm P Q h₁ h₂ := Subtype.eq (by convert (P.prop.commute Q.prop).eq)

theorem le_def [FaithfulSMul M X] (P Q : { P : M // IsLprojection X P }) :
    P ≤ Q ↔ (P : M) = ↑(P ⊓ Q) :=
  Iff.rfl

instance Subtype.zero : Zero { P : M // IsLprojection X P } :=
  ⟨⟨0, ⟨by rw [IsIdempotentElem, zero_mul], fun x => by
        simp only [zero_smul, norm_zero, sub_zero, one_smul, zero_add]⟩⟩⟩

@[simp]
theorem coe_zero : ↑(0 : { P : M // IsLprojection X P }) = (0 : M) :=
  rfl

instance Subtype.one : One { P : M // IsLprojection X P } :=
  ⟨⟨1, sub_zero (1 : M) ▸ (0 : { P : M // IsLprojection X P }).prop.Lcomplement⟩⟩

@[simp]
theorem coe_one : ↑(1 : { P : M // IsLprojection X P }) = (1 : M) :=
  rfl

instance Subtype.boundedOrder [FaithfulSMul M X] :
    BoundedOrder { P : M // IsLprojection X P } where
  top := 1
  le_top P := (mul_one (P : M)).symm
  bot := 0
  bot_le P := (zero_mul (P : M)).symm

@[simp]
theorem coe_bot [FaithfulSMul M X] :
    -- Porting note: Manual correction of name required here
    ↑(BoundedOrder.toOrderBot.toBot.bot : { P : M // IsLprojection X P }) = (0 : M) :=
  rfl

@[simp]
theorem coe_top [FaithfulSMul M X] :
    -- Porting note: Manual correction of name required here
    ↑(BoundedOrder.toOrderTop.toTop.top : { P : M // IsLprojection X P }) = (1 : M) :=
  rfl

theorem compl_mul {P : { P : M // IsLprojection X P }} {Q : M} : ↑Pᶜ * Q = Q - ↑P * Q := by
  rw [coe_compl, sub_mul, one_mul]

theorem mul_compl_self {P : { P : M // IsLprojection X P }} : (↑P : M) * ↑Pᶜ = 0 := by
  rw [coe_compl, mul_sub, mul_one, P.prop.proj.eq, sub_self]

theorem distrib_lattice_lemma [FaithfulSMul M X] {P Q R : { P : M // IsLprojection X P }} :
    ((↑P : M) + ↑Pᶜ * R) * (↑P + ↑Q * ↑R * ↑Pᶜ) = ↑P + ↑Q * ↑R * ↑Pᶜ := by
  rw [add_mul, mul_add, mul_add, (mul_assoc _ (R : M) (↑Q * ↑R * ↑Pᶜ)),
    ← mul_assoc (R : M) (↑Q * ↑R) _, ← coe_inf Q, (Pᶜ.prop.commute R.prop).eq,
    ((Q ⊓ R).prop.commute Pᶜ.prop).eq, (R.prop.commute (Q ⊓ R).prop).eq, coe_inf Q,
    mul_assoc (Q : M), ← mul_assoc, mul_assoc (R : M), (Pᶜ.prop.commute P.prop).eq, mul_compl_self,
    zero_mul, mul_zero, zero_add, add_zero, ← mul_assoc, P.prop.proj.eq,
    R.prop.proj.eq, ← coe_inf Q, mul_assoc, ((Q ⊓ R).prop.commute Pᶜ.prop).eq, ← mul_assoc,
    Pᶜ.prop.proj.eq]

-- Porting note: In mathlib3 we were able to directly show that `{ P : M // IsLprojection X P }` was
--  an instance of a `DistribLattice`. Trying to do that in mathlib4 fails with "error:
-- (deterministic) timeout at 'whnf', maximum number of heartbeats (800000) has been reached"
-- My workaround is to show instance Lattice first
instance [FaithfulSMul M X] : Lattice { P : M // IsLprojection X P } where
  le_sup_left P Q := by
    rw [le_def, coe_inf, coe_sup, ← add_sub, mul_add, mul_sub, ← mul_assoc, P.prop.proj.eq,
      sub_self, add_zero]
  le_sup_right P Q := by
    rw [le_def, coe_inf, coe_sup, ← add_sub, mul_add, mul_sub, (P.prop.commute Q.prop).eq,
      ← mul_assoc, Q.prop.proj.eq, add_sub_cancel]
  sup_le P Q R := by
    rw [le_def, le_def, le_def, coe_inf, coe_inf, coe_sup, coe_inf, coe_sup, ← add_sub, add_mul,
      sub_mul, mul_assoc]
    intro h₁ h₂
    rw [← h₂, ← h₁]
  inf_le_left P Q := by
    rw [le_def, coe_inf, coe_inf, coe_inf, mul_assoc, (Q.prop.commute P.prop).eq, ← mul_assoc,
      P.prop.proj.eq]
  inf_le_right P Q := by rw [le_def, coe_inf, coe_inf, coe_inf, mul_assoc, Q.prop.proj.eq]
  le_inf P Q R := by
    rw [le_def, le_def, le_def, coe_inf, coe_inf, coe_inf, coe_inf, ← mul_assoc]
    intro h₁ h₂
    rw [← h₁, ← h₂]

instance Subtype.distribLattice [FaithfulSMul M X] :
    DistribLattice { P : M // IsLprojection X P } where
  le_sup_inf P Q R := by
    have e₁ : ↑((P ⊔ Q) ⊓ (P ⊔ R)) = ↑P + ↑Q * (R : M) * ↑Pᶜ := by
      rw [coe_inf, coe_sup, coe_sup, ← add_sub, ← add_sub, ← compl_mul, ← compl_mul, add_mul,
        mul_add, (Pᶜ.prop.commute Q.prop).eq, mul_add, ← mul_assoc, mul_assoc (Q : M),
        (Pᶜ.prop.commute P.prop).eq, mul_compl_self, zero_mul, mul_zero,
        zero_add, add_zero, ← mul_assoc, mul_assoc (Q : M), P.prop.proj.eq, Pᶜ.prop.proj.eq,
        mul_assoc, (Pᶜ.prop.commute R.prop).eq, ← mul_assoc]
    have e₂ : ↑((P ⊔ Q) ⊓ (P ⊔ R)) * ↑(P ⊔ Q ⊓ R) = (P : M) + ↑Q * ↑R * ↑Pᶜ := by
      rw [coe_inf, coe_sup, coe_sup, coe_sup, ← add_sub, ← add_sub, ← add_sub, ← compl_mul, ←
        compl_mul, ← compl_mul, (Pᶜ.prop.commute (Q ⊓ R).prop).eq, coe_inf, mul_assoc,
        distrib_lattice_lemma, (Q.prop.commute R.prop).eq, distrib_lattice_lemma]
    rw [le_def, e₁, coe_inf, e₂]

instance Subtype.BooleanAlgebra [FaithfulSMul M X] :
    BooleanAlgebra { P : M // IsLprojection X P } :=
-- Porting note: use explicitly specified instance names
  { IsLprojection.Subtype.hasCompl,
    IsLprojection.Subtype.sdiff,
    IsLprojection.Subtype.boundedOrder with
    inf_compl_le_bot := fun P =>
      (Subtype.ext (by rw [coe_inf, coe_compl, coe_bot, ← coe_compl, mul_compl_self])).le
    top_le_sup_compl := fun P =>
      (Subtype.ext
        (by
          rw [coe_top, coe_sup, coe_compl, add_sub_cancel, ← coe_compl, mul_compl_self,
            sub_zero])).le
    sdiff_eq := fun P Q => Subtype.ext <| by rw [coe_sdiff, ← coe_compl, coe_inf] }

end IsLprojection<|MERGE_RESOLUTION|>--- conflicted
+++ resolved
@@ -134,10 +134,6 @@
     rwa [eq_sub_iff_add_eq, add_right_eq_self, sub_eq_zero] at e1
   show P * Q = Q * P
   rw [QP_eq_QPQ, PR_eq_RPR Q h₂]
-<<<<<<< HEAD
-#align is_Lprojection.commute IsLprojection.commute
-=======
->>>>>>> 99508fb5
 
 theorem mul [FaithfulSMul M X] {P Q : M} (h₁ : IsLprojection X P) (h₂ : IsLprojection X Q) :
     IsLprojection X (P * Q) := by
