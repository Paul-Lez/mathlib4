--- conflicted
+++ resolved
@@ -22,11 +22,7 @@
 
 ## Main results
 * `Ideal.setOf_isPrincipal_wellFoundedOn_gt`, `WfDvdMonoid.of_setOf_isPrincipal_wellFoundedOn_gt`
-<<<<<<< HEAD
-  in a domain, well-foundedness of the strict verison of ∣ is equivalent to the ascending
-=======
   in a domain, well-foundedness of the strict version of ∣ is equivalent to the ascending
->>>>>>> efb737da
   chain condition on principal ideals.
 
 ## TODO
