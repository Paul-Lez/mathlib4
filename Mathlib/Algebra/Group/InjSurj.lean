--- conflicted
+++ resolved
@@ -74,18 +74,10 @@
 "A type endowed with `+` is an additive commutative semigroup,if it admits
 an injective map that preserves `+` to an additive commutative semigroup."]
 protected def commSemigroup [CommSemigroup M₂] (f : M₁ → M₂) (hf : Injective f)
-<<<<<<< HEAD
     (mul : ∀ x y, f (x * y) = f x * f y) : CommSemigroup M₁ :=
   reduceProj% zeta%
   { toSemigroup := delta% hf.semigroup f mul
     __ := delta% hf.commMagma f mul }
-#align function.injective.comm_semigroup Function.Injective.commSemigroup
-#align function.injective.add_comm_semigroup Function.Injective.addCommSemigroup
-=======
-    (mul : ∀ x y, f (x * y) = f x * f y) : CommSemigroup M₁ where
-  toSemigroup := hf.semigroup f mul
-  __ := hf.commMagma f mul
->>>>>>> 321e94ea
 
 /-- A type endowed with `*` is a left cancel semigroup, if it admits an injective map that
 preserves `*` to a left cancel semigroup.  See note [reducible non-instances]. -/
@@ -149,12 +141,7 @@
   { delta% hf.addMonoid f zero add (swap nsmul) with
     toNatCast := ‹NatCast M₁›,
     natCast_zero := hf (by erw [natCast, Nat.cast_zero, zero]),
-<<<<<<< HEAD
     natCast_succ := fun n => hf (by erw [natCast, Nat.cast_succ, add, one, natCast]) }
-#align function.injective.add_monoid_with_one Function.Injective.addMonoidWithOne
-=======
-    natCast_succ := fun n => hf (by erw [natCast, Nat.cast_succ, add, one, natCast]), one := 1 }
->>>>>>> 321e94ea
 
 /-- A type endowed with `1` and `*` is a left cancel monoid, if it admits an injective map that
 preserves `1` and `*` to a left cancel monoid. See note [reducible non-instances]. -/
@@ -164,14 +151,8 @@
 protected def leftCancelMonoid [LeftCancelMonoid M₂] (f : M₁ → M₂) (hf : Injective f)
     (one : f 1 = 1) (mul : ∀ x y, f (x * y) = f x * f y)
     (npow : ∀ (x) (n : ℕ), f (x ^ n) = f x ^ n) : LeftCancelMonoid M₁ :=
-<<<<<<< HEAD
   reduceProj% zeta%
   { delta% hf.leftCancelSemigroup f mul, delta% hf.monoid f one mul npow with }
-#align function.injective.left_cancel_monoid Function.Injective.leftCancelMonoid
-#align function.injective.add_left_cancel_monoid Function.Injective.addLeftCancelMonoid
-=======
-  { hf.leftCancelSemigroup f mul, hf.monoid f one mul npow with }
->>>>>>> 321e94ea
 
 /-- A type endowed with `1` and `*` is a right cancel monoid, if it admits an injective map that
 preserves `1` and `*` to a right cancel monoid. See note [reducible non-instances]. -/
@@ -181,14 +162,8 @@
 protected def rightCancelMonoid [RightCancelMonoid M₂] (f : M₁ → M₂) (hf : Injective f)
     (one : f 1 = 1) (mul : ∀ x y, f (x * y) = f x * f y)
     (npow : ∀ (x) (n : ℕ), f (x ^ n) = f x ^ n) : RightCancelMonoid M₁ :=
-<<<<<<< HEAD
   reduceProj% zeta%
   { delta% hf.rightCancelSemigroup f mul, hf.monoid f one mul npow with }
-#align function.injective.right_cancel_monoid Function.Injective.rightCancelMonoid
-#align function.injective.add_right_cancel_monoid Function.Injective.addRightCancelMonoid
-=======
-  { hf.rightCancelSemigroup f mul, hf.monoid f one mul npow with }
->>>>>>> 321e94ea
 
 /-- A type endowed with `1` and `*` is a cancel monoid, if it admits an injective map that preserves
 `1` and `*` to a cancel monoid. See note [reducible non-instances]. -/
@@ -198,14 +173,8 @@
 protected def cancelMonoid [CancelMonoid M₂] (f : M₁ → M₂) (hf : Injective f) (one : f 1 = 1)
     (mul : ∀ x y, f (x * y) = f x * f y) (npow : ∀ (x) (n : ℕ), f (x ^ n) = f x ^ n) :
     CancelMonoid M₁ :=
-<<<<<<< HEAD
   reduceProj% zeta%
   { delta% hf.leftCancelMonoid f one mul npow, delta% hf.rightCancelMonoid f one mul npow with }
-#align function.injective.add_cancel_monoid Function.Injective.addCancelMonoid
-#align function.injective.cancel_monoid Function.Injective.cancelMonoid
-=======
-  { hf.leftCancelMonoid f one mul npow, hf.rightCancelMonoid f one mul npow with }
->>>>>>> 321e94ea
 
 /-- A type endowed with `1` and `*` is a commutative monoid, if it admits an injective map that
 preserves `1` and `*` to a commutative monoid.  See note [reducible non-instances]. -/
@@ -215,14 +184,8 @@
 protected def commMonoid [CommMonoid M₂] (f : M₁ → M₂) (hf : Injective f) (one : f 1 = 1)
     (mul : ∀ x y, f (x * y) = f x * f y) (npow : ∀ (x) (n : ℕ), f (x ^ n) = f x ^ n) :
     CommMonoid M₁ :=
-<<<<<<< HEAD
   reduceProj% zeta%
   { delta% hf.monoid f one mul npow, delta% hf.commSemigroup f mul with }
-#align function.injective.comm_monoid Function.Injective.commMonoid
-#align function.injective.add_comm_monoid Function.Injective.addCommMonoid
-=======
-  { hf.monoid f one mul npow, hf.commSemigroup f mul with }
->>>>>>> 321e94ea
 
 /-- A type endowed with `0`, `1` and `+` is an additive commutative monoid with one, if it admits an
 injective map that preserves `0`, `1` and `+` to an additive commutative monoid with one.
@@ -230,17 +193,10 @@
 protected abbrev addCommMonoidWithOne {M₁} [Zero M₁] [One M₁] [Add M₁] [SMul ℕ M₁] [NatCast M₁]
     [AddCommMonoidWithOne M₂] (f : M₁ → M₂) (hf : Injective f) (zero : f 0 = 0) (one : f 1 = 1)
     (add : ∀ x y, f (x + y) = f x + f y) (nsmul : ∀ (n : ℕ) (x), f (n • x) = n • f x)
-<<<<<<< HEAD
     (natCast : ∀ n : ℕ, f n = n) : AddCommMonoidWithOne M₁ :=
   reduceProj% zeta%
   { __ := delta% hf.addMonoidWithOne f zero one add nsmul natCast
     __ := delta% hf.addCommMonoid _ zero add (swap nsmul) }
-#align function.injective.add_comm_monoid_with_one Function.Injective.addCommMonoidWithOne
-=======
-    (natCast : ∀ n : ℕ, f n = n) : AddCommMonoidWithOne M₁ where
-  __ := hf.addMonoidWithOne f zero one add nsmul natCast
-  __ := hf.addCommMonoid _ zero add (swap nsmul)
->>>>>>> 321e94ea
 
 /-- A type endowed with `1` and `*` is a cancel commutative monoid, if it admits an injective map
 that preserves `1` and `*` to a cancel commutative monoid.  See note [reducible non-instances]. -/
@@ -250,14 +206,8 @@
 protected def cancelCommMonoid [CancelCommMonoid M₂] (f : M₁ → M₂) (hf : Injective f)
     (one : f 1 = 1) (mul : ∀ x y, f (x * y) = f x * f y)
     (npow : ∀ (x) (n : ℕ), f (x ^ n) = f x ^ n) : CancelCommMonoid M₁ :=
-<<<<<<< HEAD
   reduceProj% zeta%
   { delta% hf.leftCancelSemigroup f mul, delta% hf.commMonoid f one mul npow with }
-#align function.injective.cancel_comm_monoid Function.Injective.cancelCommMonoid
-#align function.injective.add_cancel_comm_monoid Function.Injective.addCancelCommMonoid
-=======
-  { hf.leftCancelSemigroup f mul, hf.commMonoid f one mul npow with }
->>>>>>> 321e94ea
 
 /-- A type has an involutive inversion if it admits a surjective map that preserves `⁻¹` to a type
 which has an involutive inversion. See note [reducible non-instances] -/
@@ -267,13 +217,7 @@
 protected def involutiveInv {M₁ : Type*} [Inv M₁] [InvolutiveInv M₂] (f : M₁ → M₂)
     (hf : Injective f) (inv : ∀ x, f x⁻¹ = (f x)⁻¹) : InvolutiveInv M₁ where
   inv := Inv.inv
-<<<<<<< HEAD
   inv_inv x :=  hf <| by rw [inv, inv, inv_inv]
-#align function.injective.has_involutive_inv Function.Injective.involutiveInv
-#align function.injective.has_involutive_neg Function.Injective.involutiveNeg
-=======
-  inv_inv x := hf <| by rw [inv, inv, inv_inv]
->>>>>>> 321e94ea
 
 variable [Inv M₁]
 
@@ -353,14 +297,8 @@
     (one : f 1 = 1) (mul : ∀ x y, f (x * y) = f x * f y) (inv : ∀ x, f x⁻¹ = (f x)⁻¹)
     (div : ∀ x y, f (x / y) = f x / f y) (npow : ∀ (x) (n : ℕ), f (x ^ n) = f x ^ n)
     (zpow : ∀ (x) (n : ℤ), f (x ^ n) = f x ^ n) : DivisionCommMonoid M₁ :=
-<<<<<<< HEAD
   reduceProj% zeta%
   { delta% hf.divisionMonoid f one mul inv div npow zpow, delta% hf.commSemigroup f mul with }
-#align function.injective.division_comm_monoid Function.Injective.divisionCommMonoid
-#align function.injective.subtraction_comm_monoid Function.Injective.subtractionCommMonoid
-=======
-  { hf.divisionMonoid f one mul inv div npow zpow, hf.commSemigroup f mul with }
->>>>>>> 321e94ea
 
 /-- A type endowed with `1`, `*` and `⁻¹` is a group, if it admits an injective map that preserves
 `1`, `*` and `⁻¹` to a group. See note [reducible non-instances]. -/
@@ -400,14 +338,8 @@
     (mul : ∀ x y, f (x * y) = f x * f y) (inv : ∀ x, f x⁻¹ = (f x)⁻¹)
     (div : ∀ x y, f (x / y) = f x / f y) (npow : ∀ (x) (n : ℕ), f (x ^ n) = f x ^ n)
     (zpow : ∀ (x) (n : ℤ), f (x ^ n) = f x ^ n) : CommGroup M₁ :=
-<<<<<<< HEAD
   reduceProj% zeta%
   { delta% hf.commMonoid f one mul npow, delta% hf.group f one mul inv div npow zpow with }
-#align function.injective.comm_group Function.Injective.commGroup
-#align function.injective.add_comm_group Function.Injective.addCommGroup
-=======
-  { hf.commMonoid f one mul npow, hf.group f one mul inv div npow zpow with }
->>>>>>> 321e94ea
 
 /-- A type endowed with `0`, `1` and `+` is an additive commutative group with one, if it admits an
 injective map that preserves `0`, `1` and `+` to an additive commutative group with one.
@@ -418,15 +350,9 @@
     (sub : ∀ x y, f (x - y) = f x - f y) (nsmul : ∀ (n : ℕ) (x), f (n • x) = n • f x)
     (zsmul : ∀ (n : ℤ) (x), f (n • x) = n • f x) (natCast : ∀ n : ℕ, f n = n)
     (intCast : ∀ n : ℤ, f n = n) : AddCommGroupWithOne M₁ :=
-<<<<<<< HEAD
   reduceProj% zeta%
   { delta% hf.addGroupWithOne f zero one add neg sub nsmul zsmul natCast intCast,
     delta% hf.addCommMonoid _ zero add (swap nsmul) with }
-#align function.injective.add_comm_group_with_one Function.Injective.addCommGroupWithOne
-=======
-  { hf.addGroupWithOne f zero one add neg sub nsmul zsmul natCast intCast,
-    hf.addCommMonoid _ zero add (swap nsmul) with }
->>>>>>> 321e94ea
 
 end Injective
 
@@ -464,18 +390,10 @@
 "A type endowed with `+` is an additive commutative semigroup, if it admits
 a surjective map that preserves `+` from an additive commutative semigroup."]
 protected def commSemigroup [CommSemigroup M₁] (f : M₁ → M₂) (hf : Surjective f)
-<<<<<<< HEAD
     (mul : ∀ x y, f (x * y) = f x * f y) : CommSemigroup M₂ :=
   reduceProj% zeta%
   { toSemigroup := delta% hf.semigroup f mul
     __ := delta% hf.commMagma f mul }
-#align function.surjective.comm_semigroup Function.Surjective.commSemigroup
-#align function.surjective.add_comm_semigroup Function.Surjective.addCommSemigroup
-=======
-    (mul : ∀ x y, f (x * y) = f x * f y) : CommSemigroup M₂ where
-  toSemigroup := hf.semigroup f mul
-  __ := hf.commMagma f mul
->>>>>>> 321e94ea
 
 variable [One M₂]
 
@@ -520,13 +438,7 @@
   { delta% hf.addMonoid f zero add (swap nsmul) with
     toNatCast := ‹NatCast M₂›,
     natCast_zero := by rw [← Nat.cast, ← natCast, Nat.cast_zero, zero]
-<<<<<<< HEAD
     natCast_succ := fun n => by rw [← Nat.cast, ← natCast, Nat.cast_succ, add, one, natCast] }
-#align function.surjective.add_monoid_with_one Function.Surjective.addMonoidWithOne
-=======
-    natCast_succ := fun n => by rw [← Nat.cast, ← natCast, Nat.cast_succ, add, one, natCast]
-    one := 1 }
->>>>>>> 321e94ea
 
 /-- A type endowed with `1` and `*` is a commutative monoid, if it admits a surjective map that
 preserves `1` and `*` from a commutative monoid. See note [reducible non-instances]. -/
@@ -536,14 +448,8 @@
 protected def commMonoid [CommMonoid M₁] (f : M₁ → M₂) (hf : Surjective f) (one : f 1 = 1)
     (mul : ∀ x y, f (x * y) = f x * f y) (npow : ∀ (x) (n : ℕ), f (x ^ n) = f x ^ n) :
     CommMonoid M₂ :=
-<<<<<<< HEAD
   reduceProj% zeta%
   { delta% hf.commSemigroup f mul, delta% hf.monoid f one mul npow with }
-#align function.surjective.comm_monoid Function.Surjective.commMonoid
-#align function.surjective.add_comm_monoid Function.Surjective.addCommMonoid
-=======
-  { hf.commSemigroup f mul, hf.monoid f one mul npow with }
->>>>>>> 321e94ea
 
 /-- A type endowed with `0`, `1` and `+` is an additive monoid with one,
 if it admits a surjective map that preserves `0`, `1` and `*` from an additive monoid with one.
@@ -551,17 +457,10 @@
 protected abbrev addCommMonoidWithOne {M₂} [Zero M₂] [One M₂] [Add M₂] [SMul ℕ M₂] [NatCast M₂]
     [AddCommMonoidWithOne M₁] (f : M₁ → M₂) (hf : Surjective f) (zero : f 0 = 0) (one : f 1 = 1)
     (add : ∀ x y, f (x + y) = f x + f y) (nsmul : ∀ (n : ℕ) (x), f (n • x) = n • f x)
-<<<<<<< HEAD
     (natCast : ∀ n : ℕ, f n = n) : AddCommMonoidWithOne M₂ :=
   reduceProj% zeta%
   { __ := delta% hf.addMonoidWithOne f zero one add nsmul natCast
     __ := delta% hf.addCommMonoid _ zero add (swap nsmul) }
-#align function.surjective.add_comm_monoid_with_one Function.Surjective.addCommMonoidWithOne
-=======
-    (natCast : ∀ n : ℕ, f n = n) : AddCommMonoidWithOne M₂ where
-  __ := hf.addMonoidWithOne f zero one add nsmul natCast
-  __ := hf.addCommMonoid _ zero add (swap nsmul)
->>>>>>> 321e94ea
 
 /-- A type has an involutive inversion if it admits a surjective map that preserves `⁻¹` to a type
 which has an involutive inversion. See note [reducible non-instances] -/
@@ -637,14 +536,8 @@
     (mul : ∀ x y, f (x * y) = f x * f y) (inv : ∀ x, f x⁻¹ = (f x)⁻¹)
     (div : ∀ x y, f (x / y) = f x / f y) (npow : ∀ (x) (n : ℕ), f (x ^ n) = f x ^ n)
     (zpow : ∀ (x) (n : ℤ), f (x ^ n) = f x ^ n) : CommGroup M₂ :=
-<<<<<<< HEAD
   reduceProj% zeta%
   { delta% hf.commMonoid f one mul npow, delta% hf.group f one mul inv div npow zpow with }
-#align function.surjective.comm_group Function.Surjective.commGroup
-#align function.surjective.add_comm_group Function.Surjective.addCommGroup
-=======
-  { hf.commMonoid f one mul npow, hf.group f one mul inv div npow zpow with }
->>>>>>> 321e94ea
 
 /-- A type endowed with `0`, `1`, `+` is an additive commutative group with one, if it admits a
 surjective map that preserves `0`, `1`, and `+` to an additive commutative group with one.
@@ -655,15 +548,9 @@
     (sub : ∀ x y, f (x - y) = f x - f y) (nsmul : ∀ (n : ℕ) (x), f (n • x) = n • f x)
     (zsmul : ∀ (n : ℤ) (x), f (n • x) = n • f x) (natCast : ∀ n : ℕ, f n = n)
     (intCast : ∀ n : ℤ, f n = n) : AddCommGroupWithOne M₂ :=
-<<<<<<< HEAD
   reduceProj% zeta%
   { delta% hf.addGroupWithOne f zero one add neg sub nsmul zsmul natCast intCast,
     delta% hf.addCommMonoid _ zero add (swap nsmul) with }
-#align function.surjective.add_comm_group_with_one Function.Surjective.addCommGroupWithOne
-=======
-  { hf.addGroupWithOne f zero one add neg sub nsmul zsmul natCast intCast,
-    hf.addCommMonoid _ zero add (swap nsmul) with }
->>>>>>> 321e94ea
 
 end Surjective
 
