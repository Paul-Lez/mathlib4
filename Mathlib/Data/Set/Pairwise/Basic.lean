/-
Copyright (c) 2017 Johannes Hölzl. All rights reserved.
Released under Apache 2.0 license as described in the file LICENSE.
Authors: Johannes Hölzl
-/
import Mathlib.Data.Set.Function
import Mathlib.Logic.Relation
import Mathlib.Logic.Pairwise

/-!
# Relations holding pairwise

This file develops pairwise relations and defines pairwise disjoint indexed sets.

We also prove many basic facts about `Pairwise`. It is possible that an intermediate file,
with more imports than `Logic.Pairwise` but not importing `Data.Set.Function` would be appropriate
to hold many of these basic facts.

## Main declarations

* `Set.PairwiseDisjoint`: `s.PairwiseDisjoint f` states that images under `f` of distinct elements
  of `s` are either equal or `Disjoint`.

## Notes

The spelling `s.PairwiseDisjoint id` is preferred over `s.Pairwise Disjoint` to permit dot notation
on `Set.PairwiseDisjoint`, even though the latter unfolds to something nicer.
-/


open Function Order Set

variable {α β γ ι ι' : Type*} {r p q : α → α → Prop}

section Pairwise

variable {f g : ι → α} {s t u : Set α} {a b : α}

theorem pairwise_on_bool (hr : Symmetric r) {a b : α} :
    Pairwise (r on fun c => cond c a b) ↔ r a b := by simpa [Pairwise, Function.onFun] using @hr a b

theorem pairwise_disjoint_on_bool [SemilatticeInf α] [OrderBot α] {a b : α} :
    Pairwise (Disjoint on fun c => cond c a b) ↔ Disjoint a b :=
  pairwise_on_bool Disjoint.symm

theorem Symmetric.pairwise_on [LinearOrder ι] (hr : Symmetric r) (f : ι → α) :
    Pairwise (r on f) ↔ ∀ ⦃m n⦄, m < n → r (f m) (f n) :=
  ⟨fun h _m _n hmn => h hmn.ne, fun h _m _n hmn => hmn.lt_or_lt.elim (@h _ _) fun h' => hr (h h')⟩

theorem pairwise_disjoint_on [SemilatticeInf α] [OrderBot α] [LinearOrder ι] (f : ι → α) :
    Pairwise (Disjoint on f) ↔ ∀ ⦃m n⦄, m < n → Disjoint (f m) (f n) :=
  Symmetric.pairwise_on Disjoint.symm f

theorem pairwise_disjoint_mono [SemilatticeInf α] [OrderBot α] (hs : Pairwise (Disjoint on f))
    (h : g ≤ f) : Pairwise (Disjoint on g) :=
  hs.mono fun i j hij => Disjoint.mono (h i) (h j) hij

namespace Set

theorem Pairwise.mono (h : t ⊆ s) (hs : s.Pairwise r) : t.Pairwise r :=
  fun _x xt _y yt => hs (h xt) (h yt)

theorem Pairwise.mono' (H : r ≤ p) (hr : s.Pairwise r) : s.Pairwise p :=
  hr.imp H

theorem pairwise_top (s : Set α) : s.Pairwise ⊤ :=
  pairwise_of_forall s _ fun _ _ => trivial

protected theorem Subsingleton.pairwise (h : s.Subsingleton) (r : α → α → Prop) : s.Pairwise r :=
  fun _x hx _y hy hne => (hne (h hx hy)).elim

@[simp]
theorem pairwise_empty (r : α → α → Prop) : (∅ : Set α).Pairwise r :=
  subsingleton_empty.pairwise r

@[simp]
theorem pairwise_singleton (a : α) (r : α → α → Prop) : Set.Pairwise {a} r :=
  subsingleton_singleton.pairwise r

theorem pairwise_iff_of_refl [IsRefl α r] : s.Pairwise r ↔ ∀ ⦃a⦄, a ∈ s → ∀ ⦃b⦄, b ∈ s → r a b :=
  forall₄_congr fun _ _ _ _ => or_iff_not_imp_left.symm.trans <| or_iff_right_of_imp of_eq

alias ⟨Pairwise.of_refl, _⟩ := pairwise_iff_of_refl

theorem Nonempty.pairwise_iff_exists_forall [IsEquiv α r] {s : Set ι} (hs : s.Nonempty) :
    s.Pairwise (r on f) ↔ ∃ z, ∀ x ∈ s, r (f x) z := by
  constructor
  · rcases hs with ⟨y, hy⟩
    refine fun H => ⟨f y, fun x hx => ?_⟩
    rcases eq_or_ne x y with (rfl | hne)
    · apply IsRefl.refl
    · exact H hx hy hne
  · rintro ⟨z, hz⟩ x hx y hy _
    exact @IsTrans.trans α r _ (f x) z (f y) (hz _ hx) (IsSymm.symm _ _ <| hz _ hy)

/-- For a nonempty set `s`, a function `f` takes pairwise equal values on `s` if and only if
for some `z` in the codomain, `f` takes value `z` on all `x ∈ s`. See also
`Set.pairwise_eq_iff_exists_eq` for a version that assumes `[Nonempty ι]` instead of
`Set.Nonempty s`. -/
theorem Nonempty.pairwise_eq_iff_exists_eq {s : Set α} (hs : s.Nonempty) {f : α → ι} :
    (s.Pairwise fun x y => f x = f y) ↔ ∃ z, ∀ x ∈ s, f x = z :=
  hs.pairwise_iff_exists_forall

theorem pairwise_iff_exists_forall [Nonempty ι] (s : Set α) (f : α → ι) {r : ι → ι → Prop}
    [IsEquiv ι r] : s.Pairwise (r on f) ↔ ∃ z, ∀ x ∈ s, r (f x) z := by
  rcases s.eq_empty_or_nonempty with (rfl | hne)
  · simp
  · exact hne.pairwise_iff_exists_forall

/-- A function `f : α → ι` with nonempty codomain takes pairwise equal values on a set `s` if and
only if for some `z` in the codomain, `f` takes value `z` on all `x ∈ s`. See also
`Set.Nonempty.pairwise_eq_iff_exists_eq` for a version that assumes `Set.Nonempty s` instead of
`[Nonempty ι]`. -/
theorem pairwise_eq_iff_exists_eq [Nonempty ι] (s : Set α) (f : α → ι) :
    (s.Pairwise fun x y => f x = f y) ↔ ∃ z, ∀ x ∈ s, f x = z :=
  pairwise_iff_exists_forall s f

theorem pairwise_union :
    (s ∪ t).Pairwise r ↔
    s.Pairwise r ∧ t.Pairwise r ∧ ∀ a ∈ s, ∀ b ∈ t, a ≠ b → r a b ∧ r b a := by
  simp only [Set.Pairwise, mem_union, or_imp, forall_and]
  exact
    ⟨fun H => ⟨H.1.1, H.2.2, H.1.2, fun x hx y hy hne => H.2.1 y hy x hx hne.symm⟩,
     fun H => ⟨⟨H.1, H.2.2.1⟩, fun x hx y hy hne => H.2.2.2 y hy x hx hne.symm, H.2.1⟩⟩

theorem pairwise_union_of_symmetric (hr : Symmetric r) :
    (s ∪ t).Pairwise r ↔ s.Pairwise r ∧ t.Pairwise r ∧ ∀ a ∈ s, ∀ b ∈ t, a ≠ b → r a b :=
  pairwise_union.trans <| by simp only [hr.iff, and_self_iff]

theorem pairwise_insert :
    (insert a s).Pairwise r ↔ s.Pairwise r ∧ ∀ b ∈ s, a ≠ b → r a b ∧ r b a := by
  simp only [insert_eq, pairwise_union, pairwise_singleton, true_and_iff, mem_singleton_iff,
    forall_eq]

theorem pairwise_insert_of_not_mem (ha : a ∉ s) :
    (insert a s).Pairwise r ↔ s.Pairwise r ∧ ∀ b ∈ s, r a b ∧ r b a :=
  pairwise_insert.trans <|
    and_congr_right' <| forall₂_congr fun b hb => by simp [(ne_of_mem_of_not_mem hb ha).symm]

protected theorem Pairwise.insert (hs : s.Pairwise r) (h : ∀ b ∈ s, a ≠ b → r a b ∧ r b a) :
    (insert a s).Pairwise r :=
  pairwise_insert.2 ⟨hs, h⟩

theorem Pairwise.insert_of_not_mem (ha : a ∉ s) (hs : s.Pairwise r) (h : ∀ b ∈ s, r a b ∧ r b a) :
    (insert a s).Pairwise r :=
  (pairwise_insert_of_not_mem ha).2 ⟨hs, h⟩

theorem pairwise_insert_of_symmetric (hr : Symmetric r) :
    (insert a s).Pairwise r ↔ s.Pairwise r ∧ ∀ b ∈ s, a ≠ b → r a b := by
  simp only [pairwise_insert, hr.iff a, and_self_iff]

theorem pairwise_insert_of_symmetric_of_not_mem (hr : Symmetric r) (ha : a ∉ s) :
    (insert a s).Pairwise r ↔ s.Pairwise r ∧ ∀ b ∈ s, r a b := by
  simp only [pairwise_insert_of_not_mem ha, hr.iff a, and_self_iff]

theorem Pairwise.insert_of_symmetric (hs : s.Pairwise r) (hr : Symmetric r)
    (h : ∀ b ∈ s, a ≠ b → r a b) : (insert a s).Pairwise r :=
  (pairwise_insert_of_symmetric hr).2 ⟨hs, h⟩

theorem Pairwise.insert_of_symmetric_of_not_mem (hs : s.Pairwise r) (hr : Symmetric r) (ha : a ∉ s)
    (h : ∀ b ∈ s, r a b) : (insert a s).Pairwise r :=
  (pairwise_insert_of_symmetric_of_not_mem hr ha).2 ⟨hs, h⟩

theorem pairwise_pair : Set.Pairwise {a, b} r ↔ a ≠ b → r a b ∧ r b a := by simp [pairwise_insert]

theorem pairwise_pair_of_symmetric (hr : Symmetric r) : Set.Pairwise {a, b} r ↔ a ≠ b → r a b := by
  simp [pairwise_insert_of_symmetric hr]

theorem pairwise_univ : (univ : Set α).Pairwise r ↔ Pairwise r := by
  simp only [Set.Pairwise, Pairwise, mem_univ, forall_const]

@[simp]
theorem pairwise_bot_iff : s.Pairwise (⊥ : α → α → Prop) ↔ (s : Set α).Subsingleton :=
  ⟨fun h _a ha _b hb => h.eq ha hb id, fun h => h.pairwise _⟩

alias ⟨Pairwise.subsingleton, _⟩ := pairwise_bot_iff

/-- See also `Function.injective_iff_pairwise_ne` -/
lemma injOn_iff_pairwise_ne {s : Set ι} : InjOn f s ↔ s.Pairwise (f · ≠ f ·) := by
  simp only [InjOn, Set.Pairwise, not_imp_not]

alias ⟨InjOn.pairwise_ne, _⟩ := injOn_iff_pairwise_ne

protected theorem Pairwise.image {s : Set ι} (h : s.Pairwise (r on f)) : (f '' s).Pairwise r :=
  forall_mem_image.2 fun _x hx ↦ forall_mem_image.2 fun _y hy hne ↦ h hx hy <| ne_of_apply_ne _ hne

/-- See also `Set.Pairwise.image`. -/
theorem InjOn.pairwise_image {s : Set ι} (h : s.InjOn f) :
    (f '' s).Pairwise r ↔ s.Pairwise (r on f) := by
  simp (config := { contextual := true }) [h.eq_iff, Set.Pairwise]

lemma _root_.Pairwise.range_pairwise (hr : Pairwise (r on f)) : (Set.range f).Pairwise r :=
  image_univ ▸ (pairwise_univ.mpr hr).image

end Set

end Pairwise

theorem pairwise_subtype_iff_pairwise_set (s : Set α) (r : α → α → Prop) :
    (Pairwise fun (x : s) (y : s) => r x y) ↔ s.Pairwise r := by
  simp only [Pairwise, Set.Pairwise, SetCoe.forall, Ne, Subtype.ext_iff, Subtype.coe_mk]

alias ⟨Pairwise.set_of_subtype, Set.Pairwise.subtype⟩ := pairwise_subtype_iff_pairwise_set

namespace Set

section PartialOrderBot

variable [PartialOrder α] [OrderBot α] {s t : Set ι} {f g : ι → α}

/-- A set is `PairwiseDisjoint` under `f`, if the images of any distinct two elements under `f`
are disjoint.

`s.Pairwise Disjoint` is (definitionally) the same as `s.PairwiseDisjoint id`. We prefer the latter
in order to allow dot notation on `Set.PairwiseDisjoint`, even though the former unfolds more
nicely. -/
def PairwiseDisjoint (s : Set ι) (f : ι → α) : Prop :=
  s.Pairwise (Disjoint on f)

theorem PairwiseDisjoint.subset (ht : t.PairwiseDisjoint f) (h : s ⊆ t) : s.PairwiseDisjoint f :=
  Pairwise.mono h ht

theorem PairwiseDisjoint.mono_on (hs : s.PairwiseDisjoint f) (h : ∀ ⦃i⦄, i ∈ s → g i ≤ f i) :
    s.PairwiseDisjoint g := fun _a ha _b hb hab => (hs ha hb hab).mono (h ha) (h hb)

theorem PairwiseDisjoint.mono (hs : s.PairwiseDisjoint f) (h : g ≤ f) : s.PairwiseDisjoint g :=
  hs.mono_on fun i _ => h i

@[simp]
theorem pairwiseDisjoint_empty : (∅ : Set ι).PairwiseDisjoint f :=
  pairwise_empty _

@[simp]
theorem pairwiseDisjoint_singleton (i : ι) (f : ι → α) : PairwiseDisjoint {i} f :=
  pairwise_singleton i _

theorem pairwiseDisjoint_insert {i : ι} :
    (insert i s).PairwiseDisjoint f ↔
      s.PairwiseDisjoint f ∧ ∀ j ∈ s, i ≠ j → Disjoint (f i) (f j) :=
  pairwise_insert_of_symmetric <| symmetric_disjoint.comap f

theorem pairwiseDisjoint_insert_of_not_mem {i : ι} (hi : i ∉ s) :
    (insert i s).PairwiseDisjoint f ↔ s.PairwiseDisjoint f ∧ ∀ j ∈ s, Disjoint (f i) (f j) :=
  pairwise_insert_of_symmetric_of_not_mem (symmetric_disjoint.comap f) hi

protected theorem PairwiseDisjoint.insert (hs : s.PairwiseDisjoint f) {i : ι}
    (h : ∀ j ∈ s, i ≠ j → Disjoint (f i) (f j)) : (insert i s).PairwiseDisjoint f :=
  pairwiseDisjoint_insert.2 ⟨hs, h⟩

theorem PairwiseDisjoint.insert_of_not_mem (hs : s.PairwiseDisjoint f) {i : ι} (hi : i ∉ s)
    (h : ∀ j ∈ s, Disjoint (f i) (f j)) : (insert i s).PairwiseDisjoint f :=
  (pairwiseDisjoint_insert_of_not_mem hi).2 ⟨hs, h⟩

theorem PairwiseDisjoint.image_of_le (hs : s.PairwiseDisjoint f) {g : ι → ι} (hg : f ∘ g ≤ f) :
    (g '' s).PairwiseDisjoint f := by
  rintro _ ⟨a, ha, rfl⟩ _ ⟨b, hb, rfl⟩ h
  exact (hs ha hb <| ne_of_apply_ne _ h).mono (hg a) (hg b)

theorem InjOn.pairwiseDisjoint_image {g : ι' → ι} {s : Set ι'} (h : s.InjOn g) :
    (g '' s).PairwiseDisjoint f ↔ s.PairwiseDisjoint (f ∘ g) :=
  h.pairwise_image

theorem PairwiseDisjoint.range (g : s → ι) (hg : ∀ i : s, f (g i) ≤ f i)
    (ht : s.PairwiseDisjoint f) : (range g).PairwiseDisjoint f := by
  rintro _ ⟨x, rfl⟩ _ ⟨y, rfl⟩ hxy
  exact ((ht x.2 y.2) fun h => hxy <| congr_arg g <| Subtype.ext h).mono (hg x) (hg y)

theorem pairwiseDisjoint_union :
    (s ∪ t).PairwiseDisjoint f ↔
      s.PairwiseDisjoint f ∧
        t.PairwiseDisjoint f ∧ ∀ ⦃i⦄, i ∈ s → ∀ ⦃j⦄, j ∈ t → i ≠ j → Disjoint (f i) (f j) :=
  pairwise_union_of_symmetric <| symmetric_disjoint.comap f

theorem PairwiseDisjoint.union (hs : s.PairwiseDisjoint f) (ht : t.PairwiseDisjoint f)
    (h : ∀ ⦃i⦄, i ∈ s → ∀ ⦃j⦄, j ∈ t → i ≠ j → Disjoint (f i) (f j)) : (s ∪ t).PairwiseDisjoint f :=
  pairwiseDisjoint_union.2 ⟨hs, ht, h⟩

-- classical
theorem PairwiseDisjoint.elim (hs : s.PairwiseDisjoint f) {i j : ι} (hi : i ∈ s) (hj : j ∈ s)
    (h : ¬Disjoint (f i) (f j)) : i = j :=
  hs.eq hi hj h

lemma PairwiseDisjoint.eq_or_disjoint
    (h : s.PairwiseDisjoint f) {i j : ι} (hi : i ∈ s) (hj : j ∈ s) :
    i = j ∨ Disjoint (f i) (f j) := by
  rw [or_iff_not_imp_right]
  exact h.elim hi hj

lemma pairwiseDisjoint_range_iff {α β : Type*} {f : α → (Set β)} :
    (Set.range f).PairwiseDisjoint id ↔ ∀ x y, f x = f y ∨ Disjoint (f x) (f y) := by
  constructor
  · intro h x y
    apply h.eq_or_disjoint (Set.mem_range_self x) (Set.mem_range_self y)
  · rintro h _ ⟨x, rfl⟩ _ ⟨y, rfl⟩ hxy
    exact (h x y).resolve_left hxy

end PartialOrderBot

section SemilatticeInfBot

variable [SemilatticeInf α] [OrderBot α] {s t : Set ι} {f g : ι → α}

-- classical
theorem PairwiseDisjoint.elim' (hs : s.PairwiseDisjoint f) {i j : ι} (hi : i ∈ s) (hj : j ∈ s)
    (h : f i ⊓ f j ≠ ⊥) : i = j :=
  (hs.elim hi hj) fun hij => h hij.eq_bot

theorem PairwiseDisjoint.eq_of_le (hs : s.PairwiseDisjoint f) {i j : ι} (hi : i ∈ s) (hj : j ∈ s)
    (hf : f i ≠ ⊥) (hij : f i ≤ f j) : i = j :=
  (hs.elim' hi hj) fun h => hf <| (inf_of_le_left hij).symm.trans h

end SemilatticeInfBot

/-! ### Pairwise disjoint set of sets -/

variable {s : Set ι} {t : Set ι'}

theorem pairwiseDisjoint_range_singleton :
    (range (singleton : ι → Set ι)).PairwiseDisjoint id :=
  Pairwise.range_pairwise fun _ _ => disjoint_singleton.2

theorem pairwiseDisjoint_fiber (f : ι → α) (s : Set α) : s.PairwiseDisjoint fun a => f ⁻¹' {a} :=
  fun _a _ _b _ h => disjoint_iff_inf_le.mpr fun _i ⟨hia, hib⟩ => h <| (Eq.symm hia).trans hib

-- classical
theorem PairwiseDisjoint.elim_set {s : Set ι} {f : ι → Set α} (hs : s.PairwiseDisjoint f) {i j : ι}
    (hi : i ∈ s) (hj : j ∈ s) (a : α) (hai : a ∈ f i) (haj : a ∈ f j) : i = j :=
  hs.elim hi hj <| not_disjoint_iff.2 ⟨a, hai, haj⟩

theorem PairwiseDisjoint.prod {f : ι → Set α} {g : ι' → Set β} (hs : s.PairwiseDisjoint f)
    (ht : t.PairwiseDisjoint g) :
    (s ×ˢ t : Set (ι × ι')).PairwiseDisjoint fun i => f i.1 ×ˢ g i.2 :=
  fun ⟨_, _⟩ ⟨hi, hi'⟩ ⟨_, _⟩ ⟨hj, hj'⟩ hij =>
  disjoint_left.2 fun ⟨_, _⟩ ⟨hai, hbi⟩ ⟨haj, hbj⟩ =>
    hij <| Prod.ext (hs.elim_set hi hj _ hai haj) <| ht.elim_set hi' hj' _ hbi hbj

theorem pairwiseDisjoint_pi {ι' α : ι → Type*} {s : ∀ i, Set (ι' i)} {f : ∀ i, ι' i → Set (α i)}
    (hs : ∀ i, (s i).PairwiseDisjoint (f i)) :
    ((univ : Set ι).pi s).PairwiseDisjoint fun I => (univ : Set ι).pi fun i => f _ (I i) :=
  fun _ hI _ hJ hIJ =>
  disjoint_left.2 fun a haI haJ =>
    hIJ <|
      funext fun i =>
        (hs i).elim_set (hI i trivial) (hJ i trivial) (a i) (haI i trivial) (haJ i trivial)

/-- The partial images of a binary function `f` whose partial evaluations are injective are pairwise
disjoint iff `f` is injective . -/
theorem pairwiseDisjoint_image_right_iff {f : α → β → γ} {s : Set α} {t : Set β}
    (hf : ∀ a ∈ s, Injective (f a)) :
    (s.PairwiseDisjoint fun a => f a '' t) ↔ (s ×ˢ t).InjOn fun p => f p.1 p.2 := by
  refine ⟨fun hs x hx y hy (h : f _ _ = _) => ?_, fun hs x hx y hy h => ?_⟩
  · suffices x.1 = y.1 by exact Prod.ext this (hf _ hx.1 <| h.trans <| by rw [this])
    refine hs.elim hx.1 hy.1 (not_disjoint_iff.2 ⟨_, mem_image_of_mem _ hx.2, ?_⟩)
    rw [h]
    exact mem_image_of_mem _ hy.2
  · refine disjoint_iff_inf_le.mpr ?_
    rintro _ ⟨⟨a, ha, hab⟩, b, hb, rfl⟩
    exact h (congr_arg Prod.fst <| hs (mk_mem_prod hx ha) (mk_mem_prod hy hb) hab)

/-- The partial images of a binary function `f` whose partial evaluations are injective are pairwise
disjoint iff `f` is injective . -/
theorem pairwiseDisjoint_image_left_iff {f : α → β → γ} {s : Set α} {t : Set β}
    (hf : ∀ b ∈ t, Injective fun a => f a b) :
    (t.PairwiseDisjoint fun b => (fun a => f a b) '' s) ↔ (s ×ˢ t).InjOn fun p => f p.1 p.2 := by
  refine ⟨fun ht x hx y hy (h : f _ _ = _) => ?_, fun ht x hx y hy h => ?_⟩
  · suffices x.2 = y.2 by exact Prod.ext (hf _ hx.2 <| h.trans <| by rw [this]) this
    refine ht.elim hx.2 hy.2 (not_disjoint_iff.2 ⟨_, mem_image_of_mem _ hx.1, ?_⟩)
    rw [h]
    exact mem_image_of_mem _ hy.1
  · refine disjoint_iff_inf_le.mpr ?_
    rintro _ ⟨⟨a, ha, hab⟩, b, hb, rfl⟩
    exact h (congr_arg Prod.snd <| ht (mk_mem_prod ha hx) (mk_mem_prod hb hy) hab)

lemma exists_ne_mem_inter_of_not_pairwiseDisjoint
    {f : ι → Set α} (h : ¬ s.PairwiseDisjoint f) :
    ∃ i ∈ s, ∃ j ∈ s, i ≠ j ∧ ∃ x : α, x ∈ f i ∩ f j := by
  change ¬ ∀ i, i ∈ s → ∀ j, j ∈ s → i ≠ j → ∀ t, t ≤ f i → t ≤ f j → t ≤ ⊥ at h
  simp only [not_forall] at h
  obtain ⟨i, hi, j, hj, h_ne, t, hfi, hfj, ht⟩ := h
  replace ht : t.Nonempty := by
    rwa [le_bot_iff, bot_eq_empty, ← Ne, ← nonempty_iff_ne_empty] at ht
  obtain ⟨x, hx⟩ := ht
  exact ⟨i, hi, j, hj, h_ne, x, hfi hx, hfj hx⟩

lemma exists_lt_mem_inter_of_not_pairwiseDisjoint [LinearOrder ι]
    {f : ι → Set α} (h : ¬ s.PairwiseDisjoint f) :
    ∃ i ∈ s, ∃ j ∈ s, i < j ∧ ∃ x, x ∈ f i ∩ f j := by
  obtain ⟨i, hi, j, hj, hne, x, hx₁, hx₂⟩ := exists_ne_mem_inter_of_not_pairwiseDisjoint h
  cases' lt_or_lt_iff_ne.mpr hne with h_lt h_lt
  · exact ⟨i, hi, j, hj, h_lt, x, hx₁, hx₂⟩
  · exact ⟨j, hj, i, hi, h_lt, x, hx₂, hx₁⟩

end Set

lemma exists_ne_mem_inter_of_not_pairwise_disjoint
    {f : ι → Set α} (h : ¬ Pairwise (Disjoint on f)) :
    ∃ i j : ι, i ≠ j ∧ ∃ x, x ∈ f i ∩ f j := by
  rw [← pairwise_univ] at h
  obtain ⟨i, _hi, j, _hj, h⟩ := exists_ne_mem_inter_of_not_pairwiseDisjoint h
  exact ⟨i, j, h⟩

lemma exists_lt_mem_inter_of_not_pairwise_disjoint [LinearOrder ι]
    {f : ι → Set α} (h : ¬ Pairwise (Disjoint on f)) :
    ∃ i j : ι, i < j ∧ ∃ x, x ∈ f i ∩ f j := by
  rw [← pairwise_univ] at h
  obtain ⟨i, _hi, j, _hj, h⟩ := exists_lt_mem_inter_of_not_pairwiseDisjoint h
  exact ⟨i, j, h⟩

theorem pairwise_disjoint_fiber (f : ι → α) : Pairwise (Disjoint on fun a : α => f ⁻¹' {a}) :=
  pairwise_univ.1 <| Set.pairwiseDisjoint_fiber f univ
<<<<<<< HEAD
#align pairwise_disjoint_fiber pairwise_disjoint_fiber
=======
>>>>>>> 59de845a

lemma subsingleton_setOf_mem_iff_pairwise_disjoint {f : ι → Set α} :
    (∀ a, {i | a ∈ f i}.Subsingleton) ↔ Pairwise (Disjoint on f) :=
  ⟨fun h _ _ hij ↦ disjoint_left.2 fun a hi hj ↦ hij (h a hi hj),
   fun h _ _ hx _ hy ↦ by_contra fun hne ↦ disjoint_left.1 (h hne) hx hy⟩<|MERGE_RESOLUTION|>--- conflicted
+++ resolved
@@ -408,10 +408,6 @@
 
 theorem pairwise_disjoint_fiber (f : ι → α) : Pairwise (Disjoint on fun a : α => f ⁻¹' {a}) :=
   pairwise_univ.1 <| Set.pairwiseDisjoint_fiber f univ
-<<<<<<< HEAD
-#align pairwise_disjoint_fiber pairwise_disjoint_fiber
-=======
->>>>>>> 59de845a
 
 lemma subsingleton_setOf_mem_iff_pairwise_disjoint {f : ι → Set α} :
     (∀ a, {i | a ∈ f i}.Subsingleton) ↔ Pairwise (Disjoint on f) :=
