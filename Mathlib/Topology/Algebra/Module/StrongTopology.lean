/-
Copyright (c) 2022 Anatole Dedecker. All rights reserved.
Released under Apache 2.0 license as described in the file LICENSE.
Authors: Anatole Dedecker, Yury Kudryashov
-/
import Mathlib.Topology.Algebra.Module.UniformConvergence
import Mathlib.Topology.Algebra.SeparationQuotient.Section
import Mathlib.Topology.Hom.ContinuousEvalConst

/-!
# Strong topologies on the space of continuous linear maps

In this file, we define the strong topologies on `E →L[𝕜] F` associated with a family
`𝔖 : Set (Set E)` to be the topology of uniform convergence on the elements of `𝔖` (also called
the topology of `𝔖`-convergence).

The lemma `UniformOnFun.continuousSMul_of_image_bounded` tells us that this is a
vector space topology if the continuous linear image of any element of `𝔖` is bounded (in the sense
of `Bornology.IsVonNBounded`).

We then declare an instance for the case where `𝔖` is exactly the set of all bounded subsets of
`E`, giving us the so-called "topology of uniform convergence on bounded sets" (or "topology of
bounded convergence"), which coincides with the operator norm topology in the case of
`NormedSpace`s.

Other useful examples include the weak-* topology (when `𝔖` is the set of finite sets or the set
of singletons) and the topology of compact convergence (when `𝔖` is the set of relatively compact
sets).

## Main definitions

* `UniformConvergenceCLM` is a type synonym for `E →SL[σ] F` equipped with the `𝔖`-topology.
* `UniformConvergenceCLM.instTopologicalSpace` is the topology mentioned above for an arbitrary `𝔖`.
* `ContinuousLinearMap.topologicalSpace` is the topology of bounded convergence. This is
  declared as an instance.

## Main statements

* `UniformConvergenceCLM.instTopologicalAddGroup` and
  `UniformConvergenceCLM.instContinuousSMul` show that the strong topology
  makes `E →L[𝕜] F` a topological vector space, with the assumptions on `𝔖` mentioned above.
* `ContinuousLinearMap.topologicalAddGroup` and
  `ContinuousLinearMap.continuousSMul` register these facts as instances for the special
  case of bounded convergence.

## References

* [N. Bourbaki, *Topological Vector Spaces*][bourbaki1987]

## TODO

* Add convergence on compact subsets

## Tags

uniform convergence, bounded convergence
-/

open scoped Topology UniformConvergence Uniformity
open Filter Set Function Bornology

section General

/-! ### 𝔖-Topologies -/

variable {𝕜₁ 𝕜₂ : Type*} [NormedField 𝕜₁] [NormedField 𝕜₂] (σ : 𝕜₁ →+* 𝕜₂) {E F : Type*}
  [AddCommGroup E] [Module 𝕜₁ E] [TopologicalSpace E]
  [AddCommGroup F] [Module 𝕜₂ F]
variable (F)

/-- Given `E` and `F` two topological vector spaces and `𝔖 : Set (Set E)`, then
`UniformConvergenceCLM σ F 𝔖` is a type synonym of `E →SL[σ] F` equipped with the "topology of
uniform convergence on the elements of `𝔖`".

If the continuous linear image of any element of `𝔖` is bounded, this makes `E →SL[σ] F` a
topological vector space. -/
@[nolint unusedArguments]
def UniformConvergenceCLM [TopologicalSpace F] (_ : Set (Set E)) := E →SL[σ] F

namespace UniformConvergenceCLM

instance instFunLike [TopologicalSpace F] (𝔖 : Set (Set E)) :
    FunLike (UniformConvergenceCLM σ F 𝔖) E F :=
  ContinuousLinearMap.funLike

instance instContinuousSemilinearMapClass [TopologicalSpace F] (𝔖 : Set (Set E)) :
    ContinuousSemilinearMapClass (UniformConvergenceCLM σ F 𝔖) σ E F :=
  ContinuousLinearMap.continuousSemilinearMapClass

instance instTopologicalSpace [TopologicalSpace F] [TopologicalAddGroup F] (𝔖 : Set (Set E)) :
    TopologicalSpace (UniformConvergenceCLM σ F 𝔖) :=
  (@UniformOnFun.topologicalSpace E F (TopologicalAddGroup.toUniformSpace F) 𝔖).induced
    (DFunLike.coe : (UniformConvergenceCLM σ F 𝔖) → (E →ᵤ[𝔖] F))

theorem topologicalSpace_eq [UniformSpace F] [UniformAddGroup F] (𝔖 : Set (Set E)) :
    instTopologicalSpace σ F 𝔖 = TopologicalSpace.induced (UniformOnFun.ofFun 𝔖 ∘ DFunLike.coe)
      (UniformOnFun.topologicalSpace E F 𝔖) := by
  rw [instTopologicalSpace]
  congr
  exact UniformAddGroup.toUniformSpace_eq

/-- The uniform structure associated with `ContinuousLinearMap.strongTopology`. We make sure
that this has nice definitional properties. -/
instance instUniformSpace [UniformSpace F] [UniformAddGroup F]
    (𝔖 : Set (Set E)) : UniformSpace (UniformConvergenceCLM σ F 𝔖) :=
  UniformSpace.replaceTopology
    ((UniformOnFun.uniformSpace E F 𝔖).comap (UniformOnFun.ofFun 𝔖 ∘ DFunLike.coe))
    (by rw [UniformConvergenceCLM.instTopologicalSpace, UniformAddGroup.toUniformSpace_eq]; rfl)

theorem uniformSpace_eq [UniformSpace F] [UniformAddGroup F] (𝔖 : Set (Set E)) :
    instUniformSpace σ F 𝔖 =
      UniformSpace.comap (UniformOnFun.ofFun 𝔖 ∘ DFunLike.coe)
        (UniformOnFun.uniformSpace E F 𝔖) := by
  rw [instUniformSpace, UniformSpace.replaceTopology_eq]

@[simp]
theorem uniformity_toTopologicalSpace_eq [UniformSpace F] [UniformAddGroup F] (𝔖 : Set (Set E)) :
    (UniformConvergenceCLM.instUniformSpace σ F 𝔖).toTopologicalSpace =
      UniformConvergenceCLM.instTopologicalSpace σ F 𝔖 :=
  rfl

theorem isUniformInducing_coeFn [UniformSpace F] [UniformAddGroup F] (𝔖 : Set (Set E)) :
    IsUniformInducing (α := UniformConvergenceCLM σ F 𝔖) (UniformOnFun.ofFun 𝔖 ∘ DFunLike.coe) :=
  ⟨rfl⟩

theorem isUniformEmbedding_coeFn [UniformSpace F] [UniformAddGroup F] (𝔖 : Set (Set E)) :
    IsUniformEmbedding (α := UniformConvergenceCLM σ F 𝔖) (UniformOnFun.ofFun 𝔖 ∘ DFunLike.coe) :=
  ⟨isUniformInducing_coeFn .., DFunLike.coe_injective⟩

@[deprecated (since := "2024-10-01")]
alias uniformEmbedding_coeFn := isUniformEmbedding_coeFn

theorem isEmbedding_coeFn [UniformSpace F] [UniformAddGroup F] (𝔖 : Set (Set E)) :
    IsEmbedding (X := UniformConvergenceCLM σ F 𝔖) (Y := E →ᵤ[𝔖] F)
      (UniformOnFun.ofFun 𝔖 ∘ DFunLike.coe) :=
  IsUniformEmbedding.isEmbedding (isUniformEmbedding_coeFn _ _ _)

@[deprecated (since := "2024-10-26")]
alias embedding_coeFn := isEmbedding_coeFn

instance instAddCommGroup [TopologicalSpace F] [TopologicalAddGroup F] (𝔖 : Set (Set E)) :
    AddCommGroup (UniformConvergenceCLM σ F 𝔖) := ContinuousLinearMap.addCommGroup

@[simp]
theorem coe_zero [TopologicalSpace F] [TopologicalAddGroup F] (𝔖 : Set (Set E)) :
    ⇑(0 : UniformConvergenceCLM σ F 𝔖) = 0 :=
  rfl

instance instUniformAddGroup [UniformSpace F] [UniformAddGroup F] (𝔖 : Set (Set E)) :
    UniformAddGroup (UniformConvergenceCLM σ F 𝔖) := by
  let φ : (UniformConvergenceCLM σ F 𝔖) →+ E →ᵤ[𝔖] F :=
    ⟨⟨(DFunLike.coe : (UniformConvergenceCLM σ F 𝔖) → E →ᵤ[𝔖] F), rfl⟩, fun _ _ => rfl⟩
  exact (isUniformEmbedding_coeFn _ _ _).uniformAddGroup φ

instance instTopologicalAddGroup [TopologicalSpace F] [TopologicalAddGroup F]
    (𝔖 : Set (Set E)) : TopologicalAddGroup (UniformConvergenceCLM σ F 𝔖) := by
  letI : UniformSpace F := TopologicalAddGroup.toUniformSpace F
  haveI : UniformAddGroup F := comm_topologicalAddGroup_is_uniform
  infer_instance

theorem continuousEvalConst [TopologicalSpace F] [TopologicalAddGroup F]
    (𝔖 : Set (Set E)) (h𝔖 : ⋃₀ 𝔖 = Set.univ) :
    ContinuousEvalConst (UniformConvergenceCLM σ F 𝔖) E F where
  continuous_eval_const x := by
    letI : UniformSpace F := TopologicalAddGroup.toUniformSpace F
    haveI : UniformAddGroup F := comm_topologicalAddGroup_is_uniform
    exact (UniformOnFun.uniformContinuous_eval h𝔖 x).continuous.comp
      (isEmbedding_coeFn σ F 𝔖).continuous

theorem t2Space [TopologicalSpace F] [TopologicalAddGroup F] [T2Space F]
    (𝔖 : Set (Set E)) (h𝔖 : ⋃₀ 𝔖 = univ) : T2Space (UniformConvergenceCLM σ F 𝔖) := by
  letI : UniformSpace F := TopologicalAddGroup.toUniformSpace F
  haveI : UniformAddGroup F := comm_topologicalAddGroup_is_uniform
  haveI : T2Space (E →ᵤ[𝔖] F) := UniformOnFun.t2Space_of_covering h𝔖
  exact (isEmbedding_coeFn σ F 𝔖).t2Space

instance instDistribMulAction (M : Type*) [Monoid M] [DistribMulAction M F] [SMulCommClass 𝕜₂ M F]
    [TopologicalSpace F] [TopologicalAddGroup F] [ContinuousConstSMul M F] (𝔖 : Set (Set E)) :
    DistribMulAction M (UniformConvergenceCLM σ F 𝔖) := ContinuousLinearMap.distribMulAction

instance instModule (R : Type*) [Semiring R] [Module R F] [SMulCommClass 𝕜₂ R F]
    [TopologicalSpace F] [ContinuousConstSMul R F] [TopologicalAddGroup F] (𝔖 : Set (Set E)) :
    Module R (UniformConvergenceCLM σ F 𝔖) := ContinuousLinearMap.module

theorem continuousSMul [RingHomSurjective σ] [RingHomIsometric σ]
    [TopologicalSpace F] [TopologicalAddGroup F] [ContinuousSMul 𝕜₂ F] (𝔖 : Set (Set E))
    (h𝔖₃ : ∀ S ∈ 𝔖, IsVonNBounded 𝕜₁ S) :
    ContinuousSMul 𝕜₂ (UniformConvergenceCLM σ F 𝔖) := by
  letI : UniformSpace F := TopologicalAddGroup.toUniformSpace F
  haveI : UniformAddGroup F := comm_topologicalAddGroup_is_uniform
  let φ : (UniformConvergenceCLM σ F 𝔖) →ₗ[𝕜₂] E → F :=
    ⟨⟨DFunLike.coe, fun _ _ => rfl⟩, fun _ _ => rfl⟩
  exact UniformOnFun.continuousSMul_induced_of_image_bounded 𝕜₂ E F (UniformConvergenceCLM σ F 𝔖) φ
    ⟨rfl⟩ fun u s hs => (h𝔖₃ s hs).image u

theorem hasBasis_nhds_zero_of_basis [TopologicalSpace F] [TopologicalAddGroup F]
    {ι : Type*} (𝔖 : Set (Set E)) (h𝔖₁ : 𝔖.Nonempty) (h𝔖₂ : DirectedOn (· ⊆ ·) 𝔖) {p : ι → Prop}
    {b : ι → Set F} (h : (𝓝 0 : Filter F).HasBasis p b) :
    (𝓝 (0 : UniformConvergenceCLM σ F 𝔖)).HasBasis
      (fun Si : Set E × ι => Si.1 ∈ 𝔖 ∧ p Si.2)
      fun Si => { f : E →SL[σ] F | ∀ x ∈ Si.1, f x ∈ b Si.2 } := by
  letI : UniformSpace F := TopologicalAddGroup.toUniformSpace F
  haveI : UniformAddGroup F := comm_topologicalAddGroup_is_uniform
<<<<<<< HEAD
  rw [(isEmbedding_coeFn σ F 𝔖).toInducing.nhds_eq_comap]
=======
  rw [(isEmbedding_coeFn σ F 𝔖).isInducing.nhds_eq_comap]
>>>>>>> 4efbd2b0
  exact (UniformOnFun.hasBasis_nhds_zero_of_basis 𝔖 h𝔖₁ h𝔖₂ h).comap DFunLike.coe

theorem hasBasis_nhds_zero [TopologicalSpace F] [TopologicalAddGroup F]
    (𝔖 : Set (Set E)) (h𝔖₁ : 𝔖.Nonempty) (h𝔖₂ : DirectedOn (· ⊆ ·) 𝔖) :
    (𝓝 (0 : UniformConvergenceCLM σ F 𝔖)).HasBasis
      (fun SV : Set E × Set F => SV.1 ∈ 𝔖 ∧ SV.2 ∈ (𝓝 0 : Filter F)) fun SV =>
      { f : UniformConvergenceCLM σ F 𝔖 | ∀ x ∈ SV.1, f x ∈ SV.2 } :=
  hasBasis_nhds_zero_of_basis σ F 𝔖 h𝔖₁ h𝔖₂ (𝓝 0).basis_sets

theorem nhds_zero_eq_of_basis [TopologicalSpace F] [TopologicalAddGroup F] (𝔖 : Set (Set E))
    {ι : Type*} {p : ι → Prop} {b : ι → Set F} (h : (𝓝 0 : Filter F).HasBasis p b) :
    𝓝 (0 : UniformConvergenceCLM σ F 𝔖) =
      ⨅ (s : Set E) (_ : s ∈ 𝔖) (i : ι) (_ : p i),
        𝓟 {f : UniformConvergenceCLM σ F 𝔖 | MapsTo f s (b i)} := by
  letI : UniformSpace F := TopologicalAddGroup.toUniformSpace F
  haveI : UniformAddGroup F := comm_topologicalAddGroup_is_uniform
<<<<<<< HEAD
  rw [(isEmbedding_coeFn σ F 𝔖).toInducing.nhds_eq_comap,
=======
  rw [(isEmbedding_coeFn σ F 𝔖).isInducing.nhds_eq_comap,
>>>>>>> 4efbd2b0
    UniformOnFun.nhds_eq_of_basis _ _ h.uniformity_of_nhds_zero]
  simp [MapsTo]

theorem nhds_zero_eq [TopologicalSpace F] [TopologicalAddGroup F] (𝔖 : Set (Set E)) :
    𝓝 (0 : UniformConvergenceCLM σ F 𝔖) =
      ⨅ s ∈ 𝔖, ⨅ t ∈ 𝓝 (0 : F),
        𝓟 {f : UniformConvergenceCLM σ F 𝔖 | MapsTo f s t} :=
  nhds_zero_eq_of_basis _ _ _ (𝓝 0).basis_sets

variable {F} in
theorem eventually_nhds_zero_mapsTo [TopologicalSpace F] [TopologicalAddGroup F]
    {𝔖 : Set (Set E)} {s : Set E} (hs : s ∈ 𝔖) {U : Set F} (hu : U ∈ 𝓝 0) :
    ∀ᶠ f : UniformConvergenceCLM σ F 𝔖 in 𝓝 0, MapsTo f s U := by
  rw [nhds_zero_eq]
  apply_rules [mem_iInf_of_mem, mem_principal_self]

variable {σ F} in
theorem isVonNBounded_image2_apply {R : Type*} [SeminormedRing R]
    [TopologicalSpace F] [TopologicalAddGroup F]
    [Module R F] [ContinuousConstSMul R F] [SMulCommClass 𝕜₂ R F]
    {𝔖 : Set (Set E)} {S : Set (UniformConvergenceCLM σ F 𝔖)} (hS : IsVonNBounded R S)
    {s : Set E} (hs : s ∈ 𝔖) : IsVonNBounded R (Set.image2 (fun f x ↦ f x) S s) := by
  intro U hU
  filter_upwards [hS (eventually_nhds_zero_mapsTo σ hs hU)] with c hc
  rw [image2_subset_iff]
  intro f hf x hx
  rcases hc hf with ⟨g, hg, rfl⟩
  exact smul_mem_smul_set (hg hx)

variable {σ F} in
/-- A set `S` of continuous linear maps with topology of uniform convergence on sets `s ∈ 𝔖`
is von Neumann bounded iff for any `s ∈ 𝔖`,
the set `{f x | (f ∈ S) (x ∈ s)}` is von Neumann bounded. -/
theorem isVonNBounded_iff {R : Type*} [NormedDivisionRing R]
    [TopologicalSpace F] [TopologicalAddGroup F]
    [Module R F] [ContinuousConstSMul R F] [SMulCommClass 𝕜₂ R F]
    {𝔖 : Set (Set E)} {S : Set (UniformConvergenceCLM σ F 𝔖)} :
    IsVonNBounded R S ↔ ∀ s ∈ 𝔖, IsVonNBounded R (Set.image2 (fun f x ↦ f x) S s) := by
  refine ⟨fun hS s hs ↦ isVonNBounded_image2_apply hS hs, fun h ↦ ?_⟩
  simp_rw [isVonNBounded_iff_absorbing_le, nhds_zero_eq, le_iInf_iff, le_principal_iff]
  intro s hs U hU
  rw [Filter.mem_absorbing, Absorbs]
  filter_upwards [h s hs hU, eventually_ne_cobounded 0] with c hc hc₀ f hf
  rw [mem_smul_set_iff_inv_smul_mem₀ hc₀]
  intro x hx
  simpa only [mem_smul_set_iff_inv_smul_mem₀ hc₀] using hc (mem_image2_of_mem hf hx)

instance instUniformContinuousConstSMul (M : Type*)
    [Monoid M] [DistribMulAction M F] [SMulCommClass 𝕜₂ M F]
    [UniformSpace F] [UniformAddGroup F] [UniformContinuousConstSMul M F] (𝔖 : Set (Set E)) :
    UniformContinuousConstSMul M (UniformConvergenceCLM σ F 𝔖) :=
  (isUniformInducing_coeFn σ F 𝔖).uniformContinuousConstSMul fun _ _ ↦ by rfl

instance instContinuousConstSMul (M : Type*)
    [Monoid M] [DistribMulAction M F] [SMulCommClass 𝕜₂ M F]
    [TopologicalSpace F] [TopologicalAddGroup F] [ContinuousConstSMul M F] (𝔖 : Set (Set E)) :
    ContinuousConstSMul M (UniformConvergenceCLM σ F 𝔖) :=
  let _ := TopologicalAddGroup.toUniformSpace F
  have _ : UniformAddGroup F := comm_topologicalAddGroup_is_uniform
  have _ := uniformContinuousConstSMul_of_continuousConstSMul M F
  inferInstance

theorem tendsto_iff_tendstoUniformlyOn {ι : Type*} {p : Filter ι} [UniformSpace F]
    [UniformAddGroup F] (𝔖 : Set (Set E)) {a : ι → UniformConvergenceCLM σ F 𝔖}
    {a₀ : UniformConvergenceCLM σ F 𝔖} :
    Filter.Tendsto a p (𝓝 a₀) ↔ ∀ s ∈ 𝔖, TendstoUniformlyOn (a · ·) a₀ p s := by
  rw [(isEmbedding_coeFn σ F 𝔖).tendsto_nhds_iff, UniformOnFun.tendsto_iff_tendstoUniformlyOn]
  rfl

variable {F} in
theorem isUniformInducing_postcomp
    {G : Type*} [AddCommGroup G] [UniformSpace G] [UniformAddGroup G]
    {𝕜₃ : Type*} [NormedField 𝕜₃] [Module 𝕜₃ G]
    {τ : 𝕜₂ →+* 𝕜₃} {ρ : 𝕜₁ →+* 𝕜₃} [RingHomCompTriple σ τ ρ] [UniformSpace F] [UniformAddGroup F]
    (g : F →SL[τ] G) (hg : IsUniformInducing g) (𝔖 : Set (Set E)) :
    IsUniformInducing (α := UniformConvergenceCLM σ F 𝔖) (β := UniformConvergenceCLM ρ G 𝔖)
      g.comp := by
  rw [← (isUniformInducing_coeFn _ _ _).of_comp_iff]
  exact (UniformOnFun.postcomp_isUniformInducing hg).comp (isUniformInducing_coeFn _ _ _)

theorem completeSpace [UniformSpace F] [UniformAddGroup F] [ContinuousSMul 𝕜₂ F] [CompleteSpace F]
    {𝔖 : Set (Set E)} (h𝔖 : RestrictGenTopology 𝔖) (h𝔖U : ⋃₀ 𝔖 = univ) :
    CompleteSpace (UniformConvergenceCLM σ F 𝔖) := by
  wlog hF : T2Space F generalizing F
  · rw [(isUniformInducing_postcomp σ (SeparationQuotient.mkCLM 𝕜₂ F)
      SeparationQuotient.isUniformInducing_mk _).completeSpace_congr]
    exacts [this _ inferInstance, SeparationQuotient.postcomp_mkCLM_surjective F σ E]
  rw [completeSpace_iff_isComplete_range (isUniformInducing_coeFn _ _ _)]
  apply IsClosed.isComplete
  have H₁ : IsClosed {f : E →ᵤ[𝔖] F | Continuous ((UniformOnFun.toFun 𝔖) f)} :=
    UniformOnFun.isClosed_setOf_continuous h𝔖
  convert H₁.inter <| (LinearMap.isClosed_range_coe E F σ).preimage
    (UniformOnFun.uniformContinuous_toFun h𝔖U).continuous
  exact ContinuousLinearMap.range_coeFn_eq

variable {𝔖₁ 𝔖₂ : Set (Set E)}

theorem uniformSpace_mono [UniformSpace F] [UniformAddGroup F] (h : 𝔖₂ ⊆ 𝔖₁) :
    instUniformSpace σ F 𝔖₁ ≤ instUniformSpace σ F 𝔖₂ := by
  simp_rw [uniformSpace_eq]
  exact UniformSpace.comap_mono (UniformOnFun.mono (le_refl _) h)

theorem topologicalSpace_mono [TopologicalSpace F] [TopologicalAddGroup F] (h : 𝔖₂ ⊆ 𝔖₁) :
    instTopologicalSpace σ F 𝔖₁ ≤ instTopologicalSpace σ F 𝔖₂ := by
  letI := TopologicalAddGroup.toUniformSpace F
  haveI : UniformAddGroup F := comm_topologicalAddGroup_is_uniform
  simp_rw [← uniformity_toTopologicalSpace_eq]
  exact UniformSpace.toTopologicalSpace_mono (uniformSpace_mono σ F h)

end UniformConvergenceCLM

end General

namespace ContinuousLinearMap

section BoundedSets

/-! ### Topology of bounded convergence  -/

variable {𝕜₁ 𝕜₂ 𝕜₃ : Type*} [NormedField 𝕜₁] [NormedField 𝕜₂] [NormedField 𝕜₃] {σ : 𝕜₁ →+* 𝕜₂}
  {τ : 𝕜₂ →+* 𝕜₃} {ρ : 𝕜₁ →+* 𝕜₃} [RingHomCompTriple σ τ ρ] {E F G : Type*} [AddCommGroup E]
  [Module 𝕜₁ E] [AddCommGroup F] [Module 𝕜₂ F]
  [AddCommGroup G] [Module 𝕜₃ G] [TopologicalSpace E]

/-- The topology of bounded convergence on `E →L[𝕜] F`. This coincides with the topology induced by
the operator norm when `E` and `F` are normed spaces. -/
instance topologicalSpace [TopologicalSpace F] [TopologicalAddGroup F] :
    TopologicalSpace (E →SL[σ] F) :=
  UniformConvergenceCLM.instTopologicalSpace σ F { S | IsVonNBounded 𝕜₁ S }

instance topologicalAddGroup [TopologicalSpace F] [TopologicalAddGroup F] :
    TopologicalAddGroup (E →SL[σ] F) :=
  UniformConvergenceCLM.instTopologicalAddGroup σ F _

instance continuousSMul [RingHomSurjective σ] [RingHomIsometric σ] [TopologicalSpace F]
    [TopologicalAddGroup F] [ContinuousSMul 𝕜₂ F] : ContinuousSMul 𝕜₂ (E →SL[σ] F) :=
  UniformConvergenceCLM.continuousSMul σ F { S | IsVonNBounded 𝕜₁ S } fun _ hs => hs

instance uniformSpace [UniformSpace F] [UniformAddGroup F] : UniformSpace (E →SL[σ] F) :=
  UniformConvergenceCLM.instUniformSpace σ F { S | IsVonNBounded 𝕜₁ S }

instance uniformAddGroup [UniformSpace F] [UniformAddGroup F] : UniformAddGroup (E →SL[σ] F) :=
  UniformConvergenceCLM.instUniformAddGroup σ F _

instance instContinuousEvalConst [TopologicalSpace F] [TopologicalAddGroup F]
    [ContinuousSMul 𝕜₁ E] : ContinuousEvalConst (E →SL[σ] F) E F :=
  UniformConvergenceCLM.continuousEvalConst σ F _ Bornology.isVonNBounded_covers

instance instT2Space [TopologicalSpace F] [TopologicalAddGroup F] [ContinuousSMul 𝕜₁ E]
    [T2Space F] : T2Space (E →SL[σ] F) :=
  UniformConvergenceCLM.t2Space σ F _ Bornology.isVonNBounded_covers

protected theorem hasBasis_nhds_zero_of_basis [TopologicalSpace F] [TopologicalAddGroup F]
    {ι : Type*} {p : ι → Prop} {b : ι → Set F} (h : (𝓝 0 : Filter F).HasBasis p b) :
    (𝓝 (0 : E →SL[σ] F)).HasBasis (fun Si : Set E × ι => IsVonNBounded 𝕜₁ Si.1 ∧ p Si.2)
      fun Si => { f : E →SL[σ] F | ∀ x ∈ Si.1, f x ∈ b Si.2 } :=
  UniformConvergenceCLM.hasBasis_nhds_zero_of_basis σ F { S | IsVonNBounded 𝕜₁ S }
    ⟨∅, isVonNBounded_empty 𝕜₁ E⟩
    (directedOn_of_sup_mem fun _ _ => IsVonNBounded.union) h

protected theorem hasBasis_nhds_zero [TopologicalSpace F] [TopologicalAddGroup F] :
    (𝓝 (0 : E →SL[σ] F)).HasBasis
      (fun SV : Set E × Set F => IsVonNBounded 𝕜₁ SV.1 ∧ SV.2 ∈ (𝓝 0 : Filter F))
      fun SV => { f : E →SL[σ] F | ∀ x ∈ SV.1, f x ∈ SV.2 } :=
  ContinuousLinearMap.hasBasis_nhds_zero_of_basis (𝓝 0).basis_sets

theorem isUniformEmbedding_toUniformOnFun [UniformSpace F] [UniformAddGroup F] :
    IsUniformEmbedding
      fun f : E →SL[σ] F ↦ UniformOnFun.ofFun {s | Bornology.IsVonNBounded 𝕜₁ s} f :=
  UniformConvergenceCLM.isUniformEmbedding_coeFn ..

@[deprecated (since := "2024-10-01")]
alias uniformEmbedding_toUniformOnFun := isUniformEmbedding_toUniformOnFun

instance uniformContinuousConstSMul
    {M : Type*} [Monoid M] [DistribMulAction M F] [SMulCommClass 𝕜₂ M F]
    [UniformSpace F] [UniformAddGroup F] [UniformContinuousConstSMul M F] :
    UniformContinuousConstSMul M (E →SL[σ] F) :=
  UniformConvergenceCLM.instUniformContinuousConstSMul σ F _ _

instance continuousConstSMul {M : Type*} [Monoid M] [DistribMulAction M F] [SMulCommClass 𝕜₂ M F]
    [TopologicalSpace F] [TopologicalAddGroup F] [ContinuousConstSMul M F] :
    ContinuousConstSMul M (E →SL[σ] F) :=
  UniformConvergenceCLM.instContinuousConstSMul σ F _ _

protected theorem nhds_zero_eq_of_basis [TopologicalSpace F] [TopologicalAddGroup F]
    {ι : Type*} {p : ι → Prop} {b : ι → Set F} (h : (𝓝 0 : Filter F).HasBasis p b) :
    𝓝 (0 : E →SL[σ] F) =
      ⨅ (s : Set E) (_ : IsVonNBounded 𝕜₁ s) (i : ι) (_ : p i),
        𝓟 {f : E →SL[σ] F | MapsTo f s (b i)} :=
  UniformConvergenceCLM.nhds_zero_eq_of_basis _ _ _ h

protected theorem nhds_zero_eq [TopologicalSpace F] [TopologicalAddGroup F] :
    𝓝 (0 : E →SL[σ] F) =
      ⨅ (s : Set E) (_ : IsVonNBounded 𝕜₁ s) (U : Set F) (_ : U ∈ 𝓝 0),
        𝓟 {f : E →SL[σ] F | MapsTo f s U} :=
  UniformConvergenceCLM.nhds_zero_eq ..

/-- If `s` is a von Neumann bounded set and `U` is a neighbourhood of zero,
then sufficiently small continuous linear maps map `s` to `U`. -/
theorem eventually_nhds_zero_mapsTo [TopologicalSpace F] [TopologicalAddGroup F]
    {s : Set E} (hs : IsVonNBounded 𝕜₁ s) {U : Set F} (hu : U ∈ 𝓝 0) :
    ∀ᶠ f : E →SL[σ] F in 𝓝 0, MapsTo f s U :=
  UniformConvergenceCLM.eventually_nhds_zero_mapsTo _ hs hu

/-- If `S` is a von Neumann bounded set of continuous linear maps `f : E →SL[σ] F`
and `s` is a von Neumann bounded set in the domain,
then the set `{f x | (f ∈ S) (x ∈ s)}` is von Neumann bounded.

See also `isVonNBounded_iff` for an `Iff` version with stronger typeclass assumptions. -/
theorem isVonNBounded_image2_apply {R : Type*} [SeminormedRing R]
    [TopologicalSpace F] [TopologicalAddGroup F]
    [Module R F] [ContinuousConstSMul R F] [SMulCommClass 𝕜₂ R F]
    {S : Set (E →SL[σ] F)} (hS : IsVonNBounded R S) {s : Set E} (hs : IsVonNBounded 𝕜₁ s) :
    IsVonNBounded R (Set.image2 (fun f x ↦ f x) S s) :=
  UniformConvergenceCLM.isVonNBounded_image2_apply hS hs

/-- A set `S` of continuous linear maps is von Neumann bounded
iff for any von Neumann bounded set `s`,
the set `{f x | (f ∈ S) (x ∈ s)}` is von Neumann bounded.

For the forward implication with weaker typeclass assumptions, see `isVonNBounded_image2_apply`. -/
theorem isVonNBounded_iff {R : Type*} [NormedDivisionRing R]
    [TopologicalSpace F] [TopologicalAddGroup F]
    [Module R F] [ContinuousConstSMul R F] [SMulCommClass 𝕜₂ R F]
    {S : Set (E →SL[σ] F)} :
    IsVonNBounded R S ↔
      ∀ s, IsVonNBounded 𝕜₁ s → IsVonNBounded R (Set.image2 (fun f x ↦ f x) S s) :=
  UniformConvergenceCLM.isVonNBounded_iff

theorem completeSpace [UniformSpace F] [UniformAddGroup F] [ContinuousSMul 𝕜₂ F] [CompleteSpace F]
    [ContinuousSMul 𝕜₁ E] (h : RestrictGenTopology {s : Set E | IsVonNBounded 𝕜₁ s}) :
    CompleteSpace (E →SL[σ] F) :=
  UniformConvergenceCLM.completeSpace _ _ h isVonNBounded_covers

instance instCompleteSpace [TopologicalAddGroup E] [ContinuousSMul 𝕜₁ E] [SequentialSpace E]
    [UniformSpace F] [UniformAddGroup F] [ContinuousSMul 𝕜₂ F] [CompleteSpace F] :
    CompleteSpace (E →SL[σ] F) :=
  completeSpace <| .of_seq fun _ _ h ↦ (h.isVonNBounded_range 𝕜₁).insert _

variable (G) [TopologicalSpace F] [TopologicalSpace G]

/-- Pre-composition by a *fixed* continuous linear map as a continuous linear map.
Note that in non-normed space it is not always true that composition is continuous
in both variables, so we have to fix one of them. -/
@[simps]
def precomp [TopologicalAddGroup G] [ContinuousConstSMul 𝕜₃ G] [RingHomSurjective σ]
    [RingHomIsometric σ] (L : E →SL[σ] F) : (F →SL[τ] G) →L[𝕜₃] E →SL[ρ] G where
  toFun f := f.comp L
  map_add' f g := add_comp f g L
  map_smul' a f := smul_comp a f L
  cont := by
    letI : UniformSpace G := TopologicalAddGroup.toUniformSpace G
    haveI : UniformAddGroup G := comm_topologicalAddGroup_is_uniform
    rw [(UniformConvergenceCLM.isEmbedding_coeFn _ _ _).continuous_iff]
    -- Porting note: without this, the following doesn't work
    change Continuous ((fun f ↦ UniformOnFun.ofFun _ (f ∘ L)) ∘ DFunLike.coe)
    exact (UniformOnFun.precomp_uniformContinuous fun S hS => hS.image L).continuous.comp
        (UniformConvergenceCLM.isEmbedding_coeFn _ _ _).continuous

variable (E) {G}

/-- Post-composition by a *fixed* continuous linear map as a continuous linear map.
Note that in non-normed space it is not always true that composition is continuous
in both variables, so we have to fix one of them. -/
@[simps]
def postcomp [TopologicalAddGroup F] [TopologicalAddGroup G] [ContinuousConstSMul 𝕜₃ G]
    [ContinuousConstSMul 𝕜₂ F] (L : F →SL[τ] G) : (E →SL[σ] F) →SL[τ] E →SL[ρ] G where
  toFun f := L.comp f
  map_add' := comp_add L
  map_smul' := comp_smulₛₗ L
  cont := by
    letI : UniformSpace G := TopologicalAddGroup.toUniformSpace G
    haveI : UniformAddGroup G := comm_topologicalAddGroup_is_uniform
    letI : UniformSpace F := TopologicalAddGroup.toUniformSpace F
    haveI : UniformAddGroup F := comm_topologicalAddGroup_is_uniform
    rw [(UniformConvergenceCLM.isEmbedding_coeFn _ _ _).continuous_iff]
    exact
      (UniformOnFun.postcomp_uniformContinuous L.uniformContinuous).continuous.comp
        (UniformConvergenceCLM.isEmbedding_coeFn _ _ _).continuous

end BoundedSets

section BilinearMaps

variable {𝕜 : Type*} [NormedField 𝕜] {E F G : Type*}
  [AddCommGroup E] [Module 𝕜 E] [TopologicalSpace E]
  [AddCommGroup F] [Module 𝕜 F] [TopologicalSpace F]
  [AddCommGroup G] [Module 𝕜 G]
  [TopologicalSpace G] [TopologicalAddGroup G] [ContinuousConstSMul 𝕜 G]

/-- Send a continuous bilinear map to an abstract bilinear map (forgetting continuity). -/
def toLinearMap₂ (L : E →L[𝕜] F →L[𝕜] G) : E →ₗ[𝕜] F →ₗ[𝕜] G := (coeLM 𝕜).comp L.toLinearMap

@[simp] lemma toLinearMap₂_apply (L : E →L[𝕜] F →L[𝕜] G) (v : E) (w : F) :
    L.toLinearMap₂ v w = L v w := rfl

end BilinearMaps

section RestrictScalars

variable {𝕜 : Type*} [NontriviallyNormedField 𝕜]
  {E : Type*} [AddCommGroup E] [TopologicalSpace E] [Module 𝕜 E] [ContinuousSMul 𝕜 E]
  {F : Type*} [AddCommGroup F]

section UniformSpace

variable [UniformSpace F] [UniformAddGroup F] [Module 𝕜 F]
  (𝕜' : Type*) [NontriviallyNormedField 𝕜'] [NormedAlgebra 𝕜' 𝕜]
  [Module 𝕜' E] [IsScalarTower 𝕜' 𝕜 E] [Module 𝕜' F] [IsScalarTower 𝕜' 𝕜 F]

theorem isUniformEmbedding_restrictScalars :
    IsUniformEmbedding (restrictScalars 𝕜' : (E →L[𝕜] F) → (E →L[𝕜'] F)) := by
  rw [← isUniformEmbedding_toUniformOnFun.of_comp_iff]
  convert isUniformEmbedding_toUniformOnFun using 4 with s
  exact ⟨fun h ↦ h.extend_scalars _, fun h ↦ h.restrict_scalars _⟩

@[deprecated (since := "2024-10-01")]
alias uniformEmbedding_restrictScalars := isUniformEmbedding_restrictScalars

theorem uniformContinuous_restrictScalars :
    UniformContinuous (restrictScalars 𝕜' : (E →L[𝕜] F) → (E →L[𝕜'] F)) :=
  (isUniformEmbedding_restrictScalars 𝕜').uniformContinuous

end UniformSpace

variable [TopologicalSpace F] [TopologicalAddGroup F] [Module 𝕜 F]
  (𝕜' : Type*) [NontriviallyNormedField 𝕜'] [NormedAlgebra 𝕜' 𝕜]
  [Module 𝕜' E] [IsScalarTower 𝕜' 𝕜 E] [Module 𝕜' F] [IsScalarTower 𝕜' 𝕜 F]

theorem isEmbedding_restrictScalars :
    IsEmbedding (restrictScalars 𝕜' : (E →L[𝕜] F) → (E →L[𝕜'] F)) :=
  letI : UniformSpace F := TopologicalAddGroup.toUniformSpace F
  haveI : UniformAddGroup F := comm_topologicalAddGroup_is_uniform
  (isUniformEmbedding_restrictScalars _).isEmbedding

@[deprecated (since := "2024-10-26")]
alias embedding_restrictScalars := isEmbedding_restrictScalars

@[continuity, fun_prop]
theorem continuous_restrictScalars :
    Continuous (restrictScalars 𝕜' : (E →L[𝕜] F) → (E →L[𝕜'] F)) :=
   (isEmbedding_restrictScalars _).continuous

variable (𝕜 E F)
variable (𝕜'' : Type*) [Ring 𝕜'']
  [Module 𝕜'' F] [ContinuousConstSMul 𝕜'' F] [SMulCommClass 𝕜 𝕜'' F] [SMulCommClass 𝕜' 𝕜'' F]

/-- `ContinuousLinearMap.restrictScalars` as a `ContinuousLinearMap`. -/
def restrictScalarsL : (E →L[𝕜] F) →L[𝕜''] E →L[𝕜'] F :=
  .mk <| restrictScalarsₗ 𝕜 E F 𝕜' 𝕜''

variable {𝕜 E F 𝕜' 𝕜''}

@[simp]
theorem coe_restrictScalarsL : (restrictScalarsL 𝕜 E F 𝕜' 𝕜'' : (E →L[𝕜] F) →ₗ[𝕜''] E →L[𝕜'] F) =
    restrictScalarsₗ 𝕜 E F 𝕜' 𝕜'' :=
  rfl

@[simp]
theorem coe_restrict_scalarsL' : ⇑(restrictScalarsL 𝕜 E F 𝕜' 𝕜'') = restrictScalars 𝕜' :=
  rfl

end RestrictScalars

end ContinuousLinearMap

open ContinuousLinearMap

namespace ContinuousLinearEquiv

/-! ### Continuous linear equivalences -/

section Semilinear

variable {𝕜 : Type*} {𝕜₂ : Type*} {𝕜₃ : Type*} {𝕜₄ : Type*} {E : Type*} {F : Type*}
  {G : Type*} {H : Type*} [AddCommGroup E] [AddCommGroup F] [AddCommGroup G] [AddCommGroup H]
  [NormedField 𝕜] [NormedField 𝕜₂] [NormedField 𝕜₃] [NormedField 𝕜₄]
  [Module 𝕜 E] [Module 𝕜₂ F] [Module 𝕜₃ G] [Module 𝕜₄ H]
  [TopologicalSpace E] [TopologicalSpace F] [TopologicalSpace G] [TopologicalSpace H]
  [TopologicalAddGroup G] [TopologicalAddGroup H] [ContinuousConstSMul 𝕜₃ G]
  [ContinuousConstSMul 𝕜₄ H] {σ₁₂ : 𝕜 →+* 𝕜₂} {σ₂₁ : 𝕜₂ →+* 𝕜} {σ₂₃ : 𝕜₂ →+* 𝕜₃} {σ₁₃ : 𝕜 →+* 𝕜₃}
  {σ₃₄ : 𝕜₃ →+* 𝕜₄} {σ₄₃ : 𝕜₄ →+* 𝕜₃} {σ₂₄ : 𝕜₂ →+* 𝕜₄} {σ₁₄ : 𝕜 →+* 𝕜₄} [RingHomInvPair σ₁₂ σ₂₁]
  [RingHomInvPair σ₂₁ σ₁₂] [RingHomInvPair σ₃₄ σ₄₃] [RingHomInvPair σ₄₃ σ₃₄]
  [RingHomCompTriple σ₂₁ σ₁₄ σ₂₄] [RingHomCompTriple σ₂₄ σ₄₃ σ₂₃] [RingHomCompTriple σ₁₂ σ₂₃ σ₁₃]
  [RingHomCompTriple σ₁₃ σ₃₄ σ₁₄] [RingHomCompTriple σ₂₃ σ₃₄ σ₂₄] [RingHomCompTriple σ₁₂ σ₂₄ σ₁₄]
  [RingHomIsometric σ₁₂] [RingHomIsometric σ₂₁]

/-- A pair of continuous (semi)linear equivalences generates a (semi)linear equivalence between the
spaces of continuous (semi)linear maps. -/
@[simps]
def arrowCongrSL (e₁₂ : E ≃SL[σ₁₂] F) (e₄₃ : H ≃SL[σ₄₃] G) :
    (E →SL[σ₁₄] H) ≃SL[σ₄₃] F →SL[σ₂₃] G :=
{ e₁₂.arrowCongrEquiv e₄₃ with
    -- given explicitly to help `simps`
    toFun := fun L => (e₄₃ : H →SL[σ₄₃] G).comp (L.comp (e₁₂.symm : F →SL[σ₂₁] E))
    -- given explicitly to help `simps`
    invFun := fun L => (e₄₃.symm : G →SL[σ₃₄] H).comp (L.comp (e₁₂ : E →SL[σ₁₂] F))
    map_add' := fun f g => by simp only [add_comp, comp_add]
    map_smul' := fun t f => by simp only [smul_comp, comp_smulₛₗ]
    continuous_toFun := ((postcomp F e₄₃.toContinuousLinearMap).comp
      (precomp H e₁₂.symm.toContinuousLinearMap)).continuous
    continuous_invFun := ((precomp H e₁₂.toContinuousLinearMap).comp
      (postcomp F e₄₃.symm.toContinuousLinearMap)).continuous }

-- Porting note: the following two lemmas were autogenerated by `simps` in Lean3, but this is
-- no longer the case. The first one can already be proven by `simp`, but the second can't.

theorem arrowCongrSL_toLinearEquiv_apply (e₁₂ : E ≃SL[σ₁₂] F) (e₄₃ : H ≃SL[σ₄₃] G)
    (L : E →SL[σ₁₄] H) : (e₁₂.arrowCongrSL e₄₃).toLinearEquiv L =
      (e₄₃ : H →SL[σ₄₃] G).comp (L.comp (e₁₂.symm : F →SL[σ₂₁] E)) :=
  rfl

@[simp]
theorem arrowCongrSL_toLinearEquiv_symm_apply (e₁₂ : E ≃SL[σ₁₂] F) (e₄₃ : H ≃SL[σ₄₃] G)
    (L : F →SL[σ₂₃] G) : (e₁₂.arrowCongrSL e₄₃).toLinearEquiv.symm L =
      (e₄₃.symm : G →SL[σ₃₄] H).comp (L.comp (e₁₂ : E →SL[σ₁₂] F)) :=
  rfl

end Semilinear

section Linear

variable {𝕜 : Type*} {E : Type*} {F : Type*} {G : Type*} {H : Type*} [AddCommGroup E]
  [AddCommGroup F] [AddCommGroup G] [AddCommGroup H] [NormedField 𝕜] [Module 𝕜 E]
  [Module 𝕜 F] [Module 𝕜 G] [Module 𝕜 H] [TopologicalSpace E] [TopologicalSpace F]
  [TopologicalSpace G] [TopologicalSpace H] [TopologicalAddGroup G] [TopologicalAddGroup H]
  [ContinuousConstSMul 𝕜 G] [ContinuousConstSMul 𝕜 H]

/-- A pair of continuous linear equivalences generates a continuous linear equivalence between
the spaces of continuous linear maps. -/
def arrowCongr (e₁ : E ≃L[𝕜] F) (e₂ : H ≃L[𝕜] G) : (E →L[𝕜] H) ≃L[𝕜] F →L[𝕜] G :=
  e₁.arrowCongrSL e₂

@[simp] lemma arrowCongr_apply (e₁ : E ≃L[𝕜] F) (e₂ : H ≃L[𝕜] G) (f : E →L[𝕜] H) (x : F) :
    e₁.arrowCongr e₂ f x = e₂ (f (e₁.symm x)) := rfl

@[simp] lemma arrowCongr_symm (e₁ : E ≃L[𝕜] F) (e₂ : H ≃L[𝕜] G) :
    (e₁.arrowCongr e₂).symm = e₁.symm.arrowCongr e₂.symm := rfl

end Linear

end ContinuousLinearEquiv<|MERGE_RESOLUTION|>--- conflicted
+++ resolved
@@ -201,11 +201,7 @@
       fun Si => { f : E →SL[σ] F | ∀ x ∈ Si.1, f x ∈ b Si.2 } := by
   letI : UniformSpace F := TopologicalAddGroup.toUniformSpace F
   haveI : UniformAddGroup F := comm_topologicalAddGroup_is_uniform
-<<<<<<< HEAD
-  rw [(isEmbedding_coeFn σ F 𝔖).toInducing.nhds_eq_comap]
-=======
   rw [(isEmbedding_coeFn σ F 𝔖).isInducing.nhds_eq_comap]
->>>>>>> 4efbd2b0
   exact (UniformOnFun.hasBasis_nhds_zero_of_basis 𝔖 h𝔖₁ h𝔖₂ h).comap DFunLike.coe
 
 theorem hasBasis_nhds_zero [TopologicalSpace F] [TopologicalAddGroup F]
@@ -222,11 +218,7 @@
         𝓟 {f : UniformConvergenceCLM σ F 𝔖 | MapsTo f s (b i)} := by
   letI : UniformSpace F := TopologicalAddGroup.toUniformSpace F
   haveI : UniformAddGroup F := comm_topologicalAddGroup_is_uniform
-<<<<<<< HEAD
-  rw [(isEmbedding_coeFn σ F 𝔖).toInducing.nhds_eq_comap,
-=======
   rw [(isEmbedding_coeFn σ F 𝔖).isInducing.nhds_eq_comap,
->>>>>>> 4efbd2b0
     UniformOnFun.nhds_eq_of_basis _ _ h.uniformity_of_nhds_zero]
   simp [MapsTo]
 
