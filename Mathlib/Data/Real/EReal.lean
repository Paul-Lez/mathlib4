--- conflicted
+++ resolved
@@ -967,18 +967,19 @@
 protected theorem le_neg_of_le_neg {a b : EReal} (h : a ≤ -b) : b ≤ -a := EReal.le_neg.mp h
 
 /-- `-a < b ↔ -b < a` on `EReal`. -/
-protected theorem neg_lt {a b : EReal} : -a < b ↔ -b < a := by
+theorem neg_lt_comm {a b : EReal} : -a < b ↔ -b < a := by rw [← neg_lt_neg_iff, neg_neg]
+
+@[deprecated (since := "2024-11-19")] alias neg_lt_iff_neg_lt := neg_lt_comm
+
+/-- `-a < b → -b < a` on `EReal`. -/
+protected theorem neg_lt_of_neg_lt {a b : EReal} (h : -a < b) : -b < a := neg_lt_comm.mp h
+
+/-- `a < -b ↔ b < -a` on `EReal`. -/
+theorem lt_neg_comm {a b : EReal} : a < -b ↔ b < -a := by
   rw [← neg_lt_neg_iff, neg_neg]
 
-/-- `-a < b → -b < a` on `EReal`. -/
-protected theorem neg_lt_of_neg_lt {a b : EReal} (h : -a < b) : -b < a := EReal.neg_lt.mp h
-
-/-- `a < -b ↔ b < -a` on `EReal`. -/
-protected theorem lt_neg {a b : EReal} : a < -b ↔ b < -a := by
-  rw [← neg_lt_neg_iff, neg_neg]
-
 /-- `a < -b → b < -a` on `EReal`. -/
-protected theorem lt_neg_of_lt_neg {a b : EReal} (h : a < -b) : b < -a := EReal.lt_neg.mp h
+protected theorem lt_neg_of_lt_neg {a b : EReal} (h : a < -b) : b < -a := lt_neg_comm.mp h
 
 /-- Negation as an order reversing isomorphism on `EReal`. -/
 def negOrderIso : EReal ≃o ERealᵒᵈ :=
@@ -987,20 +988,6 @@
     invFun := fun x => -OrderDual.ofDual x
     map_rel_iff' := neg_le_neg_iff }
 
-<<<<<<< HEAD
-=======
-theorem neg_lt_comm {a b : EReal} : -a < b ↔ -b < a := by rw [← neg_lt_neg_iff, neg_neg]
-
-@[deprecated (since := "2024-11-19")] alias neg_lt_iff_neg_lt := neg_lt_comm
-
-theorem neg_lt_of_neg_lt {a b : EReal} (h : -a < b) : -b < a := neg_lt_comm.1 h
-
-theorem lt_neg_comm {a b : EReal} : a < -b ↔ b < -a := by
-  rw [← neg_lt_neg_iff, neg_neg]
-
-theorem lt_neg_of_lt_neg {a b : EReal} (h : a < -b) : b < -a := lt_neg_comm.1 h
-
->>>>>>> 19094c4d
 lemma neg_add {x y : EReal} (h1 : x ≠ ⊥ ∨ y ≠ ⊤) (h2 : x ≠ ⊤ ∨ y ≠ ⊥) :
     - (x + y) = - x - y := by
   induction x <;> induction y <;> try tauto
@@ -1010,67 +997,6 @@
     - (x - y) = - x + y := by
   rw [sub_eq_add_neg, neg_add _ _, sub_eq_add_neg, neg_neg] <;> simp_all
 
-<<<<<<< HEAD
-/-! ### Addition and order -/
-
-lemma le_of_forall_lt_iff_le {x y : EReal} : (∀ z : ℝ, x < z → y ≤ z) ↔ y ≤ x := by
-  refine ⟨fun h ↦ WithBot.le_of_forall_lt_iff_le.1 ?_, fun h _ x_z ↦ h.trans x_z.le⟩
-  rw [WithTop.forall]
-  aesop
-
-lemma ge_of_forall_gt_iff_ge {x y : EReal} : (∀ z : ℝ, z < y → z ≤ x) ↔ y ≤ x := by
-  refine ⟨fun h ↦ WithBot.ge_of_forall_gt_iff_ge.1 ?_, fun h _ x_z ↦ x_z.le.trans h⟩
-  rw [WithTop.forall]
-  aesop
-
-/-- This lemma is superseded by `add_le_of_forall_add_le`. -/
-private lemma top_add_le_of_forall_add_le {a b : EReal} (h : ∀ c < ⊤, ∀ d < a, c + d ≤ b) :
-    ⊤ + a ≤ b := by
-  induction a with
-  | h_bot => exact add_bot ⊤ ▸ bot_le
-  | h_real a =>
-    refine top_add_coe a ▸ le_of_forall_lt_iff_le.1 fun c b_c ↦ ?_
-    specialize h (c - a + 1) (coe_lt_top (c - a + 1)) (a - 1)
-    rw [← coe_one, ← coe_sub, ← coe_sub, ← coe_add, ← coe_add, add_add_sub_cancel, sub_add_cancel,
-      EReal.coe_lt_coe_iff] at h
-    exact (not_le_of_lt b_c (h (sub_one_lt a))).rec
-  | h_top =>
-    refine top_add_top ▸ le_of_forall_lt_iff_le.1 fun c b_c ↦ ?_
-    specialize h c (coe_lt_top c) 0 zero_lt_top
-    rw [add_zero] at h
-    exact (not_le_of_lt b_c h).rec
-
-lemma add_le_of_forall_add_le {a b c : EReal} (h : ∀ d < a, ∀ e < b, d + e ≤ c) : a + b ≤ c := by
-  induction a with
-  | h_bot => exact bot_add b ▸ bot_le
-  | h_real a => induction b with
-    | h_bot => exact add_bot (a : EReal) ▸ bot_le
-    | h_real b =>
-      refine (@ge_of_forall_gt_iff_ge c (a+b)).1 fun d d_ab ↦ ?_
-      rw [← coe_add, EReal.coe_lt_coe_iff] at d_ab
-      rcases exists_between d_ab with ⟨e, e_d, e_ab⟩
-      have key₁ : (a + d - e : ℝ) < (a : EReal) := by apply EReal.coe_lt_coe_iff.2; linarith
-      have key₂ : (e - a : ℝ) < (b : EReal) := by apply EReal.coe_lt_coe_iff.2; linarith
-      apply le_of_eq_of_le _ (h (a + d - e) key₁ (e - a) key₂)
-      rw [← coe_add, ← coe_sub,  ← coe_sub, ← coe_add, sub_add_sub_cancel, add_sub_cancel_left]
-    | h_top =>
-      rw [add_comm (a : EReal) ⊤]
-      exact top_add_le_of_forall_add_le fun d d_top e e_a ↦ (add_comm d e ▸ h e e_a d d_top)
-  | h_top => exact top_add_le_of_forall_add_le h
-
-lemma le_add_of_forall_le_add {a b c : EReal} (h₁ : a ≠ ⊥ ∨ b ≠ ⊤) (h₂ : a ≠ ⊤ ∨ b ≠ ⊥)
-    (h : ∀ d > a, ∀ e > b, c ≤ d + e) :
-    c ≤ a + b := by
-  rw [← neg_le_neg_iff, neg_add h₁ h₂]
-  refine add_le_of_forall_add_le fun d d_a e e_b ↦ ?_
-  have h₃ : d ≠ ⊥ ∨ e ≠ ⊤ := Or.inr (ne_top_of_lt e_b)
-  have h₄ : d ≠ ⊤ ∨ e ≠ ⊥ := Or.inl (ne_top_of_lt d_a)
-  rw [← neg_neg d, EReal.neg_lt, neg_neg a] at d_a
-  rw [← neg_neg e, EReal.neg_lt, neg_neg b] at e_b
-  exact EReal.le_neg_of_le_neg <| neg_add h₃ h₄ ▸ h (- d) d_a (- e) e_b
-
-=======
->>>>>>> 19094c4d
 /-!
 ### Subtraction
 
@@ -1099,8 +1025,10 @@
 theorem coe_sub_bot (x : ℝ) : (x : EReal) - ⊥ = ⊤ :=
   rfl
 
-<<<<<<< HEAD
-lemma top_sub_of_ne_top {x : EReal} (hx : x ≠ ⊤) : ⊤ - x = ⊤ := by
+lemma sub_bot {x : EReal} (h : x ≠ ⊥) : x - ⊥ = ⊤ := by
+  induction x <;> tauto
+
+lemma top_sub {x : EReal} (hx : x ≠ ⊤) : ⊤ - x = ⊤ := by
   induction x <;> tauto
 
 @[simp]
@@ -1123,13 +1051,6 @@
 lemma sub_neg {x y : EReal} (h_top : x ≠ ⊤ ∨ y ≠ ⊤) (h_bot : x ≠ ⊥ ∨ y ≠ ⊥) :
     x - y < 0 ↔ x < y := by
   induction x <;> induction y <;> simp_all [← EReal.coe_sub]
-=======
-lemma sub_bot {a : EReal} (h : a ≠ ⊥) : a - ⊥ = ⊤ := by
-  induction a
-  · simp only [ne_eq, not_true_eq_false] at h
-  · rw [coe_sub_bot]
-  · rw [top_sub_bot]
->>>>>>> 19094c4d
 
 theorem sub_le_sub {x y z t : EReal} (h : x ≤ y) (h' : t ≤ z) : x - z ≤ y - t :=
   add_le_add h (neg_le_neg_iff.2 h')
@@ -1155,7 +1076,6 @@
   lift y to ℝ using ⟨hy, h'y⟩
   rfl
 
-<<<<<<< HEAD
 lemma add_sub_cancel_right {a : EReal} {b : Real} : a + b - b = a := by
   induction a <;> norm_cast
   exact _root_.add_sub_cancel_right _ _
@@ -1172,16 +1092,6 @@
 
 lemma sub_add_cancel_left {a : EReal} {b : Real} : b - (b + a) = -a := by
   rw [add_comm, sub_add_cancel_right]
-=======
-lemma sub_add_cancel_left {a : EReal} {b : Real} : a - b + b = a := by
-  induction a
-  · rw [bot_sub b, bot_add b]
-  · norm_cast; linarith
-  · rw [top_sub_coe b, top_add_coe b]
-
-lemma add_sub_cancel_right {a : EReal} {b : Real} : a + b - b = a := by
-  rw [sub_eq_add_neg, add_assoc, add_comm (b : EReal), ← add_assoc, ← sub_eq_add_neg]
-  exact sub_add_cancel_left
 
 lemma le_sub_iff_add_le {a b c : EReal} (hb : b ≠ ⊥ ∨ c ≠ ⊥) (ht : b ≠ ⊤ ∨ c ≠ ⊤) :
     a ≤ c - b ↔ a + b ≤ c := by
@@ -1190,7 +1100,7 @@
     simp only [ne_eq, not_true_eq_false, false_or] at hb
     simp only [sub_bot hb, le_top, add_bot, bot_le]
   | h_real b =>
-    rw [← (addLECancellable_coe b).add_le_add_iff_right, sub_add_cancel_left]
+    rw [← (addLECancellable_coe b).add_le_add_iff_right, sub_add_cancel]
   | h_top =>
     simp only [ne_eq, not_true_eq_false, false_or, sub_top, le_bot_iff] at ht ⊢
     refine ⟨fun h ↦ h ▸ (bot_add ⊤).symm ▸ bot_le, fun h ↦ ?_⟩
@@ -1265,8 +1175,8 @@
 lemma le_add_of_forall_gt {a b c : EReal} (h₁ : a ≠ ⊥ ∨ b ≠ ⊤) (h₂ : a ≠ ⊤ ∨ b ≠ ⊥)
     (h : ∀ a' > a, ∀ b' > b, c ≤ a' + b') : c ≤ a + b := by
   rw [← neg_le_neg_iff, neg_add h₁ h₂]
-  exact add_le_of_forall_lt fun a' ha' b' hb' ↦ le_neg_of_le_neg
-    <| (h (-a') (lt_neg_of_lt_neg ha') (-b') (lt_neg_of_lt_neg hb')).trans_eq
+  exact add_le_of_forall_lt fun a' ha' b' hb' ↦ EReal.le_neg_of_le_neg
+    <| (h (-a') (EReal.lt_neg_of_lt_neg ha') (-b') (EReal.lt_neg_of_lt_neg hb')).trans_eq
     (neg_add (.inr hb'.ne_top) (.inl ha'.ne_top)).symm
 
 @[deprecated (since := "2024-11-19")] alias top_add_le_of_forall_add_le := add_le_of_forall_lt
@@ -1280,7 +1190,6 @@
   | top => simp [coe_nnreal_eq_coe_real]
   | coe x =>
     simp only [coe_nnreal_eq_coe_real, ← ENNReal.coe_sub, NNReal.coe_sub (mod_cast h_le), coe_sub]
->>>>>>> 19094c4d
 
 /-! ### Multiplication -/
 
@@ -1459,7 +1368,7 @@
 
 lemma mul_neg_iff {a b : EReal} : a * b < 0 ↔ 0 < a ∧ b < 0 ∨ a < 0 ∧ 0 < b := by
   nth_rw 1 [← neg_zero]
-  rw [EReal.lt_neg, ← mul_neg a, mul_pos_iff, EReal.neg_lt, EReal.lt_neg, neg_zero]
+  rw [lt_neg_comm, ← mul_neg a, mul_pos_iff, neg_lt_comm, lt_neg_comm, neg_zero]
 
 lemma mul_nonpos_iff {a b : EReal} : a * b ≤ 0 ↔ 0 ≤ a ∧ b ≤ 0 ∨ a ≤ 0 ∧ 0 ≤ b := by
   nth_rw 1 [← neg_zero]
@@ -1501,7 +1410,7 @@
 lemma mul_eq_bot (a b : EReal) :
     a * b = ⊥ ↔ (a = ⊥ ∧ 0 < b) ∨ (0 < a ∧ b = ⊥) ∨ (a = ⊤ ∧ b < 0) ∨ (a < 0 ∧ b = ⊤) := by
   rw [← neg_eq_top_iff, ← EReal.neg_mul, mul_eq_top, neg_eq_bot_iff, neg_eq_top_iff,
-    EReal.neg_lt, EReal.lt_neg, neg_zero]
+    neg_lt_comm, lt_neg_comm, neg_zero]
   tauto
 
 lemma mul_ne_bot (a b : EReal) :
