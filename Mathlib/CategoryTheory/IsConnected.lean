--- conflicted
+++ resolved
@@ -419,13 +419,7 @@
       unitIso := isoConstant _ (Classical.arbitrary _)
       counitIso := Functor.punitExt _ _ }
 
-<<<<<<< HEAD
-universe v u
-
-variable {C : Type u} [Category.{v} C]
-=======
 variable {C : Type w₂} [Category.{w₁} C]
->>>>>>> 4efbd2b0
 
 /-- For objects `X Y : C`, any natural transformation `α : const X ⟶ const Y` from a connected
 category must be constant.
