/-
Copyright (c) 2019 Abhimanyu Pallavi Sudhir. All rights reserved.
Released under Apache 2.0 license as described in the file LICENSE.
Authors: Abhimanyu Pallavi Sudhir, Yury Kudryashov
-/
import Mathlib.Algebra.Order.Field.Defs
import Mathlib.Algebra.Order.Group.Unbundled.Abs
import Mathlib.Order.Filter.Ring
import Mathlib.Order.Filter.Ultrafilter

/-!
# Ultraproducts

If `φ` is an ultrafilter, then the space of germs of functions `f : α → β` at `φ` is called
the *ultraproduct*. In this file we prove properties of ultraproducts that rely on `φ` being an
ultrafilter. Definitions and properties that work for any filter should go to `Order.Filter.Germ`.

## Tags

ultrafilter, ultraproduct
-/


universe u v

variable {α : Type u} {β : Type v} {φ : Ultrafilter α}

namespace Filter

local notation3 "∀* "(...)", "r:(scoped p => Filter.Eventually p (Ultrafilter.toFilter φ)) => r

namespace Germ

open Ultrafilter

local notation "β*" => Germ (φ : Filter α) β

instance instGroupWithZero [GroupWithZero β] : GroupWithZero β* where
  __ := instDivInvMonoid
  __ := instMonoidWithZero
  mul_inv_cancel f := inductionOn f fun f hf ↦ coe_eq.2 <| (φ.em fun y ↦ f y = 0).elim
<<<<<<< HEAD
    (fun H ↦ (hf <| coe_eq.2 H).elim) fun H ↦ H.mono fun x ↦ mul_inv_cancel₀
=======
    (fun H ↦ (hf <| coe_eq.2 H).elim) fun H ↦ H.mono fun _ ↦ mul_inv_cancel₀
>>>>>>> d0df76bd
  inv_zero := coe_eq.2 <| by simp only [Function.comp_def, inv_zero, EventuallyEq.rfl]

instance instDivisionSemiring [DivisionSemiring β] : DivisionSemiring β* where
  toSemiring := instSemiring
  __ := instGroupWithZero
  nnqsmul := _
  nnqsmul_def := fun _ _ => rfl

instance instDivisionRing [DivisionRing β] : DivisionRing β* where
  __ := instRing
  __ := instDivisionSemiring
  qsmul := _
  qsmul_def := fun _ _ => rfl

instance instSemifield [Semifield β] : Semifield β* where
  __ := instCommSemiring
  __ := instDivisionSemiring

instance instField [Field β] : Field β* where
  __ := instCommRing
  __ := instDivisionRing

theorem coe_lt [Preorder β] {f g : α → β} : (f : β*) < g ↔ ∀* x, f x < g x := by
  simp only [lt_iff_le_not_le, eventually_and, coe_le, eventually_not, EventuallyLE]

theorem coe_pos [Preorder β] [Zero β] {f : α → β} : 0 < (f : β*) ↔ ∀* x, 0 < f x :=
  coe_lt

theorem const_lt [Preorder β] {x y : β} : x < y → (↑x : β*) < ↑y :=
  coe_lt.mpr ∘ liftRel_const

@[simp, norm_cast]
theorem const_lt_iff [Preorder β] {x y : β} : (↑x : β*) < ↑y ↔ x < y :=
  coe_lt.trans liftRel_const_iff

theorem lt_def [Preorder β] : ((· < ·) : β* → β* → Prop) = LiftRel (· < ·) := by
  ext ⟨f⟩ ⟨g⟩
  exact coe_lt

instance isTotal [LE β] [IsTotal β (· ≤ ·)] : IsTotal β* (· ≤ ·) :=
  ⟨fun f g =>
    inductionOn₂ f g fun _f _g => eventually_or.1 <| Eventually.of_forall fun _x => total_of _ _ _⟩

open Classical in
/-- If `φ` is an ultrafilter then the ultraproduct is a linear order. -/
noncomputable instance instLinearOrder [LinearOrder β] : LinearOrder β* :=
  Lattice.toLinearOrder _

@[to_additive]
noncomputable instance linearOrderedCommGroup [LinearOrderedCommGroup β] :
    LinearOrderedCommGroup β* where
  __ := instOrderedCommGroup
  __ := instLinearOrder

instance instStrictOrderedSemiring [StrictOrderedSemiring β] : StrictOrderedSemiring β* where
  __ := instOrderedSemiring
  __ := instOrderedAddCancelCommMonoid
  mul_lt_mul_of_pos_left x y z := inductionOn₃ x y z fun _f _g _h hfg hh ↦
    coe_lt.2 <| (coe_lt.1 hh).mp <| (coe_lt.1 hfg).mono fun _a ↦ mul_lt_mul_of_pos_left
  mul_lt_mul_of_pos_right x y z := inductionOn₃ x y z fun _f _g _h hfg hh ↦
    coe_lt.2 <| (coe_lt.1 hh).mp <| (coe_lt.1 hfg).mono fun _a ↦ mul_lt_mul_of_pos_right

instance instStrictOrderedCommSemiring [StrictOrderedCommSemiring β] :
    StrictOrderedCommSemiring β* where
  __ := instStrictOrderedSemiring
  __ := instOrderedCommSemiring

instance instStrictOrderedRing [StrictOrderedRing β] : StrictOrderedRing β* where
  __ := instRing
  __ := instStrictOrderedSemiring
  zero_le_one := const_le zero_le_one
  mul_pos x y := inductionOn₂ x y fun _f _g hf hg ↦
    coe_pos.2 <| (coe_pos.1 hg).mp <| (coe_pos.1 hf).mono fun _x ↦ mul_pos

instance instStrictOrderedCommRing [StrictOrderedCommRing β] : StrictOrderedCommRing β* where
  __ := instStrictOrderedRing
  __ := instOrderedCommRing

noncomputable instance instLinearOrderedRing [LinearOrderedRing β] : LinearOrderedRing β* where
  __ := instStrictOrderedRing
  __ := instLinearOrder

noncomputable instance instLinearOrderedField [LinearOrderedField β] : LinearOrderedField β* where
  __ := instLinearOrderedRing
  __ := instField

noncomputable instance instLinearOrderedCommRing [LinearOrderedCommRing β] :
    LinearOrderedCommRing β* where
  __ := instLinearOrderedRing
  __ := instCommMonoid

theorem max_def [LinearOrder β] (x y : β*) : max x y = map₂ max x y :=
  inductionOn₂ x y fun a b => by
    rcases le_total (a : β*) b with h | h
    · rw [max_eq_right h, map₂_coe, coe_eq]
      exact h.mono fun i hi => (max_eq_right hi).symm
    · rw [max_eq_left h, map₂_coe, coe_eq]
      exact h.mono fun i hi => (max_eq_left hi).symm

theorem min_def [K : LinearOrder β] (x y : β*) : min x y = map₂ min x y :=
  inductionOn₂ x y fun a b => by
    rcases le_total (a : β*) b with h | h
    · rw [min_eq_left h, map₂_coe, coe_eq]
      exact h.mono fun i hi => (min_eq_left hi).symm
    · rw [min_eq_right h, map₂_coe, coe_eq]
      exact h.mono fun i hi => (min_eq_right hi).symm

theorem abs_def [LinearOrderedAddCommGroup β] (x : β*) : |x| = map abs x :=
  inductionOn x fun _a => rfl

@[simp]
theorem const_max [LinearOrder β] (x y : β) : (↑(max x y : β) : β*) = max ↑x ↑y := by
  rw [max_def, map₂_const]

@[simp]
theorem const_min [LinearOrder β] (x y : β) : (↑(min x y : β) : β*) = min ↑x ↑y := by
  rw [min_def, map₂_const]

@[simp]
theorem const_abs [LinearOrderedAddCommGroup β] (x : β) : (↑|x| : β*) = |↑x| := by
  rw [abs_def, map_const]

end Germ

end Filter<|MERGE_RESOLUTION|>--- conflicted
+++ resolved
@@ -39,11 +39,7 @@
   __ := instDivInvMonoid
   __ := instMonoidWithZero
   mul_inv_cancel f := inductionOn f fun f hf ↦ coe_eq.2 <| (φ.em fun y ↦ f y = 0).elim
-<<<<<<< HEAD
-    (fun H ↦ (hf <| coe_eq.2 H).elim) fun H ↦ H.mono fun x ↦ mul_inv_cancel₀
-=======
     (fun H ↦ (hf <| coe_eq.2 H).elim) fun H ↦ H.mono fun _ ↦ mul_inv_cancel₀
->>>>>>> d0df76bd
   inv_zero := coe_eq.2 <| by simp only [Function.comp_def, inv_zero, EventuallyEq.rfl]
 
 instance instDivisionSemiring [DivisionSemiring β] : DivisionSemiring β* where
