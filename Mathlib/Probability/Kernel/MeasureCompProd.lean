/-
Copyright (c) 2023 Rémy Degenne. All rights reserved.
Released under Apache 2.0 license as described in the file LICENSE.
Authors: Rémy Degenne
-/
import Mathlib.Probability.Kernel.IntegralCompProd

/-!
# Composition-Product of a measure and a kernel

This operation, denoted by `⊗ₘ`, takes `μ : Measure α` and `κ : Kernel α β` and creates
`μ ⊗ₘ κ : Measure (α × β)`. The integral of a function against `μ ⊗ₘ κ` is
`∫⁻ x, f x ∂(μ ⊗ₘ κ) = ∫⁻ a, ∫⁻ b, f (a, b) ∂(κ a) ∂μ`.

`μ ⊗ₘ κ` is defined as `((Kernel.const Unit μ) ⊗ₖ (Kernel.prodMkLeft Unit κ)) ()`.

## Main definitions

* `Measure.compProd`: from `μ : Measure α` and `κ : Kernel α β`, get a `Measure (α × β)`.

## Notations

* `μ ⊗ₘ κ = μ.compProd κ`
-/

open scoped ENNReal

open ProbabilityTheory

namespace MeasureTheory.Measure

variable {α β : Type*} {mα : MeasurableSpace α} {mβ : MeasurableSpace β}
  {μ ν : Measure α} {κ η : Kernel α β}

/-- The composition-product of a measure and a kernel. -/
noncomputable
def compProd (μ : Measure α) (κ : Kernel α β) : Measure (α × β) :=
  (Kernel.const Unit μ ⊗ₖ Kernel.prodMkLeft Unit κ) ()

@[inherit_doc]
scoped[ProbabilityTheory] infixl:100 " ⊗ₘ " => MeasureTheory.Measure.compProd

lemma compProd_of_not_sfinite (μ : Measure α) (κ : Kernel α β) (h : ¬ SFinite μ) :
    μ ⊗ₘ κ = 0 := by
  rw [compProd, Kernel.compProd_of_not_isSFiniteKernel_left, Kernel.zero_apply]
  rwa [Kernel.isSFiniteKernel_const]

lemma compProd_of_not_isSFiniteKernel (μ : Measure α) (κ : Kernel α β) (h : ¬ IsSFiniteKernel κ) :
    μ ⊗ₘ κ = 0 := by
  rw [compProd, Kernel.compProd_of_not_isSFiniteKernel_right, Kernel.zero_apply]
  rwa [Kernel.isSFiniteKernel_prodMkLeft_unit]

@[simp] lemma compProd_zero_left (κ : Kernel α β) : (0 : Measure α) ⊗ₘ κ = 0 := by simp [compProd]
@[simp] lemma compProd_zero_right (μ : Measure α) : μ ⊗ₘ (0 : Kernel α β) = 0 := by simp [compProd]

lemma compProd_apply [SFinite μ] [IsSFiniteKernel κ] {s : Set (α × β)} (hs : MeasurableSet s) :
    (μ ⊗ₘ κ) s = ∫⁻ a, κ a (Prod.mk a ⁻¹' s) ∂μ := by
  simp_rw [compProd, Kernel.compProd_apply _ _ _ hs, Kernel.const_apply, Kernel.prodMkLeft_apply']
  rfl

lemma compProd_apply_prod [SFinite μ] [IsSFiniteKernel κ]
    {s : Set α} {t : Set β} (hs : MeasurableSet s) (ht : MeasurableSet t) :
    (μ ⊗ₘ κ) (s ×ˢ t) = ∫⁻ a in s, κ a t ∂μ := by
  rw [compProd_apply (hs.prod ht), ← lintegral_indicator _ hs]
  congr with a
  classical
  rw [Set.indicator_apply]
  split_ifs with ha <;> simp [ha]

<<<<<<< HEAD
lemma _root_.ProbabilityTheory.Kernel.compProd_apply_eq_compProd_snd' {γ : Type*}
    {mγ : MeasurableSpace γ} (κ : Kernel α β) (η : Kernel (α × β) γ)
    [IsSFiniteKernel κ] [IsSFiniteKernel η] (a : α) :
    (κ ⊗ₖ η) a = (κ a) ⊗ₘ (Kernel.snd' η a) := by
  ext s hs
  simp_rw [Kernel.compProd_apply _ _ _ hs, compProd_apply hs, Kernel.snd'_apply]
  rfl

lemma compProd_congr [SFinite μ] [IsSFiniteKernel κ] [IsSFiniteKernel η]
=======
lemma compProd_congr [IsSFiniteKernel κ] [IsSFiniteKernel η]
>>>>>>> aae0e915
    (h : κ =ᵐ[μ] η) : μ ⊗ₘ κ = μ ⊗ₘ η := by
  by_cases hμ : SFinite μ
  · ext s hs
    have : (fun a ↦ κ a (Prod.mk a ⁻¹' s)) =ᵐ[μ] fun a ↦ η a (Prod.mk a ⁻¹' s) := by
      filter_upwards [h] with a ha using by rw [ha]
    rw [compProd_apply hs, lintegral_congr_ae this, compProd_apply hs]
  · simp [compProd_of_not_sfinite _ _ hμ]

lemma ae_compProd_of_ae_ae {p : α × β → Prop}
    (hp : MeasurableSet {x | p x}) (h : ∀ᵐ a ∂μ, ∀ᵐ b ∂(κ a), p (a, b)) :
    ∀ᵐ x ∂(μ ⊗ₘ κ), p x :=
  Kernel.ae_compProd_of_ae_ae hp h

lemma ae_ae_of_ae_compProd [SFinite μ] [IsSFiniteKernel κ] {p : α × β → Prop}
    (h : ∀ᵐ x ∂(μ ⊗ₘ κ), p x) :
    ∀ᵐ a ∂μ, ∀ᵐ b ∂κ a, p (a, b) := by
  convert Kernel.ae_ae_of_ae_compProd h -- Much faster with `convert`

lemma ae_compProd_iff [SFinite μ] [IsSFiniteKernel κ] {p : α × β → Prop}
    (hp : MeasurableSet {x | p x}) :
    (∀ᵐ x ∂(μ ⊗ₘ κ), p x) ↔ ∀ᵐ a ∂μ, ∀ᵐ b ∂(κ a), p (a, b) :=
  Kernel.ae_compProd_iff hp

lemma compProd_add_left (μ ν : Measure α) [SFinite μ] [SFinite ν] (κ : Kernel α β) :
    (μ + ν) ⊗ₘ κ = μ ⊗ₘ κ + ν ⊗ₘ κ := by
  by_cases hκ : IsSFiniteKernel κ
  · rw [Measure.compProd, Kernel.const_add, Kernel.compProd_add_left]
    rfl
  · simp [compProd_of_not_isSFiniteKernel _ _ hκ]

lemma compProd_add_right (μ : Measure α) (κ η : Kernel α β)
    [IsSFiniteKernel κ] [IsSFiniteKernel η] :
    μ ⊗ₘ (κ + η) = μ ⊗ₘ κ + μ ⊗ₘ η := by
  by_cases hμ : SFinite μ
  · rw [Measure.compProd, Kernel.prodMkLeft_add, Kernel.compProd_add_right]
    rfl
  · simp [compProd_of_not_sfinite _ _ hμ]

section Integral

lemma lintegral_compProd [SFinite μ] [IsSFiniteKernel κ]
    {f : α × β → ℝ≥0∞} (hf : Measurable f) :
    ∫⁻ x, f x ∂(μ ⊗ₘ κ) = ∫⁻ a, ∫⁻ b, f (a, b) ∂(κ a) ∂μ := by
  rw [compProd, Kernel.lintegral_compProd _ _ _ hf]
  simp

lemma setLIntegral_compProd [SFinite μ] [IsSFiniteKernel κ]
    {f : α × β → ℝ≥0∞} (hf : Measurable f)
    {s : Set α} (hs : MeasurableSet s) {t : Set β} (ht : MeasurableSet t) :
    ∫⁻ x in s ×ˢ t, f x ∂(μ ⊗ₘ κ) = ∫⁻ a in s, ∫⁻ b in t, f (a, b) ∂(κ a) ∂μ := by
  rw [compProd, Kernel.setLIntegral_compProd _ _ _ hf hs ht]
  simp

@[deprecated (since := "2024-06-29")]
alias set_lintegral_compProd := setLIntegral_compProd

lemma integrable_compProd_iff [SFinite μ] [IsSFiniteKernel κ] {E : Type*} [NormedAddCommGroup E]
    {f : α × β → E} (hf : AEStronglyMeasurable f (μ ⊗ₘ κ)) :
    Integrable f (μ ⊗ₘ κ) ↔
      (∀ᵐ x ∂μ, Integrable (fun y => f (x, y)) (κ x)) ∧
        Integrable (fun x => ∫ y, ‖f (x, y)‖ ∂(κ x)) μ := by
  rw [Measure.compProd, ProbabilityTheory.integrable_compProd_iff hf]
  rfl

lemma integral_compProd [SFinite μ] [IsSFiniteKernel κ] {E : Type*}
    [NormedAddCommGroup E] [NormedSpace ℝ E]
    {f : α × β → E} (hf : Integrable f (μ ⊗ₘ κ)) :
    ∫ x, f x ∂(μ ⊗ₘ κ) = ∫ a, ∫ b, f (a, b) ∂(κ a) ∂μ := by
  rw [compProd, ProbabilityTheory.integral_compProd hf]
  simp

lemma setIntegral_compProd [SFinite μ] [IsSFiniteKernel κ] {E : Type*}
    [NormedAddCommGroup E] [NormedSpace ℝ E]
    {s : Set α} (hs : MeasurableSet s) {t : Set β} (ht : MeasurableSet t)
    {f : α × β → E} (hf : IntegrableOn f (s ×ˢ t) (μ ⊗ₘ κ))  :
    ∫ x in s ×ˢ t, f x ∂(μ ⊗ₘ κ) = ∫ a in s, ∫ b in t, f (a, b) ∂(κ a) ∂μ := by
  rw [compProd, ProbabilityTheory.setIntegral_compProd hs ht hf]
  simp

@[deprecated (since := "2024-04-17")]
alias set_integral_compProd := setIntegral_compProd

end Integral

lemma dirac_compProd_apply [MeasurableSingletonClass α] {a : α} [IsSFiniteKernel κ]
    {s : Set (α × β)} (hs : MeasurableSet s) :
    (Measure.dirac a ⊗ₘ κ) s = κ a (Prod.mk a ⁻¹' s) := by
  rw [compProd_apply hs, lintegral_dirac]

lemma dirac_unit_compProd (κ : Kernel Unit β) [IsSFiniteKernel κ] :
    Measure.dirac () ⊗ₘ κ = (κ ()).map (Prod.mk ()) := by
  ext s hs; rw [dirac_compProd_apply hs, Measure.map_apply measurable_prod_mk_left hs]

lemma dirac_unit_compProd_const (μ : Measure β) [IsFiniteMeasure μ] :
    Measure.dirac () ⊗ₘ Kernel.const Unit μ = μ.map (Prod.mk ()) := by
  rw [dirac_unit_compProd, Kernel.const_apply]

@[simp]
lemma snd_dirac_unit_compProd_const (μ : Measure β) [IsFiniteMeasure μ] :
    snd (Measure.dirac () ⊗ₘ Kernel.const Unit μ) = μ := by
  rw [dirac_unit_compProd_const, snd, map_map measurable_snd measurable_prod_mk_left]
  simp

instance : SFinite (μ ⊗ₘ κ) := by rw [compProd]; infer_instance

instance [IsFiniteMeasure μ] [IsFiniteKernel κ] : IsFiniteMeasure (μ ⊗ₘ κ) := by
  rw [compProd]; infer_instance

instance [IsProbabilityMeasure μ] [IsMarkovKernel κ] : IsProbabilityMeasure (μ ⊗ₘ κ) := by
  rw [compProd]; infer_instance

section AbsolutelyContinuous

lemma absolutelyContinuous_compProd_left [SFinite ν] (hμν : μ ≪ ν) (κ : Kernel α β) :
    μ ⊗ₘ κ ≪ ν ⊗ₘ κ := by
  by_cases hκ : IsSFiniteKernel κ
  · have : SFinite μ := sFinite_of_absolutelyContinuous hμν
    refine Measure.AbsolutelyContinuous.mk fun s hs hs_zero ↦ ?_
    rw [Measure.compProd_apply hs, lintegral_eq_zero_iff (Kernel.measurable_kernel_prod_mk_left hs)]
      at hs_zero ⊢
    exact hμν.ae_eq hs_zero
  · simp [compProd_of_not_isSFiniteKernel _ _ hκ]

lemma absolutelyContinuous_compProd_right [SFinite μ] [IsSFiniteKernel η]
    (hκη : ∀ᵐ a ∂μ, κ a ≪ η a) :
    μ ⊗ₘ κ ≪ μ ⊗ₘ η := by
  by_cases hκ : IsSFiniteKernel κ
  · refine Measure.AbsolutelyContinuous.mk fun s hs hs_zero ↦ ?_
    rw [Measure.compProd_apply hs, lintegral_eq_zero_iff (Kernel.measurable_kernel_prod_mk_left hs)]
      at hs_zero ⊢
    filter_upwards [hs_zero, hκη] with a ha_zero ha_ac using ha_ac ha_zero
  · simp [compProd_of_not_isSFiniteKernel _ _ hκ]

lemma absolutelyContinuous_compProd [SFinite ν] [IsSFiniteKernel η]
    (hμν : μ ≪ ν) (hκη : ∀ᵐ a ∂μ, κ a ≪ η a) :
    μ ⊗ₘ κ ≪ ν ⊗ₘ η :=
  have : SFinite μ := sFinite_of_absolutelyContinuous hμν
  (Measure.absolutelyContinuous_compProd_right hκη).trans
    (Measure.absolutelyContinuous_compProd_left hμν _)

lemma absolutelyContinuous_of_compProd [SFinite μ] [IsSFiniteKernel κ] [h_zero : ∀ a, NeZero (κ a)]
    (h : μ ⊗ₘ κ ≪ ν ⊗ₘ η) :
    μ ≪ ν := by
  refine Measure.AbsolutelyContinuous.mk (fun s hs hs0 ↦ ?_)
  have h1 : (ν ⊗ₘ η) (s ×ˢ Set.univ) = 0 := by
    by_cases hν : SFinite ν
    swap; · simp [compProd_of_not_sfinite _ _ hν]
    by_cases hη : IsSFiniteKernel η
    swap; · simp [compProd_of_not_isSFiniteKernel _ _ hη]
    rw [Measure.compProd_apply_prod hs MeasurableSet.univ]
    exact setLIntegral_measure_zero _ _ hs0
  have h2 : (μ ⊗ₘ κ) (s ×ˢ Set.univ) = 0 := h h1
  rw [Measure.compProd_apply_prod hs MeasurableSet.univ, lintegral_eq_zero_iff] at h2
  swap; · exact Kernel.measurable_coe _ MeasurableSet.univ
  by_contra hμs
  have : Filter.NeBot (ae (μ.restrict s)) := by simp [hμs]
  obtain ⟨a, ha⟩ : ∃ a, κ a Set.univ = 0 := h2.exists
  refine absurd ha ?_
  simp only [Measure.measure_univ_eq_zero]
  exact (h_zero a).out

end AbsolutelyContinuous

end MeasureTheory.Measure<|MERGE_RESOLUTION|>--- conflicted
+++ resolved
@@ -67,7 +67,6 @@
   rw [Set.indicator_apply]
   split_ifs with ha <;> simp [ha]
 
-<<<<<<< HEAD
 lemma _root_.ProbabilityTheory.Kernel.compProd_apply_eq_compProd_snd' {γ : Type*}
     {mγ : MeasurableSpace γ} (κ : Kernel α β) (η : Kernel (α × β) γ)
     [IsSFiniteKernel κ] [IsSFiniteKernel η] (a : α) :
@@ -76,10 +75,7 @@
   simp_rw [Kernel.compProd_apply _ _ _ hs, compProd_apply hs, Kernel.snd'_apply]
   rfl
 
-lemma compProd_congr [SFinite μ] [IsSFiniteKernel κ] [IsSFiniteKernel η]
-=======
 lemma compProd_congr [IsSFiniteKernel κ] [IsSFiniteKernel η]
->>>>>>> aae0e915
     (h : κ =ᵐ[μ] η) : μ ⊗ₘ κ = μ ⊗ₘ η := by
   by_cases hμ : SFinite μ
   · ext s hs
