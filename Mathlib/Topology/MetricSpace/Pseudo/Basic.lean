--- conflicted
+++ resolved
@@ -217,16 +217,6 @@
   have := this.secondCountableTopology
   exact .of_subtype _
 
-<<<<<<< HEAD
-protected theorem _root_.IsEmbedding.isSeparable_preimage {f : β → α} [TopologicalSpace β]
-    (hf : IsEmbedding f) {s : Set α} (hs : IsSeparable s) : IsSeparable (f ⁻¹' s) :=
-  hf.toInducing.isSeparable_preimage hs
-
-@[deprecated (since := "2024-10-26")]
-alias _root_.Embedding.isSeparable_preimage := _root_.IsEmbedding.isSeparable_preimage
-
-end Metric
-=======
 @[deprecated (since := "2024-10-28")]
 alias _root_.Inducing.isSeparable_preimage := IsInducing.isSeparable_preimage
 
@@ -236,7 +226,6 @@
 
 @[deprecated (since := "2024-10-26")]
 alias _root_.Embedding.isSeparable_preimage := IsEmbedding.isSeparable_preimage
->>>>>>> 4efbd2b0
 
 /-- A compact set is separable. -/
 theorem IsCompact.isSeparable {s : Set α} (hs : IsCompact s) : IsSeparable s :=
