--- conflicted
+++ resolved
@@ -62,13 +62,8 @@
     (α ⊗ β).app X = β.app (F.obj X) ≫ K.map (α.app X) := rfl
 
 @[simp] theorem endofunctorMonoidalCategory_whiskerLeft_app
-<<<<<<< HEAD
     {F G H : C ⥤ C} {α : F ⟶ G} (X : C) :
     (H ◁ α).app X = α.app (H.obj X) := rfl
-=======
-    {F H K : C ⥤ C} {β : H ⟶ K} (X : C) :
-    (F ◁ β).app X = β.app (F.obj X) := rfl
->>>>>>> e11f1695
 
 @[simp] theorem endofunctorMonoidalCategory_whiskerRight_app
     {F G H : C ⥤ C} {α : F ⟶ G} (X : C) :
