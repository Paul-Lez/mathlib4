--- conflicted
+++ resolved
@@ -50,16 +50,10 @@
 embedding whose `Set.range` is a lower set. That is, whenever `b < f a` in `β` then `b` is in the
 range of `f`. -/
 structure InitialSeg {α β : Type*} (r : α → α → Prop) (s : β → β → Prop) extends r ↪r s where
-<<<<<<< HEAD
-  /-- The range of the embedding is a lower set. -/
-  init' : ∀ a b, s b (toRelEmbedding a) → b ∈ Set.range toRelEmbedding
-
-=======
   /-- The order embedding is an initial segment -/
   mem_range_of_rel' : ∀ a b, s b (toRelEmbedding a) → b ∈ Set.range toRelEmbedding
 
 -- Porting note: Deleted `scoped[InitialSeg]`
->>>>>>> c9cb88e7
 @[inherit_doc]
 infixl:25 " ≼i " => InitialSeg
 
@@ -109,17 +103,11 @@
 theorem coe_coe_fn (f : r ≼i s) : ((f : r ↪r s) : α → β) = f :=
   rfl
 
-<<<<<<< HEAD
-/-- The property characterizing initial segment embeddings. -/
-theorem init (f : r ≼i s) {a : α} {b : β} : s b (f a) → b ∈ Set.range f :=
-  f.init' _ _
-=======
 theorem mem_range_of_rel (f : r ≼i s) {a : α} {b : β} : s b (f a) → b ∈ Set.range f :=
   f.mem_range_of_rel' _ _
 
 @[deprecated mem_range_of_rel (since := "2024-09-21")]
 alias init := mem_range_of_rel
->>>>>>> c9cb88e7
 
 theorem map_rel_iff {a b : α} (f : r ≼i s) : s (f a) (f b) ↔ r a b :=
   f.map_rel_iff'
@@ -133,22 +121,16 @@
     exact ⟨a', rfl, f.map_rel_iff.1 h⟩,
     fun ⟨_, e, h⟩ => e ▸ f.map_rel_iff.2 h⟩
 
-<<<<<<< HEAD
-/-- An order isomorphism is an initial segment embedding. -/
-def ofIso (f : r ≃r s) : r ≼i s :=
-  ⟨f, fun _ b _ => ⟨f.symm b, RelIso.apply_symm_apply f _⟩⟩
-=======
 @[deprecated exists_eq_iff_rel (since := "2024-09-21")]
 alias init_iff := exists_eq_iff_rel
 
-/-- A relation isomorphism is an initial segment -/
+/-- An relation isomorphism is an initial segment embedding. -/
 @[simps!]
 def _root_.RelIso.toInitialSeg (f : r ≃r s) : r ≼i s :=
   ⟨f, by simp⟩
 
 @[deprecated (since := "2024-10-22")]
 alias ofIso := RelIso.toInitialSeg
->>>>>>> c9cb88e7
 
 /-- The identity function shows that `≼i` is reflexive. -/
 @[refl]
@@ -183,17 +165,13 @@
     rw [f.exists_eq_iff_rel, g.exists_eq_iff_rel]
     exact exists_congr fun x => and_congr_left fun hx => IH _ hx ▸ Iff.rfl
 
-/-- Given a well order `s`, there is at most one principal segment embedding of `r` into `s`. -/
+/-- Given a well order `s`, there is at most one initial segment embedding of `r` into `s`. -/
 instance [IsWellOrder β s] : Subsingleton (r ≼i s) :=
   ⟨fun a => have := a.isWellFounded; Subsingleton.elim a⟩
 
 protected theorem eq [IsWellOrder β s] (f g : r ≼i s) (a) : f a = g a := by
   rw [Subsingleton.elim f g]
 
-<<<<<<< HEAD
-private theorem antisymm_aux [IsWellOrder α r] (f : r ≼i s) (g : s ≼i r) : LeftInverse g f :=
-  InitialSeg.eq (f.trans g) (InitialSeg.refl _)
-=======
 theorem eq_relIso [IsWellOrder β s] (f : r ≼i s) (g : r ≃r s) (a : α) : g a = f a :=
   InitialSeg.eq g.toInitialSeg f a
 
@@ -202,16 +180,11 @@
 
 private theorem antisymm_aux [IsWellOrder α r] (f : r ≼i s) (g : s ≼i r) : LeftInverse g f :=
   (f.trans g).eq (InitialSeg.refl _)
->>>>>>> c9cb88e7
 
 /-- If we have order embeddings between `α` and `β` whose ranges are initial segments, and `β` is a
 well order, then `α` and `β` are order-isomorphic. -/
 def antisymm [IsWellOrder β s] (f : r ≼i s) (g : s ≼i r) : r ≃r s :=
-<<<<<<< HEAD
-  haveI := f.toRelEmbedding.isWellOrder
-=======
   have := f.toRelEmbedding.isWellOrder
->>>>>>> c9cb88e7
   ⟨⟨f, g, antisymm_aux f g, antisymm_aux g f⟩, f.map_rel_iff'⟩
 
 @[simp]
@@ -227,25 +200,12 @@
 
 See also `InitialSeg.ltOrEq`. -/
 theorem eq_or_principal [IsWellOrder β s] (f : r ≼i s) :
-<<<<<<< HEAD
-    Surjective f ∨ ∃ b, ∀ x, s x b ↔ ∃ y, f y = x := by
-=======
     Surjective f ∨ ∃ b, ∀ x, x ∈ Set.range f ↔ s x b := by
->>>>>>> c9cb88e7
   apply or_iff_not_imp_right.2
   intro h b
   push_neg at h
   apply IsWellFounded.induction s b
   intro x IH
-<<<<<<< HEAD
-  obtain ⟨y, ⟨hs, hy⟩ | ⟨hs, hy⟩⟩ := h x
-  · obtain ⟨z, rfl⟩ := IH y hs
-    exact (hy z rfl).elim
-  · obtain (rfl | h) := (trichotomous y x).resolve_left hs
-    · exact hy
-    · obtain ⟨z, rfl⟩ := hy
-      exact f.init h
-=======
   obtain ⟨y, ⟨hy, hs⟩ | ⟨hy, hs⟩⟩ := h x
   · obtain (rfl | h) := (trichotomous y x).resolve_left hs
     · exact hy
@@ -253,7 +213,6 @@
       exact f.mem_range_of_rel h
   · obtain ⟨z, rfl⟩ := IH y hs
     cases hy (Set.mem_range_self z)
->>>>>>> c9cb88e7
 
 /-- Restrict the codomain of an initial segment -/
 def codRestrict (p : Set β) (f : r ≼i s) (H : ∀ a, f a ∈ p) : r ≼i Subrel s p :=
@@ -294,16 +253,10 @@
 structure PrincipalSeg {α β : Type*} (r : α → α → Prop) (s : β → β → Prop) extends r ↪r s where
   /-- The supremum of the principal segment. -/
   top : β
-<<<<<<< HEAD
-  /-- The range of the order embedding is `Iio top`. -/
-  down' : ∀ a, s a top ↔ a ∈ Set.range toRelEmbedding
-
-=======
   /-- The range of the order embedding is the set of elements `b` such that `s b top` -/
   mem_range_iff_rel' : ∀ b, b ∈ Set.range toRelEmbedding ↔ s b top
 
 -- Porting note: deleted `scoped[InitialSeg]`
->>>>>>> c9cb88e7
 @[inherit_doc]
 infixl:25 " ≺i " => PrincipalSeg
 
@@ -340,18 +293,12 @@
 theorem coe_fn_mk (f : r ↪r s) (t o) : (@PrincipalSeg.mk _ _ r s f t o : α → β) = f :=
   rfl
 
-<<<<<<< HEAD
-/-- The property characterizing principal segment embeddings. -/
-theorem down (f : r ≺i s) : ∀ {a : β}, s a f.top ↔ a ∈ Set.range f :=
-  f.down' _
-=======
 theorem mem_range_iff_rel (f : r ≺i s) : ∀ {b : β}, b ∈ Set.range f ↔ s b f.top :=
   f.mem_range_iff_rel' _
 
 @[deprecated mem_range_iff_rel (since := "2024-10-07")]
 theorem down (f : r ≺i s) : ∀ {b : β}, s b f.top ↔ ∃ a, f a = b :=
   f.mem_range_iff_rel.symm
->>>>>>> c9cb88e7
 
 theorem lt_top (f : r ≺i s) (a : α) : s (f a) f.top :=
   f.mem_range_iff_rel.1 ⟨_, rfl⟩
@@ -359,10 +306,6 @@
 theorem mem_range_of_rel_top (f : r ≺i s) {b : β} (h : s b f.top) : b ∈ Set.range f :=
   f.mem_range_iff_rel.2 h
 
-<<<<<<< HEAD
-theorem init [IsTrans β s] (f : r ≺i s) {a : α} {b : β} (h : s b (f a)) : b ∈ Set.range f :=
-  f.down.1 <| _root_.trans h <| f.lt_top _
-=======
 theorem mem_range_of_rel [IsTrans β s] (f : r ≺i s) {a : α} {b : β} (h : s b (f a)) :
     b ∈ Set.range f :=
   f.mem_range_of_rel_top <| _root_.trans h <| f.lt_top _
@@ -373,7 +316,6 @@
 theorem surjOn (f : r ≺i s) : Set.SurjOn f Set.univ { b | s b f.top } := by
   intro b h
   simpa using mem_range_of_rel_top _ h
->>>>>>> c9cb88e7
 
 /-- A principal segment embedding is in particular an initial segment embedding. -/
 instance hasCoeInitialSeg [IsTrans β s] : Coe (r ≺i s) (r ≼i s) :=
@@ -414,19 +356,11 @@
 instance (r : α → α → Prop) [IsWellOrder α r] : IsEmpty (r ≺i r) :=
   ⟨fun f => f.irrefl⟩
 
-<<<<<<< HEAD
-/-- Composition of a principal segment embedding with an initial segment embedding, as a principal
-segment embedding. -/
-def ltLe (f : r ≺i s) (g : s ≼i t) : r ≺i t :=
-  ⟨@RelEmbedding.trans _ _ _ r s t f g, g f.top, fun a => by
-    simp only [g.init_iff, PrincipalSeg.down, exists_and_left.symm, exists_swap,
-        RelEmbedding.trans_apply, exists_eq_right', InitialSeg.coe_coe_fn, Set.mem_range]⟩
-=======
-/-- Composition of a principal segment with an initial segment, as a principal segment -/
+/-- Composition of a principal segment with an initial segment embedding, as a principal segment
+embedding. -/
 def transInitial (f : r ≺i s) (g : s ≼i t) : r ≺i t :=
   ⟨@RelEmbedding.trans _ _ _ r s t f g, g f.top, fun a => by
     simp [g.exists_eq_iff_rel, ← PrincipalSeg.mem_range_iff_rel, exists_swap, ← exists_and_left]⟩
->>>>>>> c9cb88e7
 
 @[simp]
 theorem transInitial_apply (f : r ≺i s) (g : s ≼i t) (a : α) : f.transInitial g a = g (f a) :=
@@ -449,11 +383,7 @@
 theorem lt_le_top (f : r ≺i s) (g : s ≼i t) : (f.ltLe g).top = g f.top :=
   rfl
 
-<<<<<<< HEAD
 /-- Composition of two principal segment embeddings as a principal segment embedding. -/
-=======
-/-- Composition of two principal segments as a principal segment. -/
->>>>>>> c9cb88e7
 @[trans]
 protected def trans [IsTrans γ t] (f : r ≺i s) (g : s ≺i t) : r ≺i t :=
   transInitial f g
@@ -466,29 +396,14 @@
 theorem trans_top [IsTrans γ t] (f : r ≺i s) (g : s ≺i t) : (f.trans g).top = g f.top :=
   rfl
 
-/-- Composition of an order isomorphism with a principal segment, as a principal segment. -/
-<<<<<<< HEAD
-def equivLT (f : r ≃r s) (g : s ≺i t) : r ≺i t :=
-  ⟨@RelEmbedding.trans _ _ _ r s t f g, g.top, fun c =>
-    suffices (∃ a : β, g a = c) ↔ ∃ a : α, g (f a) = c by simp [PrincipalSeg.down]
-    ⟨fun ⟨b, h⟩ => ⟨f.symm b, by simp only [h, RelIso.apply_symm_apply]⟩,
-      fun ⟨a, h⟩ => ⟨f a, h⟩⟩⟩
-
-/-- Composition of a principal segment with an order isomorphism, as a principal segment. -/
-def ltEquiv {r : α → α → Prop} {s : β → β → Prop} {t : γ → γ → Prop} (f : PrincipalSeg r s)
-    (g : s ≃r t) : PrincipalSeg r t :=
-  ⟨@RelEmbedding.trans _ _ _ r s t f g, g f.top, by
-    intro x
-    rw [← g.apply_symm_apply x, g.map_rel_iff, f.down', Set.mem_range, Set.mem_range, exists_congr]
-    intro y; exact ⟨congr_arg g, fun h => g.toEquiv.bijective.1 h⟩⟩
-=======
+/-- Composition of an order isomorphism with a principal segment embedding, as a principal
+segment embedding. -/
 def relIsoTrans (f : r ≃r s) (g : s ≺i t) : r ≺i t :=
   ⟨@RelEmbedding.trans _ _ _ r s t f g, g.top, fun c => by simp [g.mem_range_iff_rel]⟩
 
 @[simp]
 theorem relIsoTrans_apply (f : r ≃r s) (g : s ≺i t) (a : α) : relIsoTrans f g a = g (f a) :=
   rfl
->>>>>>> c9cb88e7
 
 @[simp]
 theorem relIsoTrans_top (f : r ≃r s) (g : s ≺i t) : (relIsoTrans f g).top = g.top :=
@@ -507,22 +422,6 @@
 theorem equivLT_top (f : r ≃r s) (g : s ≺i t) : (equivLT f g).top = g.top :=
   rfl
 
-<<<<<<< HEAD
-/-- Given a well order `s`, there is at most one principal segment embedding of `r` into `s`. -/
-instance [IsWellOrder β s] : Subsingleton (r ≺i s) := by
-  constructor
-  intro f g
-  have ef : (f : α → β) = g := by
-    show ((f : r ≼i s) : α → β) = (g : r ≼i s)
-    rw [@Subsingleton.elim _ _ (f : r ≼i s) g]
-  have et : f.top = g.top := by
-    refine extensional_of_trichotomous_of_irrefl s fun x => ?_
-    simp only [PrincipalSeg.down, ef]
-  cases f
-  cases g
-  have := RelEmbedding.coe_fn_injective ef
-  congr
-=======
 /-- Composition of a principal segment with an order isomorphism, as a principal segment -/
 def transRelIso (f : r ≺i s) (g : s ≃r t) : r ≺i t :=
   transInitial f g.toInitialSeg
@@ -544,7 +443,6 @@
 
 protected theorem eq [IsWellOrder β s] (f g : r ≺i s) (a) : f a = g a := by
   rw [Subsingleton.elim f g]
->>>>>>> c9cb88e7
 
 theorem top_eq [IsWellOrder γ t] (e : r ≃r s) (f : r ≺i t) (g : s ≺i t) : f.top = g.top := by
   rw [Subsingleton.elim f (PrincipalSeg.relIsoTrans e g)]; rfl
@@ -554,27 +452,15 @@
   rw [Subsingleton.elim h (f.trans g)]
   apply PrincipalSeg.lt_top
 
-<<<<<<< HEAD
-/-- Build a principal segment embedding from a principal segment defined by a given `a : α`. -/
--- The explicit typing is required in order for `simp` to work properly.
-def ofElement {α : Type*} (r : α → α → Prop) (a : α) :
-    @PrincipalSeg {b // r b a} α (Subrel r _) r :=
-  ⟨Subrel.relEmbedding _ _, a, fun _ => ⟨fun h => ⟨⟨_, h⟩, rfl⟩, fun ⟨⟨_, h⟩, rfl⟩ => h⟩⟩
-
-@[simp]
-theorem ofElement_apply {α : Type*} (r : α → α → Prop) (a : α) (b) : ofElement r a b = b.1 :=
-  rfl
-=======
 @[deprecated top_rel_top (since := "2024-10-10")]
 alias topLTTop := top_rel_top
 
-/-- Any element of a well order yields a principal segment. -/
+/-- Build a principal segment embedding into a given interval `{ b | r b a }`. -/
 -- The explicit typing is required in order for `simp` to work properly.
 @[simps!]
 def ofElement {α : Type*} (r : α → α → Prop) (a : α) :
     @PrincipalSeg { b // r b a } α (Subrel r { b | r b a }) r :=
   ⟨Subrel.relEmbedding _ _, a, fun _ => ⟨fun ⟨⟨_, h⟩, rfl⟩ => h, fun h => ⟨⟨_, h⟩, rfl⟩⟩⟩
->>>>>>> c9cb88e7
 
 @[simp]
 theorem ofElement_apply {α : Type*} (r : α → α → Prop) (a : α) (b) : ofElement r a b = b.1 :=
@@ -583,20 +469,6 @@
 /-- For any principal segment `r ≺i s`, there is a `Subrel` of `s` order isomorphic to `r`. -/
 -- The explicit typing is required in order for `simp` to work properly.
 @[simps! symm_apply]
-<<<<<<< HEAD
-noncomputable def subrelIso (f : r ≺i s) : @RelIso {b // s b f.top} α (Subrel s _) r :=
-  RelIso.symm
-  { toEquiv := ((Equiv.ofInjective f f.injective).trans (Equiv.setCongr
-      (funext fun _ ↦ propext f.down.symm))),
-    map_rel_iff' := f.map_rel_iff }
-
-@[simp]
-theorem apply_subrelIso (f : r ≺i s) (b : {b // s b f.top}) : f (f.subrelIso b) = b :=
-  Equiv.apply_ofInjective_symm f.injective _
-
-@[simp]
-theorem subrelIso_apply (f : r ≺i s) (a : α) : f.subrelIso ⟨f a, f.down.mpr ⟨a, rfl⟩⟩ = a :=
-=======
 noncomputable def subrelIso (f : r ≺i s) :
     @RelIso { b // s b f.top } α (Subrel s { b | s b f.top }) r :=
   RelIso.symm ⟨(Equiv.ofInjective f f.injective).trans
@@ -608,7 +480,6 @@
 
 @[simp]
 theorem subrelIso_apply (f : r ≺i s) (a : α) : f.subrelIso ⟨f a, f.lt_top a⟩ = a :=
->>>>>>> c9cb88e7
   Equiv.ofInjective_symm_apply f.injective _
 
 /-- Restrict the codomain of a principal segment embedding. -/
@@ -643,19 +514,6 @@
 
 end PrincipalSeg
 
-<<<<<<< HEAD
-/-- A relation is well-founded iff every principal segment of it is well-founded. -/
-theorem wellFounded_iff_wellFounded_subrel {β : Type*} {s : β → β → Prop} [IsTrans β s] :
-    WellFounded s ↔ ∀ b, WellFounded (Subrel s { b' | s b' b }) := by
-  refine
-    ⟨fun wf b => ⟨fun b' => ((PrincipalSeg.ofElement _ b).acc b').mpr (wf.apply b')⟩, fun wf =>
-      ⟨fun b => Acc.intro _ fun b' hb' => ?_⟩⟩
-  let f := PrincipalSeg.ofElement s b
-  obtain ⟨b', rfl⟩ := f.down.mp ((PrincipalSeg.ofElement_top s b).symm ▸ hb' : s b' f.top)
-  exact (f.acc b').mp ((wf b).apply b')
-
-=======
->>>>>>> c9cb88e7
 theorem wellFounded_iff_principalSeg.{u} {β : Type u} {s : β → β → Prop} [IsTrans β s] :
     WellFounded s ↔ ∀ (α : Type u) (r : α → α → Prop) (_ : r ≺i s), WellFounded r :=
   ⟨fun wf _ _ f => RelHomClass.wellFounded f.toRelEmbedding wf, fun h =>
@@ -666,27 +524,13 @@
 
 namespace InitialSeg
 
-<<<<<<< HEAD
+open Classical in
 /-- Every initial segment embedding into a well order can be turned into an isomorphism if
 surjective, or into a principal segment embedding if not. -/
-noncomputable def ltOrEq [IsWellOrder β s] (f : r ≼i s) : (r ≺i s) ⊕ (r ≃r s) := by
-  by_cases h : Surjective f
-  · exact Sum.inr (RelIso.ofSurjective f h)
-  · exact Sum.inl (f.toPrincipalSeg h)
-
-theorem ltOrEq_apply_left [IsWellOrder β s] (f : r ≼i s) (g : r ≺i s) (a : α) :
-    g a = f a :=
-  @InitialSeg.eq α β r s _ g f a
-=======
-open Classical in
-/-- To an initial segment taking values in a well order, one can associate either a principal
-segment (if the range is not everything, taking the top the minimum of the complement of the range)
-or an order isomorphism (if the range is everything). -/
 noncomputable def principalSumRelIso [IsWellOrder β s] (f : r ≼i s) : (r ≺i s) ⊕ (r ≃r s) :=
   if h : Surjective f
     then Sum.inr (RelIso.ofSurjective f h)
     else Sum.inl (f.toPrincipalSeg h)
->>>>>>> c9cb88e7
 
 @[deprecated principalSumRelIso (since := "2024-10-20")]
 alias ltOrEq := principalSumRelIso
@@ -717,21 +561,6 @@
 
 end InitialSeg
 
-<<<<<<< HEAD
-namespace RelEmbedding
-
-/-- The function in `collapse`. -/
-private noncomputable def collapseF [IsWellOrder β s] (f : r ↪r s) : Π a, { b // ¬s (f a) b } :=
-  (RelEmbedding.isWellFounded f).fix fun a IH =>
-    haveI H : f a ∈ { b | ∀ a h, s (IH a h).1 b } :=
-      fun b h => IsWellOrder.trans_le_lt (IH b h).2 (f.map_rel_iff.2 h)
-    ⟨_, IsWellFounded.wf.not_lt_min _ ⟨_, H⟩ H⟩
-
-private theorem collapseF.lt [IsWellOrder β s] (f : r ↪r s) {a : α} :
-    ∀ {a'}, r a' a → s (collapseF f a').1 (collapseF f a).1 := @fun a => by
-  revert a
-  show _ ∈ { b | ∀ a', r a' a → s (collapseF f a').1 b }
-=======
 /-- The function in `collapse`. -/
 private noncomputable def collapseF [IsWellOrder β s] (f : r ↪r s) : Π a, { b // ¬s (f a) b } :=
   (RelEmbedding.isWellFounded f).fix _ fun a IH =>
@@ -742,18 +571,12 @@
 private theorem collapseF_lt [IsWellOrder β s] (f : r ↪r s) {a : α} :
     ∀ {a'}, r a' a → s (collapseF f a') (collapseF f a) := by
   show _ ∈ { b | ∀ a', r a' a → s (collapseF f a') b }
->>>>>>> c9cb88e7
   rw [collapseF, IsWellFounded.fix_eq]
   dsimp only
   exact WellFounded.min_mem _ _ _
 
-<<<<<<< HEAD
-private theorem collapseF.not_lt [IsWellOrder β s] (f : r ↪r s) (a : α) {b}
-    (h : ∀ a', r a' a → s (collapseF f a').1 b) : ¬s b (collapseF f a).1 := by
-=======
 private theorem collapseF_not_lt [IsWellOrder β s] (f : r ↪r s) (a : α) {b}
     (h : ∀ a', r a' a → s (collapseF f a') b) : ¬s b (collapseF f a) := by
->>>>>>> c9cb88e7
   rw [collapseF, IsWellFounded.fix_eq]
   dsimp only
   exact WellFounded.not_lt_min _ _ _ h
@@ -761,18 +584,6 @@
 /-- Construct an initial segment embedding `r ≼i s` by "filling in the gaps". That is, each
 subsequent element in `α` is mapped to the least element in `β` that hasn't been used yet.
 
-<<<<<<< HEAD
-This construction is guaranteed to work as long as there exists some order embedding `r ↪r s`. -/
-noncomputable def collapse [IsWellOrder β s] (f : r ↪r s) : r ≼i s :=
-  haveI := RelEmbedding.isWellOrder f
-  ⟨RelEmbedding.ofMonotone _ fun a b => collapseF.lt f, by
-    intro a b h
-    rcases (@IsWellFounded.wf _ r).has_min { a | ¬s _ b } ⟨_, asymm h⟩ with ⟨m, hm, hm'⟩
-    use m
-    rcases @trichotomous β s _ b (collapseF f m).1 with (lt | rfl | gt)
-    · apply (collapseF.not_lt f m ?_ lt).elim
-      intro c h
-=======
 This construction is guaranteed to work as long as there exists some relation embedding `r ↪r s`. -/
 noncomputable def RelEmbedding.collapse [IsWellOrder β s] (f : r ↪r s) : r ≼i s :=
   have H := RelEmbedding.isWellOrder f
@@ -781,16 +592,10 @@
     use m
     obtain lt | rfl | gt := trichotomous_of s b (collapseF f m)
     · refine (collapseF_not_lt f m (fun c h ↦ ?_) lt).elim
->>>>>>> c9cb88e7
       by_contra hn
       exact hm' _ hn h
     · rfl
     · exact (hm gt).elim⟩
-<<<<<<< HEAD
-
-end RelEmbedding
-=======
->>>>>>> c9cb88e7
 
 /-- For any two well orders, one is an initial segment of the other. -/
 noncomputable def InitialSeg.total (r s) [IsWellOrder α r] [IsWellOrder β s] :
@@ -808,9 +613,6 @@
         rw [h] at f
         exact ⟨Sum.inl <| (f.symm.trans g.subrelIso).toInitialSeg⟩
       · exact ⟨Sum.inr <| (g.codRestrict {x | Sum.Lex r s x f.top}
-<<<<<<< HEAD
-          (fun a => _root_.trans (g.lt_top a) h) h).ltEquiv f.subrelIso⟩
-=======
           (fun a => _root_.trans (g.lt_top a) h) h).transRelIso f.subrelIso⟩
 
 /-! ### Initial or principal segments with `<` -/
@@ -917,5 +719,4 @@
 theorem lt_apply_iff [LinearOrder α] (f : α <i β) : b < f a ↔ ∃ a' < a, f a' = b :=
   (f : α ≤i β).lt_apply_iff
 
-end PrincipalSeg
->>>>>>> c9cb88e7
+end PrincipalSeg