/-
Copyright (c) 2022 Andrew Yang. All rights reserved.
Released under Apache 2.0 license as described in the file LICENSE.
Authors: Andrew Yang
-/
import Mathlib.RingTheory.Ideal.IsPrimary
import Mathlib.RingTheory.Localization.AtPrime
import Mathlib.Order.Minimal

/-!

# Minimal primes

We provide various results concerning the minimal primes above an ideal

## Main results
- `Ideal.minimalPrimes`: `I.minimalPrimes` is the set of ideals that are minimal primes over `I`.
- `minimalPrimes`: `minimalPrimes R` is the set of minimal primes of `R`.
- `Ideal.exists_minimalPrimes_le`: Every prime ideal over `I` contains a minimal prime over `I`.
- `Ideal.radical_minimalPrimes`: The minimal primes over `I.radical` are precisely
  the minimal primes over `I`.
- `Ideal.sInf_minimalPrimes`: The intersection of minimal primes over `I` is `I.radical`.
- `Ideal.exists_minimalPrimes_comap_eq` If `p` is a minimal prime over `f ⁻¹ I`, then it is the
  preimage of some minimal prime over `I`.
- `Ideal.minimalPrimes_eq_comap`: The minimal primes over `I` are precisely the preimages of
  minimal primes of `R ⧸ I`.
- `Localization.AtPrime.prime_unique_of_minimal`: When localizing at a minimal prime ideal `I`,
  the resulting ring only has a single prime ideal.

-/


section

variable {R S : Type*} [CommSemiring R] [CommSemiring S] (I J : Ideal R)

/-- `I.minimalPrimes` is the set of ideals that are minimal primes over `I`. -/
protected def Ideal.minimalPrimes : Set (Ideal R) :=
  {p | Minimal (fun q ↦ q.IsPrime ∧ I ≤ q) p}

variable (R) in
/-- `minimalPrimes R` is the set of minimal primes of `R`.
This is defined as `Ideal.minimalPrimes ⊥`. -/
def minimalPrimes : Set (Ideal R) :=
  Ideal.minimalPrimes ⊥

lemma minimalPrimes_eq_minimals : minimalPrimes R = {x | Minimal Ideal.IsPrime x} :=
  congr_arg Minimal (by simp)

variable {I J}

theorem Ideal.exists_minimalPrimes_le [J.IsPrime] (e : I ≤ J) : ∃ p ∈ I.minimalPrimes, p ≤ J := by
  set S := { p : (Ideal R)ᵒᵈ | Ideal.IsPrime p ∧ I ≤ OrderDual.ofDual p }
  suffices h : ∃ m, OrderDual.toDual J ≤ m ∧ Maximal (· ∈ S) m by
    obtain ⟨p, hJp, hp⟩ := h
    exact ⟨p, ⟨hp.prop, fun q hq hle ↦ hp.le_of_ge hq hle⟩, hJp⟩
  apply zorn_le_nonempty₀
  swap
  · refine ⟨show J.IsPrime by infer_instance, e⟩
  rintro (c : Set (Ideal R)) hc hc' J' hJ'
  refine
    ⟨OrderDual.toDual (sInf c),
      ⟨Ideal.sInf_isPrime_of_isChain ⟨J', hJ'⟩ hc'.symm fun x hx => (hc hx).1, ?_⟩, ?_⟩
  · rw [OrderDual.ofDual_toDual, le_sInf_iff]
    exact fun _ hx => (hc hx).2
  · rintro z hz
    rw [OrderDual.le_toDual]
    exact sInf_le hz

@[simp]
theorem Ideal.radical_minimalPrimes : I.radical.minimalPrimes = I.minimalPrimes := by
  rw [Ideal.minimalPrimes, Ideal.minimalPrimes]
  ext p
<<<<<<< HEAD
  refine' ⟨_, _⟩ <;> rintro ⟨⟨a, ha⟩, b⟩
  · refine' ⟨⟨a, a.radical_le_iff.1 ha⟩, _⟩
    simp only [Set.mem_setOf_eq, and_imp] at *
    exact fun _ h2 h3 h4 => b h2 (h2.radical_le_iff.2 h3) h4
  · refine' ⟨⟨a, a.radical_le_iff.2 ha⟩, _⟩
    simp only [Set.mem_setOf_eq, and_imp] at *
    exact fun _ h2 h3 h4 => b h2 (h2.radical_le_iff.1 h3) h4
#align ideal.radical_minimal_primes Ideal.radical_minimalPrimes
=======
  refine ⟨?_, ?_⟩ <;> rintro ⟨⟨a, ha⟩, b⟩
  · refine ⟨⟨a, a.radical_le_iff.1 ha⟩, ?_⟩
    simp only [Set.mem_setOf_eq, and_imp] at *
    exact fun _ h2 h3 h4 => b h2 (h2.radical_le_iff.2 h3) h4
  · refine ⟨⟨a, a.radical_le_iff.2 ha⟩, ?_⟩
    simp only [Set.mem_setOf_eq, and_imp] at *
    exact fun _ h2 h3 h4 => b h2 (h2.radical_le_iff.1 h3) h4
>>>>>>> 99508fb5

@[simp]
theorem Ideal.sInf_minimalPrimes : sInf I.minimalPrimes = I.radical := by
  rw [I.radical_eq_sInf]
  apply le_antisymm
  · intro x hx
    rw [Ideal.mem_sInf] at hx ⊢
    rintro J ⟨e, hJ⟩
    obtain ⟨p, hp, hp'⟩ := Ideal.exists_minimalPrimes_le e
    exact hp' (hx hp)
  · apply sInf_le_sInf _
    intro I hI
    exact hI.1.symm

theorem Ideal.exists_comap_eq_of_mem_minimalPrimes_of_injective {f : R →+* S}
    (hf : Function.Injective f) (p) (H : p ∈ minimalPrimes R) :
    ∃ p' : Ideal S, p'.IsPrime ∧ p'.comap f = p := by
  have := H.1.1
  have : Nontrivial (Localization (Submonoid.map f p.primeCompl)) := by
    refine ⟨⟨1, 0, ?_⟩⟩
    convert (IsLocalization.map_injective_of_injective p.primeCompl (Localization.AtPrime p)
        (Localization <| p.primeCompl.map f) hf).ne one_ne_zero
    · rw [map_one]
    · rw [map_zero]
  obtain ⟨M, hM⟩ := Ideal.exists_maximal (Localization (Submonoid.map f p.primeCompl))
  refine ⟨M.comap (algebraMap S <| Localization (Submonoid.map f p.primeCompl)), inferInstance, ?_⟩
  rw [Ideal.comap_comap, ← @IsLocalization.map_comp _ _ _ _ _ _ _ _ Localization.isLocalization
      _ _ _ _ _ Localization.isLocalization p.primeCompl.le_comap_map,
    ← Ideal.comap_comap]
  suffices _ ≤ p by exact this.antisymm (H.2 ⟨inferInstance, bot_le⟩ this)
  intro x hx
  by_contra h
  apply hM.ne_top
  apply M.eq_top_of_isUnit_mem hx
  apply IsUnit.map
  apply IsLocalization.map_units _ (show p.primeCompl from ⟨x, h⟩)

end

section

variable {R S : Type*} [CommRing R] [CommRing S] {I J : Ideal R}

theorem Ideal.exists_comap_eq_of_mem_minimalPrimes {I : Ideal S} (f : R →+* S) (p)
    (H : p ∈ (I.comap f).minimalPrimes) : ∃ p' : Ideal S, p'.IsPrime ∧ I ≤ p' ∧ p'.comap f = p := by
  have := H.1.1
  let f' := (Ideal.Quotient.mk I).comp f
  have e : RingHom.ker f' = I.comap f := by
    ext1
    exact Submodule.Quotient.mk_eq_zero _
  have : RingHom.ker (Ideal.Quotient.mk <| RingHom.ker f') ≤ p := by
    rw [Ideal.mk_ker, e]
    exact H.1.2
  suffices _ by
    have ⟨p', hp₁, hp₂⟩ := Ideal.exists_comap_eq_of_mem_minimalPrimes_of_injective
      (RingHom.kerLift_injective f') (p.map <| Ideal.Quotient.mk <| RingHom.ker f') this
    refine ⟨p'.comap <| Ideal.Quotient.mk I, Ideal.IsPrime.comap _, ?_, ?_⟩
    · exact Ideal.mk_ker.symm.trans_le (Ideal.comap_mono bot_le)
    · convert congr_arg (Ideal.comap <| Ideal.Quotient.mk <| RingHom.ker f') hp₂
      rwa [Ideal.comap_map_of_surjective (Ideal.Quotient.mk <| RingHom.ker f')
        Ideal.Quotient.mk_surjective, eq_comm, sup_eq_left]
  refine ⟨⟨?_, bot_le⟩, ?_⟩
  · apply Ideal.map_isPrime_of_surjective _ this
    exact Ideal.Quotient.mk_surjective
  · rintro q ⟨hq, -⟩ hq'
    rw [← Ideal.map_comap_of_surjective
        (Ideal.Quotient.mk (RingHom.ker ((Ideal.Quotient.mk I).comp f)))
        Ideal.Quotient.mk_surjective q]
    apply Ideal.map_mono
    apply H.2
    · refine ⟨inferInstance, (Ideal.mk_ker.trans e).symm.trans_le (Ideal.comap_mono bot_le)⟩
    · refine (Ideal.comap_mono hq').trans ?_
      rw [Ideal.comap_map_of_surjective]
      exacts [sup_le rfl.le this, Ideal.Quotient.mk_surjective]

theorem Ideal.exists_minimalPrimes_comap_eq {I : Ideal S} (f : R →+* S) (p)
    (H : p ∈ (I.comap f).minimalPrimes) : ∃ p' ∈ I.minimalPrimes, Ideal.comap f p' = p := by
  obtain ⟨p', h₁, h₂, h₃⟩ := Ideal.exists_comap_eq_of_mem_minimalPrimes f p H
  obtain ⟨q, hq, hq'⟩ := Ideal.exists_minimalPrimes_le h₂
  refine ⟨q, hq, Eq.symm ?_⟩
  have := hq.1.1
  have := (Ideal.comap_mono hq').trans_eq h₃
  exact (H.2 ⟨inferInstance, Ideal.comap_mono hq.1.2⟩ this).antisymm this

theorem Ideal.minimal_primes_comap_of_surjective {f : R →+* S} (hf : Function.Surjective f)
    {I J : Ideal S} (h : J ∈ I.minimalPrimes) : J.comap f ∈ (I.comap f).minimalPrimes := by
  have := h.1.1
  refine ⟨⟨inferInstance, Ideal.comap_mono h.1.2⟩, ?_⟩
  rintro K ⟨hK, e₁⟩ e₂
  have : RingHom.ker f ≤ K := (Ideal.comap_mono bot_le).trans e₁
  rw [← sup_eq_left.mpr this, RingHom.ker_eq_comap_bot, ← Ideal.comap_map_of_surjective f hf]
  apply Ideal.comap_mono _
  apply h.2 _ _
  · exact ⟨Ideal.map_isPrime_of_surjective hf this, Ideal.le_map_of_comap_le_of_surjective f hf e₁⟩
  · exact Ideal.map_le_of_le_comap e₂

theorem Ideal.comap_minimalPrimes_eq_of_surjective {f : R →+* S} (hf : Function.Surjective f)
    (I : Ideal S) : (I.comap f).minimalPrimes = Ideal.comap f '' I.minimalPrimes := by
  ext J
  constructor
  · intro H
    obtain ⟨p, h, rfl⟩ := Ideal.exists_minimalPrimes_comap_eq f J H
    exact ⟨p, h, rfl⟩
  · rintro ⟨J, hJ, rfl⟩
    exact Ideal.minimal_primes_comap_of_surjective hf hJ

theorem Ideal.minimalPrimes_eq_comap :
    I.minimalPrimes = Ideal.comap (Ideal.Quotient.mk I) '' minimalPrimes (R ⧸ I) := by
  rw [minimalPrimes, ← Ideal.comap_minimalPrimes_eq_of_surjective Ideal.Quotient.mk_surjective,
    ← RingHom.ker_eq_comap_bot, Ideal.mk_ker]

theorem Ideal.minimalPrimes_eq_subsingleton (hI : I.IsPrimary) : I.minimalPrimes = {I.radical} := by
  ext J
  constructor
  · exact fun H =>
      let e := H.1.1.radical_le_iff.mpr H.1.2
      (H.2 ⟨Ideal.isPrime_radical hI, Ideal.le_radical⟩ e).antisymm e
  · rintro (rfl : J = I.radical)
    exact ⟨⟨Ideal.isPrime_radical hI, Ideal.le_radical⟩, fun _ H _ => H.1.radical_le_iff.mpr H.2⟩

theorem Ideal.minimalPrimes_eq_subsingleton_self [I.IsPrime] : I.minimalPrimes = {I} := by
  ext J
  constructor
  · exact fun H => (H.2 ⟨inferInstance, rfl.le⟩ H.1.2).antisymm H.1.2
  · rintro (rfl : J = I)
    exact ⟨⟨inferInstance, rfl.le⟩, fun _ h _ => h.2⟩

end

namespace Localization.AtPrime

variable {R : Type*} [CommSemiring R] {I : Ideal R} [hI : I.IsPrime] (hMin : I ∈ minimalPrimes R)
include hMin

theorem _root_.IsLocalization.AtPrime.prime_unique_of_minimal {S} [CommSemiring S] [Algebra R S]
    [IsLocalization.AtPrime S I] {J K : Ideal S} [J.IsPrime] [K.IsPrime] : J = K :=
  haveI : Subsingleton {i : Ideal R // i.IsPrime ∧ i ≤ I} := ⟨fun i₁ i₂ ↦ Subtype.ext <| by
    rw [minimalPrimes_eq_minimals, Set.mem_setOf] at hMin
    rw [hMin.eq_of_le i₁.2.1 i₁.2.2, hMin.eq_of_le i₂.2.1 i₂.2.2]⟩
  Subtype.ext_iff.mp <| (IsLocalization.AtPrime.orderIsoOfPrime S I).injective
    (a₁ := ⟨J, ‹_›⟩) (a₂ := ⟨K, ‹_›⟩) (Subsingleton.elim _ _)

theorem prime_unique_of_minimal (J : Ideal (Localization I.primeCompl)) [J.IsPrime] :
    J = LocalRing.maximalIdeal (Localization I.primeCompl) :=
  IsLocalization.AtPrime.prime_unique_of_minimal hMin

theorem nilpotent_iff_mem_maximal_of_minimal {x : _} :
    IsNilpotent x ↔ x ∈ LocalRing.maximalIdeal (Localization I.primeCompl) := by
  rw [nilpotent_iff_mem_prime]
  exact ⟨(· (LocalRing.maximalIdeal _) (Ideal.IsMaximal.isPrime' _)), fun _ J _ =>
    by simpa [prime_unique_of_minimal hMin J]⟩

theorem nilpotent_iff_not_unit_of_minimal {x : Localization I.primeCompl} :
    IsNilpotent x ↔ x ∈ nonunits _ := by
  simpa only [← LocalRing.mem_maximalIdeal] using nilpotent_iff_mem_maximal_of_minimal hMin

end Localization.AtPrime<|MERGE_RESOLUTION|>--- conflicted
+++ resolved
@@ -71,16 +71,6 @@
 theorem Ideal.radical_minimalPrimes : I.radical.minimalPrimes = I.minimalPrimes := by
   rw [Ideal.minimalPrimes, Ideal.minimalPrimes]
   ext p
-<<<<<<< HEAD
-  refine' ⟨_, _⟩ <;> rintro ⟨⟨a, ha⟩, b⟩
-  · refine' ⟨⟨a, a.radical_le_iff.1 ha⟩, _⟩
-    simp only [Set.mem_setOf_eq, and_imp] at *
-    exact fun _ h2 h3 h4 => b h2 (h2.radical_le_iff.2 h3) h4
-  · refine' ⟨⟨a, a.radical_le_iff.2 ha⟩, _⟩
-    simp only [Set.mem_setOf_eq, and_imp] at *
-    exact fun _ h2 h3 h4 => b h2 (h2.radical_le_iff.1 h3) h4
-#align ideal.radical_minimal_primes Ideal.radical_minimalPrimes
-=======
   refine ⟨?_, ?_⟩ <;> rintro ⟨⟨a, ha⟩, b⟩
   · refine ⟨⟨a, a.radical_le_iff.1 ha⟩, ?_⟩
     simp only [Set.mem_setOf_eq, and_imp] at *
@@ -88,7 +78,6 @@
   · refine ⟨⟨a, a.radical_le_iff.2 ha⟩, ?_⟩
     simp only [Set.mem_setOf_eq, and_imp] at *
     exact fun _ h2 h3 h4 => b h2 (h2.radical_le_iff.1 h3) h4
->>>>>>> 99508fb5
 
 @[simp]
 theorem Ideal.sInf_minimalPrimes : sInf I.minimalPrimes = I.radical := by
