/-
Copyright (c) 2020 Sébastien Gouëzel. All rights reserved.
Released under Apache 2.0 license as described in the file LICENSE.
Authors: Sébastien Gouëzel, Floris van Doorn
-/
import Mathlib.Geometry.Manifold.SmoothManifoldWithCorners
import Mathlib.Geometry.Manifold.LocalInvariantProperties

/-!
# The derivative of functions between smooth manifolds

Let `M` and `M'` be two smooth manifolds with corners over a field `𝕜` (with respective models with
corners `I` on `(E, H)` and `I'` on `(E', H')`), and let `f : M → M'`. We define the
derivative of the function at a point, within a set or along the whole space, mimicking the API
for (Fréchet) derivatives. It is denoted by `mfderiv I I' f x`, where "m" stands for "manifold" and
"f" for "Fréchet" (as in the usual derivative `fderiv 𝕜 f x`).

## Main definitions

* `UniqueMDiffOn I s` : predicate saying that, at each point of the set `s`, a function can have
  at most one derivative. This technical condition is important when we define
  `mfderivWithin` below, as otherwise there is an arbitrary choice in the derivative,
  and many properties will fail (for instance the chain rule). This is analogous to
  `UniqueDiffOn 𝕜 s` in a vector space.

Let `f` be a map between smooth manifolds. The following definitions follow the `fderiv` API.

* `mfderiv I I' f x` : the derivative of `f` at `x`, as a continuous linear map from the tangent
  space at `x` to the tangent space at `f x`. If the map is not differentiable, this is `0`.
* `mfderivWithin I I' f s x` : the derivative of `f` at `x` within `s`, as a continuous linear map
  from the tangent space at `x` to the tangent space at `f x`. If the map is not differentiable
  within `s`, this is `0`.
* `MDifferentiableAt I I' f x` : Prop expressing whether `f` is differentiable at `x`.
* `MDifferentiableWithinAt 𝕜 f s x` : Prop expressing whether `f` is differentiable within `s`
  at `x`.
* `HasMFDerivAt I I' f s x f'` : Prop expressing whether `f` has `f'` as a derivative at `x`.
* `HasMFDerivWithinAt I I' f s x f'` : Prop expressing whether `f` has `f'` as a derivative
  within `s` at `x`.
* `MDifferentiableOn I I' f s` : Prop expressing that `f` is differentiable on the set `s`.
* `MDifferentiable I I' f` : Prop expressing that `f` is differentiable everywhere.
* `tangentMap I I' f` : the derivative of `f`, as a map from the tangent bundle of `M` to the
  tangent bundle of `M'`.

Various related results are proven in separate files: see
- `Basic.lean` for basic properties of the `mfderiv`, mimicking the API of the Fréchet derivative,
- `FDeriv.lean` for the equivalence of the manifold notions with the usual Fréchet derivative
for functions between vector spaces,
- `SpecificFunctions.lean` for results on the differential of the identity, constant functions,
products and arithmetic operators (like addition or scalar multiplication),
- `Atlas.lean` for differentiability of charts, models with corners and extended charts,
- `UniqueDifferential.lean` for various properties of unique differentiability sets in manifolds.

## Implementation notes

The tangent bundle is constructed using the machinery of topological fiber bundles, for which one
can define bundled morphisms and construct canonically maps from the total space of one bundle to
the total space of another one. One could use this mechanism to construct directly the derivative
of a smooth map. However, we want to define the derivative of any map (and let it be zero if the map
is not differentiable) to avoid proof arguments everywhere. This means we have to go back to the
details of the definition of the total space of a fiber bundle constructed from core, to cook up a
suitable definition of the derivative. It is the following: at each point, we have a preferred chart
(used to identify the fiber above the point with the model vector space in fiber bundles). Then one
should read the function using these preferred charts at `x` and `f x`, and take the derivative
of `f` in these charts.

Due to the fact that we are working in a model with corners, with an additional embedding `I` of the
model space `H` in the model vector space `E`, the charts taking values in `E` are not the original
charts of the manifold, but those ones composed with `I`, called extended charts. We define
`writtenInExtChartAt I I' x f` for the function `f` written in the preferred extended charts. Then
the manifold derivative of `f`, at `x`, is just the usual derivative of
`writtenInExtChartAt I I' x f`, at the point `(extChartAt I x) x`.

There is a subtlety with respect to continuity: if the function is not continuous, then the image
of a small open set around `x` will not be contained in the source of the preferred chart around
`f x`, which means that when reading `f` in the chart one is losing some information. To avoid this,
we include continuity in the definition of differentiablity (which is reasonable since with any
definition, differentiability implies continuity).

*Warning*: the derivative (even within a subset) is a linear map on the whole tangent space. Suppose
that one is given a smooth submanifold `N`, and a function which is smooth on `N` (i.e., its
restriction to the subtype `N` is smooth). Then, in the whole manifold `M`, the property
`MDifferentiableOn I I' f N` holds. However, `mfderivWithin I I' f N` is not uniquely defined
(what values would one choose for vectors that are transverse to `N`?), which can create issues down
the road. The problem here is that knowing the value of `f` along `N` does not determine the
differential of `f` in all directions. This is in contrast to the case where `N` would be an open
subset, or a submanifold with boundary of maximal dimension, where this issue does not appear.
The predicate `UniqueMDiffOn I N` indicates that the derivative along `N` is unique if it exists,
and is an assumption in most statements requiring a form of uniqueness.

On a vector space, the manifold derivative and the usual derivative are equal. This means in
particular that they live on the same space, i.e., the tangent space is defeq to the original vector
space. To get this property is a motivation for our definition of the tangent space as a single
copy of the vector space, instead of more usual definitions such as the space of derivations, or
the space of equivalence classes of smooth curves in the manifold.

## Tags
derivative, manifold
-/

noncomputable section

open scoped Topology ContDiff
open Set ChartedSpace

section DerivativesDefinitions

/-!
### Derivative of maps between manifolds

The derivative of a smooth map `f` between smooth manifold `M` and `M'` at `x` is a bounded linear
map from the tangent space to `M` at `x`, to the tangent space to `M'` at `f x`. Since we defined
the tangent space using one specific chart, the formula for the derivative is written in terms of
this specific chart.

We use the names `MDifferentiable` and `mfderiv`, where the prefix letter `m` means "manifold".
-/

variable {𝕜 : Type*} [NontriviallyNormedField 𝕜] {E : Type*} [NormedAddCommGroup E]
  [NormedSpace 𝕜 E] {H : Type*} [TopologicalSpace H] {I : ModelWithCorners 𝕜 E H} {M : Type*}
  [TopologicalSpace M] [ChartedSpace H M] {E' : Type*} [NormedAddCommGroup E'] [NormedSpace 𝕜 E']
  {H' : Type*} [TopologicalSpace H'] {I' : ModelWithCorners 𝕜 E' H'} {M' : Type*}
  [TopologicalSpace M'] [ChartedSpace H' M']

variable (I I') in
/-- Property in the model space of a model with corners of being differentiable within at set at a
point, when read in the model vector space. This property will be lifted to manifolds to define
differentiable functions between manifolds. -/
def DifferentiableWithinAtProp (f : H → H') (s : Set H) (x : H) : Prop :=
  DifferentiableWithinAt 𝕜 (I' ∘ f ∘ I.symm) (I.symm ⁻¹' s ∩ Set.range I) (I x)

/-- Being differentiable in the model space is a local property, invariant under smooth maps.
Therefore, it will lift nicely to manifolds. -/
theorem differentiableWithinAt_localInvariantProp :
    (contDiffGroupoid ∞ I).LocalInvariantProp (contDiffGroupoid ∞ I')
      (DifferentiableWithinAtProp I I') :=
  { is_local := by
      intro s x u f u_open xu
      have : I.symm ⁻¹' (s ∩ u) ∩ Set.range I = I.symm ⁻¹' s ∩ Set.range I ∩ I.symm ⁻¹' u := by
        simp only [Set.inter_right_comm, Set.preimage_inter]
      rw [DifferentiableWithinAtProp, DifferentiableWithinAtProp, this]
      symm
      apply differentiableWithinAt_inter
      have : u ∈ 𝓝 (I.symm (I x)) := by
        rw [ModelWithCorners.left_inv]
        exact u_open.mem_nhds xu
      apply I.continuous_symm.continuousAt this
    right_invariance' := by
      intro s x f e he hx h
      rw [DifferentiableWithinAtProp] at h ⊢
      have : I x = (I ∘ e.symm ∘ I.symm) (I (e x)) := by simp only [hx, mfld_simps]
      rw [this] at h
      have : I (e x) ∈ I.symm ⁻¹' e.target ∩ Set.range I := by simp only [hx, mfld_simps]
      have := (mem_groupoid_of_pregroupoid.2 he).2.contDiffWithinAt this
<<<<<<< HEAD
      convert (h.comp' _ (this.differentiableWithinAt (by exact_mod_cast le_top))).mono_of_mem
        _ using 1
=======
      convert (h.comp' _ (this.differentiableWithinAt le_top)).mono_of_mem_nhdsWithin _ using 1
>>>>>>> 2f5cf5f5
      · ext y; simp only [mfld_simps]
      refine
        mem_nhdsWithin.mpr
          ⟨I.symm ⁻¹' e.target, e.open_target.preimage I.continuous_symm, by
            simp_rw [Set.mem_preimage, I.left_inv, e.mapsTo hx], ?_⟩
      mfld_set_tac
    congr_of_forall := by
      intro s x f g h hx hf
      apply hf.congr
      · intro y hy
        simp only [mfld_simps] at hy
        simp only [h, hy, mfld_simps]
      · simp only [hx, mfld_simps]
    left_invariance' := by
      intro s x f e' he' hs hx h
      rw [DifferentiableWithinAtProp] at h ⊢
      have A : (I' ∘ f ∘ I.symm) (I x) ∈ I'.symm ⁻¹' e'.source ∩ Set.range I' := by
        simp only [hx, mfld_simps]
      have := (mem_groupoid_of_pregroupoid.2 he').1.contDiffWithinAt A
      convert (this.differentiableWithinAt (by exact_mod_cast le_top)).comp _ h _
      · ext y; simp only [mfld_simps]
      · intro y hy; simp only [mfld_simps] at hy; simpa only [hy, mfld_simps] using hs hy.1 }

@[deprecated (since := "2024-10-10")]
alias differentiable_within_at_localInvariantProp := differentiableWithinAt_localInvariantProp

variable (I) in
/-- Predicate ensuring that, at a point and within a set, a function can have at most one
derivative. This is expressed using the preferred chart at the considered point. -/
def UniqueMDiffWithinAt (s : Set M) (x : M) :=
  UniqueDiffWithinAt 𝕜 ((extChartAt I x).symm ⁻¹' s ∩ range I) ((extChartAt I x) x)

variable (I) in
/-- Predicate ensuring that, at all points of a set, a function can have at most one derivative. -/
def UniqueMDiffOn (s : Set M) :=
  ∀ x ∈ s, UniqueMDiffWithinAt I s x

variable (I I') in
/-- `MDifferentiableWithinAt I I' f s x` indicates that the function `f` between manifolds
has a derivative at the point `x` within the set `s`.
This is a generalization of `DifferentiableWithinAt` to manifolds.

We require continuity in the definition, as otherwise points close to `x` in `s` could be sent by
`f` outside of the chart domain around `f x`. Then the chart could do anything to the image points,
and in particular by coincidence `writtenInExtChartAt I I' x f` could be differentiable, while
this would not mean anything relevant. -/
def MDifferentiableWithinAt (f : M → M') (s : Set M) (x : M) :=
  LiftPropWithinAt (DifferentiableWithinAtProp I I') f s x

theorem mdifferentiableWithinAt_iff' (f : M → M') (s : Set M) (x : M) :
    MDifferentiableWithinAt I I' f s x ↔ ContinuousWithinAt f s x ∧
    DifferentiableWithinAt 𝕜 (writtenInExtChartAt I I' x f)
      ((extChartAt I x).symm ⁻¹' s ∩ range I) ((extChartAt I x) x) := by
  rw [MDifferentiableWithinAt, liftPropWithinAt_iff']; rfl

@[deprecated (since := "2024-04-30")]
alias mdifferentiableWithinAt_iff_liftPropWithinAt := mdifferentiableWithinAt_iff'

theorem MDifferentiableWithinAt.continuousWithinAt {f : M → M'} {s : Set M} {x : M}
    (hf : MDifferentiableWithinAt I I' f s x) :
    ContinuousWithinAt f s x :=
  mdifferentiableWithinAt_iff' .. |>.1 hf |>.1

theorem MDifferentiableWithinAt.differentiableWithinAt_writtenInExtChartAt
    {f : M → M'} {s : Set M} {x : M} (hf : MDifferentiableWithinAt I I' f s x) :
    DifferentiableWithinAt 𝕜 (writtenInExtChartAt I I' x f)
      ((extChartAt I x).symm ⁻¹' s ∩ range I) ((extChartAt I x) x) :=
  mdifferentiableWithinAt_iff' .. |>.1 hf |>.2

variable (I I') in
/-- `MDifferentiableAt I I' f x` indicates that the function `f` between manifolds
has a derivative at the point `x`.
This is a generalization of `DifferentiableAt` to manifolds.

We require continuity in the definition, as otherwise points close to `x` could be sent by
`f` outside of the chart domain around `f x`. Then the chart could do anything to the image points,
and in particular by coincidence `writtenInExtChartAt I I' x f` could be differentiable, while
this would not mean anything relevant. -/
def MDifferentiableAt (f : M → M') (x : M) :=
  LiftPropAt (DifferentiableWithinAtProp I I') f x

theorem mdifferentiableAt_iff (f : M → M') (x : M) :
    MDifferentiableAt I I' f x ↔ ContinuousAt f x ∧
    DifferentiableWithinAt 𝕜 (writtenInExtChartAt I I' x f) (range I) ((extChartAt I x) x) := by
  rw [MDifferentiableAt, liftPropAt_iff]
  congrm _ ∧ ?_
  simp [DifferentiableWithinAtProp, Set.univ_inter]
  -- Porting note: `rfl` wasn't needed
  rfl

@[deprecated (since := "2024-04-30")]
alias mdifferentiableAt_iff_liftPropAt := mdifferentiableAt_iff

theorem MDifferentiableAt.continuousAt {f : M → M'} {x : M} (hf : MDifferentiableAt I I' f x) :
    ContinuousAt f x :=
  mdifferentiableAt_iff .. |>.1 hf |>.1

theorem MDifferentiableAt.differentiableWithinAt_writtenInExtChartAt {f : M → M'} {x : M}
    (hf : MDifferentiableAt I I' f x) :
    DifferentiableWithinAt 𝕜 (writtenInExtChartAt I I' x f) (range I) ((extChartAt I x) x) :=
  mdifferentiableAt_iff .. |>.1 hf |>.2

variable (I I') in
/-- `MDifferentiableOn I I' f s` indicates that the function `f` between manifolds
has a derivative within `s` at all points of `s`.
This is a generalization of `DifferentiableOn` to manifolds. -/
def MDifferentiableOn (f : M → M') (s : Set M) :=
  ∀ x ∈ s, MDifferentiableWithinAt I I' f s x

variable (I I') in
/-- `MDifferentiable I I' f` indicates that the function `f` between manifolds
has a derivative everywhere.
This is a generalization of `Differentiable` to manifolds. -/
def MDifferentiable (f : M → M') :=
  ∀ x, MDifferentiableAt I I' f x

variable (I I') in
/-- Prop registering if a partial homeomorphism is a local diffeomorphism on its source -/
def PartialHomeomorph.MDifferentiable (f : PartialHomeomorph M M') :=
  MDifferentiableOn I I' f f.source ∧ MDifferentiableOn I' I f.symm f.target

variable (I I') in
/-- `HasMFDerivWithinAt I I' f s x f'` indicates that the function `f` between manifolds
has, at the point `x` and within the set `s`, the derivative `f'`. Here, `f'` is a continuous linear
map from the tangent space at `x` to the tangent space at `f x`.

This is a generalization of `HasFDerivWithinAt` to manifolds (as indicated by the prefix `m`).
The order of arguments is changed as the type of the derivative `f'` depends on the choice of `x`.

We require continuity in the definition, as otherwise points close to `x` in `s` could be sent by
`f` outside of the chart domain around `f x`. Then the chart could do anything to the image points,
and in particular by coincidence `writtenInExtChartAt I I' x f` could be differentiable, while
this would not mean anything relevant. -/
def HasMFDerivWithinAt (f : M → M') (s : Set M) (x : M)
    (f' : TangentSpace I x →L[𝕜] TangentSpace I' (f x)) :=
  ContinuousWithinAt f s x ∧
    HasFDerivWithinAt (writtenInExtChartAt I I' x f : E → E') f'
      ((extChartAt I x).symm ⁻¹' s ∩ range I) ((extChartAt I x) x)

variable (I I') in
/-- `HasMFDerivAt I I' f x f'` indicates that the function `f` between manifolds
has, at the point `x`, the derivative `f'`. Here, `f'` is a continuous linear
map from the tangent space at `x` to the tangent space at `f x`.

We require continuity in the definition, as otherwise points close to `x` `s` could be sent by
`f` outside of the chart domain around `f x`. Then the chart could do anything to the image points,
and in particular by coincidence `writtenInExtChartAt I I' x f` could be differentiable, while
this would not mean anything relevant. -/
def HasMFDerivAt (f : M → M') (x : M) (f' : TangentSpace I x →L[𝕜] TangentSpace I' (f x)) :=
  ContinuousAt f x ∧
    HasFDerivWithinAt (writtenInExtChartAt I I' x f : E → E') f' (range I) ((extChartAt I x) x)

open Classical in
variable (I I') in
/-- Let `f` be a function between two smooth manifolds. Then `mfderivWithin I I' f s x` is the
derivative of `f` at `x` within `s`, as a continuous linear map from the tangent space at `x` to the
tangent space at `f x`. -/
def mfderivWithin (f : M → M') (s : Set M) (x : M) : TangentSpace I x →L[𝕜] TangentSpace I' (f x) :=
  if MDifferentiableWithinAt I I' f s x then
    (fderivWithin 𝕜 (writtenInExtChartAt I I' x f) ((extChartAt I x).symm ⁻¹' s ∩ range I)
        ((extChartAt I x) x) :
      _)
  else 0

open Classical in
variable (I I') in
/-- Let `f` be a function between two smooth manifolds. Then `mfderiv I I' f x` is the derivative of
`f` at `x`, as a continuous linear map from the tangent space at `x` to the tangent space at
`f x`. -/
def mfderiv (f : M → M') (x : M) : TangentSpace I x →L[𝕜] TangentSpace I' (f x) :=
  if MDifferentiableAt I I' f x then
    (fderivWithin 𝕜 (writtenInExtChartAt I I' x f : E → E') (range I) ((extChartAt I x) x) : _)
  else 0

variable (I I') in
/-- The derivative within a set, as a map between the tangent bundles -/
def tangentMapWithin (f : M → M') (s : Set M) : TangentBundle I M → TangentBundle I' M' := fun p =>
  ⟨f p.1, (mfderivWithin I I' f s p.1 : TangentSpace I p.1 → TangentSpace I' (f p.1)) p.2⟩

variable (I I') in
/-- The derivative, as a map between the tangent bundles -/
def tangentMap (f : M → M') : TangentBundle I M → TangentBundle I' M' := fun p =>
  ⟨f p.1, (mfderiv I I' f p.1 : TangentSpace I p.1 → TangentSpace I' (f p.1)) p.2⟩

end DerivativesDefinitions<|MERGE_RESOLUTION|>--- conflicted
+++ resolved
@@ -151,12 +151,8 @@
       rw [this] at h
       have : I (e x) ∈ I.symm ⁻¹' e.target ∩ Set.range I := by simp only [hx, mfld_simps]
       have := (mem_groupoid_of_pregroupoid.2 he).2.contDiffWithinAt this
-<<<<<<< HEAD
-      convert (h.comp' _ (this.differentiableWithinAt (by exact_mod_cast le_top))).mono_of_mem
-        _ using 1
-=======
-      convert (h.comp' _ (this.differentiableWithinAt le_top)).mono_of_mem_nhdsWithin _ using 1
->>>>>>> 2f5cf5f5
+      convert (h.comp' _ (this.differentiableWithinAt
+        (by exact_mod_cast le_top))).mono_of_mem_nhdsWithin _ using 1
       · ext y; simp only [mfld_simps]
       refine
         mem_nhdsWithin.mpr
