--- conflicted
+++ resolved
@@ -53,36 +53,7 @@
 pick up a `CovariantClass M M (function.swap (*)) (≤)` instance without it (see PR mathlib#7940). -/
 @[to_additive]
 instance OrderedCommMonoid.to_covariantClass_right (M : Type*) [OrderedCommMonoid M] :
-<<<<<<< HEAD
     CovariantClass M M (swap HMul.hMul) LE.le :=
-  covariant_swap_mul_le_of_covariant_mul_le M
-#align ordered_comm_monoid.to_covariant_class_right OrderedCommMonoid.to_covariantClass_right
-#align ordered_add_comm_monoid.to_covariant_class_right OrderedAddCommMonoid.to_covariantClass_right
-
-/- This is not an instance, to avoid creating a loop in the type-class system: in a
-`LeftCancelSemigroup` with a `PartialOrder`, assuming `CovariantClass M M (*) (≤)` implies
-`CovariantClass M M (*) (<)`, see `LeftCancelSemigroup.covariant_mul_lt_of_covariant_mul_le`. -/
-@[to_additive]
-theorem Mul.to_covariantClass_left (M : Type*) [Mul M] [PartialOrder M]
-    [CovariantClass M M HMul.hMul LT.lt] :
-    CovariantClass M M HMul.hMul LE.le :=
-  ⟨covariant_le_of_covariant_lt _ _ _ CovariantClass.elim⟩
-#align has_mul.to_covariant_class_left Mul.to_covariantClass_left
-#align has_add.to_covariant_class_left Add.to_covariantClass_left
-
-/- This is not an instance, to avoid creating a loop in the type-class system: in a
-`RightCancelSemigroup` with a `PartialOrder`, assuming `CovariantClass M M (swap (*)) (<)`
-implies `CovariantClass M M (swap (*)) (≤)`, see
-`RightCancelSemigroup.covariant_swap_mul_lt_of_covariant_swap_mul_le`. -/
-@[to_additive]
-theorem Mul.to_covariantClass_right (M : Type*) [Mul M] [PartialOrder M]
-    [CovariantClass M M (swap HMul.hMul) LT.lt] :
-    CovariantClass M M (swap HMul.hMul) LE.le :=
-  ⟨covariant_le_of_covariant_lt _ _ _ CovariantClass.elim⟩
-#align has_mul.to_covariant_class_right Mul.to_covariantClass_right
-#align has_add.to_covariant_class_right Add.to_covariantClass_right
-=======
-    CovariantClass M M (swap (· * ·)) (· ≤ ·) :=
   covariant_swap_mul_of_covariant_mul M _
 #align ordered_comm_monoid.to_covariant_class_right OrderedCommMonoid.to_covariantClass_right
 #align ordered_add_comm_monoid.to_covariant_class_right OrderedAddCommMonoid.to_covariantClass_right
@@ -91,7 +62,6 @@
 #noalign has_add.to_covariant_class_left
 #noalign has_mul.to_covariant_class_right
 #noalign has_add.to_covariant_class_right
->>>>>>> b2540cf9
 
 end OrderedInstances
 
