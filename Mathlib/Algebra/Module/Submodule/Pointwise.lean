/-
Copyright (c) 2021 Eric Wieser. All rights reserved.
Released under Apache 2.0 license as described in the file LICENSE.
Authors: Eric Wieser, Jujian Zhang
-/
import Mathlib.Algebra.Module.BigOperators
import Mathlib.Algebra.Group.Subgroup.Pointwise
import Mathlib.Algebra.Order.Group.Action
import Mathlib.RingTheory.Ideal.Span
import Mathlib.LinearAlgebra.Finsupp.LinearCombination

/-! # Pointwise instances on `Submodule`s

This file provides:

* `Submodule.pointwiseNeg`

and the actions

* `Submodule.pointwiseDistribMulAction`
* `Submodule.pointwiseMulActionWithZero`

which matches the action of `Set.mulActionSet`.

This file also provides:
* `Submodule.pointwiseSetSMulSubmodule`: for `R`-module `M`, a `s : Set R` can act on
  `N : Submodule R M` by defining `s • N` to be the smallest submodule containing all `a • n`
  where `a ∈ s` and `n ∈ N`.

These actions are available in the `Pointwise` locale.

## Implementation notes

For an `R`-module `M`, The action of a subset of `R` acting on a submodule of `M` introduced in
section `set_acting_on_submodules` does not have a counterpart in the file
`Mathlib.Algebra.Group.Submonoid.Pointwise`.

Other than section `set_acting_on_submodules`, most of the lemmas in this file are direct copies of
lemmas from the file `Mathlib.Algebra.Group.Submonoid.Pointwise`.
-/


variable {α : Type*} {R : Type*} {M : Type*}

open Pointwise

namespace Submodule

section Neg

section Semiring

variable [Semiring R] [AddCommGroup M] [Module R M]

/-- The submodule with every element negated. Note if `R` is a ring and not just a semiring, this
is a no-op, as shown by `Submodule.neg_eq_self`.

Recall that When `R` is the semiring corresponding to the nonnegative elements of `R'`,
`Submodule R' M` is the type of cones of `M`. This instance reflects such cones about `0`.

This is available as an instance in the `Pointwise` locale. -/
protected def pointwiseNeg : Neg (Submodule R M) where
  neg p :=
    { -p.toAddSubmonoid with
      smul_mem' := fun r m hm => Set.mem_neg.2 <| smul_neg r m ▸ p.smul_mem r <| Set.mem_neg.1 hm }

scoped[Pointwise] attribute [instance] Submodule.pointwiseNeg

open Pointwise

@[simp]
theorem coe_set_neg (S : Submodule R M) : ↑(-S) = -(S : Set M) :=
  rfl

@[simp]
theorem neg_toAddSubmonoid (S : Submodule R M) : (-S).toAddSubmonoid = -S.toAddSubmonoid :=
  rfl

@[simp]
theorem mem_neg {g : M} {S : Submodule R M} : g ∈ -S ↔ -g ∈ S :=
  Iff.rfl

/-- `Submodule.pointwiseNeg` is involutive.

This is available as an instance in the `Pointwise` locale. -/
protected def involutivePointwiseNeg : InvolutiveNeg (Submodule R M) where
  neg := Neg.neg
  neg_neg _S := SetLike.coe_injective <| neg_neg _

scoped[Pointwise] attribute [instance] Submodule.involutivePointwiseNeg

@[simp]
theorem neg_le_neg (S T : Submodule R M) : -S ≤ -T ↔ S ≤ T :=
  SetLike.coe_subset_coe.symm.trans Set.neg_subset_neg

theorem neg_le (S T : Submodule R M) : -S ≤ T ↔ S ≤ -T :=
  SetLike.coe_subset_coe.symm.trans Set.neg_subset

/-- `Submodule.pointwiseNeg` as an order isomorphism. -/
def negOrderIso : Submodule R M ≃o Submodule R M where
  toEquiv := Equiv.neg _
  map_rel_iff' := @neg_le_neg _ _ _ _ _

theorem closure_neg (s : Set M) : span R (-s) = -span R s := by
  apply le_antisymm
  · rw [span_le, coe_set_neg, ← Set.neg_subset, neg_neg]
    exact subset_span
  · rw [neg_le, span_le, coe_set_neg, ← Set.neg_subset]
    exact subset_span

@[simp]
theorem neg_inf (S T : Submodule R M) : -(S ⊓ T) = -S ⊓ -T :=
  SetLike.coe_injective Set.inter_neg

@[simp]
theorem neg_sup (S T : Submodule R M) : -(S ⊔ T) = -S ⊔ -T :=
  (negOrderIso : Submodule R M ≃o Submodule R M).map_sup S T

@[simp]
theorem neg_bot : -(⊥ : Submodule R M) = ⊥ :=
  SetLike.coe_injective <| (Set.neg_singleton 0).trans <| congr_arg _ neg_zero

@[simp]
theorem neg_top : -(⊤ : Submodule R M) = ⊤ :=
  SetLike.coe_injective <| Set.neg_univ

@[simp]
theorem neg_iInf {ι : Sort*} (S : ι → Submodule R M) : (-⨅ i, S i) = ⨅ i, -S i :=
  (negOrderIso : Submodule R M ≃o Submodule R M).map_iInf _

@[simp]
theorem neg_iSup {ι : Sort*} (S : ι → Submodule R M) : (-⨆ i, S i) = ⨆ i, -S i :=
  (negOrderIso : Submodule R M ≃o Submodule R M).map_iSup _

end Semiring

open Pointwise

@[simp]
theorem neg_eq_self [Ring R] [AddCommGroup M] [Module R M] (p : Submodule R M) : -p = p :=
  ext fun _ => p.neg_mem_iff

end Neg

variable [Semiring R] [AddCommMonoid M] [Module R M]

instance pointwiseZero : Zero (Submodule R M) where
  zero := ⊥

instance pointwiseAdd : Add (Submodule R M) where
  add := (· ⊔ ·)

instance pointwiseAddCommMonoid : AddCommMonoid (Submodule R M) where
  add_assoc := sup_assoc
  zero_add := bot_sup_eq
  add_zero := sup_bot_eq
  add_comm := sup_comm
  nsmul := nsmulRec

@[simp]
theorem add_eq_sup (p q : Submodule R M) : p + q = p ⊔ q :=
  rfl

-- dsimp loops when applying this lemma to its LHS,
-- probably https://github.com/leanprover/lean4/pull/2867
@[simp, nolint simpNF]
theorem zero_eq_bot : (0 : Submodule R M) = ⊥ :=
  rfl

instance : CanonicallyOrderedAddCommMonoid (Submodule R M) :=
  { Submodule.pointwiseAddCommMonoid,
    Submodule.completeLattice with
    add_le_add_left := fun _a _b => sup_le_sup_left
    exists_add_of_le := @fun _a b h => ⟨b, (sup_eq_right.2 h).symm⟩
    le_self_add := fun _a _b => le_sup_left }

section

variable [Monoid α] [DistribMulAction α M] [SMulCommClass α R M]

/-- The action on a submodule corresponding to applying the action to every element.

This is available as an instance in the `Pointwise` locale. -/
protected def pointwiseDistribMulAction : DistribMulAction α (Submodule R M) where
  smul a S := S.map (DistribMulAction.toLinearMap R M a : M →ₗ[R] M)
  one_smul S :=
    (congr_arg (fun f : Module.End R M => S.map f) (LinearMap.ext <| one_smul α)).trans S.map_id
  mul_smul _a₁ _a₂ S :=
    (congr_arg (fun f : Module.End R M => S.map f) (LinearMap.ext <| mul_smul _ _)).trans
      (S.map_comp _ _)
  smul_zero _a := map_bot _
  smul_add _a _S₁ _S₂ := map_sup _ _ _

scoped[Pointwise] attribute [instance] Submodule.pointwiseDistribMulAction

open Pointwise

@[simp]
theorem coe_pointwise_smul (a : α) (S : Submodule R M) : ↑(a • S) = a • (S : Set M) :=
  rfl

@[simp]
theorem pointwise_smul_toAddSubmonoid (a : α) (S : Submodule R M) :
    (a • S).toAddSubmonoid = a • S.toAddSubmonoid :=
  rfl

@[simp]
theorem pointwise_smul_toAddSubgroup {R M : Type*} [Ring R] [AddCommGroup M] [DistribMulAction α M]
    [Module R M] [SMulCommClass α R M] (a : α) (S : Submodule R M) :
    (a • S).toAddSubgroup = a • S.toAddSubgroup :=
  rfl

theorem smul_mem_pointwise_smul (m : M) (a : α) (S : Submodule R M) : m ∈ S → a • m ∈ a • S :=
  (Set.smul_mem_smul_set : _ → _ ∈ a • (S : Set M))

instance : CovariantClass α (Submodule R M) HSMul.hSMul LE.le :=
  ⟨fun _ _ => map_mono⟩

/-- See also `Submodule.smul_bot`. -/
@[simp]
theorem smul_bot' (a : α) : a • (⊥ : Submodule R M) = ⊥ :=
  map_bot _

/-- See also `Submodule.smul_sup`. -/
theorem smul_sup' (a : α) (S T : Submodule R M) : a • (S ⊔ T) = a • S ⊔ a • T :=
  map_sup _ _ _

theorem smul_span (a : α) (s : Set M) : a • span R s = span R (a • s) :=
  map_span _ _

theorem span_smul (a : α) (s : Set M) : span R (a • s) = a • span R s :=
  Eq.symm (span_image _).symm

instance pointwiseCentralScalar [DistribMulAction αᵐᵒᵖ M] [SMulCommClass αᵐᵒᵖ R M]
    [IsCentralScalar α M] : IsCentralScalar α (Submodule R M) :=
  ⟨fun _a S => (congr_arg fun f : Module.End R M => S.map f) <| LinearMap.ext <| op_smul_eq_smul _⟩

@[simp]
theorem smul_le_self_of_tower {α : Type*} [Semiring α] [Module α R] [Module α M]
    [SMulCommClass α R M] [IsScalarTower α R M] (a : α) (S : Submodule R M) : a • S ≤ S := by
  rintro y ⟨x, hx, rfl⟩
  exact smul_of_tower_mem _ a hx

end

section

variable [Semiring α] [Module α M] [SMulCommClass α R M]

/-- The action on a submodule corresponding to applying the action to every element.

This is available as an instance in the `Pointwise` locale.

This is a stronger version of `Submodule.pointwiseDistribMulAction`. Note that `add_smul` does
not hold so this cannot be stated as a `Module`. -/
protected def pointwiseMulActionWithZero : MulActionWithZero α (Submodule R M) :=
  { Submodule.pointwiseDistribMulAction with
    zero_smul := fun S =>
      (congr_arg (fun f : M →ₗ[R] M => S.map f) (LinearMap.ext <| zero_smul α)).trans S.map_zero }

scoped[Pointwise] attribute [instance] Submodule.pointwiseMulActionWithZero

end

/-!
### Sets acting on Submodules

Let `R` be a (semi)ring and `M` an `R`-module. Let `S` be a monoid which acts on `M` distributively,
then subsets of `S` can act on submodules of `M`.
For subset `s ⊆ S` and submodule `N ≤ M`, we define `s • N` to be the smallest submodule containing
all `r • n` where `r ∈ s` and `n ∈ N`.

#### Results
For arbitrary monoids `S` acting distributively on `M`, there is an induction principle for `s • N`:
To prove `P` holds for all `s • N`, it is enough
to prove:
- for all `r ∈ s` and `n ∈ N`, `P (r • n)`;
- for all `r` and `m ∈ s • N`, `P (r • n)`;
- for all `m₁, m₂`, `P m₁` and `P m₂` implies `P (m₁ + m₂)`;
- `P 0`.

To invoke this induction principle, use `induction x, hx using Submodule.set_smul_inductionOn` where
`x : M` and `hx : x ∈ s • N`

When we consider subset of `R` acting on `M`
- `Submodule.pointwiseSetDistribMulAction` : the action described above is distributive.
- `Submodule.mem_set_smul` : `x ∈ s • N` iff `x` can be written as `r₀ n₀ + ... + rₖ nₖ` where
  `rᵢ ∈ s` and `nᵢ ∈ N`.
- `Submodule.coe_span_smul`: `s • N` is the same as `⟨s⟩ • N` where `⟨s⟩` is the ideal spanned
  by `s`.


#### Notes
- If we assume the addition on subsets of `R` is the `⊔` and subtraction `⊓` i.e. use `SetSemiring`,
then this action actually gives a module structure on submodules of `M` over subsets of `R`.
- If we generalize so that `r • N` makes sense for all `r : S`, then `Submodule.singleton_set_smul`
  and `Submodule.singleton_set_smul` can be generalized as well.
-/

section set_acting_on_submodules

variable {S : Type*} [Monoid S]
variable [DistribMulAction S M]

/--
Let `s ⊆ R` be a set and `N ≤ M` be a submodule, then `s • N` is the smallest submodule containing
all `r • n` where `r ∈ s` and `n ∈ N`.
-/
protected def pointwiseSetSMul : SMul (Set S) (Submodule R M) where
  smul s N := sInf { p | ∀ ⦃r : S⦄ ⦃n : M⦄, r ∈ s → n ∈ N → r • n ∈ p }

scoped[Pointwise] attribute [instance] Submodule.pointwiseSetSMul

variable (sR : Set R) (s : Set S) (N : Submodule R M)

lemma mem_set_smul_def (x : M) :
    x ∈ s • N ↔
  x ∈ sInf { p : Submodule R M | ∀ ⦃r : S⦄ {n : M}, r ∈ s → n ∈ N → r • n ∈ p } := Iff.rfl

variable {s N} in
@[aesop safe]
lemma mem_set_smul_of_mem_mem {r : S} {m : M} (mem1 : r ∈ s) (mem2 : m ∈ N) :
    r • m ∈ s • N := by
  rw [mem_set_smul_def, mem_sInf]
  exact fun _ h => h mem1 mem2

lemma set_smul_le (p : Submodule R M)
    (closed_under_smul : ∀ ⦃r : S⦄ ⦃n : M⦄, r ∈ s → n ∈ N → r • n ∈ p) :
    s • N ≤ p :=
  sInf_le closed_under_smul

lemma set_smul_le_iff (p : Submodule R M) :
    s • N ≤ p ↔
    ∀ ⦃r : S⦄ ⦃n : M⦄, r ∈ s → n ∈ N → r • n ∈ p := by
  fconstructor
  · intro h r n hr hn
    exact h <| mem_set_smul_of_mem_mem hr hn
  · apply set_smul_le

lemma set_smul_eq_of_le (p : Submodule R M)
    (closed_under_smul : ∀ ⦃r : S⦄ ⦃n : M⦄, r ∈ s → n ∈ N → r • n ∈ p)
    (le : p ≤ s • N) :
    s • N = p :=
  le_antisymm (set_smul_le s N p closed_under_smul) le

instance : CovariantClass (Set S) (Submodule R M) HSMul.hSMul LE.le :=
  ⟨fun _ _ _ le => set_smul_le _ _ _ fun _ _ hr hm => mem_set_smul_of_mem_mem (mem1 := hr)
    (mem2 := le hm)⟩

@[deprecated smul_mono_right (since := "2024-03-31")]
theorem set_smul_mono_right {p q : Submodule R M} (le : p ≤ q) :
    s • p ≤ s • q :=
  smul_mono_right s le

lemma set_smul_mono_left {s t : Set S} (le : s ≤ t) :
    s • N ≤ t • N :=
  set_smul_le _ _ _ fun _ _ hr hm => mem_set_smul_of_mem_mem (mem1 := le hr)
    (mem2 := hm)

lemma set_smul_le_of_le_le {s t : Set S} {p q : Submodule R M}
    (le_set : s ≤ t) (le_submodule : p ≤ q) : s • p ≤ t • q :=
  le_trans (set_smul_mono_left _ le_set) <| smul_mono_right _ le_submodule

lemma set_smul_eq_iSup [SMulCommClass S R M] (s : Set S) (N : Submodule R M) :
    s • N = ⨆ (a ∈ s), a • N := by
  refine Eq.trans (congrArg sInf ?_) csInf_Ici
  simp_rw [← Set.Ici_def, iSup_le_iff, @forall_comm M]
  exact Set.ext fun _ => forall₂_congr (fun _ _ => Iff.symm map_le_iff_le_comap)

theorem set_smul_span [SMulCommClass S R M] (s : Set S) (t : Set M) :
    s • span R t = span R (s • t) := by
  simp_rw [set_smul_eq_iSup, smul_span, iSup_span, Set.iUnion_smul_set]

theorem span_set_smul [SMulCommClass S R M] (s : Set S) (t : Set M) :
    span R (s • t) = s • span R t := (set_smul_span s t).symm

variable {s N} in
/--
Induction principle for set acting on submodules. To prove `P` holds for all `s • N`, it is enough
to prove:
- for all `r ∈ s` and `n ∈ N`, `P (r • n)`;
- for all `r` and `m ∈ s • N`, `P (r • n)`;
- for all `m₁, m₂`, `P m₁` and `P m₂` implies `P (m₁ + m₂)`;
- `P 0`.

To invoke this induction principle, use `induction x, hx using Submodule.set_smul_inductionOn` where
`x : M` and `hx : x ∈ s • N`
-/
@[elab_as_elim]
lemma set_smul_inductionOn {motive : (x : M) → (_ : x ∈ s • N) → Prop}
    (x : M)
    (hx : x ∈ s • N)
    (smul₀ : ∀ ⦃r : S⦄ ⦃n : M⦄ (mem₁ : r ∈ s) (mem₂ : n ∈ N),
      motive (r • n) (mem_set_smul_of_mem_mem mem₁ mem₂))
    (smul₁ : ∀ (r : R) ⦃m : M⦄ (mem : m ∈ s • N) ,
      motive m mem → motive (r • m) (Submodule.smul_mem _ r mem)) --
    (add : ∀ ⦃m₁ m₂ : M⦄ (mem₁ : m₁ ∈ s • N) (mem₂ : m₂ ∈ s • N),
      motive m₁ mem₁ → motive m₂ mem₂ → motive (m₁ + m₂) (Submodule.add_mem _ mem₁ mem₂))
    (zero : motive 0 (Submodule.zero_mem _)) :
    motive x hx :=
  let ⟨_, h⟩ := set_smul_le s N
    { carrier := { m | ∃ (mem : m ∈ s • N), motive m mem },
      zero_mem' := ⟨Submodule.zero_mem _, zero⟩
      add_mem' := fun ⟨mem, h⟩ ⟨mem', h'⟩ ↦ ⟨_, add mem mem' h h'⟩
      smul_mem' := fun r _ ⟨mem, h⟩ ↦ ⟨_, smul₁ r mem h⟩ }
    (fun _ _ mem mem' ↦ ⟨mem_set_smul_of_mem_mem mem mem', smul₀ mem mem'⟩) hx
  h

-- Implementation note: if `N` is both an `R`-submodule and `S`-submodule and `SMulCommClass R S M`,
-- this lemma is also true for any `s : Set S`.
lemma set_smul_eq_map [SMulCommClass R R N] :
    sR • N =
    Submodule.map
      (N.subtype.comp (Finsupp.lsum R <| DistribMulAction.toLinearMap _ _))
      (Finsupp.supported N R sR) := by
  classical
  apply set_smul_eq_of_le
  · intro r n hr hn
    exact ⟨Finsupp.single r ⟨n, hn⟩, Finsupp.single_mem_supported _ _ hr, by simp⟩
  · intro x hx
    obtain ⟨c, hc, rfl⟩ := hx
<<<<<<< HEAD
    simp only [LinearMap.coe_comp, coeSubtype, Finsupp.coe_lsum, Finsupp.sum, Function.comp_apply]
=======
    simp only [LinearMap.coe_comp, coe_subtype, Finsupp.coe_lsum, Finsupp.sum, Function.comp_apply]
>>>>>>> d0df76bd
    rw [AddSubmonoid.coe_finset_sum]
    refine Submodule.sum_mem (p := sR • N) (t := c.support) ?_ _ ⟨sR • N, ?_⟩
    · rintro r hr
      rw [mem_set_smul_def, Submodule.mem_sInf]
      rintro p hp
      exact hp (hc hr) (c r).2
    · ext x : 1
      simp only [Set.mem_iInter, SetLike.mem_coe]
      fconstructor
      · refine fun h ↦ h fun r n hr hn ↦ ?_
        rw [mem_set_smul_def, mem_sInf]
        exact fun p hp ↦ hp hr hn
      · aesop

lemma mem_set_smul (x : M) [SMulCommClass R R N] :
    x ∈ sR • N ↔ ∃ (c : R →₀ N), (c.support : Set R) ⊆ sR ∧ x = c.sum fun r m ↦ r • m := by
  fconstructor
  · intros h
    rw [set_smul_eq_map] at h
    obtain ⟨c, hc, rfl⟩ := h
    exact ⟨c, hc, rfl⟩
  · rw [mem_set_smul_def, Submodule.mem_sInf]
    rintro ⟨c, hc1, rfl⟩ p hp
    rw [Finsupp.sum, AddSubmonoid.coe_finset_sum]
    exact Submodule.sum_mem _ fun r hr ↦ hp (hc1 hr) (c _).2

@[simp] lemma empty_set_smul : (∅ : Set S) • N = ⊥ := by
  ext
  fconstructor
  · intro hx
    rw [mem_set_smul_def, Submodule.mem_sInf] at hx
    exact hx ⊥ (fun r _ hr ↦ hr.elim)
  · rintro rfl; exact Submodule.zero_mem _

@[simp] lemma set_smul_bot : s • (⊥ : Submodule R M) = ⊥ :=
  eq_bot_iff.mpr fun x hx ↦ by induction x, hx using set_smul_inductionOn <;> aesop

lemma singleton_set_smul [SMulCommClass S R M] (r : S) : ({r} : Set S) • N = r • N := by
  apply set_smul_eq_of_le
  · rintro _ m rfl hm; exact ⟨m, hm, rfl⟩
  · rintro _ ⟨m, hm, rfl⟩
    rw [mem_set_smul_def, Submodule.mem_sInf]
    intro _ hp; exact hp rfl hm

lemma mem_singleton_set_smul [SMulCommClass R S M] (r : S) (x : M) :
    x ∈ ({r} : Set S) • N ↔ ∃ (m : M), m ∈ N ∧ x = r • m := by
  fconstructor
  · intro hx
    induction' x, hx using Submodule.set_smul_inductionOn with
      t n memₜ memₙ t n mem h m₁ m₂ mem₁ mem₂ h₁ h₂
    · aesop
    · rcases h with ⟨n, hn, rfl⟩
      exact ⟨t • n, by aesop,  smul_comm _ _ _⟩
    · rcases h₁ with ⟨m₁, h₁, rfl⟩
      rcases h₂ with ⟨m₂, h₂, rfl⟩
      exact ⟨m₁ + m₂, Submodule.add_mem _ h₁ h₂, by aesop⟩
    · exact ⟨0, Submodule.zero_mem _, by aesop⟩
  · aesop

-- Note that this can't be generalized to `Set S`, because even though `SMulCommClass R R M` implies
-- `SMulComm R R N` for all `R`-submodules `N`, `SMulCommClass R S N` for all `R`-submodules `N`
-- does not make sense. If we just focus on `R`-submodules that are also `S`-submodule, then this
-- should be true.
/-- A subset of a ring `R` has a multiplicative action on submodules of a module over `R`. -/
protected def pointwiseSetMulAction [SMulCommClass R R M] :
    MulAction (Set R) (Submodule R M) where
  one_smul x := show {(1 : R)} • x = x from SetLike.ext fun m =>
    (mem_singleton_set_smul _ _ _).trans ⟨by rintro ⟨_, h, rfl⟩; rwa [one_smul],
      fun h => ⟨m, h, (one_smul _ _).symm⟩⟩
  mul_smul s t x := le_antisymm
    (set_smul_le _ _ _ <| by rintro _ _ ⟨_, _, _, _, rfl⟩ _; rw [mul_smul]; aesop)
    (set_smul_le _ _ _ fun r m hr hm ↦ by
      have : SMulCommClass R R x := ⟨fun r s m => Subtype.ext <| smul_comm _ _ _⟩
      obtain ⟨c, hc1, rfl⟩ := mem_set_smul _ _ _ |>.mp hm
      rw [Finsupp.sum, AddSubmonoid.coe_finset_sum]
      simp only [SetLike.val_smul, Finset.smul_sum, smul_smul]
      exact Submodule.sum_mem _ fun r' hr' ↦
        mem_set_smul_of_mem_mem (Set.mul_mem_mul hr (hc1 hr')) (c _).2)

scoped[Pointwise] attribute [instance] Submodule.pointwiseSetMulAction

-- This cannot be generalized to `Set S` because `MulAction` can't be generalized already.
/-- In a ring, sets acts on submodules. -/
protected def pointwiseSetDistribMulAction [SMulCommClass R R M] :
    DistribMulAction (Set R) (Submodule R M) where
  smul_zero s := set_smul_bot s
  smul_add s x y := le_antisymm
    (set_smul_le _ _ _ <| by
      rintro r m hr hm
      rw [add_eq_sup, Submodule.mem_sup] at hm
      obtain ⟨a, ha, b, hb, rfl⟩ := hm
      rw [smul_add, add_eq_sup, Submodule.mem_sup]
      exact ⟨r • a, mem_set_smul_of_mem_mem (mem1 := hr) (mem2 := ha),
        r • b, mem_set_smul_of_mem_mem (mem1 := hr) (mem2 := hb), rfl⟩)
    (sup_le_iff.mpr ⟨smul_mono_right _ le_sup_left, smul_mono_right _ le_sup_right⟩)

scoped[Pointwise] attribute [instance] Submodule.pointwiseSetDistribMulAction

lemma sup_set_smul (s t : Set S) :
    (s ⊔ t) • N = s • N ⊔ t • N :=
  set_smul_eq_of_le _ _ _
    (by rintro _ _ (hr|hr) hn
        · exact Submodule.mem_sup_left (mem_set_smul_of_mem_mem hr hn)
        · exact Submodule.mem_sup_right (mem_set_smul_of_mem_mem hr hn))
    (sup_le (set_smul_mono_left _ le_sup_left) (set_smul_mono_left _ le_sup_right))

lemma coe_span_smul {R' M' : Type*} [CommSemiring R'] [AddCommMonoid M'] [Module R' M']
    (s : Set R') (N : Submodule R' M') :
    (Ideal.span s : Set R') • N = s • N :=
  set_smul_eq_of_le _ _ _
    (by rintro r n hr hn
<<<<<<< HEAD
        induction hr using Submodule.span_induction' with
=======
        induction hr using Submodule.span_induction with
>>>>>>> d0df76bd
        | mem _ h => exact mem_set_smul_of_mem_mem h hn
        | zero => rw [zero_smul]; exact Submodule.zero_mem _
        | add _ _ _ _ ihr ihs => rw [add_smul]; exact Submodule.add_mem _ ihr ihs
        | smul _ _ hr =>
          rw [mem_span_set] at hr
          obtain ⟨c, hc, rfl⟩ := hr
          rw [Finsupp.sum, Finset.smul_sum, Finset.sum_smul]
          refine Submodule.sum_mem _ fun i hi => ?_
          rw [← mul_smul, smul_eq_mul, mul_comm, mul_smul]
          exact mem_set_smul_of_mem_mem (hc hi) <| Submodule.smul_mem _ _ hn) <|
    set_smul_mono_left _ Submodule.subset_span

end set_acting_on_submodules

lemma span_singleton_toAddSubgroup_eq_zmultiples (a : ℤ) :
    (span ℤ {a}).toAddSubgroup = AddSubgroup.zmultiples a := by
  ext i
  simp [Ideal.mem_span_singleton', AddSubgroup.mem_zmultiples_iff]

end Submodule

@[simp] lemma Ideal.span_singleton_toAddSubgroup_eq_zmultiples (a : ℤ) :
   (Ideal.span {a}).toAddSubgroup = AddSubgroup.zmultiples a :=
  Submodule.span_singleton_toAddSubgroup_eq_zmultiples _<|MERGE_RESOLUTION|>--- conflicted
+++ resolved
@@ -419,11 +419,7 @@
     exact ⟨Finsupp.single r ⟨n, hn⟩, Finsupp.single_mem_supported _ _ hr, by simp⟩
   · intro x hx
     obtain ⟨c, hc, rfl⟩ := hx
-<<<<<<< HEAD
-    simp only [LinearMap.coe_comp, coeSubtype, Finsupp.coe_lsum, Finsupp.sum, Function.comp_apply]
-=======
     simp only [LinearMap.coe_comp, coe_subtype, Finsupp.coe_lsum, Finsupp.sum, Function.comp_apply]
->>>>>>> d0df76bd
     rw [AddSubmonoid.coe_finset_sum]
     refine Submodule.sum_mem (p := sR • N) (t := c.support) ?_ _ ⟨sR • N, ?_⟩
     · rintro r hr
@@ -535,11 +531,7 @@
     (Ideal.span s : Set R') • N = s • N :=
   set_smul_eq_of_le _ _ _
     (by rintro r n hr hn
-<<<<<<< HEAD
-        induction hr using Submodule.span_induction' with
-=======
         induction hr using Submodule.span_induction with
->>>>>>> d0df76bd
         | mem _ h => exact mem_set_smul_of_mem_mem h hn
         | zero => rw [zero_smul]; exact Submodule.zero_mem _
         | add _ _ _ _ ihr ihs => rw [add_smul]; exact Submodule.add_mem _ ihr ihs
