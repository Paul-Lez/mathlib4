--- conflicted
+++ resolved
@@ -7,18 +7,8 @@
 import Mathlib.Data.Int.Range
 import Mathlib.Data.Finsupp.Defs
 import Mathlib.Data.Finsupp.ToDFinsupp
-<<<<<<< HEAD
-import Batteries.Data.LazyList
 import Mathlib.Testing.SlimCheck.Sampleable
 import Mathlib.Testing.SlimCheck.Testable
-import Batteries.Data.LazyList
-import Batteries.Data.List.Perm
-
-#align_import testing.slim_check.functions from "leanprover-community/mathlib"@"f9c300047a57aeda7c2fe15a3ac2455eb05ec225"
-=======
-import Mathlib.Testing.SlimCheck.Sampleable
-import Mathlib.Testing.SlimCheck.Testable
->>>>>>> 99508fb5
 
 /-!
 ## `slim_check`: generators for functions
@@ -344,13 +334,8 @@
         erw [← Option.mem_def, List.mem_dlookup_iff] at h₃
         · simp only [Prod.toSigma, List.mem_map, heq_iff_eq, Prod.exists] at h₃
           rcases h₃ with ⟨a, b, h₃, h₄, h₅⟩
-<<<<<<< HEAD
-          apply (List.mem_zip h₃).2
-        simp only [List.NodupKeys, List.keys, comp, Prod.fst_toSigma, List.map_map]
-=======
           apply (List.of_mem_zip h₃).2
         simp only [List.NodupKeys, List.keys, comp_def, Prod.fst_toSigma, List.map_map]
->>>>>>> 99508fb5
         rwa [List.map_fst_zip _ _ (le_of_eq h₆)]
 
 theorem List.applyId_eq_self [DecidableEq α] {xs ys : List α} (x : α) :
@@ -375,11 +360,7 @@
     have h₂ := h₁.length_eq
     rw [List.applyId_zip_eq h₀ h₂ _ _ _ hx] at h
     rw [← hx, ← hy]; congr
-<<<<<<< HEAD
-    apply List.get?_inj _ (h₁.nodup_iff.1 h₀)
-=======
     apply List.getElem?_inj _ (h₁.nodup_iff.1 h₀)
->>>>>>> 99508fb5
     · symm; rw [h]
       rw [← List.applyId_zip_eq] <;> assumption
     · rw [← h₁.length_eq]
