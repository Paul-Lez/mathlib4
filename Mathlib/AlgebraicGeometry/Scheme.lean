/-
Copyright (c) 2020 Scott Morrison. All rights reserved.
Released under Apache 2.0 license as described in the file LICENSE.
Authors: Scott Morrison
-/
import Mathlib.AlgebraicGeometry.Spec
import Mathlib.Algebra.Category.Ring.Constructions
import Mathlib.CategoryTheory.Elementwise

/-!
# The category of schemes

A scheme is a locally ringed space such that every point is contained in some open set
where there is an isomorphism of presheaves between the restriction to that open set,
and the structure sheaf of `Spec R`, for some commutative ring `R`.

A morphism of schemes is just a morphism of the underlying locally ringed spaces.

-/

<<<<<<< HEAD
-- Explicit universe annotations were used in this file to improve perfomance #12737

set_option linter.uppercaseLean3 false
=======
-- Explicit universe annotations were used in this file to improve performance #12737

>>>>>>> 99508fb5

universe u

noncomputable section

open TopologicalSpace

open CategoryTheory

open TopCat

open Opposite

namespace AlgebraicGeometry

/-- We define `Scheme` as an `X : LocallyRingedSpace`,
along with a proof that every point has an open neighbourhood `U`
so that the restriction of `X` to `U` is isomorphic,
as a locally ringed space, to `Spec.toLocallyRingedSpace.obj (op R)`
for some `R : CommRingCat`.
-/
structure Scheme extends LocallyRingedSpace where
  local_affine :
    ∀ x : toLocallyRingedSpace,
      ∃ (U : OpenNhds x) (R : CommRingCat),
        Nonempty
          (toLocallyRingedSpace.restrict U.openEmbedding ≅ Spec.toLocallyRingedSpace.obj (op R))

namespace Scheme

instance : CoeSort Scheme Type* where
  coe X := X.carrier

/-- The type of open sets of a scheme. -/
abbrev Opens (X : Scheme) : Type* := TopologicalSpace.Opens X

/-- A morphism between schemes is a morphism between the underlying locally ringed spaces. -/
-- @[nolint has_nonempty_instance] -- Porting note(#5171): linter not ported yet
def Hom (X Y : Scheme) : Type* :=
  X.toLocallyRingedSpace ⟶ Y.toLocallyRingedSpace

/-- Schemes are a full subcategory of locally ringed spaces.
-/
instance : Category Scheme :=
  { InducedCategory.category Scheme.toLocallyRingedSpace with Hom := Hom }

/-- `f ⁻¹ᵁ U` is notation for `(Opens.map f.1.base).obj U`,
  the preimage of an open set `U` under `f`. -/
scoped[AlgebraicGeometry] notation3:90 f:91 " ⁻¹ᵁ " U:90 =>
  @Prefunctor.obj (Scheme.Opens _) _ (Scheme.Opens _) _
    (Opens.map (f : LocallyRingedSpace.Hom _ _).val.base).toPrefunctor U

/-- `Γ(X, U)` is notation for `X.presheaf.obj (op U)`. -/
scoped[AlgebraicGeometry] notation3 "Γ(" X ", " U ")" =>
  (PresheafedSpace.presheaf (SheafedSpace.toPresheafedSpace
    (LocallyRingedSpace.toSheafedSpace (Scheme.toLocallyRingedSpace X)))).obj
    (op (α := Scheme.Opens _) U)

instance {X : Scheme.{u}} : Subsingleton Γ(X, ⊥) :=
  CommRingCat.subsingleton_of_isTerminal X.sheaf.isTerminalOfEmpty

@[continuity, fun_prop]
lemma Hom.continuous {X Y : Scheme} (f : X ⟶ Y) : Continuous f.1.base := f.1.base.2

/-- The structure sheaf of a scheme. -/
protected abbrev sheaf (X : Scheme) :=
  X.toSheafedSpace.sheaf

namespace Hom

variable {X Y : Scheme.{u}} (f : Hom X Y) {U U' : Y.Opens} {V V' : X.Opens}

/-- Given a morphism of schemes `f : X ⟶ Y`, and open `U ⊆ Y`,
this is the induced map `Γ(Y, U) ⟶ Γ(X, f ⁻¹ᵁ U)`. -/
abbrev app (U : Y.Opens) : Γ(Y, U) ⟶ Γ(X, f ⁻¹ᵁ U) :=
  f.1.c.app (op U)

@[reassoc]
lemma naturality (i : op U' ⟶ op U) :
    Y.presheaf.map i ≫ f.app U = f.app U' ≫ X.presheaf.map ((Opens.map f.1.base).map i.unop).op :=
  f.1.c.naturality i

/-- Given a morphism of schemes `f : X ⟶ Y`, and open sets `U ⊆ Y`, `V ⊆ f ⁻¹' U`,
this is the induced map `Γ(Y, U) ⟶ Γ(X, V)`. -/
def appLE (U : Y.Opens) (V : X.Opens) (e : V ≤ f ⁻¹ᵁ U) : Γ(Y, U) ⟶ Γ(X, V) :=
  f.app U ≫ X.presheaf.map (homOfLE e).op

@[reassoc (attr := simp)]
lemma appLE_map (e : V ≤ f ⁻¹ᵁ U) (i : op V ⟶ op V') :
    f.appLE U V e ≫ X.presheaf.map i = f.appLE U V' (i.unop.le.trans e) := by
  rw [Hom.appLE, Category.assoc, ← Functor.map_comp]
  rfl

@[reassoc]
lemma appLE_map' (e : V ≤ f ⁻¹ᵁ U) (i : V = V') :
    f.appLE U V' (i ▸ e) ≫ X.presheaf.map (eqToHom i).op = f.appLE U V e :=
  appLE_map _ _ _

@[reassoc (attr := simp)]
lemma map_appLE (e : V ≤ f ⁻¹ᵁ U) (i : op U' ⟶ op U) :
    Y.presheaf.map i ≫ f.appLE U V e =
      f.appLE U' V (e.trans ((Opens.map f.1.base).map i.unop).le) := by
  rw [Hom.appLE, f.naturality_assoc, ← Functor.map_comp]
  rfl

@[reassoc]
lemma map_appLE' (e : V ≤ f ⁻¹ᵁ U) (i : U' = U) :
    Y.presheaf.map (eqToHom i).op ≫ f.appLE U' V (i ▸ e) = f.appLE U V e :=
  map_appLE _ _ _

lemma app_eq_appLE {U : Y.Opens} :
    f.app U = f.appLE U _ le_rfl := by
  simp [Hom.appLE]

lemma appLE_eq_app {U : Y.Opens} :
    f.appLE U (f ⁻¹ᵁ U) le_rfl = f.app U :=
  (app_eq_appLE f).symm

lemma appLE_congr (e : V ≤ f ⁻¹ᵁ U) (e₁ : U = U') (e₂ : V = V')
    (P : ∀ {R S : Type u} [CommRing R] [CommRing S] (_ : R →+* S), Prop) :
    P (f.appLE U V e) ↔ P (f.appLE U' V' (e₁ ▸ e₂ ▸ e)) := by
  subst e₁; subst e₂; rfl

/-- An isomorphism of schemes induces a homeomorphism of the underlying topological spaces. -/
noncomputable def homeomorph [IsIso f] : X ≃ₜ Y :=
  TopCat.homeoOfIso (asIso <| f.val.base)

/-- A morphism of schemes `f : X ⟶ Y` induces a local ring homomorphis from `Y.presheaf.stalk (f x)`
to `X.presheaf.stalk x` for any `x : X`. -/
def stalkMap (x : X) : Y.presheaf.stalk (f.val.base x) ⟶ X.presheaf.stalk x :=
  f.val.stalkMap x

@[ext (iff := false)]
protected lemma ext {f g : X ⟶ Y} (h_base : f.1.base = g.1.base)
    (h_app : ∀ U, f.app U ≫ X.presheaf.map
      (eqToHom congr((Opens.map $h_base.symm).obj U)).op = g.app U) : f = g :=
  LocallyRingedSpace.Hom.ext <| SheafedSpace.ext _ _ h_base
    (TopCat.Presheaf.ext fun U ↦ by simpa using h_app U)

lemma preimage_iSup {ι} (U : ι → Opens Y) : f ⁻¹ᵁ iSup U = ⨆ i, f ⁻¹ᵁ U i :=
  Opens.ext (by simp)

lemma preimage_iSup_eq_top {ι} {U : ι → Opens Y} (hU : iSup U = ⊤) :
    ⨆ i, f ⁻¹ᵁ U i = ⊤ := f.preimage_iSup U ▸ hU ▸ rfl

end Hom

@[simp]
lemma preimage_comp {X Y Z : Scheme.{u}} (f : X ⟶ Y) (g : Y ⟶ Z) (U) :
    (f ≫ g) ⁻¹ᵁ U = f ⁻¹ᵁ g ⁻¹ᵁ U := rfl

/-- The forgetful functor from `Scheme` to `LocallyRingedSpace`. -/
@[simps!]
def forgetToLocallyRingedSpace : Scheme ⥤ LocallyRingedSpace :=
  inducedFunctor _
-- deriving Full, Faithful -- Porting note: no delta derive handler, see https://github.com/leanprover-community/mathlib4/issues/5020

/-- The forget functor `Scheme ⥤ LocallyRingedSpace` is fully faithful. -/
@[simps!]
def fullyFaithfulForgetToLocallyRingedSpace :
    forgetToLocallyRingedSpace.FullyFaithful :=
  fullyFaithfulInducedFunctor _

instance : forgetToLocallyRingedSpace.Full :=
  InducedCategory.full _

instance : forgetToLocallyRingedSpace.Faithful :=
  InducedCategory.faithful _

/-- The forgetful functor from `Scheme` to `TopCat`. -/
@[simps!]
def forgetToTop : Scheme ⥤ TopCat :=
  Scheme.forgetToLocallyRingedSpace ⋙ LocallyRingedSpace.forgetToTop

-- Porting note: Lean seems not able to find this coercion any more
instance hasCoeToTopCat : CoeOut Scheme TopCat where
  coe X := X.carrier

-- Porting note: added this unification hint just in case
/-- forgetful functor to `TopCat` is the same as coercion -/
unif_hint forgetToTop_obj_eq_coe (X : Scheme) where ⊢
  forgetToTop.obj X ≟ (X : TopCat)

@[simp]
theorem id_val_base (X : Scheme) : (𝟙 X : _).1.base = 𝟙 _ :=
  rfl

@[simp]
theorem id_app {X : Scheme} (U : X.Opens) :
    (𝟙 X : _).app U = 𝟙 _ := rfl

@[reassoc]
theorem comp_val {X Y Z : Scheme} (f : X ⟶ Y) (g : Y ⟶ Z) : (f ≫ g).val = f.val ≫ g.val :=
  rfl

@[simp, reassoc] -- reassoc lemma does not need `simp`
theorem comp_coeBase {X Y Z : Scheme} (f : X ⟶ Y) (g : Y ⟶ Z) :
    (f ≫ g).val.base = f.val.base ≫ g.val.base :=
  rfl

-- Porting note: removed elementwise attribute, as generated lemmas were trivial.
@[reassoc]
theorem comp_val_base {X Y Z : Scheme} (f : X ⟶ Y) (g : Y ⟶ Z) :
    (f ≫ g).val.base = f.val.base ≫ g.val.base :=
  rfl

theorem comp_val_base_apply {X Y Z : Scheme} (f : X ⟶ Y) (g : Y ⟶ Z) (x : X) :
    (f ≫ g).val.base x = g.val.base (f.val.base x) := by
  simp

@[simp, reassoc] -- reassoc lemma does not need `simp`
theorem comp_app {X Y Z : Scheme} (f : X ⟶ Y) (g : Y ⟶ Z) (U) :
    (f ≫ g).app U = g.app U ≫ f.app _ :=
  rfl

@[deprecated (since := "2024-06-23")] alias comp_val_c_app := comp_app
@[deprecated (since := "2024-06-23")] alias comp_val_c_app_assoc := comp_app_assoc

theorem appLE_comp_appLE {X Y Z : Scheme} (f : X ⟶ Y) (g : Y ⟶ Z) (U V W e₁ e₂) :
    g.appLE U V e₁ ≫ f.appLE V W e₂ =
      (f ≫ g).appLE U W (e₂.trans ((Opens.map f.1.base).map (homOfLE e₁)).le) := by
  dsimp [Hom.appLE]
  rw [Category.assoc, f.naturality_assoc, ← Functor.map_comp]
  rfl

@[simp, reassoc] -- reassoc lemma does not need `simp`
theorem comp_appLE {X Y Z : Scheme} (f : X ⟶ Y) (g : Y ⟶ Z) (U V e) :
    (f ≫ g).appLE U V e = g.app U ≫ f.appLE _ V e := by
  rw [g.app_eq_appLE, appLE_comp_appLE]

theorem congr_app {X Y : Scheme} {f g : X ⟶ Y} (e : f = g) (U) :
    f.app U = g.app U ≫ X.presheaf.map (eqToHom (by subst e; rfl)).op := by
  subst e; dsimp; simp

theorem app_eq {X Y : Scheme} (f : X ⟶ Y) {U V : Y.Opens} (e : U = V) :
    f.app U =
      Y.presheaf.map (eqToHom e.symm).op ≫
        f.app V ≫
          X.presheaf.map (eqToHom (congr_arg (Opens.map f.val.base).obj e)).op := by
  rw [← IsIso.inv_comp_eq, ← Functor.map_inv, f.val.c.naturality]
  cases e
  rfl

theorem eqToHom_c_app {X Y : Scheme} (e : X = Y) (U) :
    (eqToHom e).app U = eqToHom (by subst e; rfl) := by subst e; rfl

-- Porting note: in `AffineScheme.lean` file, `eqToHom_op` can't be used in `(e)rw` or `simp(_rw)`
-- when terms get very complicated. See `AlgebraicGeometry.IsAffineOpen.isLocalization_stalk_aux`.
lemma presheaf_map_eqToHom_op (X : Scheme) (U V : X.Opens) (i : U = V) :
    X.presheaf.map (eqToHom i).op = eqToHom (i ▸ rfl) := by
  rw [eqToHom_op, eqToHom_map]

instance is_locallyRingedSpace_iso {X Y : Scheme} (f : X ⟶ Y) [IsIso f] :
    @IsIso LocallyRingedSpace _ _ _ f :=
  forgetToLocallyRingedSpace.map_isIso f

instance val_base_isIso {X Y : Scheme.{u}} (f : X ⟶ Y) [IsIso f] : IsIso f.1.base :=
  Scheme.forgetToTop.map_isIso f

-- Porting note: need an extra instance here.
instance {X Y : Scheme} (f : X ⟶ Y) [IsIso f] (U) : IsIso (f.val.c.app U) :=
  haveI := PresheafedSpace.c_isIso_of_iso f.val
  NatIso.isIso_app_of_isIso _ _

instance {X Y : Scheme} (f : X ⟶ Y) [IsIso f] (U) : IsIso (f.app U) :=
  haveI := PresheafedSpace.c_isIso_of_iso f.val
  NatIso.isIso_app_of_isIso _ _

@[simp]
theorem inv_app {X Y : Scheme} (f : X ⟶ Y) [IsIso f] (U : X.Opens) :
    (inv f).app U =
      X.presheaf.map (eqToHom (show (f ≫ inv f) ⁻¹ᵁ U = U by rw [IsIso.hom_inv_id]; rfl)).op ≫
        inv (f.app ((inv f) ⁻¹ᵁ U)) := by
  rw [IsIso.eq_comp_inv, ← Scheme.comp_app, Scheme.congr_app (IsIso.hom_inv_id f),
    Scheme.id_app, Category.id_comp]

theorem inv_app_top {X Y : Scheme} (f : X ⟶ Y) [IsIso f] :
    (inv f).app ⊤ = inv (f.app ⊤) := by simp

end Scheme

/-- The spectrum of a commutative ring, as a scheme.
-/
def Spec (R : CommRingCat) : Scheme where
  local_affine _ := ⟨⟨⊤, trivial⟩, R, ⟨(Spec.toLocallyRingedSpace.obj (op R)).restrictTopIso⟩⟩
  toLocallyRingedSpace := Spec.locallyRingedSpaceObj R

theorem Spec_toLocallyRingedSpace (R : CommRingCat) :
    (Spec R).toLocallyRingedSpace = Spec.locallyRingedSpaceObj R :=
  rfl

/-- The induced map of a ring homomorphism on the ring spectra, as a morphism of schemes.
-/
def Spec.map {R S : CommRingCat} (f : R ⟶ S) : Spec S ⟶ Spec R :=
  (Spec.locallyRingedSpaceMap f : Spec.locallyRingedSpaceObj S ⟶ Spec.locallyRingedSpaceObj R)

@[simp]
theorem Spec.map_id (R : CommRingCat) : Spec.map (𝟙 R) = 𝟙 (Spec R) :=
  Spec.locallyRingedSpaceMap_id R

@[reassoc, simp]
theorem Spec.map_comp {R S T : CommRingCat} (f : R ⟶ S) (g : S ⟶ T) :
    Spec.map (f ≫ g) = Spec.map g ≫ Spec.map f :=
  Spec.locallyRingedSpaceMap_comp f g

/-- The spectrum, as a contravariant functor from commutative rings to schemes. -/
@[simps]
protected def Scheme.Spec : CommRingCatᵒᵖ ⥤ Scheme where
  obj R := Spec (unop R)
  map f := Spec.map f.unop
  map_id R := by simp
  map_comp f g := by simp

lemma Spec.map_eqToHom {R S : CommRingCat} (e : R = S) :
    Spec.map (eqToHom e) = eqToHom (e ▸ rfl) := by
  subst e; exact Spec.map_id _

instance {R S : CommRingCat} (f : R ⟶ S) [IsIso f] : IsIso (Spec.map f) :=
  inferInstanceAs (IsIso <| Scheme.Spec.map f.op)

@[simp]
lemma Spec.map_inv {R S : CommRingCat} (f : R ⟶ S) [IsIso f] :
    Spec.map (inv f) = inv (Spec.map f) := by
  show Scheme.Spec.map (inv f).op = inv (Scheme.Spec.map f.op)
  rw [op_inv, ← Scheme.Spec.map_inv]

section

variable {R S : CommRingCat.{u}} (f : R ⟶ S)

-- The lemmas below are not tagged simp to respect the abstraction.
lemma Spec_carrier (R : CommRingCat.{u}) : (Spec R).carrier = PrimeSpectrum R := rfl
lemma Spec_sheaf (R : CommRingCat.{u}) : (Spec R).sheaf = Spec.structureSheaf R := rfl
lemma Spec_presheaf (R : CommRingCat.{u}) : (Spec R).presheaf = (Spec.structureSheaf R).1 := rfl
lemma Spec.map_base : (Spec.map f).1.base = PrimeSpectrum.comap f := rfl

lemma Spec.map_app (U) :
    (Spec.map f).app U = StructureSheaf.comap f U (Spec.map f ⁻¹ᵁ U) le_rfl := rfl

lemma Spec.map_appLE {U V} (e : U ≤ Spec.map f ⁻¹ᵁ V) :
    (Spec.map f).appLE V U e = StructureSheaf.comap f V U e := rfl

end

namespace Scheme

/-- The empty scheme. -/
@[simps]
def empty : Scheme where
  carrier := TopCat.of PEmpty
  presheaf := (CategoryTheory.Functor.const _).obj (CommRingCat.of PUnit)
  IsSheaf := Presheaf.isSheaf_of_isTerminal _ CommRingCat.punitIsTerminal
  localRing x := PEmpty.elim x
  local_affine x := PEmpty.elim x

instance : EmptyCollection Scheme :=
  ⟨empty⟩

instance : Inhabited Scheme :=
  ⟨∅⟩

/-- The global sections, notated Gamma.
-/
def Γ : Schemeᵒᵖ ⥤ CommRingCat :=
  (inducedFunctor Scheme.toLocallyRingedSpace).op ⋙ LocallyRingedSpace.Γ

theorem Γ_def : Γ = (inducedFunctor Scheme.toLocallyRingedSpace).op ⋙ LocallyRingedSpace.Γ :=
  rfl

@[simp]
theorem Γ_obj (X : Schemeᵒᵖ) : Γ.obj X = Γ(unop X, ⊤) :=
  rfl

theorem Γ_obj_op (X : Scheme) : Γ.obj (op X) = Γ(X, ⊤) :=
  rfl

@[simp]
theorem Γ_map {X Y : Schemeᵒᵖ} (f : X ⟶ Y) : Γ.map f = f.unop.app ⊤ :=
  rfl

theorem Γ_map_op {X Y : Scheme} (f : X ⟶ Y) : Γ.map f.op = f.app ⊤ :=
  rfl

/--
The counit (`SpecΓIdentity.inv.op`) of the adjunction `Γ ⊣ Spec` as an isomorphism.
This is almost never needed in practical use cases. Use `ΓSpecIso` instead.
-/
def SpecΓIdentity : Scheme.Spec.rightOp ⋙ Scheme.Γ ≅ 𝟭 _ :=
  Iso.symm <| NatIso.ofComponents.{u,u,u+1,u+1}
    (fun R => asIso (StructureSheaf.toOpen R ⊤))
    (fun {X Y} f => by convert Spec_Γ_naturality (R := X) (S := Y) f)

variable (R : CommRingCat.{u})

/-- The global sections of `Spec R` is isomorphic to `R`. -/
def ΓSpecIso : Γ(Spec R, ⊤) ≅ R := SpecΓIdentity.app R

@[simp] lemma SpecΓIdentity_app : SpecΓIdentity.app R = ΓSpecIso R := rfl
@[simp] lemma SpecΓIdentity_hom_app : SpecΓIdentity.hom.app R = (ΓSpecIso R).hom := rfl
@[simp] lemma SpecΓIdentity_inv_app : SpecΓIdentity.inv.app R = (ΓSpecIso R).inv := rfl

@[reassoc (attr := simp)]
lemma ΓSpecIso_naturality {R S : CommRingCat.{u}} (f : R ⟶ S) :
    (Spec.map f).app ⊤ ≫ (ΓSpecIso S).hom = (ΓSpecIso R).hom ≫ f := SpecΓIdentity.hom.naturality f

-- The RHS is not necessarily simpler than the LHS, but this direction coincides with the simp
-- direction of `NatTrans.naturality`.
@[reassoc (attr := simp)]
lemma ΓSpecIso_inv_naturality {R S : CommRingCat.{u}} (f : R ⟶ S) :
    f ≫ (ΓSpecIso S).inv = (ΓSpecIso R).inv ≫ (Spec.map f).app ⊤ := SpecΓIdentity.inv.naturality f

-- This is not marked simp to respect the abstraction
lemma ΓSpecIso_inv : (ΓSpecIso R).inv = StructureSheaf.toOpen R ⊤ := rfl

lemma toOpen_eq (U) :
    (by exact StructureSheaf.toOpen R U) =
    (ΓSpecIso R).inv ≫ (Spec R).presheaf.map (homOfLE le_top).op := rfl

section BasicOpen

variable (X : Scheme) {V U : X.Opens} (f g : Γ(X, U))

/-- The subset of the underlying space where the given section does not vanish. -/
<<<<<<< HEAD
def basicOpen : Opens X.carrier :=
=======
def basicOpen : X.Opens :=
>>>>>>> 99508fb5
  X.toLocallyRingedSpace.toRingedSpace.basicOpen f

@[simp]
theorem mem_basicOpen (x : U) : ↑x ∈ X.basicOpen f ↔ IsUnit (X.presheaf.germ x f) :=
  RingedSpace.mem_basicOpen _ _ _

theorem mem_basicOpen_top' {U : X.Opens} (f : Γ(X, U)) (x : X) :
    x ∈ X.basicOpen f ↔ ∃ (m : x ∈ U), IsUnit (X.presheaf.germ (⟨x, m⟩ : U) f) := by
  fconstructor
  · rintro ⟨y, hy1, rfl⟩
    exact ⟨y.2, hy1⟩
  · rintro ⟨m, hm⟩
    exact ⟨⟨x, m⟩, hm, rfl⟩

@[simp]
theorem mem_basicOpen_top (f : Γ(X, ⊤)) (x : X) :
    x ∈ X.basicOpen f ↔ IsUnit (X.presheaf.germ (⟨x, trivial⟩ : (⊤ : Opens _)) f) :=
  RingedSpace.mem_basicOpen _ f ⟨x, trivial⟩

@[simp]
theorem basicOpen_res (i : op U ⟶ op V) : X.basicOpen (X.presheaf.map i f) = V ⊓ X.basicOpen f :=
  RingedSpace.basicOpen_res _ i f

-- This should fire before `basicOpen_res`.
@[simp 1100]
theorem basicOpen_res_eq (i : op U ⟶ op V) [IsIso i] :
    X.basicOpen (X.presheaf.map i f) = X.basicOpen f :=
  RingedSpace.basicOpen_res_eq _ i f

@[sheaf_restrict]
theorem basicOpen_le : X.basicOpen f ≤ U :=
  RingedSpace.basicOpen_le _ _

@[sheaf_restrict]
lemma basicOpen_restrict (i : V ⟶ U) (f : Γ(X, U)) :
    X.basicOpen (f |_ₕ i) ≤ X.basicOpen f :=
  (Scheme.basicOpen_res _ _ _).trans_le inf_le_right

@[simp]
theorem preimage_basicOpen {X Y : Scheme.{u}} (f : X ⟶ Y) {U : Y.Opens} (r : Γ(Y, U)) :
    f ⁻¹ᵁ (Y.basicOpen r) = X.basicOpen (f.app U r) :=
  LocallyRingedSpace.preimage_basicOpen f r

lemma basicOpen_appLE {X Y : Scheme.{u}} (f : X ⟶ Y) (U : X.Opens) (V : Y.Opens) (e : U ≤ f ⁻¹ᵁ V)
    (s : Γ(Y, V)) : X.basicOpen (f.appLE V U e s) = U ⊓ f ⁻¹ᵁ (Y.basicOpen s) := by
  simp only [preimage_basicOpen, Hom.appLE, CommRingCat.coe_comp_of, RingHom.coe_comp,
    Function.comp_apply]
  rw [basicOpen_res]

@[simp]
theorem basicOpen_zero (U : X.Opens) : X.basicOpen (0 : Γ(X, U)) = ⊥ :=
  LocallyRingedSpace.basicOpen_zero _ U

@[simp]
theorem basicOpen_mul : X.basicOpen (f * g) = X.basicOpen f ⊓ X.basicOpen g :=
  RingedSpace.basicOpen_mul _ _ _

lemma basicOpen_pow {n : ℕ} (h : 0 < n) : X.basicOpen (f ^ n) = X.basicOpen f :=
  RingedSpace.basicOpen_pow _ _ _ h

theorem basicOpen_of_isUnit {f : Γ(X, U)} (hf : IsUnit f) : X.basicOpen f = U :=
  RingedSpace.basicOpen_of_isUnit _ hf

instance algebra_section_section_basicOpen {X : Scheme} {U : X.Opens} (f : Γ(X, U)) :
    Algebra Γ(X, U) Γ(X, X.basicOpen f) :=
  (X.presheaf.map (homOfLE <| X.basicOpen_le f : _ ⟶ U).op).toAlgebra

end BasicOpen

section ZeroLocus

variable (X : Scheme.{u})

/--
The zero locus of a set of sections `s` over an open set `U` is the closed set consisting of
the complement of `U` and of all points of `U`, where all elements of `f` vanish.
-/
def zeroLocus {U : X.Opens} (s : Set Γ(X, U)) : Set X := X.toRingedSpace.zeroLocus s

lemma zeroLocus_def {U : X.Opens} (s : Set Γ(X, U)) :
    X.zeroLocus s = ⋂ f ∈ s, (X.basicOpen f).carrierᶜ :=
  rfl

lemma zeroLocus_isClosed {U : X.Opens} (s : Set Γ(X, U)) :
    IsClosed (X.zeroLocus s) :=
  X.toRingedSpace.zeroLocus_isClosed s

lemma zeroLocus_singleton {U : X.Opens} (f : Γ(X, U)) :
    X.zeroLocus {f} = (X.basicOpen f).carrierᶜ :=
  X.toRingedSpace.zeroLocus_singleton f

@[simp]
lemma zeroLocus_empty_eq_univ {U : X.Opens} :
    X.zeroLocus (∅ : Set Γ(X, U)) = Set.univ :=
  X.toRingedSpace.zeroLocus_empty_eq_univ

@[simp]
lemma mem_zeroLocus_iff {U : X.Opens} (s : Set Γ(X, U)) (x : X) :
    x ∈ X.zeroLocus s ↔ ∀ f ∈ s, x ∉ X.basicOpen f :=
  X.toRingedSpace.mem_zeroLocus_iff s x

end ZeroLocus

end Scheme

theorem basicOpen_eq_of_affine {R : CommRingCat} (f : R) :
    (Spec R).basicOpen ((Scheme.ΓSpecIso R).inv f) = PrimeSpectrum.basicOpen f := by
  ext x
  simp only [SetLike.mem_coe, Scheme.mem_basicOpen_top, Opens.coe_top]
  suffices IsUnit (StructureSheaf.toStalk R x f) ↔ f ∉ PrimeSpectrum.asIdeal x by exact this
  erw [← isUnit_map_iff (StructureSheaf.stalkToFiberRingHom R x),
    StructureSheaf.stalkToFiberRingHom_toStalk]
  exact
    (IsLocalization.AtPrime.isUnit_to_map_iff (Localization.AtPrime (PrimeSpectrum.asIdeal x))
        (PrimeSpectrum.asIdeal x) f :
      _)

@[simp]
theorem basicOpen_eq_of_affine' {R : CommRingCat} (f : Γ(Spec R, ⊤)) :
    (Spec R).basicOpen f = PrimeSpectrum.basicOpen ((Scheme.ΓSpecIso R).hom f) := by
  convert basicOpen_eq_of_affine ((Scheme.ΓSpecIso R).hom f)
  exact (Iso.hom_inv_id_apply (Scheme.ΓSpecIso R) f).symm

theorem Scheme.Spec_map_presheaf_map_eqToHom {X : Scheme} {U V : X.Opens} (h : U = V) (W) :
    (Spec.map (X.presheaf.map (eqToHom h).op)).app W = eqToHom (by cases h; dsimp; simp) := by
  have : Scheme.Spec.map (X.presheaf.map (𝟙 (op U))).op = 𝟙 _ := by
    rw [X.presheaf.map_id, op_id, Scheme.Spec.map_id]
  cases h
  refine (Scheme.congr_app this _).trans ?_
  simp [eqToHom_map]

@[reassoc (attr := simp)]
lemma Scheme.iso_hom_val_base_inv_val_base {X Y : Scheme.{u}} (e : X ≅ Y) :
    e.hom.val.base ≫ e.inv.val.base = 𝟙 _ :=
  LocallyRingedSpace.iso_hom_val_base_inv_val_base (Scheme.forgetToLocallyRingedSpace.mapIso e)

@[simp]
lemma Scheme.iso_hom_val_base_inv_val_base_apply {X Y : Scheme.{u}} (e : X ≅ Y) (x : X) :
    (e.inv.val.base (e.hom.val.base x)) = x := by
  show (e.hom.val.base ≫ e.inv.val.base) x = 𝟙 X.toPresheafedSpace x
  simp

@[reassoc (attr := simp)]
lemma Scheme.iso_inv_val_base_hom_val_base {X Y : Scheme.{u}} (e : X ≅ Y) :
    e.inv.val.base ≫ e.hom.val.base = 𝟙 _ :=
  LocallyRingedSpace.iso_inv_val_base_hom_val_base (Scheme.forgetToLocallyRingedSpace.mapIso e)

@[simp]
lemma Scheme.iso_inv_val_base_hom_val_base_apply {X Y : Scheme.{u}} (e : X ≅ Y) (y : Y) :
    (e.hom.val.base (e.inv.val.base y)) = y := by
  show (e.inv.val.base ≫ e.hom.val.base) y = 𝟙 Y.toPresheafedSpace y
  simp

section Stalks

namespace Scheme

variable {X Y : Scheme.{u}} (f : X ⟶ Y)

@[simp]
lemma stalkMap_id (X : Scheme.{u}) (x : X) :
    (𝟙 X : X ⟶ X).stalkMap x = 𝟙 (X.presheaf.stalk x) :=
  PresheafedSpace.stalkMap.id _ x

lemma stalkMap_comp {X Y Z : Scheme.{u}} (f : X ⟶ Y) (g : Y ⟶ Z) (x : X) :
    (f ≫ g : X ⟶ Z).stalkMap x = g.stalkMap (f.val.base x) ≫ f.stalkMap x :=
  PresheafedSpace.stalkMap.comp f.val g.val x

@[reassoc]
lemma stalkSpecializes_stalkMap (x x' : X)
    (h : x ⤳ x') : Y.presheaf.stalkSpecializes (f.val.base.map_specializes h) ≫ f.stalkMap x =
      f.stalkMap x' ≫ X.presheaf.stalkSpecializes h :=
  PresheafedSpace.stalkMap.stalkSpecializes_stalkMap f.val h

lemma stalkSpecializes_stalkMap_apply (x x' : X) (h : x ⤳ x') (y) :
    f.stalkMap x (Y.presheaf.stalkSpecializes (f.val.base.map_specializes h) y) =
      (X.presheaf.stalkSpecializes h (f.stalkMap x' y)) :=
  DFunLike.congr_fun (stalkSpecializes_stalkMap f x x' h) y

@[reassoc]
lemma stalkMap_congr (f g : X ⟶ Y) (hfg : f = g) (x x' : X)
    (hxx' : x = x') : f.stalkMap x ≫ (X.presheaf.stalkCongr (.of_eq hxx')).hom =
      (Y.presheaf.stalkCongr (.of_eq <| hfg ▸ hxx' ▸ rfl)).hom ≫ g.stalkMap x' :=
  LocallyRingedSpace.stalkMap_congr f g hfg x x' hxx'

@[reassoc]
lemma stalkMap_congr_hom (f g : X ⟶ Y) (hfg : f = g) (x : X) :
    f.stalkMap x = (Y.presheaf.stalkCongr (.of_eq <| hfg ▸ rfl)).hom ≫ g.stalkMap x :=
  LocallyRingedSpace.stalkMap_congr_hom f g hfg x

@[reassoc]
lemma stalkMap_congr_point (x x' : X) (hxx' : x = x') :
    f.stalkMap x ≫ (X.presheaf.stalkCongr (.of_eq hxx')).hom =
      (Y.presheaf.stalkCongr (.of_eq <| hxx' ▸ rfl)).hom ≫ f.stalkMap x' :=
  LocallyRingedSpace.stalkMap_congr_point f x x' hxx'

@[reassoc (attr := simp)]
lemma stalkMap_hom_inv (e : X ≅ Y) (y : Y) :
    e.hom.stalkMap (e.inv.val.base y) ≫ e.inv.stalkMap y =
      (Y.presheaf.stalkCongr (.of_eq (by simp))).hom :=
  LocallyRingedSpace.stalkMap_hom_inv (forgetToLocallyRingedSpace.mapIso e) y

@[simp]
lemma stalkMap_hom_inv_apply (e : X ≅ Y) (y : Y) (z) :
    e.inv.stalkMap y (e.hom.stalkMap (e.inv.val.base y) z) =
      (Y.presheaf.stalkCongr (.of_eq (by simp))).hom z :=
  DFunLike.congr_fun (stalkMap_hom_inv e y) z

@[reassoc (attr := simp)]
lemma stalkMap_inv_hom (e : X ≅ Y) (x : X) :
    e.inv.stalkMap (e.hom.val.base x) ≫ e.hom.stalkMap x =
      (X.presheaf.stalkCongr (.of_eq (by simp))).hom :=
  LocallyRingedSpace.stalkMap_inv_hom (forgetToLocallyRingedSpace.mapIso e) x

@[simp]
lemma stalkMap_inv_hom_apply (e : X ≅ Y) (x : X) (y) :
    e.hom.stalkMap x (e.inv.stalkMap (e.hom.val.base x) y) =
      (X.presheaf.stalkCongr (.of_eq (by simp))).hom y :=
  DFunLike.congr_fun (stalkMap_inv_hom e x) y

@[reassoc]
lemma stalkMap_germ (U : Y.Opens) (x : f ⁻¹ᵁ U) :
    Y.presheaf.germ ⟨f.val.base x.val, x.property⟩ ≫ f.stalkMap x =
      f.app U ≫ X.presheaf.germ x :=
  PresheafedSpace.stalkMap_germ f.val U x

lemma stalkMap_germ_apply (U : Y.Opens) (x : f ⁻¹ᵁ U) (y) :
    f.stalkMap x.val (Y.presheaf.germ ⟨f.val.base x.val, x.property⟩ y) =
      X.presheaf.germ x (f.val.c.app (op U) y) :=
  PresheafedSpace.stalkMap_germ_apply f.val U x y

@[reassoc (attr := simp)]
lemma stalkMap_germ' (U : Y.Opens) (x : X) (hx : f.val.base x ∈ U) :
    Y.presheaf.germ ⟨f.val.base x, hx⟩ ≫ f.stalkMap x =
      f.app U ≫ X.presheaf.germ (U := f⁻¹ᵁ U) ⟨x, hx⟩ :=
  PresheafedSpace.stalkMap_germ' f.val U x hx

@[simp]
lemma stalkMap_germ'_apply (U : Y.Opens) (x : X) (hx : f.val.base x ∈ U) (y) :
    f.stalkMap x (Y.presheaf.germ ⟨f.val.base x, hx⟩ y) =
      X.presheaf.germ (U := (Opens.map f.val.base).obj U) ⟨x, hx⟩ (f.val.c.app (op U) y) :=
  PresheafedSpace.stalkMap_germ_apply f.val U ⟨x, hx⟩ y

end Scheme

end Stalks

end AlgebraicGeometry<|MERGE_RESOLUTION|>--- conflicted
+++ resolved
@@ -18,14 +18,8 @@
 
 -/
 
-<<<<<<< HEAD
--- Explicit universe annotations were used in this file to improve perfomance #12737
-
-set_option linter.uppercaseLean3 false
-=======
 -- Explicit universe annotations were used in this file to improve performance #12737
 
->>>>>>> 99508fb5
 
 universe u
 
@@ -449,11 +443,7 @@
 variable (X : Scheme) {V U : X.Opens} (f g : Γ(X, U))
 
 /-- The subset of the underlying space where the given section does not vanish. -/
-<<<<<<< HEAD
-def basicOpen : Opens X.carrier :=
-=======
 def basicOpen : X.Opens :=
->>>>>>> 99508fb5
   X.toLocallyRingedSpace.toRingedSpace.basicOpen f
 
 @[simp]
