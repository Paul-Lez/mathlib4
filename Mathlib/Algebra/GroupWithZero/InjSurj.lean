/-
Copyright (c) 2020 Johan Commelin. All rights reserved.
Released under Apache 2.0 license as described in the file LICENSE.
Authors: Johan Commelin
-/
import Mathlib.Algebra.Group.InjSurj
import Mathlib.Algebra.GroupWithZero.NeZero

/-!
# Lifting groups with zero along injective/surjective maps

-/

assert_not_exists DenselyOrdered

open Function

variable {M₀ G₀ M₀' G₀' : Type*}

section MulZeroClass

variable [MulZeroClass M₀] {a b : M₀}

/-- Pull back a `MulZeroClass` instance along an injective function.
See note [reducible non-instances]. -/
protected abbrev Function.Injective.mulZeroClass [Mul M₀'] [Zero M₀'] (f : M₀' → M₀)
    (hf : Injective f) (zero : f 0 = 0) (mul : ∀ a b, f (a * b) = f a * f b) :
    MulZeroClass M₀' where
  zero_mul a := hf <| by simp only [mul, zero, zero_mul]
  mul_zero a := hf <| by simp only [mul, zero, mul_zero]

/-- Push forward a `MulZeroClass` instance along a surjective function.
See note [reducible non-instances]. -/
protected abbrev Function.Surjective.mulZeroClass [Mul M₀'] [Zero M₀'] (f : M₀ → M₀')
    (hf : Surjective f) (zero : f 0 = 0) (mul : ∀ a b, f (a * b) = f a * f b) :
    MulZeroClass M₀' where
  mul_zero := hf.forall.2 fun x => by simp only [← zero, ← mul, mul_zero]
  zero_mul := hf.forall.2 fun x => by simp only [← zero, ← mul, zero_mul]

end MulZeroClass

section NoZeroDivisors

variable [Mul M₀] [Zero M₀] [Mul M₀'] [Zero M₀']
  (f : M₀ → M₀') (hf : Injective f) (zero : f 0 = 0) (mul : ∀ x y, f (x * y) = f x * f y)

/-- Pull back a `NoZeroDivisors` instance along an injective function. -/
protected theorem Function.Injective.noZeroDivisors [NoZeroDivisors M₀'] : NoZeroDivisors M₀ :=
  { eq_zero_or_eq_zero_of_mul_eq_zero := fun {a b} H ↦
      have : f a * f b = 0 := by rw [← mul, H, zero]
      (eq_zero_or_eq_zero_of_mul_eq_zero this).imp
        (fun H => hf <| by rwa [zero]) fun H => hf <| by rwa [zero] }

protected theorem Function.Injective.isLeftCancelMulZero
    [IsLeftCancelMulZero M₀'] : IsLeftCancelMulZero M₀ :=
  { mul_left_cancel_of_ne_zero := fun Hne He => by
      have := congr_arg f He
      rw [mul, mul] at this
      exact hf (mul_left_cancel₀ (fun Hfa => Hne <| hf <| by rw [Hfa, zero]) this) }

protected theorem Function.Injective.isRightCancelMulZero
    [IsRightCancelMulZero M₀'] : IsRightCancelMulZero M₀ :=
  { mul_right_cancel_of_ne_zero := fun Hne He => by
      have := congr_arg f He
      rw [mul, mul] at this
      exact hf (mul_right_cancel₀ (fun Hfa => Hne <| hf <| by rw [Hfa, zero]) this) }

end NoZeroDivisors

section MulZeroOneClass

variable [MulZeroOneClass M₀]

/-- Pull back a `MulZeroOneClass` instance along an injective function.
See note [reducible non-instances]. -/
protected abbrev Function.Injective.mulZeroOneClass [Mul M₀'] [Zero M₀'] [One M₀'] (f : M₀' → M₀)
    (hf : Injective f) (zero : f 0 = 0) (one : f 1 = 1) (mul : ∀ a b, f (a * b) = f a * f b) :
    MulZeroOneClass M₀' :=
<<<<<<< HEAD
  reduceProj% zeta%
  { delta% hf.mulZeroClass f zero mul, delta% hf.mulOneClass f one mul with }
#align function.injective.mul_zero_one_class Function.Injective.mulZeroOneClass
=======
  { hf.mulZeroClass f zero mul, hf.mulOneClass f one mul with }
>>>>>>> 321e94ea

/-- Push forward a `MulZeroOneClass` instance along a surjective function.
See note [reducible non-instances]. -/
protected abbrev Function.Surjective.mulZeroOneClass [Mul M₀'] [Zero M₀'] [One M₀'] (f : M₀ → M₀')
    (hf : Surjective f) (zero : f 0 = 0) (one : f 1 = 1) (mul : ∀ a b, f (a * b) = f a * f b) :
    MulZeroOneClass M₀' :=
<<<<<<< HEAD
  reduceProj% zeta%
  { delta% hf.mulZeroClass f zero mul, delta% hf.mulOneClass f one mul with }
#align function.surjective.mul_zero_one_class Function.Surjective.mulZeroOneClass
=======
  { hf.mulZeroClass f zero mul, hf.mulOneClass f one mul with }
>>>>>>> 321e94ea

end MulZeroOneClass

section SemigroupWithZero

/-- Pull back a `SemigroupWithZero` along an injective function.
See note [reducible non-instances]. -/
protected abbrev Function.Injective.semigroupWithZero [Zero M₀'] [Mul M₀'] [SemigroupWithZero M₀]
    (f : M₀' → M₀) (hf : Injective f) (zero : f 0 = 0) (mul : ∀ x y, f (x * y) = f x * f y) :
    SemigroupWithZero M₀' :=
<<<<<<< HEAD
  reduceProj% zeta%
  { delta% hf.mulZeroClass f zero mul, ‹Zero M₀'›, delta% hf.semigroup f mul with }
#align function.injective.semigroup_with_zero Function.Injective.semigroupWithZero
=======
  { hf.mulZeroClass f zero mul, ‹Zero M₀'›, hf.semigroup f mul with }
>>>>>>> 321e94ea

/-- Push forward a `SemigroupWithZero` along a surjective function.
See note [reducible non-instances]. -/
protected abbrev Function.Surjective.semigroupWithZero [SemigroupWithZero M₀] [Zero M₀'] [Mul M₀']
    (f : M₀ → M₀') (hf : Surjective f) (zero : f 0 = 0) (mul : ∀ x y, f (x * y) = f x * f y) :
    SemigroupWithZero M₀' :=
<<<<<<< HEAD
  reduceProj% zeta%
  { delta% hf.mulZeroClass f zero mul, ‹Zero M₀'›, delta% hf.semigroup f mul with }
#align function.surjective.semigroup_with_zero Function.Surjective.semigroupWithZero
=======
  { hf.mulZeroClass f zero mul, ‹Zero M₀'›, hf.semigroup f mul with }
>>>>>>> 321e94ea

end SemigroupWithZero

section MonoidWithZero

/-- Pull back a `MonoidWithZero` along an injective function.
See note [reducible non-instances]. -/
protected abbrev Function.Injective.monoidWithZero [Zero M₀'] [Mul M₀'] [One M₀'] [Pow M₀' ℕ]
    [MonoidWithZero M₀] (f : M₀' → M₀) (hf : Injective f) (zero : f 0 = 0) (one : f 1 = 1)
    (mul : ∀ x y, f (x * y) = f x * f y) (npow : ∀ (x) (n : ℕ), f (x ^ n) = f x ^ n) :
    MonoidWithZero M₀' :=
<<<<<<< HEAD
  reduceProj% zeta%
  { delta% hf.monoid f one mul npow, delta% hf.mulZeroClass f zero mul with }
#align function.injective.monoid_with_zero Function.Injective.monoidWithZero
=======
  { hf.monoid f one mul npow, hf.mulZeroClass f zero mul with }
>>>>>>> 321e94ea

/-- Push forward a `MonoidWithZero` along a surjective function.
See note [reducible non-instances]. -/
protected abbrev Function.Surjective.monoidWithZero [Zero M₀'] [Mul M₀'] [One M₀'] [Pow M₀' ℕ]
    [MonoidWithZero M₀] (f : M₀ → M₀') (hf : Surjective f) (zero : f 0 = 0) (one : f 1 = 1)
    (mul : ∀ x y, f (x * y) = f x * f y) (npow : ∀ (x) (n : ℕ), f (x ^ n) = f x ^ n) :
    MonoidWithZero M₀' :=
<<<<<<< HEAD
  reduceProj% zeta%
  { delta% hf.monoid f one mul npow, delta% hf.mulZeroClass f zero mul with }
#align function.surjective.monoid_with_zero Function.Surjective.monoidWithZero
=======
  { hf.monoid f one mul npow, hf.mulZeroClass f zero mul with }
>>>>>>> 321e94ea

/-- Pull back a `CommMonoidWithZero` along an injective function.
See note [reducible non-instances]. -/
protected abbrev Function.Injective.commMonoidWithZero [Zero M₀'] [Mul M₀'] [One M₀'] [Pow M₀' ℕ]
    [CommMonoidWithZero M₀] (f : M₀' → M₀) (hf : Injective f) (zero : f 0 = 0) (one : f 1 = 1)
    (mul : ∀ x y, f (x * y) = f x * f y) (npow : ∀ (x) (n : ℕ), f (x ^ n) = f x ^ n) :
    CommMonoidWithZero M₀' :=
<<<<<<< HEAD
  reduceProj% zeta%
  { delta% hf.commMonoid f one mul npow, delta% hf.mulZeroClass f zero mul with }
#align function.injective.comm_monoid_with_zero Function.Injective.commMonoidWithZero
=======
  { hf.commMonoid f one mul npow, hf.mulZeroClass f zero mul with }
>>>>>>> 321e94ea

/-- Push forward a `CommMonoidWithZero` along a surjective function.
See note [reducible non-instances]. -/
protected abbrev Function.Surjective.commMonoidWithZero [Zero M₀'] [Mul M₀'] [One M₀'] [Pow M₀' ℕ]
    [CommMonoidWithZero M₀] (f : M₀ → M₀') (hf : Surjective f) (zero : f 0 = 0) (one : f 1 = 1)
    (mul : ∀ x y, f (x * y) = f x * f y) (npow : ∀ (x) (n : ℕ), f (x ^ n) = f x ^ n) :
    CommMonoidWithZero M₀' :=
<<<<<<< HEAD
  reduceProj% zeta%
  { delta% hf.commMonoid f one mul npow, delta% hf.mulZeroClass f zero mul with }
#align function.surjective.comm_monoid_with_zero Function.Surjective.commMonoidWithZero
=======
  { hf.commMonoid f one mul npow, hf.mulZeroClass f zero mul with }
>>>>>>> 321e94ea

end MonoidWithZero

section CancelMonoidWithZero

variable [CancelMonoidWithZero M₀] {a b c : M₀}

/-- Pull back a `CancelMonoidWithZero` along an injective function.
See note [reducible non-instances]. -/
protected abbrev Function.Injective.cancelMonoidWithZero [Zero M₀'] [Mul M₀'] [One M₀'] [Pow M₀' ℕ]
    (f : M₀' → M₀) (hf : Injective f) (zero : f 0 = 0) (one : f 1 = 1)
    (mul : ∀ x y, f (x * y) = f x * f y) (npow : ∀ (x) (n : ℕ), f (x ^ n) = f x ^ n) :
    CancelMonoidWithZero M₀' :=
  reduceProj% zeta%
  { delta% hf.monoid f one mul npow, delta% hf.mulZeroClass f zero mul with
    mul_left_cancel_of_ne_zero := fun hx H =>
      hf <| mul_left_cancel₀ ((hf.ne_iff' zero).2 hx) <| by erw [← mul, ← mul, H],
    mul_right_cancel_of_ne_zero := fun hx H =>
      hf <| mul_right_cancel₀ ((hf.ne_iff' zero).2 hx) <| by erw [← mul, ← mul, H] }

end CancelMonoidWithZero

section CancelCommMonoidWithZero

variable [CancelCommMonoidWithZero M₀] {a b c : M₀}

/-- Pull back a `CancelCommMonoidWithZero` along an injective function.
See note [reducible non-instances]. -/
protected abbrev Function.Injective.cancelCommMonoidWithZero [Zero M₀'] [Mul M₀'] [One M₀']
    [Pow M₀' ℕ] (f : M₀' → M₀) (hf : Injective f) (zero : f 0 = 0) (one : f 1 = 1)
    (mul : ∀ x y, f (x * y) = f x * f y) (npow : ∀ (x) (n : ℕ), f (x ^ n) = f x ^ n) :
    CancelCommMonoidWithZero M₀' :=
<<<<<<< HEAD
  reduceProj% zeta%
  { delta% hf.commMonoidWithZero f zero one mul npow,
    delta% hf.cancelMonoidWithZero f zero one mul npow with }
#align function.injective.cancel_comm_monoid_with_zero Function.Injective.cancelCommMonoidWithZero
=======
  { hf.commMonoidWithZero f zero one mul npow, hf.cancelMonoidWithZero f zero one mul npow with }
>>>>>>> 321e94ea

end CancelCommMonoidWithZero

section GroupWithZero

variable [GroupWithZero G₀] {a b c g h x : G₀}

/-- Pull back a `GroupWithZero` along an injective function.
See note [reducible non-instances]. -/
protected abbrev Function.Injective.groupWithZero [Zero G₀'] [Mul G₀'] [One G₀'] [Inv G₀'] [Div G₀']
    [Pow G₀' ℕ] [Pow G₀' ℤ] (f : G₀' → G₀) (hf : Injective f) (zero : f 0 = 0) (one : f 1 = 1)
    (mul : ∀ x y, f (x * y) = f x * f y) (inv : ∀ x, f x⁻¹ = (f x)⁻¹)
    (div : ∀ x y, f (x / y) = f x / f y) (npow : ∀ (x) (n : ℕ), f (x ^ n) = f x ^ n)
    (zpow : ∀ (x) (n : ℤ), f (x ^ n) = f x ^ n) : GroupWithZero G₀' :=
  reduceProj% zeta%
  { delta% hf.monoidWithZero f zero one mul npow,
    delta% hf.divInvMonoid f one mul inv div npow zpow,
    pullback_nonzero f zero one with
    inv_zero := hf <| by erw [inv, zero, inv_zero],
    mul_inv_cancel := fun x hx => hf <| by
      erw [one, mul, inv, mul_inv_cancel ((hf.ne_iff' zero).2 hx)] }

/-- Push forward a `GroupWithZero` along a surjective function.
See note [reducible non-instances]. -/
protected abbrev Function.Surjective.groupWithZero [Zero G₀'] [Mul G₀'] [One G₀'] [Inv G₀']
    [Div G₀'] [Pow G₀' ℕ] [Pow G₀' ℤ] (h01 : (0 : G₀') ≠ 1) (f : G₀ → G₀') (hf : Surjective f)
    (zero : f 0 = 0) (one : f 1 = 1) (mul : ∀ x y, f (x * y) = f x * f y)
    (inv : ∀ x, f x⁻¹ = (f x)⁻¹) (div : ∀ x y, f (x / y) = f x / f y)
    (npow : ∀ (x) (n : ℕ), f (x ^ n) = f x ^ n) (zpow : ∀ (x) (n : ℤ), f (x ^ n) = f x ^ n) :
    GroupWithZero G₀' :=
  reduceProj% zeta%
  { delta% hf.monoidWithZero f zero one mul npow,
    delta% hf.divInvMonoid f one mul inv div npow zpow with
    inv_zero := by erw [← zero, ← inv, inv_zero],
    mul_inv_cancel := hf.forall.2 fun x hx => by
        erw [← inv, ← mul, mul_inv_cancel (mt (congr_arg f) fun h ↦ hx (h.trans zero)), one]
    exists_pair_ne := ⟨0, 1, h01⟩ }

end GroupWithZero

section CommGroupWithZero

variable [CommGroupWithZero G₀] {a b c d : G₀}

/-- Pull back a `CommGroupWithZero` along an injective function.
See note [reducible non-instances]. -/
protected abbrev Function.Injective.commGroupWithZero [Zero G₀'] [Mul G₀'] [One G₀'] [Inv G₀']
    [Div G₀'] [Pow G₀' ℕ] [Pow G₀' ℤ] (f : G₀' → G₀) (hf : Injective f) (zero : f 0 = 0)
    (one : f 1 = 1) (mul : ∀ x y, f (x * y) = f x * f y) (inv : ∀ x, f x⁻¹ = (f x)⁻¹)
    (div : ∀ x y, f (x / y) = f x / f y) (npow : ∀ (x) (n : ℕ), f (x ^ n) = f x ^ n)
    (zpow : ∀ (x) (n : ℤ), f (x ^ n) = f x ^ n) : CommGroupWithZero G₀' :=
<<<<<<< HEAD
  reduceProj% zeta%
  { delta% hf.groupWithZero f zero one mul inv div npow zpow,
    delta% hf.commSemigroup f mul with }
#align function.injective.comm_group_with_zero Function.Injective.commGroupWithZero
=======
  { hf.groupWithZero f zero one mul inv div npow zpow, hf.commSemigroup f mul with }
>>>>>>> 321e94ea

/-- Push forward a `CommGroupWithZero` along a surjective function.
See note [reducible non-instances]. -/
protected def Function.Surjective.commGroupWithZero [Zero G₀'] [Mul G₀'] [One G₀'] [Inv G₀']
    [Div G₀'] [Pow G₀' ℕ] [Pow G₀' ℤ] (h01 : (0 : G₀') ≠ 1) (f : G₀ → G₀') (hf : Surjective f)
    (zero : f 0 = 0) (one : f 1 = 1) (mul : ∀ x y, f (x * y) = f x * f y)
    (inv : ∀ x, f x⁻¹ = (f x)⁻¹) (div : ∀ x y, f (x / y) = f x / f y)
    (npow : ∀ (x) (n : ℕ), f (x ^ n) = f x ^ n) (zpow : ∀ (x) (n : ℤ), f (x ^ n) = f x ^ n) :
    CommGroupWithZero G₀' :=
<<<<<<< HEAD
  reduceProj% zeta%
  { delta% hf.groupWithZero h01 f zero one mul inv div npow zpow,
    delta% hf.commSemigroup f mul with }
#align function.surjective.comm_group_with_zero Function.Surjective.commGroupWithZero
=======
  { hf.groupWithZero h01 f zero one mul inv div npow zpow, hf.commSemigroup f mul with }
>>>>>>> 321e94ea

end CommGroupWithZero<|MERGE_RESOLUTION|>--- conflicted
+++ resolved
@@ -76,26 +76,16 @@
 protected abbrev Function.Injective.mulZeroOneClass [Mul M₀'] [Zero M₀'] [One M₀'] (f : M₀' → M₀)
     (hf : Injective f) (zero : f 0 = 0) (one : f 1 = 1) (mul : ∀ a b, f (a * b) = f a * f b) :
     MulZeroOneClass M₀' :=
-<<<<<<< HEAD
   reduceProj% zeta%
   { delta% hf.mulZeroClass f zero mul, delta% hf.mulOneClass f one mul with }
-#align function.injective.mul_zero_one_class Function.Injective.mulZeroOneClass
-=======
-  { hf.mulZeroClass f zero mul, hf.mulOneClass f one mul with }
->>>>>>> 321e94ea
 
 /-- Push forward a `MulZeroOneClass` instance along a surjective function.
 See note [reducible non-instances]. -/
 protected abbrev Function.Surjective.mulZeroOneClass [Mul M₀'] [Zero M₀'] [One M₀'] (f : M₀ → M₀')
     (hf : Surjective f) (zero : f 0 = 0) (one : f 1 = 1) (mul : ∀ a b, f (a * b) = f a * f b) :
     MulZeroOneClass M₀' :=
-<<<<<<< HEAD
   reduceProj% zeta%
   { delta% hf.mulZeroClass f zero mul, delta% hf.mulOneClass f one mul with }
-#align function.surjective.mul_zero_one_class Function.Surjective.mulZeroOneClass
-=======
-  { hf.mulZeroClass f zero mul, hf.mulOneClass f one mul with }
->>>>>>> 321e94ea
 
 end MulZeroOneClass
 
@@ -106,26 +96,16 @@
 protected abbrev Function.Injective.semigroupWithZero [Zero M₀'] [Mul M₀'] [SemigroupWithZero M₀]
     (f : M₀' → M₀) (hf : Injective f) (zero : f 0 = 0) (mul : ∀ x y, f (x * y) = f x * f y) :
     SemigroupWithZero M₀' :=
-<<<<<<< HEAD
   reduceProj% zeta%
   { delta% hf.mulZeroClass f zero mul, ‹Zero M₀'›, delta% hf.semigroup f mul with }
-#align function.injective.semigroup_with_zero Function.Injective.semigroupWithZero
-=======
-  { hf.mulZeroClass f zero mul, ‹Zero M₀'›, hf.semigroup f mul with }
->>>>>>> 321e94ea
 
 /-- Push forward a `SemigroupWithZero` along a surjective function.
 See note [reducible non-instances]. -/
 protected abbrev Function.Surjective.semigroupWithZero [SemigroupWithZero M₀] [Zero M₀'] [Mul M₀']
     (f : M₀ → M₀') (hf : Surjective f) (zero : f 0 = 0) (mul : ∀ x y, f (x * y) = f x * f y) :
     SemigroupWithZero M₀' :=
-<<<<<<< HEAD
   reduceProj% zeta%
   { delta% hf.mulZeroClass f zero mul, ‹Zero M₀'›, delta% hf.semigroup f mul with }
-#align function.surjective.semigroup_with_zero Function.Surjective.semigroupWithZero
-=======
-  { hf.mulZeroClass f zero mul, ‹Zero M₀'›, hf.semigroup f mul with }
->>>>>>> 321e94ea
 
 end SemigroupWithZero
 
@@ -137,13 +117,8 @@
     [MonoidWithZero M₀] (f : M₀' → M₀) (hf : Injective f) (zero : f 0 = 0) (one : f 1 = 1)
     (mul : ∀ x y, f (x * y) = f x * f y) (npow : ∀ (x) (n : ℕ), f (x ^ n) = f x ^ n) :
     MonoidWithZero M₀' :=
-<<<<<<< HEAD
   reduceProj% zeta%
   { delta% hf.monoid f one mul npow, delta% hf.mulZeroClass f zero mul with }
-#align function.injective.monoid_with_zero Function.Injective.monoidWithZero
-=======
-  { hf.monoid f one mul npow, hf.mulZeroClass f zero mul with }
->>>>>>> 321e94ea
 
 /-- Push forward a `MonoidWithZero` along a surjective function.
 See note [reducible non-instances]. -/
@@ -151,13 +126,8 @@
     [MonoidWithZero M₀] (f : M₀ → M₀') (hf : Surjective f) (zero : f 0 = 0) (one : f 1 = 1)
     (mul : ∀ x y, f (x * y) = f x * f y) (npow : ∀ (x) (n : ℕ), f (x ^ n) = f x ^ n) :
     MonoidWithZero M₀' :=
-<<<<<<< HEAD
   reduceProj% zeta%
   { delta% hf.monoid f one mul npow, delta% hf.mulZeroClass f zero mul with }
-#align function.surjective.monoid_with_zero Function.Surjective.monoidWithZero
-=======
-  { hf.monoid f one mul npow, hf.mulZeroClass f zero mul with }
->>>>>>> 321e94ea
 
 /-- Pull back a `CommMonoidWithZero` along an injective function.
 See note [reducible non-instances]. -/
@@ -165,13 +135,8 @@
     [CommMonoidWithZero M₀] (f : M₀' → M₀) (hf : Injective f) (zero : f 0 = 0) (one : f 1 = 1)
     (mul : ∀ x y, f (x * y) = f x * f y) (npow : ∀ (x) (n : ℕ), f (x ^ n) = f x ^ n) :
     CommMonoidWithZero M₀' :=
-<<<<<<< HEAD
   reduceProj% zeta%
   { delta% hf.commMonoid f one mul npow, delta% hf.mulZeroClass f zero mul with }
-#align function.injective.comm_monoid_with_zero Function.Injective.commMonoidWithZero
-=======
-  { hf.commMonoid f one mul npow, hf.mulZeroClass f zero mul with }
->>>>>>> 321e94ea
 
 /-- Push forward a `CommMonoidWithZero` along a surjective function.
 See note [reducible non-instances]. -/
@@ -179,13 +144,8 @@
     [CommMonoidWithZero M₀] (f : M₀ → M₀') (hf : Surjective f) (zero : f 0 = 0) (one : f 1 = 1)
     (mul : ∀ x y, f (x * y) = f x * f y) (npow : ∀ (x) (n : ℕ), f (x ^ n) = f x ^ n) :
     CommMonoidWithZero M₀' :=
-<<<<<<< HEAD
   reduceProj% zeta%
   { delta% hf.commMonoid f one mul npow, delta% hf.mulZeroClass f zero mul with }
-#align function.surjective.comm_monoid_with_zero Function.Surjective.commMonoidWithZero
-=======
-  { hf.commMonoid f one mul npow, hf.mulZeroClass f zero mul with }
->>>>>>> 321e94ea
 
 end MonoidWithZero
 
@@ -218,14 +178,9 @@
     [Pow M₀' ℕ] (f : M₀' → M₀) (hf : Injective f) (zero : f 0 = 0) (one : f 1 = 1)
     (mul : ∀ x y, f (x * y) = f x * f y) (npow : ∀ (x) (n : ℕ), f (x ^ n) = f x ^ n) :
     CancelCommMonoidWithZero M₀' :=
-<<<<<<< HEAD
   reduceProj% zeta%
   { delta% hf.commMonoidWithZero f zero one mul npow,
     delta% hf.cancelMonoidWithZero f zero one mul npow with }
-#align function.injective.cancel_comm_monoid_with_zero Function.Injective.cancelCommMonoidWithZero
-=======
-  { hf.commMonoidWithZero f zero one mul npow, hf.cancelMonoidWithZero f zero one mul npow with }
->>>>>>> 321e94ea
 
 end CancelCommMonoidWithZero
 
@@ -277,14 +232,9 @@
     (one : f 1 = 1) (mul : ∀ x y, f (x * y) = f x * f y) (inv : ∀ x, f x⁻¹ = (f x)⁻¹)
     (div : ∀ x y, f (x / y) = f x / f y) (npow : ∀ (x) (n : ℕ), f (x ^ n) = f x ^ n)
     (zpow : ∀ (x) (n : ℤ), f (x ^ n) = f x ^ n) : CommGroupWithZero G₀' :=
-<<<<<<< HEAD
   reduceProj% zeta%
   { delta% hf.groupWithZero f zero one mul inv div npow zpow,
     delta% hf.commSemigroup f mul with }
-#align function.injective.comm_group_with_zero Function.Injective.commGroupWithZero
-=======
-  { hf.groupWithZero f zero one mul inv div npow zpow, hf.commSemigroup f mul with }
->>>>>>> 321e94ea
 
 /-- Push forward a `CommGroupWithZero` along a surjective function.
 See note [reducible non-instances]. -/
@@ -294,13 +244,8 @@
     (inv : ∀ x, f x⁻¹ = (f x)⁻¹) (div : ∀ x y, f (x / y) = f x / f y)
     (npow : ∀ (x) (n : ℕ), f (x ^ n) = f x ^ n) (zpow : ∀ (x) (n : ℤ), f (x ^ n) = f x ^ n) :
     CommGroupWithZero G₀' :=
-<<<<<<< HEAD
   reduceProj% zeta%
   { delta% hf.groupWithZero h01 f zero one mul inv div npow zpow,
     delta% hf.commSemigroup f mul with }
-#align function.surjective.comm_group_with_zero Function.Surjective.commGroupWithZero
-=======
-  { hf.groupWithZero h01 f zero one mul inv div npow zpow, hf.commSemigroup f mul with }
->>>>>>> 321e94ea
 
 end CommGroupWithZero