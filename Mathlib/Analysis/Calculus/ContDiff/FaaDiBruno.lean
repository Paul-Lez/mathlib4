/-
Copyright (c) 2024 Sébastien Gouëzel. All rights reserved.
Released under Apache 2.0 license as described in the file LICENSE.
Authors: Sébastien Gouëzel
-/
import Mathlib.Analysis.Analytic.Within
import Mathlib.Analysis.Calculus.FDeriv.Analytic
import Mathlib.Analysis.Calculus.ContDiff.FTaylorSeries

/-!
# Faa di Bruno formula

The Faa di Bruno formula gives the iterated derivative of `g ∘ f` in terms of those of
`g` and `f`. It is expressed in terms of partitions `I` of `{0, ..., n-1}`. For such a
partition, denote by `k` its number of parts, write the parts as `I₀, ..., Iₖ₋₁` ordered so
that `max I₀ < ... < max Iₖ₋₁`, and let `iₘ` be the number of elements of `Iₘ`. Then
`D^n (g ∘ f) (x) (v₀, ..., vₙ₋₁) =
  ∑_{I partition of {0, ..., n-1}}
    D^k g (f x) (D^{i₀} f (x) (v_{I₀}), ..., D^{iₖ₋₁} f (x) (v_{Iₖ₋₁}))`
where by `v_{Iₘ}` we mean the vectors `vᵢ` with indices in `Iₘ`, i.e., the composition of `v`
with the increasing embedding of `Fin iₘ` into `Fin n` with range `Iₘ`.

For instance, for `n = 2`, there are 2 partitions of `{0, 1}`, given by `{0}, {1}` and `{0, 1}`,
and therefore
`D^2(g ∘ f) (x) (v₀, v₁) = D^2 g (f x) (Df (x) v₀, Df (x) v₁) + Dg (f x) (D^2f (x) (v₀, v₁))`.

The formula is straightforward to prove by induction, as differentiating
`D^k g (f x) (D^{i₀} f (x) (v_{I₀}), ..., D^{iₖ₋₁} f (x) (v_{Iₖ₋₁}))` gives a sum
with `k + 1` terms where one differentiates either `D^k g (f x)`, or one of the `D^{iₘ} f (x)`,
amounting to adding to the partition `I` either a new atom `{-1}` to its left, or extending `Iₘ`
by adding `-1` to it. In this way, one obtains bijectively all partitions of `{-1, ..., n}`,
and the proof can go on (up to relabelling).

The main difficulty is to write things down in a precise language, namely to write
`D^k g (f x) (D^{i₀} f (x) (v_{I₀}), ..., D^{iₖ₋₁} f (x) (v_{Iₖ₋₁}))` as a continuous multilinear
map of the `vᵢ`. For this, instead of working with partitions of `{0, ..., n-1}` and ordering their
parts, we work with partitions in which the ordering is part of the data -- this is equivalent,
but much more convenient to implement. We call these `OrderedFinpartition n`.

Note that the implementation of `OrderedFinpartition` is very specific to the Faa di Bruno formula:
as testified by the formula above, what matters is really the embedding of the parts in `Fin n`,
and moreover the parts have to be ordered by `max I₀ < ... < max Iₖ₋₁` for the formula to hold
in the general case where the iterated differential might not be symmetric. The defeqs with respect
to `Fin.cons` are also important when doing the induction. For this reason, we do not expect this
class to be useful beyond the Faa di Bruno formula, which is why it is in this file instead
of a dedicated file in the `Combinatorics` folder.

## Main results

Given `c : OrderedFinpartition n` and two formal multilinear series `q` and `p`, we
define `c.compAlongOrderedFinpartition q p` as an `n`-multilinear map given by the formula above,
i.e., `(v₁, ..., vₙ) ↦ qₖ (p_{i₁} (v_{I₁}), ..., p_{iₖ} (v_{Iₖ}))`.

Then, we define `q.taylorComp p` as a formal multilinear series whose `n`-th term is
the sum of `c.compAlongOrderedFinpartition q p` over all ordered finpartitions of size `n`.

Finally, we prove in `HasFTaylorSeriesUptoOn.comp` that, if two functions `g` and `f` have Taylor
series up to `n` given by `q` and `p`, then `g ∘ f` also has a Taylor series,
given by `q.taylorComp p`.

## Implementation

A first technical difficulty is to implement the extension process of `OrderedFinpartition`
corresponding to adding a new atom, or appending an atom to an existing part, and defining the
associated increasing parameterizations that show up in the definition
of `compAlongOrderedFinpartition`.

Then, one has to show that the ordered finpartitions thus
obtained give exactly all ordered finpartitions of order `n+1`. For this, we define the inverse
process (shrinking a finpartition of `n+1` by erasing `0`, either as an atom or from the part
that contains it), and we show that these processes are inverse to each other, yielding an
equivalence between `(c : OrderedFinpartition n) × Option (Fin c.length)`
and `OrderedFinpartition (n + 1)`. This equivalence shows up prominently in the inductive proof
of Faa di Bruno formula to identify the sums that show up.
-/

noncomputable section

open Set Fin Filter Function

variable {𝕜 : Type*} [NontriviallyNormedField 𝕜]
  {E : Type*} [NormedAddCommGroup E] [NormedSpace 𝕜 E]
  {F : Type*} [NormedAddCommGroup F] [NormedSpace 𝕜 F]
  {G : Type*} [NormedAddCommGroup G] [NormedSpace 𝕜 G]
  {s : Set E} {t : Set F}
  {q : F → FormalMultilinearSeries 𝕜 F G} {p : E → FormalMultilinearSeries 𝕜 E F}

/-- A partition of `Fin n` into finitely many nonempty subsets, given by the increasing
parameterization of these subsets. We order the subsets by increasing greatest element.
This definition is tailored-made for the Faa di Bruno formula, and probably not useful elsewhere,
because of the specific parameterization by `Fin n` and the peculiar ordering. -/
@[ext]
structure OrderedFinpartition (n : ℕ) where
  /-- The number of parts in the partition -/
  length : ℕ
  /-- The size of each part -/
  partSize : Fin length → ℕ
  partSize_pos : ∀ m, 0 < partSize m
  /-- The increasing parameterization of each part -/
  emb : ∀ m, (Fin (partSize m)) → Fin n
  emb_strictMono : ∀ m, StrictMono (emb m)
  /-- The parts are ordered by increasing greatest element. -/
  parts_strictMono :
    StrictMono fun m ↦ emb m ⟨partSize m - 1, Nat.sub_one_lt_of_lt (partSize_pos m)⟩
  /-- The parts are disjoint -/
  disjoint : PairwiseDisjoint univ fun m ↦ range (emb m)
  /-- The parts cover everything -/
  cover x : ∃ m, x ∈ range (emb m)

namespace OrderedFinpartition

/-! ### Basic API for ordered finpartitions -/

/-- The ordered finpartition of `Fin n` into singletons. -/
@[simps] def atomic (n : ℕ) : OrderedFinpartition n where
  length := n
  partSize _ :=  1
  partSize_pos _ := _root_.zero_lt_one
  emb m _ := m
  emb_strictMono _ := Subsingleton.strictMono _
  parts_strictMono := strictMono_id
  disjoint _ _ _ _ h := by simpa using h
  cover m := by simp

variable {n : ℕ} (c : OrderedFinpartition n)

instance : Inhabited (OrderedFinpartition n) := ⟨atomic n⟩

lemma length_le : c.length ≤ n := by
  simpa only [Fintype.card_fin] using Fintype.card_le_of_injective _ c.parts_strictMono.injective

lemma partSize_le (m : Fin c.length) : c.partSize m ≤ n := by
  simpa only [Fintype.card_fin] using Fintype.card_le_of_injective _ (c.emb_strictMono m).injective

/-- Embedding of ordered finpartitions in a sigma type. The sigma type on the right is quite big,
but this is enough to get finiteness of ordered finpartitions. -/
def embSigma (n : ℕ) : OrderedFinpartition n →
    (Σ (l : Fin (n + 1)), Σ (p : Fin l → Fin (n + 1)), Π (i : Fin l), (Fin (p i) → Fin n)) :=
  fun c ↦ ⟨⟨c.length, Order.lt_add_one_iff.mpr c.length_le⟩,
    fun m ↦ ⟨c.partSize m, Order.lt_add_one_iff.mpr (c.partSize_le m)⟩, fun j ↦ c.emb j⟩

lemma injective_embSigma (n : ℕ) : Injective (embSigma n) := by
  rintro ⟨plength, psize, -, pemb, -, -, -, -⟩ ⟨qlength, qsize, -, qemb, -, -, -, -⟩
  intro hpq
  simp_all only [Sigma.mk.inj_iff, heq_eq_eq, true_and, mk.injEq, and_true, Fin.mk.injEq, embSigma]
  have : plength = qlength := hpq.1
  subst this
  simp_all only [Sigma.mk.inj_iff, heq_eq_eq, true_and, mk.injEq, and_true, Fin.mk.injEq, embSigma]
  ext i
  exact mk.inj_iff.mp (congr_fun hpq.1 i)

/- The best proof would probably to establish the bijection with Finpartitions, but we opt
for a direct argument, embedding `OrderedPartition n` in a type which is obviously finite. -/
noncomputable instance : Fintype (OrderedFinpartition n) :=
  Fintype.ofInjective _ (injective_embSigma n)

instance : Unique (OrderedFinpartition 0) := by
  have : Subsingleton (OrderedFinpartition 0) :=
    Fintype.card_le_one_iff_subsingleton.mp (Fintype.card_le_of_injective _ (injective_embSigma 0))
  exact Unique.mk' (OrderedFinpartition 0)

lemma exists_inverse {n : ℕ} (c : OrderedFinpartition n) (j : Fin n) :
    ∃ p : Σ m, Fin (c.partSize m), c.emb p.1 p.2 = j := by
  rcases c.cover j with ⟨m, r, hmr⟩
  exact ⟨⟨m, r⟩, hmr⟩

lemma emb_injective : Injective (fun (p : Σ m, Fin (c.partSize m)) ↦ c.emb p.1 p.2) := by
  rintro ⟨m, r⟩ ⟨m', r'⟩ (h : c.emb m r = c.emb m' r')
  have : m = m' := by
    contrapose! h
    have A : Disjoint (range (c.emb m)) (range (c.emb m')) :=
      c.disjoint (mem_univ m) (mem_univ m') h
    apply disjoint_iff_forall_ne.1 A (mem_range_self r) (mem_range_self r')
  subst this
  simpa using (c.emb_strictMono m).injective h

lemma emb_ne_emb_of_ne {i j : Fin c.length} {a : Fin (c.partSize i)} {b : Fin (c.partSize j)}
    (h : i ≠ j) : c.emb i a ≠ c.emb j b :=
  c.emb_injective.ne (a₁ := ⟨i, a⟩) (a₂ := ⟨j, b⟩) (by simp [h])

/-- Given `j : Fin n`, the index of the part to which it belongs. -/
noncomputable def index (j : Fin n) : Fin c.length :=
  (c.exists_inverse j).choose.1

/-- The inverse of `c.emb` for `c : OrderedFinpartition`. It maps `j : Fin n` to the point in
`Fin (c.partSize (c.index j))` which is mapped back to `j` by `c.emb (c.index j)`. -/
noncomputable def invEmbedding (j : Fin n) :
    Fin (c.partSize (c.index j)) := (c.exists_inverse j).choose.2

@[simp] lemma emb_invEmbedding (j : Fin n) :
    c.emb (c.index j) (c.invEmbedding j) = j :=
  (c.exists_inverse j).choose_spec

/-- An ordered finpartition gives an equivalence between `Fin n` and the disjoint union of the
parts, each of them parameterized by `Fin (c.partSize i)`. -/
noncomputable def equivSigma : ((i : Fin c.length) × Fin (c.partSize i)) ≃ Fin n where
  toFun p := c.emb p.1 p.2
  invFun i := ⟨c.index i, c.invEmbedding i⟩
  right_inv _ := by simp
  left_inv _ := by apply c.emb_injective; simp

@[to_additive] lemma prod_sigma_eq_prod {α : Type*} [CommMonoid α] (v : Fin n → α) :
    ∏ (m : Fin c.length), ∏ (r : Fin (c.partSize m)), v (c.emb m r) = ∏ i, v i := by
  rw [Finset.prod_sigma']
  exact Fintype.prod_equiv c.equivSigma _ _ (fun p ↦ rfl)

lemma length_pos (h : 0 < n) : 0 < c.length := Nat.zero_lt_of_lt (c.index ⟨0, h⟩).2

lemma neZero_length [NeZero n] (c : OrderedFinpartition n) : NeZero c.length :=
  ⟨(c.length_pos size_pos').ne'⟩

lemma neZero_partSize (c : OrderedFinpartition n) (i : Fin c.length) : NeZero (c.partSize i) :=
  .of_pos (c.partSize_pos i)

attribute [local instance] neZero_length neZero_partSize

lemma emb_zero [NeZero n] : c.emb (c.index 0) 0 = 0 := by
  apply le_antisymm _ (Fin.zero_le' _)
  conv_rhs => rw [← c.emb_invEmbedding 0]
  apply (c.emb_strictMono _).monotone (Fin.zero_le' _)

lemma partSize_eq_one_of_range_emb_eq_singleton
    (c : OrderedFinpartition n) {i : Fin c.length} {j : Fin n}
    (hc : range (c.emb i) = {j}) :
    c.partSize i = 1 := by
  have : Fintype.card (range (c.emb i)) = Fintype.card (Fin (c.partSize i)) :=
    card_range_of_injective (c.emb_strictMono i).injective
  simpa [hc] using this.symm

/-- If the left-most part is not `{0}`, then the part containing `0` has at least two elements:
either because it's the left-most part, and then it's not just `0` by assumption, or because it's
not the left-most part and then, by increasingness of maximal elements in parts, it contains
a positive element. -/
lemma one_lt_partSize_index_zero (c : OrderedFinpartition (n + 1)) (hc : range (c.emb 0) ≠ {0}) :
    1 < c.partSize (c.index 0) := by
  have : c.partSize (c.index 0) = Nat.card (range (c.emb (c.index 0))) := by
    rw [Nat.card_range_of_injective (c.emb_strictMono _).injective]; simp
  rw [this]
  rcases eq_or_ne (c.index 0) 0 with h | h
  · rw [← h] at hc
    have : {0} ⊂ range (c.emb (c.index 0)) := by
      apply ssubset_of_subset_of_ne ?_ hc.symm
      simpa only [singleton_subset_iff, mem_range] using ⟨0, emb_zero c⟩
    simpa using Set.Finite.card_lt_card (finite_range _) this
  · apply one_lt_two.trans_le
    have : {c.emb (c.index 0) 0,
        c.emb (c.index 0) ⟨c.partSize (c.index 0) - 1, Nat.sub_one_lt_of_lt (c.partSize_pos _)⟩}
          ⊆ range (c.emb (c.index 0)) := by simp [insert_subset]
    simp [emb_zero] at this
    convert Nat.card_mono Subtype.finite this
    simp only [Nat.card_eq_fintype_card, Fintype.card_ofFinset, toFinset_singleton]
    apply (Finset.card_pair ?_).symm
    exact ((Fin.zero_le _).trans_lt (c.parts_strictMono ((pos_iff_ne_zero' (c.index 0)).mpr h))).ne

/-!
### Extending and shrinking ordered finpartitions

We show how an ordered finpartition can be extended to the left, either by adding a new atomic
part (in `extendLeft`) or adding the new element to an existing part (in `extendMiddle`).
Conversely, one can shrink a finpartition by deleting the element to the left, with a different
behavior if it was an atomic part (in `eraseLeft`, in which case the number of parts decreases by
one) or if it belonged to a non-atomic part (in `eraseMiddle`, in which case the number of parts
stays the same).

These operations are inverse to each other, giving rise to an equivalence between
`((c : OrderedFinpartition n) × Option (Fin c.length))` and `OrderedFinpartition (n + 1)`
called `OrderedFinPartition.extendEquiv`.
-/

/-- Extend an ordered partition of `n` entries, by adding a new singleton part to the left. -/
def extendLeft (c : OrderedFinpartition n) : OrderedFinpartition (n + 1) where
  length := c.length + 1
  partSize := Fin.cons 1 c.partSize
  partSize_pos := Fin.cases (by simp) (by simp [c.partSize_pos])
  emb := Fin.cases (fun _ ↦ 0) (fun m ↦ Fin.succ ∘ c.emb m)
  emb_strictMono := by
    refine Fin.cases ?_ (fun i ↦ ?_)
    · exact @Subsingleton.strictMono _ _ _ _ (by simp; infer_instance) _
    · exact strictMono_succ.comp (c.emb_strictMono i)
  parts_strictMono i j hij := by
    induction j using Fin.induction with
    | zero => simp at hij
    | succ j => induction i using Fin.induction with
      | zero => simp
      | succ i =>
        simp only [cons_succ, cases_succ, comp_apply, succ_lt_succ_iff]
        exact c.parts_strictMono (by simpa using hij)
  disjoint i hi j hj hij := by
    wlog h : j < i generalizing i j
    · exact .symm
        (this j (mem_univ j) i (mem_univ i) hij.symm (lt_of_le_of_ne (le_of_not_lt h) hij))
    induction i using Fin.induction with
    | zero => simp at h
    | succ i =>
      induction j using Fin.induction with
      | zero =>
        simp only [onFun, cases_succ, cases_zero]
        apply Set.disjoint_iff_forall_ne.2
        simp only [mem_range, comp_apply, exists_prop', cons_zero, ne_eq, and_imp,
          Nonempty.forall, forall_const, forall_eq', forall_exists_index, forall_apply_eq_imp_iff]
        exact fun _ ↦ succ_ne_zero _
      | succ j =>
        simp only [onFun, cases_succ]
        apply Set.disjoint_iff_forall_ne.2
        simp only [mem_range, comp_apply, ne_eq, forall_exists_index, forall_apply_eq_imp_iff,
          succ_inj]
        intro a b
        apply c.emb_ne_emb_of_ne (by simpa using hij)
  cover := by
    refine Fin.cases ?_ (fun i ↦ ?_)
    · simp only [mem_iUnion, mem_range]
      exact ⟨0, ⟨0, by simp⟩, by simp⟩
    · simp only [mem_iUnion, mem_range]
      exact ⟨Fin.succ (c.index i), Fin.cast (by simp) (c.invEmbedding i), by simp⟩

@[simp] lemma range_extendLeft_zero (c : OrderedFinpartition n) :
    range (c.extendLeft.emb 0) = {0} := by
  simp [extendLeft]
  apply @range_const _ _ (by simp; infer_instance)

/-- Extend an ordered partition of `n` entries, by adding to the `i`-th part a new point to the
left. -/
def extendMiddle (c : OrderedFinpartition n) (k : Fin c.length) : OrderedFinpartition (n + 1) where
  length := c.length
  partSize := update c.partSize k (c.partSize k + 1)
  partSize_pos m := by
    rcases eq_or_ne m k with rfl | hm
    · simp
    · simpa [hm] using c.partSize_pos m
  emb := by
    intro m
    by_cases h : m = k
    · have : update c.partSize k (c.partSize k + 1) m = c.partSize k + 1 := by rw [h]; simp
      exact Fin.cases 0 (succ ∘ c.emb k) ∘ Fin.cast this
    · have : update c.partSize k (c.partSize k + 1) m = c.partSize m := by simp [h]
      exact succ ∘ c.emb m ∘ Fin.cast this
  emb_strictMono := by
    intro m
    rcases eq_or_ne m k with rfl | hm
    · suffices ∀ (a' b' : Fin (c.partSize m + 1)), a' < b' →
          (cases (motive := fun _ ↦ Fin (n + 1)) 0 (succ ∘ c.emb m)) a' <
          (cases (motive := fun _ ↦ Fin (n + 1)) 0 (succ ∘ c.emb m)) b' by
        simp only [↓reduceDIte, comp_apply]
        intro a b hab
        exact this _ _ hab
      intro a' b' h'
      induction b' using Fin.induction with
      | zero => simp at h'
      | succ b =>
        induction a' using Fin.induction with
        | zero => simp
        | succ a' =>
          simp only [cases_succ, comp_apply, succ_lt_succ_iff]
          exact c.emb_strictMono m (by simpa using h')
    · simp only [hm, ↓reduceDIte]
      exact strictMono_succ.comp ((c.emb_strictMono m).comp (by exact fun ⦃a b⦄ h ↦ h))
  parts_strictMono := by
    convert strictMono_succ.comp c.parts_strictMono with m
    rcases eq_or_ne m k with rfl | hm
    · simp only [↓reduceDIte, update_same, add_tsub_cancel_right, comp_apply, cast_mk,
        Nat.succ_eq_add_one]
      let a : Fin (c.partSize m + 1) := ⟨c.partSize m, lt_add_one (c.partSize m)⟩
      let b : Fin (c.partSize m) := ⟨c.partSize m - 1, Nat.sub_one_lt_of_lt (c.partSize_pos m)⟩
      change (cases (motive := fun _ ↦ Fin (n + 1)) 0 (succ ∘ c.emb m)) a = succ (c.emb m b)
      have : a = succ b := by
        simpa [a, b, succ] using (Nat.sub_eq_iff_eq_add (c.partSize_pos m)).mp rfl
      simp [this]
    · simp [hm]
  disjoint i hi j hj hij := by
    wlog h : i ≠ k generalizing i j
    · apply Disjoint.symm
        (this j (mem_univ j) i (mem_univ i) hij.symm ?_)
      simp only [ne_eq, Decidable.not_not] at h
      simpa [h] using hij.symm
    rcases eq_or_ne j k with rfl | hj
    · simp only [onFun, ↓reduceDIte, Ne.symm hij]
      suffices ∀ (a' : Fin (c.partSize i)) (b' : Fin (c.partSize j + 1)),
          succ (c.emb i a') ≠ cases (motive := fun _ ↦ Fin (n + 1)) 0 (succ ∘ c.emb j) b' by
        apply Set.disjoint_iff_forall_ne.2
        simp only [hij, ↓reduceDIte, mem_range, comp_apply, ne_eq, forall_exists_index,
          forall_apply_eq_imp_iff]
        intro a b
        apply this
      intro a' b'
      induction b' using Fin.induction with
      | zero => simpa using succ_ne_zero (c.emb i a')
      | succ b' =>
        simp only [Nat.succ_eq_add_one, cases_succ, comp_apply, ne_eq, succ_inj]
        apply c.emb_ne_emb_of_ne hij
    · simp only [onFun, h, ↓reduceDIte, hj]
      apply Set.disjoint_iff_forall_ne.2
      simp only [mem_range, comp_apply, ne_eq, forall_exists_index, forall_apply_eq_imp_iff,
        succ_inj]
      intro a b
      apply c.emb_ne_emb_of_ne hij
  cover := by
    refine Fin.cases ?_ (fun i ↦ ?_)
    · simp only [mem_iUnion, mem_range]
      exact ⟨k, ⟨0, by simp⟩, by simp⟩
    · simp only [mem_iUnion, mem_range]
      rcases eq_or_ne (c.index i) k with rfl | hi
      · have A : update c.partSize (c.index i) (c.partSize (c.index i) + 1) (c.index i) =
          c.partSize (c.index i) + 1 := by simp
        exact ⟨c.index i, cast A.symm (succ (c.invEmbedding i)), by simp⟩
      · have A : update c.partSize k (c.partSize k + 1) (c.index i) = c.partSize (c.index i) := by
          simp [hi]
        exact ⟨c.index i, cast A.symm (c.invEmbedding i), by simp [hi]⟩

lemma index_extendMiddle_zero (c : OrderedFinpartition n) (i : Fin c.length) :
    (c.extendMiddle i).index 0 = i := by
  have : (c.extendMiddle i).emb i 0 = 0 := by simp [extendMiddle]
  conv_rhs at this => rw [← (c.extendMiddle i).emb_invEmbedding 0]
  contrapose! this
  exact (c.extendMiddle i).emb_ne_emb_of_ne (Ne.symm this)

lemma range_emb_extendMiddle_ne_singleton_zero (c : OrderedFinpartition n) (i j : Fin c.length) :
    range ((c.extendMiddle i).emb j) ≠ {0} := by
  intro h
  rcases eq_or_ne j i with rfl | hij
  · have : Fin.succ (c.emb j 0) ∈ ({0} : Set (Fin n.succ)) := by
      rw [← h]
      simp only [Nat.succ_eq_add_one, mem_range]
      have A : (c.extendMiddle j).partSize j = c.partSize j + 1 := by simp [extendMiddle]
      refine ⟨Fin.cast A.symm (succ 0), ?_⟩
      simp only [extendMiddle, ↓reduceDIte, comp_apply, cast_trans, cast_eq_self, cases_succ]
    simp only [mem_singleton_iff] at this
    exact Fin.succ_ne_zero _ this
  · have : (c.extendMiddle i).emb j 0 ∈ range ((c.extendMiddle i).emb j) :=
      mem_range_self 0
    rw [h] at this
    simp only [extendMiddle, hij, ↓reduceDIte, comp_apply, cast_zero, mem_singleton_iff] at this
    exact Fin.succ_ne_zero _ this

/-- Extend an ordered partition of `n` entries, by adding singleton to the left or appending it
to one of the existing part. -/
def extend (c : OrderedFinpartition n) (i : Option (Fin c.length)) : OrderedFinpartition (n + 1) :=
  match i with
  | none => c.extendLeft
  | some i => c.extendMiddle i

/-- Given an ordered finpartition of `n+1`, with a leftmost atom equal to `{0}`, remove this
atom to form an ordered finpartition of `n`. -/
def eraseLeft (c : OrderedFinpartition (n + 1)) (hc : range (c.emb 0) = {0}) :
    OrderedFinpartition n where
  length := c.length - 1
  partSize := by
    have : c.length - 1 + 1 = c.length := Nat.sub_add_cancel (c.length_pos (Nat.zero_lt_succ n))
    exact fun i ↦ c.partSize (Fin.cast this (succ i))
  partSize_pos i := c.partSize_pos _
  emb i j := by
    have : c.length - 1 + 1 = c.length := Nat.sub_add_cancel (c.length_pos (Nat.zero_lt_succ n))
    refine Fin.pred (c.emb (Fin.cast this (succ i)) j) ?_
    have := c.disjoint (mem_univ (Fin.cast this (succ i))) (mem_univ 0) (ne_of_beq_false rfl)
    exact Set.disjoint_iff_forall_ne.1 this (by simp) (by simp only [mem_singleton_iff, hc])
  emb_strictMono i a b hab := by
    simp only [pred_lt_pred_iff, Nat.succ_eq_add_one]
    apply c.emb_strictMono _ hab
  parts_strictMono := by
    intro i j hij
    simp only [pred_lt_pred_iff, Nat.succ_eq_add_one]
    apply c.parts_strictMono (cast_strictMono _ (strictMono_succ hij))
  disjoint i _ j _ hij := by
    apply Set.disjoint_iff_forall_ne.2
    simp only [mem_range, ne_eq, forall_exists_index, forall_apply_eq_imp_iff, pred_inj]
    intro a b
    exact c.emb_ne_emb_of_ne ((cast_injective _).ne (by simpa using hij))
  cover x := by
    simp only [mem_iUnion, mem_range]
    obtain ⟨i, j, hij⟩ : ∃ (i : Fin c.length), ∃ (j : Fin (c.partSize i)), c.emb i j = succ x :=
      ⟨c.index (succ x), c.invEmbedding (succ x), by simp⟩
    have A : c.length = c.length - 1 + 1 :=
      (Nat.sub_add_cancel (c.length_pos (Nat.zero_lt_succ n))).symm
    have i_ne : i ≠ 0 := by
      intro h
      have : succ x ∈ range (c.emb i) := by rw [← hij]; apply mem_range_self
      rw [h, hc, mem_singleton_iff] at this
      exact Fin.succ_ne_zero _ this
    refine ⟨pred (Fin.cast A i) (by simpa using i_ne), Fin.cast (by simp) j, ?_⟩
    have : x = pred (succ x) (succ_ne_zero x) := rfl
    rw [this]
    congr
    rw [← hij]
    congr 1
    · simp
    · simp [Fin.heq_ext_iff]

/-- Given an ordered finpartition of `n+1`, with a leftmost atom different from `{0}`, remove `{0}`
from the atom that contains it, to form an ordered finpartition of `n`. -/
def eraseMiddle (c : OrderedFinpartition (n + 1)) (hc : range (c.emb 0) ≠ {0}) :
    OrderedFinpartition n where
  length := c.length
  partSize := update c.partSize (c.index 0) (c.partSize (c.index 0) - 1)
  partSize_pos i := by
    rcases eq_or_ne i (c.index 0) with rfl | hi
    · simpa using c.one_lt_partSize_index_zero hc
    · simp only [ne_eq, hi, not_false_eq_true, update_noteq]
      exact c.partSize_pos i
  emb i j := by
    by_cases h : i = c.index 0
    · refine Fin.pred (c.emb i (Fin.cast ?_ (succ j))) ?_
      · rw [h]
        simpa using Nat.sub_add_cancel (c.partSize_pos (c.index 0))
      · have : 0 ≤ c.emb i 0 := Fin.zero_le _
        exact (this.trans_lt (c.emb_strictMono _ (succ_pos _))).ne'
    · refine Fin.pred (c.emb i (Fin.cast ?_ j)) ?_
      · simp [h]
      · conv_rhs => rw [← c.emb_invEmbedding 0]
        exact c.emb_ne_emb_of_ne h
  emb_strictMono i a b hab := by
    rcases eq_or_ne i (c.index 0) with rfl | hi
    · simp only [↓reduceDIte, Nat.succ_eq_add_one, pred_lt_pred_iff]
      exact (c.emb_strictMono _).comp (cast_strictMono _) (by simpa using hab)
    · simp only [hi, ↓reduceDIte, pred_lt_pred_iff, Nat.succ_eq_add_one]
      exact (c.emb_strictMono _).comp (cast_strictMono _) hab
  parts_strictMono i j hij := by
    simp only [Fin.lt_iff_val_lt_val]
    rw [← Nat.add_lt_add_iff_right (k := 1)]
    convert Fin.lt_iff_val_lt_val.1 (c.parts_strictMono hij)
    · rcases eq_or_ne i (c.index 0) with rfl | hi
      · simp only [↓reduceDIte, Nat.succ_eq_add_one, update_same, succ_mk, cast_mk, coe_pred]
        have A := c.one_lt_partSize_index_zero hc
        rw [Nat.sub_add_cancel]
        · congr; omega
        · rw [Order.one_le_iff_pos]
          conv_lhs => rw [show (0 : ℕ) = c.emb (c.index 0) 0 by simp [emb_zero]]
          rw [← lt_iff_val_lt_val]
          apply c.emb_strictMono
          simp [lt_iff_val_lt_val]
      · simp only [hi, ↓reduceDIte, ne_eq, not_false_eq_true, update_noteq, cast_mk, coe_pred]
        apply Nat.sub_add_cancel
        have : c.emb i ⟨c.partSize i - 1, Nat.sub_one_lt_of_lt (c.partSize_pos i)⟩
            ≠ c.emb (c.index 0) 0 := c.emb_ne_emb_of_ne hi
        simp only [c.emb_zero, ne_eq, ← val_eq_val, val_zero] at this
        omega
    · rcases eq_or_ne j (c.index 0) with rfl | hj
      · simp only [↓reduceDIte, Nat.succ_eq_add_one, update_same, succ_mk, cast_mk, coe_pred]
        have A := c.one_lt_partSize_index_zero hc
        rw [Nat.sub_add_cancel]
        · congr; omega
        · rw [Order.one_le_iff_pos]
          conv_lhs => rw [show (0 : ℕ) = c.emb (c.index 0) 0 by simp [emb_zero]]
          rw [← lt_iff_val_lt_val]
          apply c.emb_strictMono
          simp [lt_iff_val_lt_val]
      · simp only [hj, ↓reduceDIte, ne_eq, not_false_eq_true, update_noteq, cast_mk, coe_pred]
        apply Nat.sub_add_cancel
        have : c.emb j ⟨c.partSize j - 1, Nat.sub_one_lt_of_lt (c.partSize_pos j)⟩
            ≠ c.emb (c.index 0) 0 := c.emb_ne_emb_of_ne hj
        simp only [c.emb_zero, ne_eq, ← val_eq_val, val_zero] at this
        omega
  disjoint i _ j _ hij := by
    wlog h : i ≠ c.index 0 generalizing i j
    · apply Disjoint.symm
        (this j (mem_univ j) i (mem_univ i) hij.symm ?_)
      simp only [ne_eq, Decidable.not_not] at h
      simpa [h] using hij.symm
    rcases eq_or_ne j (c.index 0) with rfl | hj
    · simp only [onFun, hij, ↓reduceDIte, Nat.succ_eq_add_one]
      apply Set.disjoint_iff_forall_ne.2
      simp only [mem_range, ne_eq, forall_exists_index, forall_apply_eq_imp_iff, pred_inj]
      intro a b
      exact c.emb_ne_emb_of_ne hij
    · simp only [onFun, h, ↓reduceDIte, hj]
      apply Set.disjoint_iff_forall_ne.2
      simp only [mem_range, ne_eq, forall_exists_index, forall_apply_eq_imp_iff, pred_inj]
      intro a b
      exact c.emb_ne_emb_of_ne hij
  cover x := by
    simp only [mem_iUnion, mem_range]
    obtain ⟨i, j, hij⟩ : ∃ (i : Fin c.length), ∃ (j : Fin (c.partSize i)), c.emb i j = succ x :=
      ⟨c.index (succ x), c.invEmbedding (succ x), by simp⟩
    rcases eq_or_ne i (c.index 0) with rfl | hi
    · refine ⟨c.index 0, ?_⟩
      have j_ne : j ≠ 0 := by
        rintro rfl
        simp only [c.emb_zero] at hij
        exact (Fin.succ_ne_zero _).symm hij
      have je_ne' : (j : ℕ) ≠ 0 := by simpa [← val_eq_val] using j_ne
      simp only [↓reduceDIte, Nat.succ_eq_add_one]
      have A : c.partSize (c.index 0) - 1 + 1 = c.partSize (c.index 0) :=
        Nat.sub_add_cancel (c.partSize_pos _)
      have B : update c.partSize (c.index 0) (c.partSize (c.index 0) - 1) (c.index 0) =
        c.partSize (c.index 0) - 1 := by simp
      refine ⟨Fin.cast B.symm (pred (Fin.cast A.symm j) ?_), ?_⟩
      · simpa using j_ne
      · have : x = pred (succ x) (succ_ne_zero x) := rfl
        rw [this]
        simp only [pred_inj, ← hij]
        congr 1
        rw [← val_eq_val]
        simp only [coe_cast, val_succ, coe_pred]
        omega
    · have A : update c.partSize (c.index 0) (c.partSize (c.index 0) - 1) i = c.partSize i := by
        simp [hi]
      exact ⟨i, Fin.cast A.symm j, by simp [hi, hij]⟩

open Classical in
/-- Extending the ordered partitions of `Fin n` bijects with the ordered partitions
of `Fin (n+1)`. -/
def extendEquiv (n : ℕ) :
    ((c : OrderedFinpartition n) × Option (Fin c.length)) ≃ OrderedFinpartition (n + 1) where
  toFun c := c.1.extend c.2
  invFun c := if h : range (c.emb 0) = {0} then ⟨c.eraseLeft h, none⟩ else
    ⟨c.eraseMiddle h, some (c.index 0)⟩
  left_inv := by
    rintro ⟨c, o⟩
    match o with
    | none =>
      simp only [extend, range_extendLeft_zero, ↓reduceDIte, Sigma.mk.inj_iff, heq_eq_eq,
        and_true]
      rfl
    | some i =>
      simp only [extend, range_emb_extendMiddle_ne_singleton_zero, ↓reduceDIte,
        Sigma.mk.inj_iff, heq_eq_eq, and_true, eraseMiddle, Nat.succ_eq_add_one,
        index_extendMiddle_zero]
      ext
      · rfl
      · simp only [Nat.succ_eq_add_one, ne_eq, id_eq, heq_eq_eq, index_extendMiddle_zero]
        ext j
        rcases eq_or_ne i j with rfl | hij
        · simp [extendMiddle]
        · simp [hij.symm, extendMiddle]
      · refine HEq.symm (hfunext rfl ?_)
        simp only [Nat.succ_eq_add_one, heq_eq_eq, forall_eq']
        intro a
        rcases eq_or_ne a i with rfl | hij
        · refine (Fin.heq_fun_iff ?_).mpr ?_
          · rw [index_extendMiddle_zero]
            simp [extendMiddle]
          · simp [extendMiddle]
        · refine (Fin.heq_fun_iff ?_).mpr ?_
          · rw [index_extendMiddle_zero]
            simp [extendMiddle]
          · simp [extendMiddle, hij]
  right_inv c := by
    by_cases h : range (c.emb 0) = {0}
    · have A : c.length - 1 + 1 = c.length := Nat.sub_add_cancel (c.length_pos (Nat.zero_lt_succ n))
      dsimp only
      rw [dif_pos h]
      simp only [extend, extendLeft, eraseLeft]
      ext
      · exact A
      · refine (Fin.heq_fun_iff A).mpr (fun i ↦ ?_)
        simp [A]
        induction i using Fin.induction with
        | zero => change 1 = c.partSize 0; simp [c.partSize_eq_one_of_range_emb_eq_singleton h]
        | succ i => simp only [cons_succ, val_succ]; rfl
      · refine hfunext (congrArg Fin A) ?_
        simp only [id_eq]
        intro i i' h'
        have : i' = Fin.cast A i := eq_of_val_eq (by apply val_eq_val_of_heq h'.symm)
        subst this
        refine (Fin.heq_fun_iff ?_).mpr ?_
        · induction i using Fin.induction with
          | zero => simp [c.partSize_eq_one_of_range_emb_eq_singleton h]
          | succ i => simp
        · intro j
          induction i using Fin.induction with
          | zero =>
            simp only [cases_zero, cast_zero, val_eq_zero]
            exact (apply_eq_of_range_eq_singleton h _).symm
          | succ i => simp
    · dsimp only
      rw [dif_neg h]
      have B : c.partSize (c.index 0) - 1 + 1 = c.partSize (c.index 0) :=
        Nat.sub_add_cancel (c.partSize_pos (c.index 0))
      simp only [extend, extendMiddle, eraseMiddle, Nat.succ_eq_add_one, ↓reduceDIte]
      ext
      · rfl
      · simp only [update_same, update_idem, heq_eq_eq, update_eq_self_iff, B]
      · refine hfunext rfl ?_
        simp only [heq_eq_eq, forall_eq']
        intro i
        refine ((Fin.heq_fun_iff ?_).mpr ?_).symm
        · simp only [update_same, B, update_idem, update_eq_self]
        · intro j
          rcases eq_or_ne i (c.index 0) with rfl | hi
          · simp only [↓reduceDIte, comp_apply]
            rcases eq_or_ne j 0 with rfl | hj
            · simpa using c.emb_zero
            · let j' := Fin.pred (cast B.symm j) (by simpa using hj)
              have : j = cast B (succ j') := by simp [j']
              simp only [this, coe_cast, val_succ, cast_mk, cases_succ', comp_apply, succ_mk,
                Nat.succ_eq_add_one, succ_pred]
              rfl
          · simp [hi]

/-! ### Applying ordered finpartitions to multilinear maps -/

/-- Given a formal multilinear series `p`, an ordered partition `c` of `n` and the index `i` of a
block of `c`, we may define a function on `Fin n → E` by picking the variables in the `i`-th block
of `n`, and applying the corresponding coefficient of `p` to these variables. This function is
called `p.applyOrderedFinpartition c v i` for `v : Fin n → E` and `i : Fin c.k`. -/
def applyOrderedFinpartition (p : ∀ (i : Fin c.length), E[×c.partSize i]→L[𝕜] F) :
    (Fin n → E) → Fin c.length → F :=
  fun v m ↦ p m (v ∘ c.emb m)

lemma applyOrderedFinpartition_apply (p : ∀ (i : Fin c.length), E[×c.partSize i]→L[𝕜] F)
    (v : Fin n → E) :
  c.applyOrderedFinpartition p v = (fun m ↦ p m (v ∘ c.emb m)) := rfl

/-- Technical lemma stating how `c.applyOrderedFinpartition` commutes with updating variables. This
will be the key point to show that functions constructed from `applyOrderedFinpartition` retain
multilinearity. -/
theorem applyOrderedFinpartition_update_right
    (p : ∀ (i : Fin c.length), E[×c.partSize i]→L[𝕜] F)
    (j : Fin n) (v : Fin n → E) (z : E) :
    c.applyOrderedFinpartition p (update v j z) =
      update (c.applyOrderedFinpartition p v) (c.index j)
        (p (c.index j)
          (Function.update (v ∘ c.emb (c.index j)) (c.invEmbedding j) z)) := by
  ext m
  by_cases h : m = c.index j
  · rw [h]
    simp only [applyOrderedFinpartition, update_same]
    congr
    rw [← Function.update_comp_eq_of_injective]
    · simp
    · exact (c.emb_strictMono (c.index j)).injective
  · simp only [applyOrderedFinpartition, ne_eq, h, not_false_eq_true,
      update_noteq]
    congr
    apply Function.update_comp_eq_of_not_mem_range
    have A : Disjoint (range (c.emb m)) (range (c.emb (c.index j))) :=
      c.disjoint (mem_univ m) (mem_univ (c.index j)) h
    have : j ∈ range (c.emb (c.index j)) := mem_range.2 ⟨c.invEmbedding j, by simp⟩
    exact Set.disjoint_right.1 A this

theorem applyOrderedFinpartition_update_left (p : ∀ (i : Fin c.length), E[×c.partSize i]→L[𝕜] F)
    (m : Fin c.length) (v : Fin n → E) (q : E[×c.partSize m]→L[𝕜] F) :
    c.applyOrderedFinpartition (update p m q) v
      = update (c.applyOrderedFinpartition p v) m (q (v ∘ c.emb m)) := by
  ext d
  by_cases h : d = m
  · rw [h]
    simp [applyOrderedFinpartition]
  · simp [h, applyOrderedFinpartition]

/-- Given a an ordered finite partition `c` of `n`, a continuous multilinear map `f` in `c.length`
<<<<<<< HEAD
variable, and for each `m` a continuous multilinear map `p m` in `c.partSize m` variables,
=======
variables, and for each `m` a continuous multilinear map `p m` in `c.partSize m` variables,
>>>>>>> 5f6f83e2
one can form a continuous multilinear map in `n`
variables by applying `p m` to each part of the partition, and then
applying `f` to the resulting vector. It is called `c.compAlongOrderedFinpartition f p`. -/
def compAlongOrderedFinpartition
    (f : ContinuousMultilinearMap 𝕜 (fun _i : Fin c.length ↦ F) G)
    (p : ∀ (i : Fin c.length), E[×c.partSize i]→L[𝕜] F) :
    E[×n]→L[𝕜] G where
  toFun v := f (c.applyOrderedFinpartition p v)
<<<<<<< HEAD
  map_add' v i x y := by
    cases Subsingleton.elim ‹_› (instDecidableEqFin _)
    simp only [applyOrderedFinpartition_update_right, ContinuousMultilinearMap.map_add]
  map_smul' v i c x := by
    cases Subsingleton.elim ‹_› (instDecidableEqFin _)
    simp only [applyOrderedFinpartition_update_right, ContinuousMultilinearMap.map_smul]
=======
  map_update_add' v i x y := by
    cases Subsingleton.elim ‹_› (instDecidableEqFin _)
    simp only [applyOrderedFinpartition_update_right, ContinuousMultilinearMap.map_update_add]
  map_update_smul' v i c x := by
    cases Subsingleton.elim ‹_› (instDecidableEqFin _)
    simp only [applyOrderedFinpartition_update_right, ContinuousMultilinearMap.map_update_smul]
>>>>>>> 5f6f83e2
  cont := by
    apply f.cont.comp
    change Continuous (fun v m ↦ p m (v ∘ c.emb m))
    fun_prop

@[simp] lemma compAlongOrderFinpartition_apply
    (f : ContinuousMultilinearMap 𝕜 (fun _i : Fin c.length ↦ F) G)
    (p : ∀ (i : Fin c.length), E[×c.partSize i]→L[𝕜] F) (v : Fin n → E) :
    c.compAlongOrderedFinpartition f p v = f (c.applyOrderedFinpartition p v) := rfl

/-- Bundled version of `compAlongOrderedFinpartition`, depending linearly on `f`
and multilinearly on `p`.-/
def compAlongOrderedFinpartitionₗ :
    (ContinuousMultilinearMap 𝕜 (fun _i : Fin c.length ↦ F) G) →ₗ[𝕜]
      MultilinearMap 𝕜 (fun i : Fin c.length ↦ (E[×c.partSize i]→L[𝕜] F)) (E[×n]→L[𝕜] G) where
  toFun f :=
    { toFun := fun p ↦ c.compAlongOrderedFinpartition f p
<<<<<<< HEAD
      map_add' := by
=======
      map_update_add' := by
>>>>>>> 5f6f83e2
        intro inst p m q q'
        cases Subsingleton.elim ‹_› (instDecidableEqFin _)
        ext v
        simp [applyOrderedFinpartition_update_left]
<<<<<<< HEAD
      map_smul' := by
=======
      map_update_smul' := by
>>>>>>> 5f6f83e2
        intro inst p m a q
        cases Subsingleton.elim ‹_› (instDecidableEqFin _)
        ext v
        simp [applyOrderedFinpartition_update_left] }
  map_add' _ _ := rfl
  map_smul' _ _ :=  rfl

variable (𝕜 E F G) in
/-- Bundled version of `compAlongOrderedFinpartition`, depending continuously linearly on `f`
and continuously multilinearly on `p`.-/
noncomputable def compAlongOrderedFinpartitionL :
    (ContinuousMultilinearMap 𝕜 (fun _i : Fin c.length ↦ F) G) →L[𝕜]
      ContinuousMultilinearMap 𝕜 (fun i : Fin c.length ↦ (E[×c.partSize i]→L[𝕜] F))
        (E[×n]→L[𝕜] G) := by
  refine MultilinearMap.mkContinuousLinear c.compAlongOrderedFinpartitionₗ 1 (fun f p ↦ ?_)
  simp only [one_mul]
  change ‖c.compAlongOrderedFinpartition f p‖ ≤ _
  apply ContinuousMultilinearMap.opNorm_le_bound _ (by positivity) (fun v ↦ ?_)
  simp only [compAlongOrderFinpartition_apply]
  apply (f.le_opNorm _).trans
  rw [mul_assoc, ← c.prod_sigma_eq_prod, ← Finset.prod_mul_distrib]
  gcongr with m _
  exact (p m).le_opNorm _

@[simp] lemma compAlongOrderedFinpartitionL_apply
    (f : ContinuousMultilinearMap 𝕜 (fun _i : Fin c.length ↦ F) G)
    (p : ∀ (i : Fin c.length), E[×c.partSize i]→L[𝕜] F) :
    c.compAlongOrderedFinpartitionL 𝕜 E F G f p = c.compAlongOrderedFinpartition f p := rfl

end OrderedFinpartition

/-! ### The Faa di Bruno formula -/

namespace FormalMultilinearSeries

/-- Given two formal multilinear series `q` and `p` and a composition `c` of `n`, one may
form a continuous multilinear map in `n` variables by applying the right coefficient of `p` to each
block of the composition, and then applying `q c.length` to the resulting vector. It is
called `q.compAlongComposition p c`. -/
def compAlongOrderedFinpartition {n : ℕ} (q : FormalMultilinearSeries 𝕜 F G)
    (p : FormalMultilinearSeries 𝕜 E F) (c : OrderedFinpartition n) :
    ContinuousMultilinearMap 𝕜 (fun _i : Fin n ↦ E) G :=
  c.compAlongOrderedFinpartition (q c.length) (fun m ↦ p (c.partSize m))

@[simp]
theorem compAlongOrderedFinpartition_apply {n : ℕ} (q : FormalMultilinearSeries 𝕜 F G)
    (p : FormalMultilinearSeries 𝕜 E F) (c : OrderedFinpartition n) (v : Fin n → E) :
    (q.compAlongOrderedFinpartition p c) v =
      q c.length (c.applyOrderedFinpartition (fun m ↦ (p (c.partSize m))) v) :=
  rfl

/-- Taylor formal composition of two formal multilinear series. The `n`-th coefficient in the
composition is defined to be the sum of `q.compAlongOrderedFinpartition p c` over all
<<<<<<< HEAD
ordered partitions of `n`. In other words, this term (as a multilinear function applied to
`v_0, ..., v_{n-1}`) is
`∑'_{k} ∑'_{I_1 ⊔ ... ⊔ I_k = {0, ..., n-1}} qₖ (p_{i₁} (...), ..., p_{iₖ} (...))`, where
`i_m` is the size of `I_m` and one puts all variables of `I_m` as arguments to `p_{iₘ}`, in
increasing order. The sets `I_1, ..., I_k` are ordered so that `max I_1 < max I_2 < ... < max I_k`.
=======
ordered partitions of `n`.
In other words, this term (as a multilinear function applied to `v₀, ..., vₙ₋₁`) is
`∑'_{k} ∑'_{I₀ ⊔ ... ⊔ Iₖ₋₁ = {0, ..., n-1}} qₖ (p_{i₀} (...), ..., p_{iₖ₋₁} (...))`, where
`iₘ` is the size of `Iₘ` and one puts all variables of `Iₘ` as arguments to `p_{iₘ}`, in
increasing order. The sets `I₀, ..., Iₖ₋₁` are ordered so that `max I₀ < max I₁ < ... < max Iₖ₋₁`.
>>>>>>> 5f6f83e2

This definition is chosen so that the `n`-th derivative of `g ∘ f` is the Taylor composition of
the iterated derivatives of `g` and of `f`.

Not to be confused with another notion of composition for formal multilinear series, called just
`FormalMultilinearSeries.comp`, appearing in the composition of analytic functions.
-/
protected noncomputable def taylorComp
    (q : FormalMultilinearSeries 𝕜 F G) (p : FormalMultilinearSeries 𝕜 E F) :
    FormalMultilinearSeries 𝕜 E G :=
  fun n ↦ ∑ c : OrderedFinpartition n, q.compAlongOrderedFinpartition p c

end FormalMultilinearSeries

theorem analyticOn_taylorComp
    (hq : ∀ (n : ℕ), AnalyticOn 𝕜 (fun x ↦ q x n) t)
    (hp : ∀ n, AnalyticOn 𝕜 (fun x ↦ p x n) s) {f : E → F}
    (hf : AnalyticOn 𝕜 f s) (h : MapsTo f s t) (n : ℕ) :
    AnalyticOn 𝕜 (fun x ↦ (q (f x)).taylorComp (p x) n) s := by
  apply Finset.analyticOn_sum _ (fun c _ ↦ ?_)
  let B := c.compAlongOrderedFinpartitionL 𝕜 E F G
  change AnalyticOn 𝕜
    ((fun p ↦ B p.1 p.2) ∘ (fun x ↦ (q (f x) c.length, fun m ↦ p x (c.partSize m)))) s
  apply B.analyticOnNhd_uncurry_of_multilinear.comp_analyticOn ?_ (mapsTo_univ _ _)
  apply AnalyticOn.prod
  · exact (hq c.length).comp hf h
  · exact AnalyticOn.pi (fun i ↦ hp _)

open OrderedFinpartition

<<<<<<< HEAD
lemma faaDiBruno_aux1 {m : ℕ} (q : FormalMultilinearSeries 𝕜 F G)
=======
/-- Composing two formal multilinear series `q` and `p` along an ordered partition extended by a
new atom to the left corresponds to applying `p 1` on the first coordinates, and the initial
ordered partition on the other coordinates.
This is one of the terms that appears when differentiating in the Faa di Bruno
formula, going from step `m` to step `m + 1`. -/
private lemma faaDiBruno_aux1 {m : ℕ} (q : FormalMultilinearSeries 𝕜 F G)
>>>>>>> 5f6f83e2
    (p : FormalMultilinearSeries 𝕜 E F) (c : OrderedFinpartition m) :
    (q.compAlongOrderedFinpartition p (c.extend none)).curryLeft =
    ((c.compAlongOrderedFinpartitionL 𝕜 E F G).flipMultilinear fun i ↦ p (c.partSize i)).comp
      ((q (c.length + 1)).curryLeft.comp ((continuousMultilinearCurryFin1 𝕜 E F) (p 1))) := by
  ext e v
  simp only [Nat.succ_eq_add_one, OrderedFinpartition.extend, extendLeft,
    ContinuousMultilinearMap.curryLeft_apply,
    FormalMultilinearSeries.compAlongOrderedFinpartition_apply, applyOrderedFinpartition_apply,
    ContinuousLinearMap.coe_comp', comp_apply, continuousMultilinearCurryFin1_apply,
    Matrix.zero_empty, ContinuousLinearMap.flipMultilinear_apply_apply,
    compAlongOrderedFinpartitionL_apply, compAlongOrderFinpartition_apply]
  congr
  ext j
  exact Fin.cases rfl (fun i ↦ rfl) j

<<<<<<< HEAD
lemma faaDiBruno_aux2 {m : ℕ} (q : FormalMultilinearSeries 𝕜 F G)
=======
/-- Composing a formal multilinear series with an ordered partition extended by adding a left point
to an already existing atom of index `i` corresponds to updating the `i`th block,
using `p (c.partSize i + 1)` instead of `p (c.partSize i)` there.
This is one of the terms that appears when differentiating in the Faa di Bruno
formula, going from step `m` to step `m + 1`. -/
private lemma faaDiBruno_aux2 {m : ℕ} (q : FormalMultilinearSeries 𝕜 F G)
>>>>>>> 5f6f83e2
    (p : FormalMultilinearSeries 𝕜 E F) (c : OrderedFinpartition m) (i : Fin c.length) :
    (q.compAlongOrderedFinpartition p (c.extend (some i))).curryLeft =
    ((c.compAlongOrderedFinpartitionL 𝕜 E F G (q c.length)).toContinuousLinearMap
      (fun i ↦ p (c.partSize i)) i).comp (p (c.partSize i + 1)).curryLeft := by
  ext e v
  simp only [Nat.succ_eq_add_one, OrderedFinpartition.extend, extendMiddle,
    ContinuousMultilinearMap.curryLeft_apply,
    FormalMultilinearSeries.compAlongOrderedFinpartition_apply, ContinuousLinearMap.coe_comp',
    comp_apply, ContinuousMultilinearMap.toContinuousLinearMap_toFun,
    compAlongOrderedFinpartitionL_apply, compAlongOrderFinpartition_apply,
    applyOrderedFinpartition_apply]
  congr
  ext j
  rcases eq_or_ne j i with rfl | hij
  · simp only [↓reduceDIte, update_same, ContinuousMultilinearMap.curryLeft_apply,
      Nat.succ_eq_add_one]
    apply FormalMultilinearSeries.congr _ (by simp)
    intro a ha h'a
    match a with
    | 0 => simp
    | a + 1 => simp [cons]
  · simp only [hij, ↓reduceDIte, ne_eq, not_false_eq_true, update_noteq]
    apply FormalMultilinearSeries.congr _ (by simp [hij])
    simp

/-- *Faa di Bruno* formula: If two functions `g` and `f` have Taylor series up to `n` given by
`q` and `p`, then `g ∘ f` also has a Taylor series, given by `q.taylorComp p`. -/
<<<<<<< HEAD
theorem HasFTaylorSeriesUpToOn.comp {n : WithTop ℕ∞} {g : F → G} {f : E → F}
    (hg : HasFTaylorSeriesUpToOn n g q t) (hf : HasFTaylorSeriesUpToOn n f p s) (h : MapsTo f s t) :
    HasFTaylorSeriesUpToOn n (g ∘ f) (fun x ↦ (q (f x)).taylorComp (p x)) s := by
=======
theorem HasFTaylorSeriesUpToOn.comp {n : ℕ∞} {g : F → G} {f : E → F}
    (hg : HasFTaylorSeriesUpToOn n g q t) (hf : HasFTaylorSeriesUpToOn n f p s) (h : MapsTo f s t) :
    HasFTaylorSeriesUpToOn n (g ∘ f) (fun x ↦ (q (f x)).taylorComp (p x)) s := by
  /- One has to check that the `m+1`-th term is the derivative of the `m`-th term. The `m`-th term
  is a sum, that one can differentiate term by term. Each term is a linear map into continuous
  multilinear maps, applied to parts of `p` and `q`. One knows how to differentiate such a map,
  thanks to `HasFDerivWithinAt.linear_multilinear_comp`. The terms that show up are matched, using
  `faaDiBruno_aux1` and `faaDiBruno_aux2`, with terms of the same form at order `m+1`. Then, one
  needs to check that one gets each term once and exactly once, which is given by the bijection
  `OrderedFinpartition.extendEquiv m`. -/
>>>>>>> 5f6f83e2
  classical
  constructor
  · intro x hx
    simp [FormalMultilinearSeries.taylorComp, default, HasFTaylorSeriesUpToOn.zero_eq' hg (h hx)]
  · intro m hm x hx
    have A (c : OrderedFinpartition m) :
      HasFDerivWithinAt (fun x ↦ (q (f x)).compAlongOrderedFinpartition (p x) c)
        (∑ i : Option (Fin c.length),
          ((q (f x)).compAlongOrderedFinpartition (p x) (c.extend i)).curryLeft) s x := by
      let B := c.compAlongOrderedFinpartitionL 𝕜 E F G
      change HasFDerivWithinAt (fun y ↦ B (q (f y) c.length) (fun i ↦ p y (c.partSize i)))
        (∑ i : Option (Fin c.length),
          ((q (f x)).compAlongOrderedFinpartition (p x) (c.extend i)).curryLeft) s x
<<<<<<< HEAD
      have cm : (c.length : WithTop ℕ∞) ≤ m := by exact_mod_cast OrderedFinpartition.length_le c
      have cp i : (c.partSize i : WithTop ℕ∞) ≤ m := by
=======
      have cm : (c.length : ℕ∞) ≤ m := by exact_mod_cast OrderedFinpartition.length_le c
      have cp i : (c.partSize i : ℕ∞) ≤ m := by
>>>>>>> 5f6f83e2
        exact_mod_cast OrderedFinpartition.partSize_le c i
      have I i : HasFDerivWithinAt (fun x ↦ p x (c.partSize i))
          (p x (c.partSize i).succ).curryLeft s x :=
        hf.fderivWithin (c.partSize i) ((cp i).trans_lt hm) x hx
      have J : HasFDerivWithinAt (fun x ↦ q x c.length) (q (f x) c.length.succ).curryLeft
        t (f x) := hg.fderivWithin c.length (cm.trans_lt hm) (f x) (h hx)
      have K : HasFDerivWithinAt f ((continuousMultilinearCurryFin1 𝕜 E F) (p x 1)) s x :=
<<<<<<< HEAD
        hf.hasFDerivWithinAt (le_trans (by exact_mod_cast Nat.le_add_left 1 m)
          (ENat.add_one_nat_le_withTop_of_lt hm)) hx
=======
        hf.hasFDerivWithinAt (le_trans le_add_self (Order.add_one_le_of_lt hm)) hx
>>>>>>> 5f6f83e2
      convert HasFDerivWithinAt.linear_multilinear_comp (J.comp x K h) I B
      simp only [Nat.succ_eq_add_one, Fintype.sum_option, comp_apply, faaDiBruno_aux1,
        faaDiBruno_aux2]
    have B : HasFDerivWithinAt (fun x ↦ (q (f x)).taylorComp (p x) m)
        (∑ c : OrderedFinpartition m, ∑ i : Option (Fin c.length),
          ((q (f x)).compAlongOrderedFinpartition (p x) (c.extend i)).curryLeft) s x :=
      HasFDerivWithinAt.sum (fun c _ ↦ A c)
    suffices ∑ c : OrderedFinpartition m, ∑ i : Option (Fin c.length),
          ((q (f x)).compAlongOrderedFinpartition (p x) (c.extend i)) =
        (q (f x)).taylorComp (p x) (m + 1) by
      rw [← this]
      convert B
      ext v
      simp only [Nat.succ_eq_add_one, Fintype.sum_option, ContinuousMultilinearMap.curryLeft_apply,
        ContinuousMultilinearMap.sum_apply, ContinuousMultilinearMap.add_apply,
        FormalMultilinearSeries.compAlongOrderedFinpartition_apply, ContinuousLinearMap.coe_sum',
        Finset.sum_apply, ContinuousLinearMap.add_apply]
    rw [Finset.sum_sigma']
    exact Fintype.sum_equiv (OrderedFinpartition.extendEquiv m) _ _ (fun p ↦ rfl)
  · intro m hm
    apply continuousOn_finset_sum _ (fun c _ ↦ ?_)
    let B := c.compAlongOrderedFinpartitionL 𝕜 E F G
    change ContinuousOn
      ((fun p ↦ B p.1 p.2) ∘ (fun x ↦ (q (f x) c.length, fun i ↦ p x (c.partSize i)))) s
    apply B.continuous_uncurry_of_multilinear.comp_continuousOn (ContinuousOn.prod ?_ ?_)
<<<<<<< HEAD
    · have : (c.length : WithTop ℕ∞) ≤ m := by exact_mod_cast OrderedFinpartition.length_le c
      exact (hg.cont c.length (this.trans hm)).comp hf.continuousOn h
    · apply continuousOn_pi.2 (fun i ↦ ?_)
      have : (c.partSize i : WithTop ℕ∞) ≤ m := by
        exact_mod_cast OrderedFinpartition.partSize_le c i
=======
    · have : (c.length : ℕ∞) ≤ m := by exact_mod_cast OrderedFinpartition.length_le c
      exact (hg.cont c.length (this.trans hm)).comp hf.continuousOn h
    · apply continuousOn_pi.2 (fun i ↦ ?_)
      have : (c.partSize i : ℕ∞) ≤ m := by exact_mod_cast OrderedFinpartition.partSize_le c i
>>>>>>> 5f6f83e2
      exact hf.cont _ (this.trans hm)<|MERGE_RESOLUTION|>--- conflicted
+++ resolved
@@ -737,11 +737,7 @@
   · simp [h, applyOrderedFinpartition]
 
 /-- Given a an ordered finite partition `c` of `n`, a continuous multilinear map `f` in `c.length`
-<<<<<<< HEAD
-variable, and for each `m` a continuous multilinear map `p m` in `c.partSize m` variables,
-=======
 variables, and for each `m` a continuous multilinear map `p m` in `c.partSize m` variables,
->>>>>>> 5f6f83e2
 one can form a continuous multilinear map in `n`
 variables by applying `p m` to each part of the partition, and then
 applying `f` to the resulting vector. It is called `c.compAlongOrderedFinpartition f p`. -/
@@ -750,21 +746,12 @@
     (p : ∀ (i : Fin c.length), E[×c.partSize i]→L[𝕜] F) :
     E[×n]→L[𝕜] G where
   toFun v := f (c.applyOrderedFinpartition p v)
-<<<<<<< HEAD
-  map_add' v i x y := by
-    cases Subsingleton.elim ‹_› (instDecidableEqFin _)
-    simp only [applyOrderedFinpartition_update_right, ContinuousMultilinearMap.map_add]
-  map_smul' v i c x := by
-    cases Subsingleton.elim ‹_› (instDecidableEqFin _)
-    simp only [applyOrderedFinpartition_update_right, ContinuousMultilinearMap.map_smul]
-=======
   map_update_add' v i x y := by
     cases Subsingleton.elim ‹_› (instDecidableEqFin _)
     simp only [applyOrderedFinpartition_update_right, ContinuousMultilinearMap.map_update_add]
   map_update_smul' v i c x := by
     cases Subsingleton.elim ‹_› (instDecidableEqFin _)
     simp only [applyOrderedFinpartition_update_right, ContinuousMultilinearMap.map_update_smul]
->>>>>>> 5f6f83e2
   cont := by
     apply f.cont.comp
     change Continuous (fun v m ↦ p m (v ∘ c.emb m))
@@ -782,20 +769,12 @@
       MultilinearMap 𝕜 (fun i : Fin c.length ↦ (E[×c.partSize i]→L[𝕜] F)) (E[×n]→L[𝕜] G) where
   toFun f :=
     { toFun := fun p ↦ c.compAlongOrderedFinpartition f p
-<<<<<<< HEAD
-      map_add' := by
-=======
       map_update_add' := by
->>>>>>> 5f6f83e2
         intro inst p m q q'
         cases Subsingleton.elim ‹_› (instDecidableEqFin _)
         ext v
         simp [applyOrderedFinpartition_update_left]
-<<<<<<< HEAD
-      map_smul' := by
-=======
       map_update_smul' := by
->>>>>>> 5f6f83e2
         intro inst p m a q
         cases Subsingleton.elim ‹_› (instDecidableEqFin _)
         ext v
@@ -849,19 +828,11 @@
 
 /-- Taylor formal composition of two formal multilinear series. The `n`-th coefficient in the
 composition is defined to be the sum of `q.compAlongOrderedFinpartition p c` over all
-<<<<<<< HEAD
-ordered partitions of `n`. In other words, this term (as a multilinear function applied to
-`v_0, ..., v_{n-1}`) is
-`∑'_{k} ∑'_{I_1 ⊔ ... ⊔ I_k = {0, ..., n-1}} qₖ (p_{i₁} (...), ..., p_{iₖ} (...))`, where
-`i_m` is the size of `I_m` and one puts all variables of `I_m` as arguments to `p_{iₘ}`, in
-increasing order. The sets `I_1, ..., I_k` are ordered so that `max I_1 < max I_2 < ... < max I_k`.
-=======
 ordered partitions of `n`.
 In other words, this term (as a multilinear function applied to `v₀, ..., vₙ₋₁`) is
 `∑'_{k} ∑'_{I₀ ⊔ ... ⊔ Iₖ₋₁ = {0, ..., n-1}} qₖ (p_{i₀} (...), ..., p_{iₖ₋₁} (...))`, where
 `iₘ` is the size of `Iₘ` and one puts all variables of `Iₘ` as arguments to `p_{iₘ}`, in
 increasing order. The sets `I₀, ..., Iₖ₋₁` are ordered so that `max I₀ < max I₁ < ... < max Iₖ₋₁`.
->>>>>>> 5f6f83e2
 
 This definition is chosen so that the `n`-th derivative of `g ∘ f` is the Taylor composition of
 the iterated derivatives of `g` and of `f`.
@@ -892,16 +863,12 @@
 
 open OrderedFinpartition
 
-<<<<<<< HEAD
-lemma faaDiBruno_aux1 {m : ℕ} (q : FormalMultilinearSeries 𝕜 F G)
-=======
 /-- Composing two formal multilinear series `q` and `p` along an ordered partition extended by a
 new atom to the left corresponds to applying `p 1` on the first coordinates, and the initial
 ordered partition on the other coordinates.
 This is one of the terms that appears when differentiating in the Faa di Bruno
 formula, going from step `m` to step `m + 1`. -/
 private lemma faaDiBruno_aux1 {m : ℕ} (q : FormalMultilinearSeries 𝕜 F G)
->>>>>>> 5f6f83e2
     (p : FormalMultilinearSeries 𝕜 E F) (c : OrderedFinpartition m) :
     (q.compAlongOrderedFinpartition p (c.extend none)).curryLeft =
     ((c.compAlongOrderedFinpartitionL 𝕜 E F G).flipMultilinear fun i ↦ p (c.partSize i)).comp
@@ -917,16 +884,12 @@
   ext j
   exact Fin.cases rfl (fun i ↦ rfl) j
 
-<<<<<<< HEAD
-lemma faaDiBruno_aux2 {m : ℕ} (q : FormalMultilinearSeries 𝕜 F G)
-=======
 /-- Composing a formal multilinear series with an ordered partition extended by adding a left point
 to an already existing atom of index `i` corresponds to updating the `i`th block,
 using `p (c.partSize i + 1)` instead of `p (c.partSize i)` there.
 This is one of the terms that appears when differentiating in the Faa di Bruno
 formula, going from step `m` to step `m + 1`. -/
 private lemma faaDiBruno_aux2 {m : ℕ} (q : FormalMultilinearSeries 𝕜 F G)
->>>>>>> 5f6f83e2
     (p : FormalMultilinearSeries 𝕜 E F) (c : OrderedFinpartition m) (i : Fin c.length) :
     (q.compAlongOrderedFinpartition p (c.extend (some i))).curryLeft =
     ((c.compAlongOrderedFinpartitionL 𝕜 E F G (q c.length)).toContinuousLinearMap
@@ -954,12 +917,7 @@
 
 /-- *Faa di Bruno* formula: If two functions `g` and `f` have Taylor series up to `n` given by
 `q` and `p`, then `g ∘ f` also has a Taylor series, given by `q.taylorComp p`. -/
-<<<<<<< HEAD
 theorem HasFTaylorSeriesUpToOn.comp {n : WithTop ℕ∞} {g : F → G} {f : E → F}
-    (hg : HasFTaylorSeriesUpToOn n g q t) (hf : HasFTaylorSeriesUpToOn n f p s) (h : MapsTo f s t) :
-    HasFTaylorSeriesUpToOn n (g ∘ f) (fun x ↦ (q (f x)).taylorComp (p x)) s := by
-=======
-theorem HasFTaylorSeriesUpToOn.comp {n : ℕ∞} {g : F → G} {f : E → F}
     (hg : HasFTaylorSeriesUpToOn n g q t) (hf : HasFTaylorSeriesUpToOn n f p s) (h : MapsTo f s t) :
     HasFTaylorSeriesUpToOn n (g ∘ f) (fun x ↦ (q (f x)).taylorComp (p x)) s := by
   /- One has to check that the `m+1`-th term is the derivative of the `m`-th term. The `m`-th term
@@ -969,7 +927,6 @@
   `faaDiBruno_aux1` and `faaDiBruno_aux2`, with terms of the same form at order `m+1`. Then, one
   needs to check that one gets each term once and exactly once, which is given by the bijection
   `OrderedFinpartition.extendEquiv m`. -/
->>>>>>> 5f6f83e2
   classical
   constructor
   · intro x hx
@@ -983,13 +940,8 @@
       change HasFDerivWithinAt (fun y ↦ B (q (f y) c.length) (fun i ↦ p y (c.partSize i)))
         (∑ i : Option (Fin c.length),
           ((q (f x)).compAlongOrderedFinpartition (p x) (c.extend i)).curryLeft) s x
-<<<<<<< HEAD
       have cm : (c.length : WithTop ℕ∞) ≤ m := by exact_mod_cast OrderedFinpartition.length_le c
       have cp i : (c.partSize i : WithTop ℕ∞) ≤ m := by
-=======
-      have cm : (c.length : ℕ∞) ≤ m := by exact_mod_cast OrderedFinpartition.length_le c
-      have cp i : (c.partSize i : ℕ∞) ≤ m := by
->>>>>>> 5f6f83e2
         exact_mod_cast OrderedFinpartition.partSize_le c i
       have I i : HasFDerivWithinAt (fun x ↦ p x (c.partSize i))
           (p x (c.partSize i).succ).curryLeft s x :=
@@ -997,12 +949,8 @@
       have J : HasFDerivWithinAt (fun x ↦ q x c.length) (q (f x) c.length.succ).curryLeft
         t (f x) := hg.fderivWithin c.length (cm.trans_lt hm) (f x) (h hx)
       have K : HasFDerivWithinAt f ((continuousMultilinearCurryFin1 𝕜 E F) (p x 1)) s x :=
-<<<<<<< HEAD
         hf.hasFDerivWithinAt (le_trans (by exact_mod_cast Nat.le_add_left 1 m)
           (ENat.add_one_nat_le_withTop_of_lt hm)) hx
-=======
-        hf.hasFDerivWithinAt (le_trans le_add_self (Order.add_one_le_of_lt hm)) hx
->>>>>>> 5f6f83e2
       convert HasFDerivWithinAt.linear_multilinear_comp (J.comp x K h) I B
       simp only [Nat.succ_eq_add_one, Fintype.sum_option, comp_apply, faaDiBruno_aux1,
         faaDiBruno_aux2]
@@ -1028,16 +976,9 @@
     change ContinuousOn
       ((fun p ↦ B p.1 p.2) ∘ (fun x ↦ (q (f x) c.length, fun i ↦ p x (c.partSize i)))) s
     apply B.continuous_uncurry_of_multilinear.comp_continuousOn (ContinuousOn.prod ?_ ?_)
-<<<<<<< HEAD
     · have : (c.length : WithTop ℕ∞) ≤ m := by exact_mod_cast OrderedFinpartition.length_le c
       exact (hg.cont c.length (this.trans hm)).comp hf.continuousOn h
     · apply continuousOn_pi.2 (fun i ↦ ?_)
       have : (c.partSize i : WithTop ℕ∞) ≤ m := by
         exact_mod_cast OrderedFinpartition.partSize_le c i
-=======
-    · have : (c.length : ℕ∞) ≤ m := by exact_mod_cast OrderedFinpartition.length_le c
-      exact (hg.cont c.length (this.trans hm)).comp hf.continuousOn h
-    · apply continuousOn_pi.2 (fun i ↦ ?_)
-      have : (c.partSize i : ℕ∞) ≤ m := by exact_mod_cast OrderedFinpartition.partSize_le c i
->>>>>>> 5f6f83e2
       exact hf.cont _ (this.trans hm)