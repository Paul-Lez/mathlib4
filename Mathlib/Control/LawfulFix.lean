--- conflicted
+++ resolved
@@ -253,18 +253,10 @@
 section Curry
 
 variable {f : ((x : _) → (y : β x) → γ x y) →o (x : _) → (y : β x) → γ x y}
-<<<<<<< HEAD
-variable (hc : ωScottContinuous f)
-
-theorem uncurry_curry_continuous :
+
+theorem uncurry_curry_continuous (hc : ωScottContinuous f) :
     ωScottContinuous <| (monotoneUncurry α β γ).comp <| f.comp <| monotoneCurry α β γ :=
   (continuous_uncurry _ _ _).comp (hc.comp (continuous_curry _ _ _))
-=======
-
-theorem uncurry_curry_continuous (hc : Continuous f) :
-    Continuous <| (monotoneUncurry α β γ).comp <| f.comp <| monotoneCurry α β γ :=
-  continuous_comp _ _ (continuous_comp _ _ (continuous_curry _ _ _) hc) (continuous_uncurry _ _ _)
->>>>>>> 45697ceb
 
 end Curry
 
