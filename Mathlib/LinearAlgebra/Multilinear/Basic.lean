/-
Copyright (c) 2020 Sébastien Gouëzel. All rights reserved.
Released under Apache 2.0 license as described in the file LICENSE.
Authors: Sébastien Gouëzel
-/
import Mathlib.Algebra.Algebra.Defs
import Mathlib.Algebra.NoZeroSMulDivisors.Pi
import Mathlib.Data.Fintype.BigOperators
import Mathlib.Data.Fintype.Powerset
import Mathlib.Data.Fintype.Sort
import Mathlib.LinearAlgebra.Pi
import Mathlib.Logic.Equiv.Fintype
import Mathlib.Tactic.Abel

/-!
# Multilinear maps

We define multilinear maps as maps from `∀ (i : ι), M₁ i` to `M₂` which are linear in each
coordinate. Here, `M₁ i` and `M₂` are modules over a ring `R`, and `ι` is an arbitrary type
(although some statements will require it to be a fintype). This space, denoted by
`MultilinearMap R M₁ M₂`, inherits a module structure by pointwise addition and multiplication.

## Main definitions

* `MultilinearMap R M₁ M₂` is the space of multilinear maps from `∀ (i : ι), M₁ i` to `M₂`.
* `f.map_update_smul` is the multiplicativity of the multilinear map `f` along each coordinate.
* `f.map_update_add` is the additivity of the multilinear map `f` along each coordinate.
* `f.map_smul_univ` expresses the multiplicativity of `f` over all coordinates at the same time,
  writing `f (fun i => c i • m i)` as `(∏ i, c i) • f m`.
* `f.map_add_univ` expresses the additivity of `f` over all coordinates at the same time, writing

  `f (m + m')` as the sum over all subsets `s` of `ι` of `f (s.piecewise m m')`.
* `f.map_sum` expresses `f (Σ_{j₁} g₁ j₁, ..., Σ_{jₙ} gₙ jₙ)` as the sum of
  `f (g₁ (r 1), ..., gₙ (r n))` where `r` ranges over all possible functions.

We also register isomorphisms corresponding to currying or uncurrying variables, transforming a
multilinear function `f` on `n+1` variables into a linear function taking values in multilinear
functions in `n` variables, and into a multilinear function in `n` variables taking values in linear
functions. These operations are called `f.curryLeft` and `f.curryRight` respectively
(with inverses `f.uncurryLeft` and `f.uncurryRight`). These operations induce linear equivalences
between spaces of multilinear functions in `n+1` variables and spaces of linear functions into
multilinear functions in `n` variables (resp. multilinear functions in `n` variables taking values
in linear functions), called respectively `multilinearCurryLeftEquiv` and
`multilinearCurryRightEquiv`.

## Implementation notes

Expressing that a map is linear along the `i`-th coordinate when all other coordinates are fixed
can be done in two (equivalent) different ways:

* fixing a vector `m : ∀ (j : ι - i), M₁ j.val`, and then choosing separately the `i`-th coordinate
* fixing a vector `m : ∀j, M₁ j`, and then modifying its `i`-th coordinate

The second way is more artificial as the value of `m` at `i` is not relevant, but it has the
advantage of avoiding subtype inclusion issues. This is the definition we use, based on
`Function.update` that allows to change the value of `m` at `i`.

Note that the use of `Function.update` requires a `DecidableEq ι` term to appear somewhere in the
statement of `MultilinearMap.map_update_add'` and `MultilinearMap.map_update_smul'`.
Three possible choices are:

1. Requiring `DecidableEq ι` as an argument to `MultilinearMap` (as we did originally).
2. Using `Classical.decEq ι` in the statement of `map_add'` and `map_smul'`.
3. Quantifying over all possible `DecidableEq ι` instances in the statement of `map_add'` and
   `map_smul'`.

Option 1 works fine, but puts unnecessary constraints on the user
(the zero map certainly does not need decidability).
Option 2 looks great at first, but in the common case when `ι = Fin n`
it introduces non-defeq decidability instance diamonds
within the context of proving `map_update_add'` and `map_update_smul'`,
of the form `Fin.decidableEq n = Classical.decEq (Fin n)`.
Option 3 of course does something similar, but of the form `Fin.decidableEq n = _inst`,
which is much easier to clean up since `_inst` is a free variable
and so the equality can just be substituted.
-/

open Fin Function Finset Set

universe uR uS uι v v' v₁ v₂ v₃

variable {R : Type uR} {S : Type uS} {ι : Type uι} {n : ℕ}
  {M : Fin n.succ → Type v} {M₁ : ι → Type v₁} {M₂ : Type v₂} {M₃ : Type v₃} {M' : Type v'}

/-- Multilinear maps over the ring `R`, from `∀ i, M₁ i` to `M₂` where `M₁ i` and `M₂` are modules
over `R`. -/
structure MultilinearMap (R : Type uR) {ι : Type uι} (M₁ : ι → Type v₁) (M₂ : Type v₂) [Semiring R]
  [∀ i, AddCommMonoid (M₁ i)] [AddCommMonoid M₂] [∀ i, Module R (M₁ i)] [Module R M₂] where
  /-- The underlying multivariate function of a multilinear map. -/
  toFun : (∀ i, M₁ i) → M₂
  /-- A multilinear map is additive in every argument. -/
  map_update_add' :
    ∀ [DecidableEq ι] (m : ∀ i, M₁ i) (i : ι) (x y : M₁ i),
      toFun (update m i (x + y)) = toFun (update m i x) + toFun (update m i y)
  /-- A multilinear map is compatible with scalar multiplication in every argument. -/
  map_update_smul' :
    ∀ [DecidableEq ι] (m : ∀ i, M₁ i) (i : ι) (c : R) (x : M₁ i),
      toFun (update m i (c • x)) = c • toFun (update m i x)

-- Porting note: added to avoid a linter timeout.
attribute [nolint simpNF] MultilinearMap.mk.injEq

namespace MultilinearMap

section Semiring

variable [Semiring R] [∀ i, AddCommMonoid (M i)] [∀ i, AddCommMonoid (M₁ i)] [AddCommMonoid M₂]
  [AddCommMonoid M₃] [AddCommMonoid M'] [∀ i, Module R (M i)] [∀ i, Module R (M₁ i)] [Module R M₂]
  [Module R M₃] [Module R M'] (f f' : MultilinearMap R M₁ M₂)

instance : FunLike (MultilinearMap R M₁ M₂) (∀ i, M₁ i) M₂ where
  coe f := f.toFun
  coe_injective' f g h := by cases f; cases g; cases h; rfl

initialize_simps_projections MultilinearMap (toFun → apply)

@[simp]
theorem toFun_eq_coe : f.toFun = ⇑f :=
  rfl

@[simp]
theorem coe_mk (f : (∀ i, M₁ i) → M₂) (h₁ h₂) : ⇑(⟨f, h₁, h₂⟩ : MultilinearMap R M₁ M₂) = f :=
  rfl

theorem congr_fun {f g : MultilinearMap R M₁ M₂} (h : f = g) (x : ∀ i, M₁ i) : f x = g x :=
  DFunLike.congr_fun h x

nonrec theorem congr_arg (f : MultilinearMap R M₁ M₂) {x y : ∀ i, M₁ i} (h : x = y) : f x = f y :=
  DFunLike.congr_arg f h

theorem coe_injective : Injective ((↑) : MultilinearMap R M₁ M₂ → (∀ i, M₁ i) → M₂) :=
  DFunLike.coe_injective

@[norm_cast]
theorem coe_inj {f g : MultilinearMap R M₁ M₂} : (f : (∀ i, M₁ i) → M₂) = g ↔ f = g :=
  DFunLike.coe_fn_eq

@[ext]
theorem ext {f f' : MultilinearMap R M₁ M₂} (H : ∀ x, f x = f' x) : f = f' :=
  DFunLike.ext _ _ H

@[simp]
theorem mk_coe (f : MultilinearMap R M₁ M₂) (h₁ h₂) :
    (⟨f, h₁, h₂⟩ : MultilinearMap R M₁ M₂) = f := rfl

@[simp]
protected theorem map_update_add [DecidableEq ι] (m : ∀ i, M₁ i) (i : ι) (x y : M₁ i) :
    f (update m i (x + y)) = f (update m i x) + f (update m i y) :=
  f.map_update_add' m i x y

@[deprecated (since := "2024-11-03")] protected alias map_add := MultilinearMap.map_update_add
@[deprecated (since := "2024-11-03")] protected alias map_add' := MultilinearMap.map_update_add

/-- Earlier, this name was used by what is now called `MultilinearMap.map_update_smul_left`. -/
@[simp]
protected theorem map_update_smul [DecidableEq ι] (m : ∀ i, M₁ i) (i : ι) (c : R) (x : M₁ i) :
    f (update m i (c • x)) = c • f (update m i x) :=
  f.map_update_smul' m i c x

@[deprecated (since := "2024-11-03")] protected alias map_smul := MultilinearMap.map_update_smul
@[deprecated (since := "2024-11-03")] protected alias map_smul' := MultilinearMap.map_update_smul

theorem map_coord_zero {m : ∀ i, M₁ i} (i : ι) (h : m i = 0) : f m = 0 := by
  classical
    have : (0 : R) • (0 : M₁ i) = 0 := by simp
    rw [← update_eq_self i m, h, ← this, f.map_update_smul, zero_smul R (M := M₂)]

@[simp]
theorem map_update_zero [DecidableEq ι] (m : ∀ i, M₁ i) (i : ι) : f (update m i 0) = 0 :=
  f.map_coord_zero i (update_same i 0 m)

@[simp]
theorem map_zero [Nonempty ι] : f 0 = 0 := by
  obtain ⟨i, _⟩ : ∃ i : ι, i ∈ Set.univ := Set.exists_mem_of_nonempty ι
  exact map_coord_zero f i rfl

instance : Add (MultilinearMap R M₁ M₂) :=
  ⟨fun f f' =>
    ⟨fun x => f x + f' x, fun m i x y => by simp [add_left_comm, add_assoc], fun m i c x => by
      simp [smul_add]⟩⟩

@[simp]
theorem add_apply (m : ∀ i, M₁ i) : (f + f') m = f m + f' m :=
  rfl

instance : Zero (MultilinearMap R M₁ M₂) :=
  ⟨⟨fun _ => 0, fun _ _ _ _ => by simp, fun _ _ c _ => by simp⟩⟩

instance : Inhabited (MultilinearMap R M₁ M₂) :=
  ⟨0⟩

@[simp]
theorem zero_apply (m : ∀ i, M₁ i) : (0 : MultilinearMap R M₁ M₂) m = 0 :=
  rfl

section SMul

variable {R' A : Type*} [Monoid R'] [Semiring A] [∀ i, Module A (M₁ i)] [DistribMulAction R' M₂]
  [Module A M₂] [SMulCommClass A R' M₂]

instance : SMul R' (MultilinearMap A M₁ M₂) :=
  ⟨fun c f =>
    ⟨fun m => c • f m, fun m i x y => by simp [smul_add], fun l i x d => by
      simp [← smul_comm x c (_ : M₂)]⟩⟩

@[simp]
theorem smul_apply (f : MultilinearMap A M₁ M₂) (c : R') (m : ∀ i, M₁ i) : (c • f) m = c • f m :=
  rfl

theorem coe_smul (c : R') (f : MultilinearMap A M₁ M₂) : ⇑(c • f) = c • (⇑ f) :=
  rfl

end SMul

instance addCommMonoid : AddCommMonoid (MultilinearMap R M₁ M₂) :=
  coe_injective.addCommMonoid _ rfl (fun _ _ => rfl) fun _ _ => rfl

/-- Coercion of a multilinear map to a function as an additive monoid homomorphism. -/
@[simps] def coeAddMonoidHom : MultilinearMap R M₁ M₂ →+ (((i : ι) → M₁ i) → M₂) where
  toFun := DFunLike.coe; map_zero' := rfl; map_add' _ _ := rfl

@[simp]
theorem coe_sum {α : Type*} (f : α → MultilinearMap R M₁ M₂) (s : Finset α) :
    ⇑(∑ a ∈ s, f a) = ∑ a ∈ s, ⇑(f a) :=
  map_sum coeAddMonoidHom f s

theorem sum_apply {α : Type*} (f : α → MultilinearMap R M₁ M₂) (m : ∀ i, M₁ i) {s : Finset α} :
    (∑ a ∈ s, f a) m = ∑ a ∈ s, f a m := by simp

/-- If `f` is a multilinear map, then `f.toLinearMap m i` is the linear map obtained by fixing all
coordinates but `i` equal to those of `m`, and varying the `i`-th coordinate. -/
@[simps]
def toLinearMap [DecidableEq ι] (m : ∀ i, M₁ i) (i : ι) : M₁ i →ₗ[R] M₂ where
  toFun x := f (update m i x)
  map_add' x y := by simp
  map_smul' c x := by simp

/-- The cartesian product of two multilinear maps, as a multilinear map. -/
@[simps]
def prod (f : MultilinearMap R M₁ M₂) (g : MultilinearMap R M₁ M₃) :
    MultilinearMap R M₁ (M₂ × M₃) where
  toFun m := (f m, g m)
  map_update_add' m i x y := by simp
  map_update_smul' m i c x := by simp

/-- Combine a family of multilinear maps with the same domain and codomains `M' i` into a
multilinear map taking values in the space of functions `∀ i, M' i`. -/
@[simps]
def pi {ι' : Type*} {M' : ι' → Type*} [∀ i, AddCommMonoid (M' i)] [∀ i, Module R (M' i)]
    (f : ∀ i, MultilinearMap R M₁ (M' i)) : MultilinearMap R M₁ (∀ i, M' i) where
  toFun m i := f i m
  map_update_add' _ _ _ _ := funext fun j => (f j).map_update_add _ _ _ _
  map_update_smul' _ _ _ _ := funext fun j => (f j).map_update_smul _ _ _ _

section

variable (R M₂ M₃)

/-- Equivalence between linear maps `M₂ →ₗ[R] M₃` and one-multilinear maps. -/
@[simps]
def ofSubsingleton [Subsingleton ι] (i : ι) :
    (M₂ →ₗ[R] M₃) ≃ MultilinearMap R (fun _ : ι ↦ M₂) M₃ where
  toFun f :=
    { toFun := fun x ↦ f (x i)
      map_update_add' := by intros; simp [update_eq_const_of_subsingleton]
      map_update_smul' := by intros; simp [update_eq_const_of_subsingleton] }
  invFun f :=
    { toFun := fun x ↦ f fun _ ↦ x
      map_add' := fun x y ↦ by
        simpa [update_eq_const_of_subsingleton] using f.map_update_add 0 i x y
      map_smul' := fun c x ↦ by
        simpa [update_eq_const_of_subsingleton] using f.map_update_smul 0 i c x }
  left_inv _ := rfl
  right_inv f := by ext x; refine congr_arg f ?_; exact (eq_const_of_subsingleton _ _).symm

variable (M₁) {M₂}

/-- The constant map is multilinear when `ι` is empty. -/
-- Porting note: Removed [simps] & added simpNF-approved version of the generated lemma manually.
@[simps (config := .asFn)]
def constOfIsEmpty [IsEmpty ι] (m : M₂) : MultilinearMap R M₁ M₂ where
  toFun := Function.const _ m
  map_update_add' _ := isEmptyElim
  map_update_smul' _ := isEmptyElim

end

-- Porting note: Included `DFunLike.coe` to avoid strange CoeFun instance for Equiv
/-- Given a multilinear map `f` on `n` variables (parameterized by `Fin n`) and a subset `s` of `k`
of these variables, one gets a new multilinear map on `Fin k` by varying these variables, and fixing
the other ones equal to a given value `z`. It is denoted by `f.restr s hk z`, where `hk` is a
proof that the cardinality of `s` is `k`. The implicit identification between `Fin k` and `s` that
we use is the canonical (increasing) bijection. -/
def restr {k n : ℕ} (f : MultilinearMap R (fun _ : Fin n => M') M₂) (s : Finset (Fin n))
    (hk : #s = k) (z : M') : MultilinearMap R (fun _ : Fin k => M') M₂ where
  toFun v := f fun j => if h : j ∈ s then v ((DFunLike.coe (s.orderIsoOfFin hk).symm) ⟨j, h⟩) else z
  /- Porting note: The proofs of the following two lemmas used to only use `erw` followed by `simp`,
  but it seems `erw` no longer unfolds or unifies well enough to work without more help. -/
  map_update_add' v i x y := by
    have : DFunLike.coe (s.orderIsoOfFin hk).symm = (s.orderIsoOfFin hk).toEquiv.symm := rfl
    simp only [this]
    erw [dite_comp_equiv_update (s.orderIsoOfFin hk).toEquiv,
      dite_comp_equiv_update (s.orderIsoOfFin hk).toEquiv,
      dite_comp_equiv_update (s.orderIsoOfFin hk).toEquiv]
    simp
  map_update_smul' v i c x := by
    have : DFunLike.coe (s.orderIsoOfFin hk).symm = (s.orderIsoOfFin hk).toEquiv.symm := rfl
    simp only [this]
    erw [dite_comp_equiv_update (s.orderIsoOfFin hk).toEquiv,
      dite_comp_equiv_update (s.orderIsoOfFin hk).toEquiv]
    simp

/-- In the specific case of multilinear maps on spaces indexed by `Fin (n+1)`, where one can build
an element of `∀ (i : Fin (n+1)), M i` using `cons`, one can express directly the additivity of a
multilinear map along the first variable. -/
theorem cons_add (f : MultilinearMap R M M₂) (m : ∀ i : Fin n, M i.succ) (x y : M 0) :
    f (cons (x + y) m) = f (cons x m) + f (cons y m) := by
  simp_rw [← update_cons_zero x m (x + y), f.map_update_add, update_cons_zero]

/-- In the specific case of multilinear maps on spaces indexed by `Fin (n+1)`, where one can build
an element of `∀ (i : Fin (n+1)), M i` using `cons`, one can express directly the multiplicativity
of a multilinear map along the first variable. -/
theorem cons_smul (f : MultilinearMap R M M₂) (m : ∀ i : Fin n, M i.succ) (c : R) (x : M 0) :
    f (cons (c • x) m) = c • f (cons x m) := by
  simp_rw [← update_cons_zero x m (c • x), f.map_update_smul, update_cons_zero]

/-- In the specific case of multilinear maps on spaces indexed by `Fin (n+1)`, where one can build
an element of `∀ (i : Fin (n+1)), M i` using `snoc`, one can express directly the additivity of a
multilinear map along the first variable. -/
theorem snoc_add (f : MultilinearMap R M M₂)
    (m : ∀ i : Fin n, M (castSucc i)) (x y : M (last n)) :
    f (snoc m (x + y)) = f (snoc m x) + f (snoc m y) := by
  simp_rw [← update_snoc_last x m (x + y), f.map_update_add, update_snoc_last]

/-- In the specific case of multilinear maps on spaces indexed by `Fin (n+1)`, where one can build
an element of `∀ (i : Fin (n+1)), M i` using `cons`, one can express directly the multiplicativity
of a multilinear map along the first variable. -/
theorem snoc_smul (f : MultilinearMap R M M₂) (m : ∀ i : Fin n, M (castSucc i)) (c : R)
    (x : M (last n)) : f (snoc m (c • x)) = c • f (snoc m x) := by
  simp_rw [← update_snoc_last x m (c • x), f.map_update_smul, update_snoc_last]

section

variable {M₁' : ι → Type*} [∀ i, AddCommMonoid (M₁' i)] [∀ i, Module R (M₁' i)]
variable {M₁'' : ι → Type*} [∀ i, AddCommMonoid (M₁'' i)] [∀ i, Module R (M₁'' i)]

/-- If `g` is a multilinear map and `f` is a collection of linear maps,
then `g (f₁ m₁, ..., fₙ mₙ)` is again a multilinear map, that we call
`g.compLinearMap f`. -/
def compLinearMap (g : MultilinearMap R M₁' M₂) (f : ∀ i, M₁ i →ₗ[R] M₁' i) :
    MultilinearMap R M₁ M₂ where
  toFun m := g fun i => f i (m i)
  map_update_add' m i x y := by
    have : ∀ j z, f j (update m i z j) = update (fun k => f k (m k)) i (f i z) j := fun j z =>
      Function.apply_update (fun k => f k) _ _ _ _
    simp [this]
  map_update_smul' m i c x := by
    have : ∀ j z, f j (update m i z j) = update (fun k => f k (m k)) i (f i z) j := fun j z =>
      Function.apply_update (fun k => f k) _ _ _ _
    simp [this]

@[simp]
theorem compLinearMap_apply (g : MultilinearMap R M₁' M₂) (f : ∀ i, M₁ i →ₗ[R] M₁' i)
    (m : ∀ i, M₁ i) : g.compLinearMap f m = g fun i => f i (m i) :=
  rfl

/-- Composing a multilinear map twice with a linear map in each argument is
the same as composing with their composition. -/
theorem compLinearMap_assoc (g : MultilinearMap R M₁'' M₂) (f₁ : ∀ i, M₁' i →ₗ[R] M₁'' i)
    (f₂ : ∀ i, M₁ i →ₗ[R] M₁' i) :
    (g.compLinearMap f₁).compLinearMap f₂ = g.compLinearMap fun i => f₁ i ∘ₗ f₂ i :=
  rfl

/-- Composing the zero multilinear map with a linear map in each argument. -/
@[simp]
theorem zero_compLinearMap (f : ∀ i, M₁ i →ₗ[R] M₁' i) :
    (0 : MultilinearMap R M₁' M₂).compLinearMap f = 0 :=
  ext fun _ => rfl

/-- Composing a multilinear map with the identity linear map in each argument. -/
@[simp]
theorem compLinearMap_id (g : MultilinearMap R M₁' M₂) :
    (g.compLinearMap fun _ => LinearMap.id) = g :=
  ext fun _ => rfl

/-- Composing with a family of surjective linear maps is injective. -/
theorem compLinearMap_injective (f : ∀ i, M₁ i →ₗ[R] M₁' i) (hf : ∀ i, Surjective (f i)) :
    Injective fun g : MultilinearMap R M₁' M₂ => g.compLinearMap f := fun g₁ g₂ h =>
  ext fun x => by
    simpa [fun i => surjInv_eq (hf i)]
      using MultilinearMap.ext_iff.mp h fun i => surjInv (hf i) (x i)

theorem compLinearMap_inj (f : ∀ i, M₁ i →ₗ[R] M₁' i) (hf : ∀ i, Surjective (f i))
    (g₁ g₂ : MultilinearMap R M₁' M₂) : g₁.compLinearMap f = g₂.compLinearMap f ↔ g₁ = g₂ :=
  (compLinearMap_injective _ hf).eq_iff

/-- Composing a multilinear map with a linear equiv on each argument gives the zero map
if and only if the multilinear map is the zero map. -/
@[simp]
theorem comp_linearEquiv_eq_zero_iff (g : MultilinearMap R M₁' M₂) (f : ∀ i, M₁ i ≃ₗ[R] M₁' i) :
    (g.compLinearMap fun i => (f i : M₁ i →ₗ[R] M₁' i)) = 0 ↔ g = 0 := by
  set f' := fun i => (f i : M₁ i →ₗ[R] M₁' i)
  rw [← zero_compLinearMap f', compLinearMap_inj f' fun i => (f i).surjective]

end

/-- If one adds to a vector `m'` another vector `m`, but only for coordinates in a finset `t`, then
the image under a multilinear map `f` is the sum of `f (s.piecewise m m')` along all subsets `s` of
`t`. This is mainly an auxiliary statement to prove the result when `t = univ`, given in
`map_add_univ`, although it can be useful in its own right as it does not require the index set `ι`
to be finite. -/
theorem map_piecewise_add [DecidableEq ι] (m m' : ∀ i, M₁ i) (t : Finset ι) :
    f (t.piecewise (m + m') m') = ∑ s ∈ t.powerset, f (s.piecewise m m') := by
  revert m'
  refine Finset.induction_on t (by simp) ?_
  intro i t hit Hrec m'
  have A : (insert i t).piecewise (m + m') m' = update (t.piecewise (m + m') m') i (m i + m' i) :=
    t.piecewise_insert _ _ _
  have B : update (t.piecewise (m + m') m') i (m' i) = t.piecewise (m + m') m' := by
    ext j
    by_cases h : j = i
    · rw [h]
      simp [hit]
    · simp [h]
  let m'' := update m' i (m i)
  have C : update (t.piecewise (m + m') m') i (m i) = t.piecewise (m + m'') m'' := by
    ext j
    by_cases h : j = i
    · rw [h]
      simp [m'', hit]
    · by_cases h' : j ∈ t <;> simp [m'', h, hit, h']
  rw [A, f.map_update_add, B, C, Finset.sum_powerset_insert hit, Hrec, Hrec, add_comm (_ : M₂)]
  congr 1
  refine Finset.sum_congr rfl fun s hs => ?_
  have : (insert i s).piecewise m m' = s.piecewise m m'' := by
    ext j
    by_cases h : j = i
    · rw [h]
      simp [m'', Finset.not_mem_of_mem_powerset_of_not_mem hs hit]
    · by_cases h' : j ∈ s <;> simp [m'', h, h']
  rw [this]

/-- Additivity of a multilinear map along all coordinates at the same time,
writing `f (m + m')` as the sum of `f (s.piecewise m m')` over all sets `s`. -/
theorem map_add_univ [DecidableEq ι] [Fintype ι] (m m' : ∀ i, M₁ i) :
    f (m + m') = ∑ s : Finset ι, f (s.piecewise m m') := by
  simpa using f.map_piecewise_add m m' Finset.univ

section ApplySum

variable {α : ι → Type*} (g : ∀ i, α i → M₁ i) (A : ∀ i, Finset (α i))

open Fintype Finset

/-- If `f` is multilinear, then `f (Σ_{j₁ ∈ A₁} g₁ j₁, ..., Σ_{jₙ ∈ Aₙ} gₙ jₙ)` is the sum of
`f (g₁ (r 1), ..., gₙ (r n))` where `r` ranges over all functions with `r 1 ∈ A₁`, ...,
`r n ∈ Aₙ`. This follows from multilinearity by expanding successively with respect to each
coordinate. Here, we give an auxiliary statement tailored for an inductive proof. Use instead
`map_sum_finset`. -/
theorem map_sum_finset_aux [DecidableEq ι] [Fintype ι] {n : ℕ} (h : (∑ i, #(A i)) = n) :
    (f fun i => ∑ j ∈ A i, g i j) = ∑ r ∈ piFinset A, f fun i => g i (r i) := by
  letI := fun i => Classical.decEq (α i)
  induction' n using Nat.strong_induction_on with n IH generalizing A
  -- If one of the sets is empty, then all the sums are zero
  by_cases Ai_empty : ∃ i, A i = ∅
  · obtain ⟨i, hi⟩ : ∃ i, ∑ j ∈ A i, g i j = 0 := Ai_empty.imp fun i hi ↦ by simp [hi]
    have hpi : piFinset A = ∅ := by simpa
    rw [f.map_coord_zero i hi, hpi, Finset.sum_empty]
  push_neg at Ai_empty
  -- Otherwise, if all sets are at most singletons, then they are exactly singletons and the result
  -- is again straightforward
  by_cases Ai_singleton : ∀ i, #(A i) ≤ 1
  · have Ai_card : ∀ i, #(A i) = 1 := by
      intro i
      have pos : #(A i) ≠ 0 := by simp [Finset.card_eq_zero, Ai_empty i]
      have : #(A i) ≤ 1 := Ai_singleton i
      exact le_antisymm this (Nat.succ_le_of_lt (_root_.pos_iff_ne_zero.mpr pos))
    have :
      ∀ r : ∀ i, α i, r ∈ piFinset A → (f fun i => g i (r i)) = f fun i => ∑ j ∈ A i, g i j := by
      intro r hr
      congr with i
      have : ∀ j ∈ A i, g i j = g i (r i) := by
        intro j hj
        congr
        apply Finset.card_le_one_iff.1 (Ai_singleton i) hj
        exact mem_piFinset.mp hr i
      simp only [Finset.sum_congr rfl this, Finset.mem_univ, Finset.sum_const, Ai_card i, one_nsmul]
    simp only [Finset.sum_congr rfl this, Ai_card, card_piFinset, prod_const_one, one_nsmul,
      Finset.sum_const]
  -- Remains the interesting case where one of the `A i`, say `A i₀`, has cardinality at least 2.
  -- We will split into two parts `B i₀` and `C i₀` of smaller cardinality, let `B i = C i = A i`
  -- for `i ≠ i₀`, apply the inductive assumption to `B` and `C`, and add up the corresponding
  -- parts to get the sum for `A`.
  push_neg at Ai_singleton
  obtain ⟨i₀, hi₀⟩ : ∃ i, 1 < #(A i) := Ai_singleton
  obtain ⟨j₁, j₂, _, hj₂, _⟩ : ∃ j₁ j₂, j₁ ∈ A i₀ ∧ j₂ ∈ A i₀ ∧ j₁ ≠ j₂ :=
    Finset.one_lt_card_iff.1 hi₀
  let B := Function.update A i₀ (A i₀ \ {j₂})
  let C := Function.update A i₀ {j₂}
  have B_subset_A : ∀ i, B i ⊆ A i := by
    intro i
    by_cases hi : i = i₀
    · rw [hi]
      simp only [B, sdiff_subset, update_same]
    · simp only [B, hi, update_noteq, Ne, not_false_iff, Finset.Subset.refl]
  have C_subset_A : ∀ i, C i ⊆ A i := by
    intro i
    by_cases hi : i = i₀
    · rw [hi]
      simp only [C, hj₂, Finset.singleton_subset_iff, update_same]
    · simp only [C, hi, update_noteq, Ne, not_false_iff, Finset.Subset.refl]
  -- split the sum at `i₀` as the sum over `B i₀` plus the sum over `C i₀`, to use additivity.
  have A_eq_BC :
    (fun i => ∑ j ∈ A i, g i j) =
      Function.update (fun i => ∑ j ∈ A i, g i j) i₀
        ((∑ j ∈ B i₀, g i₀ j) + ∑ j ∈ C i₀, g i₀ j) := by
    ext i
    by_cases hi : i = i₀
    · rw [hi, update_same]
      have : A i₀ = B i₀ ∪ C i₀ := by
        simp only [B, C, Function.update_same, Finset.sdiff_union_self_eq_union]
        symm
        simp only [hj₂, Finset.singleton_subset_iff, Finset.union_eq_left]
      rw [this]
      refine Finset.sum_union <| Finset.disjoint_right.2 fun j hj => ?_
      have : j = j₂ := by
        simpa [C] using hj
      rw [this]
      simp only [B, mem_sdiff, eq_self_iff_true, not_true, not_false_iff, Finset.mem_singleton,
        update_same, and_false]
    · simp [hi]
  have Beq :
    Function.update (fun i => ∑ j ∈ A i, g i j) i₀ (∑ j ∈ B i₀, g i₀ j) = fun i =>
      ∑ j ∈ B i, g i j := by
    ext i
    by_cases hi : i = i₀
    · rw [hi]
      simp only [update_same]
    · simp only [B, hi, update_noteq, Ne, not_false_iff]
  have Ceq :
    Function.update (fun i => ∑ j ∈ A i, g i j) i₀ (∑ j ∈ C i₀, g i₀ j) = fun i =>
      ∑ j ∈ C i, g i j := by
    ext i
    by_cases hi : i = i₀
    · rw [hi]
      simp only [update_same]
    · simp only [C, hi, update_noteq, Ne, not_false_iff]
  -- Express the inductive assumption for `B`
  have Brec : (f fun i => ∑ j ∈ B i, g i j) = ∑ r ∈ piFinset B, f fun i => g i (r i) := by
    have : ∑ i, #(B i) < ∑ i, #(A i) := by
      refine sum_lt_sum (fun i _ => card_le_card (B_subset_A i)) ⟨i₀, mem_univ _, ?_⟩
      have : {j₂} ⊆ A i₀ := by simp [hj₂]
      simp only [B, Finset.card_sdiff this, Function.update_same, Finset.card_singleton]
      exact Nat.pred_lt (ne_of_gt (lt_trans Nat.zero_lt_one hi₀))
    rw [h] at this
    exact IH _ this B rfl
  -- Express the inductive assumption for `C`
  have Crec : (f fun i => ∑ j ∈ C i, g i j) = ∑ r ∈ piFinset C, f fun i => g i (r i) := by
    have : (∑ i, #(C i)) < ∑ i, #(A i) :=
      Finset.sum_lt_sum (fun i _ => Finset.card_le_card (C_subset_A i))
        ⟨i₀, Finset.mem_univ _, by simp [C, hi₀]⟩
    rw [h] at this
    exact IH _ this C rfl
  have D : Disjoint (piFinset B) (piFinset C) :=
    haveI : Disjoint (B i₀) (C i₀) := by simp [B, C]
    piFinset_disjoint_of_disjoint B C this
  have pi_BC : piFinset A = piFinset B ∪ piFinset C := by
    apply Finset.Subset.antisymm
    · intro r hr
      by_cases hri₀ : r i₀ = j₂
      · apply Finset.mem_union_right
        refine mem_piFinset.2 fun i => ?_
        by_cases hi : i = i₀
        · have : r i₀ ∈ C i₀ := by simp [C, hri₀]
          rwa [hi]
        · simp [C, hi, mem_piFinset.1 hr i]
      · apply Finset.mem_union_left
        refine mem_piFinset.2 fun i => ?_
        by_cases hi : i = i₀
        · have : r i₀ ∈ B i₀ := by simp [B, hri₀, mem_piFinset.1 hr i₀]
          rwa [hi]
        · simp [B, hi, mem_piFinset.1 hr i]
    · exact
        Finset.union_subset (piFinset_subset _ _ fun i => B_subset_A i)
          (piFinset_subset _ _ fun i => C_subset_A i)
  rw [A_eq_BC]
  simp only [MultilinearMap.map_update_add, Beq, Ceq, Brec, Crec, pi_BC]
  rw [← Finset.sum_union D]

/-- If `f` is multilinear, then `f (Σ_{j₁ ∈ A₁} g₁ j₁, ..., Σ_{jₙ ∈ Aₙ} gₙ jₙ)` is the sum of
`f (g₁ (r 1), ..., gₙ (r n))` where `r` ranges over all functions with `r 1 ∈ A₁`, ...,
`r n ∈ Aₙ`. This follows from multilinearity by expanding successively with respect to each
coordinate. -/
theorem map_sum_finset [DecidableEq ι] [Fintype ι] :
    (f fun i => ∑ j ∈ A i, g i j) = ∑ r ∈ piFinset A, f fun i => g i (r i) :=
  f.map_sum_finset_aux _ _ rfl

/-- If `f` is multilinear, then `f (Σ_{j₁} g₁ j₁, ..., Σ_{jₙ} gₙ jₙ)` is the sum of
`f (g₁ (r 1), ..., gₙ (r n))` where `r` ranges over all functions `r`. This follows from
multilinearity by expanding successively with respect to each coordinate. -/
theorem map_sum [DecidableEq ι] [Fintype ι] [∀ i, Fintype (α i)] :
    (f fun i => ∑ j, g i j) = ∑ r : ∀ i, α i, f fun i => g i (r i) :=
  f.map_sum_finset g fun _ => Finset.univ

theorem map_update_sum {α : Type*} [DecidableEq ι] (t : Finset α) (i : ι) (g : α → M₁ i)
    (m : ∀ i, M₁ i) : f (update m i (∑ a ∈ t, g a)) = ∑ a ∈ t, f (update m i (g a)) := by
  classical
    induction' t using Finset.induction with a t has ih h
    · simp
    · simp [Finset.sum_insert has, ih]

end ApplySum

/-- Restrict the codomain of a multilinear map to a submodule.

This is the multilinear version of `LinearMap.codRestrict`. -/
@[simps]
def codRestrict (f : MultilinearMap R M₁ M₂) (p : Submodule R M₂) (h : ∀ v, f v ∈ p) :
    MultilinearMap R M₁ p where
  toFun v := ⟨f v, h v⟩
  map_update_add' _ _ _ _ := Subtype.ext <| MultilinearMap.map_update_add _ _ _ _ _
  map_update_smul' _ _ _ _ := Subtype.ext <| MultilinearMap.map_update_smul _ _ _ _ _

section RestrictScalar

variable (R)
variable {A : Type*} [Semiring A] [SMul R A] [∀ i : ι, Module A (M₁ i)] [Module A M₂]
  [∀ i, IsScalarTower R A (M₁ i)] [IsScalarTower R A M₂]

/-- Reinterpret an `A`-multilinear map as an `R`-multilinear map, if `A` is an algebra over `R`
and their actions on all involved modules agree with the action of `R` on `A`. -/
def restrictScalars (f : MultilinearMap A M₁ M₂) : MultilinearMap R M₁ M₂ where
  toFun := f
  map_update_add' := f.map_update_add
  map_update_smul' m i := (f.toLinearMap m i).map_smul_of_tower

@[simp]
theorem coe_restrictScalars (f : MultilinearMap A M₁ M₂) : ⇑(f.restrictScalars R) = f :=
  rfl

end RestrictScalar

section

variable {ι₁ ι₂ ι₃ : Type*}

/-- Transfer the arguments to a map along an equivalence between argument indices.

The naming is derived from `Finsupp.domCongr`, noting that here the permutation applies to the
domain of the domain. -/
@[simps apply]
def domDomCongr (σ : ι₁ ≃ ι₂) (m : MultilinearMap R (fun _ : ι₁ => M₂) M₃) :
    MultilinearMap R (fun _ : ι₂ => M₂) M₃ where
  toFun v := m fun i => v (σ i)
  map_update_add' v i a b := by
    letI := σ.injective.decidableEq
    simp_rw [Function.update_apply_equiv_apply v]
    rw [m.map_update_add]
  map_update_smul' v i a b := by
    letI := σ.injective.decidableEq
    simp_rw [Function.update_apply_equiv_apply v]
    rw [m.map_update_smul]

theorem domDomCongr_trans (σ₁ : ι₁ ≃ ι₂) (σ₂ : ι₂ ≃ ι₃)
    (m : MultilinearMap R (fun _ : ι₁ => M₂) M₃) :
    m.domDomCongr (σ₁.trans σ₂) = (m.domDomCongr σ₁).domDomCongr σ₂ :=
  rfl

theorem domDomCongr_mul (σ₁ : Equiv.Perm ι₁) (σ₂ : Equiv.Perm ι₁)
    (m : MultilinearMap R (fun _ : ι₁ => M₂) M₃) :
    m.domDomCongr (σ₂ * σ₁) = (m.domDomCongr σ₁).domDomCongr σ₂ :=
  rfl

/-- `MultilinearMap.domDomCongr` as an equivalence.

This is declared separately because it does not work with dot notation. -/
@[simps apply symm_apply]
def domDomCongrEquiv (σ : ι₁ ≃ ι₂) :
    MultilinearMap R (fun _ : ι₁ => M₂) M₃ ≃+ MultilinearMap R (fun _ : ι₂ => M₂) M₃ where
  toFun := domDomCongr σ
  invFun := domDomCongr σ.symm
  left_inv m := by
    ext
    simp [domDomCongr]
  right_inv m := by
    ext
    simp [domDomCongr]
  map_add' a b := by
    ext
    simp [domDomCongr]

/-- The results of applying `domDomCongr` to two maps are equal if
and only if those maps are. -/
@[simp]
theorem domDomCongr_eq_iff (σ : ι₁ ≃ ι₂) (f g : MultilinearMap R (fun _ : ι₁ => M₂) M₃) :
    f.domDomCongr σ = g.domDomCongr σ ↔ f = g :=
  (domDomCongrEquiv σ : _ ≃+ MultilinearMap R (fun _ => M₂) M₃).apply_eq_iff_eq

end

/-! If `{a // P a}` is a subtype of `ι` and if we fix an element `z` of `(i : {a // ¬ P a}) → M₁ i`,
then a multilinear map on `M₁` defines a multilinear map on the restriction of `M₁` to
`{a // P a}`, by fixing the arguments out of `{a // P a}` equal to the values of `z`. -/

lemma domDomRestrict_aux {ι} [DecidableEq ι] (P : ι → Prop) [DecidablePred P] {M₁ : ι → Type*}
    [DecidableEq {a // P a}]
    (x : (i : {a // P a}) → M₁ i) (z : (i : {a // ¬ P a}) → M₁ i) (i : {a : ι // P a})
    (c : M₁ i) : (fun j ↦ if h : P j then Function.update x i c ⟨j, h⟩ else z ⟨j, h⟩) =
    Function.update (fun j => if h : P j then x ⟨j, h⟩ else z ⟨j, h⟩) i c := by
  ext j
  by_cases h : j = i
  · rw [h, Function.update_same]
    simp only [i.2, update_same, dite_true]
  · rw [Function.update_noteq h]
    by_cases h' : P j
    · simp only [h', ne_eq, Subtype.mk.injEq, dite_true]
      have h'' : ¬ ⟨j, h'⟩ = i :=
        fun he => by apply_fun (fun x => x.1) at he; exact h he
      rw [Function.update_noteq h'']
    · simp only [h', ne_eq, Subtype.mk.injEq, dite_false]

lemma domDomRestrict_aux_right {ι} [DecidableEq ι] (P : ι → Prop) [DecidablePred P] {M₁ : ι → Type*}
    [DecidableEq {a // ¬ P a}]
    (x : (i : {a // P a}) → M₁ i) (z : (i : {a // ¬ P a}) → M₁ i) (i : {a : ι // ¬ P a})
    (c : M₁ i) : (fun j ↦ if h : P j then x ⟨j, h⟩ else Function.update z i c ⟨j, h⟩) =
    Function.update (fun j => if h : P j then x ⟨j, h⟩ else z ⟨j, h⟩) i c := by
  simpa only [dite_not] using domDomRestrict_aux _ z (fun j ↦ x ⟨j.1, not_not.mp j.2⟩) i c

/-- Given a multilinear map `f` on `(i : ι) → M i`, a (decidable) predicate `P` on `ι` and
an element `z` of `(i : {a // ¬ P a}) → M₁ i`, construct a multilinear map on
`(i : {a // P a}) → M₁ i)` whose value at `x` is `f` evaluated at the vector with `i`th coordinate
`x i` if `P i` and `z i` otherwise.

The naming is similar to `MultilinearMap.domDomCongr`: here we are applying the restriction to the
domain of the domain.

For a linear map version, see `MultilinearMap.domDomRestrictₗ`.
-/
def domDomRestrict (f : MultilinearMap R M₁ M₂) (P : ι → Prop) [DecidablePred P]
    (z : (i : {a : ι // ¬ P a}) → M₁ i) :
    MultilinearMap R (fun (i : {a : ι // P a}) => M₁ i) M₂ where
  toFun x := f (fun j ↦ if h : P j then x ⟨j, h⟩ else z ⟨j, h⟩)
  map_update_add' x i a b := by
    classical
    simp only
    repeat (rw [domDomRestrict_aux])
    simp only [MultilinearMap.map_update_add]
  map_update_smul' z i c a := by
    classical
    simp only
    repeat (rw [domDomRestrict_aux])
    simp only [MultilinearMap.map_update_smul]

@[simp]
lemma domDomRestrict_apply (f : MultilinearMap R M₁ M₂) (P : ι → Prop)
    [DecidablePred P] (x : (i : {a // P a}) → M₁ i) (z : (i : {a // ¬ P a}) → M₁ i) :
    f.domDomRestrict P z x = f (fun j => if h : P j then x ⟨j, h⟩ else z ⟨j, h⟩) := rfl

-- TODO: Should add a ref here when available.
/-- The "derivative" of a multilinear map, as a linear map from `(i : ι) → M₁ i` to `M₂`.
For continuous multilinear maps, this will indeed be the derivative. -/
def linearDeriv [DecidableEq ι] [Fintype ι] (f : MultilinearMap R M₁ M₂)
    (x : (i : ι) → M₁ i) : ((i : ι) → M₁ i) →ₗ[R] M₂ :=
  ∑ i : ι, (f.toLinearMap x i).comp (LinearMap.proj i)

@[simp]
lemma linearDeriv_apply [DecidableEq ι] [Fintype ι] (f : MultilinearMap R M₁ M₂)
    (x y : (i : ι) → M₁ i) :
    f.linearDeriv x y = ∑ i, f (update x i (y i)) := by
  unfold linearDeriv
  simp only [LinearMap.coeFn_sum, LinearMap.coe_comp, LinearMap.coe_proj, Finset.sum_apply,
    Function.comp_apply, Function.eval, toLinearMap_apply]

end Semiring

end MultilinearMap

namespace LinearMap

variable [Semiring R] [∀ i, AddCommMonoid (M₁ i)] [AddCommMonoid M₂] [AddCommMonoid M₃]
  [AddCommMonoid M'] [∀ i, Module R (M₁ i)] [Module R M₂] [Module R M₃] [Module R M']

/-- Composing a multilinear map with a linear map gives again a multilinear map. -/
def compMultilinearMap (g : M₂ →ₗ[R] M₃) (f : MultilinearMap R M₁ M₂) : MultilinearMap R M₁ M₃ where
  toFun := g ∘ f
  map_update_add' m i x y := by simp
  map_update_smul' m i c x := by simp

@[simp]
theorem coe_compMultilinearMap (g : M₂ →ₗ[R] M₃) (f : MultilinearMap R M₁ M₂) :
    ⇑(g.compMultilinearMap f) = g ∘ f :=
  rfl

@[simp]
theorem compMultilinearMap_apply (g : M₂ →ₗ[R] M₃) (f : MultilinearMap R M₁ M₂) (m : ∀ i, M₁ i) :
    g.compMultilinearMap f m = g (f m) :=
  rfl

@[simp]
theorem compMultilinearMap_zero (g : M₂ →ₗ[R] M₃) :
    g.compMultilinearMap (0 : MultilinearMap R M₁ M₂) = 0 :=
  MultilinearMap.ext fun _ => map_zero g

@[simp]
theorem zero_compMultilinearMap (f: MultilinearMap R M₁ M₂) :
    (0 : M₂ →ₗ[R] M₃).compMultilinearMap f = 0 := rfl

@[simp]
theorem compMultilinearMap_add (g : M₂ →ₗ[R] M₃) (f₁ f₂ : MultilinearMap R M₁ M₂) :
    g.compMultilinearMap (f₁ + f₂) = g.compMultilinearMap f₁ + g.compMultilinearMap f₂ :=
  MultilinearMap.ext fun _ => map_add g _ _

@[simp]
theorem add_compMultilinearMap (g₁ g₂ : M₂ →ₗ[R] M₃) (f: MultilinearMap R M₁ M₂) :
    (g₁ + g₂).compMultilinearMap f = g₁.compMultilinearMap f + g₂.compMultilinearMap f := rfl

@[simp]
theorem compMultilinearMap_smul [Monoid S] [DistribMulAction S M₂] [DistribMulAction S M₃]
    [SMulCommClass R S M₂] [SMulCommClass R S M₃] [CompatibleSMul M₂ M₃ S R]
    (g : M₂ →ₗ[R] M₃) (s : S) (f : MultilinearMap R M₁ M₂) :
    g.compMultilinearMap (s • f) = s • g.compMultilinearMap f :=
  MultilinearMap.ext fun _ => g.map_smul_of_tower _ _

@[simp]
theorem smul_compMultilinearMap [Monoid S] [DistribMulAction S M₃] [SMulCommClass R S M₃]
    (g : M₂ →ₗ[R] M₃) (s : S) (f : MultilinearMap R M₁ M₂) :
    (s • g).compMultilinearMap f = s • g.compMultilinearMap f := rfl

/-- The multilinear version of `LinearMap.subtype_comp_codRestrict` -/
@[simp]
theorem subtype_compMultilinearMap_codRestrict (f : MultilinearMap R M₁ M₂) (p : Submodule R M₂)
    (h) : p.subtype.compMultilinearMap (f.codRestrict p h) = f :=
  rfl

/-- The multilinear version of `LinearMap.comp_codRestrict` -/
@[simp]
theorem compMultilinearMap_codRestrict (g : M₂ →ₗ[R] M₃) (f : MultilinearMap R M₁ M₂)
    (p : Submodule R M₃) (h) :
    (g.codRestrict p h).compMultilinearMap f =
      (g.compMultilinearMap f).codRestrict p fun v => h (f v) :=
  rfl

variable {ι₁ ι₂ : Type*}

@[simp]
theorem compMultilinearMap_domDomCongr (σ : ι₁ ≃ ι₂) (g : M₂ →ₗ[R] M₃)
    (f : MultilinearMap R (fun _ : ι₁ => M') M₂) :
    (g.compMultilinearMap f).domDomCongr σ = g.compMultilinearMap (f.domDomCongr σ) := by
  ext
  simp [MultilinearMap.domDomCongr]

end LinearMap

namespace MultilinearMap

section Semiring

variable [Semiring R] [(i : ι) → AddCommMonoid (M₁ i)] [(i : ι) → Module R (M₁ i)]
  [AddCommMonoid M₂] [Module R M₂]

instance [Monoid S] [DistribMulAction S M₂] [Module R M₂] [SMulCommClass R S M₂] :
    DistribMulAction S (MultilinearMap R M₁ M₂) :=
  coe_injective.distribMulAction coeAddMonoidHom fun _ _ ↦ rfl

section Module

variable [Semiring S] [Module S M₂] [SMulCommClass R S M₂]

/-- The space of multilinear maps over an algebra over `R` is a module over `R`, for the pointwise
addition and scalar multiplication. -/
instance : Module S (MultilinearMap R M₁ M₂) :=
  coe_injective.module _ coeAddMonoidHom fun _ _ ↦ rfl

instance [NoZeroSMulDivisors S M₂] : NoZeroSMulDivisors S (MultilinearMap R M₁ M₂) :=
  coe_injective.noZeroSMulDivisors _ rfl coe_smul

variable [AddCommMonoid M₃] [Module S M₃] [Module R M₃] [SMulCommClass R S M₃]

variable (S) in
/-- `LinearMap.compMultilinearMap` as an `S`-linear map. -/
@[simps]
def _root_.LinearMap.compMultilinearMapₗ [Semiring S] [Module S M₂] [Module S M₃]
    [SMulCommClass R S M₂] [SMulCommClass R S M₃] [LinearMap.CompatibleSMul M₂ M₃ S R]
    (g : M₂ →ₗ[R] M₃) :
    MultilinearMap R M₁ M₂ →ₗ[S] MultilinearMap R M₁ M₃ where
  toFun := g.compMultilinearMap
  map_add' := g.compMultilinearMap_add
  map_smul' := g.compMultilinearMap_smul

variable (R S M₁ M₂ M₃)

section OfSubsingleton

/-- Linear equivalence between linear maps `M₂ →ₗ[R] M₃`
and one-multilinear maps `MultilinearMap R (fun _ : ι ↦ M₂) M₃`. -/
@[simps (config := { simpRhs := true })]
def ofSubsingletonₗ [Subsingleton ι] (i : ι) :
    (M₂ →ₗ[R] M₃) ≃ₗ[S] MultilinearMap R (fun _ : ι ↦ M₂) M₃ :=
  { ofSubsingleton R M₂ M₃ i with
    map_add' := fun _ _ ↦ rfl
    map_smul' := fun _ _ ↦ rfl }

end OfSubsingleton

/-- The dependent version of `MultilinearMap.domDomCongrLinearEquiv`. -/
@[simps apply symm_apply]
def domDomCongrLinearEquiv' {ι' : Type*} (σ : ι ≃ ι') :
    MultilinearMap R M₁ M₂ ≃ₗ[S] MultilinearMap R (fun i => M₁ (σ.symm i)) M₂ where
  toFun f :=
    { toFun := f ∘ (σ.piCongrLeft' M₁).symm
      map_update_add' := fun m i => by
        letI := σ.decidableEq
        rw [← σ.apply_symm_apply i]
        intro x y
        simp only [comp_apply, piCongrLeft'_symm_update, f.map_update_add]
      map_update_smul' := fun m i c => by
        letI := σ.decidableEq
        rw [← σ.apply_symm_apply i]
        intro x
        simp only [Function.comp, piCongrLeft'_symm_update, f.map_update_smul] }
  invFun f :=
    { toFun := f ∘ σ.piCongrLeft' M₁
      map_update_add' := fun m i => by
        letI := σ.symm.decidableEq
        rw [← σ.symm_apply_apply i]
        intro x y
        simp only [comp_apply, piCongrLeft'_update, f.map_update_add]
      map_update_smul' := fun m i c => by
        letI := σ.symm.decidableEq
        rw [← σ.symm_apply_apply i]
        intro x
        simp only [Function.comp, piCongrLeft'_update, f.map_update_smul] }
  map_add' f₁ f₂ := by
    ext
    simp only [Function.comp, coe_mk, add_apply]
  map_smul' c f := by
    ext
    simp only [Function.comp, coe_mk, smul_apply, RingHom.id_apply]
  left_inv f := by
    ext
    simp only [coe_mk, comp_apply, Equiv.symm_apply_apply]
  right_inv f := by
    ext
    simp only [coe_mk, comp_apply, Equiv.apply_symm_apply]

/-- The space of constant maps is equivalent to the space of maps that are multilinear with respect
to an empty family. -/
@[simps]
def constLinearEquivOfIsEmpty [IsEmpty ι] : M₂ ≃ₗ[S] MultilinearMap R M₁ M₂ where
  toFun := MultilinearMap.constOfIsEmpty R _
  map_add' _ _ := rfl
  map_smul' _ _ := rfl
  invFun f := f 0
  left_inv _ := rfl
  right_inv f := ext fun _ => MultilinearMap.congr_arg f <| Subsingleton.elim _ _

/-- `MultilinearMap.domDomCongr` as a `LinearEquiv`. -/
@[simps apply symm_apply]
def domDomCongrLinearEquiv {ι₁ ι₂} (σ : ι₁ ≃ ι₂) :
    MultilinearMap R (fun _ : ι₁ => M₂) M₃ ≃ₗ[S] MultilinearMap R (fun _ : ι₂ => M₂) M₃ :=
  { (domDomCongrEquiv σ :
      MultilinearMap R (fun _ : ι₁ => M₂) M₃ ≃+ MultilinearMap R (fun _ : ι₂ => M₂) M₃) with
    map_smul' := fun c f => by
      ext
      simp [MultilinearMap.domDomCongr] }

end Module

end Semiring

section CommSemiring

variable [CommSemiring R] [∀ i, AddCommMonoid (M₁ i)] [∀ i, AddCommMonoid (M i)] [AddCommMonoid M₂]
  [∀ i, Module R (M i)] [∀ i, Module R (M₁ i)] [Module R M₂] (f f' : MultilinearMap R M₁ M₂)

section
variable {M₁' : ι → Type*} [Π i, AddCommMonoid (M₁' i)] [Π i, Module R (M₁' i)]

/-- Given a predicate `P`, one may associate to a multilinear map `f` a multilinear map
from the elements satisfying `P` to the multilinear maps on elements not satisfying `P`.
In other words, splitting the variables into two subsets one gets a multilinear map into
multilinear maps.
This is a linear map version of the function `MultilinearMap.domDomRestrict`. -/
def domDomRestrictₗ (f : MultilinearMap R M₁ M₂) (P : ι → Prop) [DecidablePred P] :
    MultilinearMap R (fun (i : {a : ι // ¬ P a}) => M₁ i)
      (MultilinearMap R (fun (i : {a : ι // P a}) => M₁ i) M₂) where
  toFun := fun z ↦ domDomRestrict f P z
  map_update_add' := by
    intro h m i x y
    classical
    ext v
    simp [domDomRestrict_aux_right]
  map_update_smul' := by
    intro h m i c x
    classical
    ext v
    simp [domDomRestrict_aux_right]

lemma iteratedFDeriv_aux {ι} {M₁ : ι → Type*} {α : Type*} [DecidableEq α]
    (s : Set ι) [DecidableEq { x // x ∈ s }] (e : α ≃ s)
    (m : α → ((i : ι) → M₁ i)) (a : α) (z : (i : ι) → M₁ i) :
    (fun i ↦ update m a z (e.symm i) i) =
      (fun i ↦ update (fun j ↦ m (e.symm j) j) (e a) (z (e a)) i) := by
  ext i
  rcases eq_or_ne a (e.symm i) with rfl | hne
  · rw [Equiv.apply_symm_apply e i, update_same, update_same]
  · rw [update_noteq hne.symm, update_noteq fun h ↦ (Equiv.symm_apply_apply .. ▸ h ▸ hne) rfl]

/-- One of the components of the iterated derivative of a multilinear map. Given a bijection `e`
between a type `α` (typically `Fin k`) and a subset `s` of `ι`, this component is a multilinear map
of `k` vectors `v₁, ..., vₖ`, mapping them to `f (x₁, (v_{e.symm 2})₂, x₃, ...)`, where at
indices `i` in `s` one uses the `i`-th coordinate of the vector `v_{e.symm i}` and otherwise one
uses the `i`-th coordinate of a reference vector `x`.
This is multilinear in the components of `x` outside of `s`, and in the `v_j`. -/
noncomputable def iteratedFDerivComponent {α : Type*}
    (f : MultilinearMap R M₁ M₂) {s : Set ι} (e : α ≃ s) [DecidablePred (· ∈ s)] :
    MultilinearMap R (fun (i : {a : ι // a ∉ s}) ↦ M₁ i)
      (MultilinearMap R (fun (_ : α) ↦ (∀ i, M₁ i)) M₂) where
  toFun := fun z ↦
    { toFun := fun v ↦ domDomRestrictₗ f (fun i ↦ i ∈ s) z (fun i ↦ v (e.symm i) i)
      map_update_add' := by classical simp [iteratedFDeriv_aux]
      map_update_smul' := by classical simp [iteratedFDeriv_aux] }
  map_update_add' := by intros; ext; simp
  map_update_smul' := by intros; ext; simp

open Classical in
/-- The `k`-th iterated derivative of a multilinear map `f` at the point `x`. It is a multilinear
map of `k` vectors `v₁, ..., vₖ` (with the same type as `x`), mapping them
to `∑ f (x₁, (v_{i₁})₂, x₃, ...)`, where at each index `j` one uses either `xⱼ` or one
of the `(vᵢ)ⱼ`, and each `vᵢ` has to be used exactly once.
The sum is parameterized by the embeddings of `Fin k` in the index type `ι` (or, equivalently,
by the subsets `s` of `ι` of cardinality `k` and then the bijections between `Fin k` and `s`).

For the continuous version, see `ContinuousMultilinearMap.iteratedFDeriv`. -/
protected noncomputable def iteratedFDeriv [Fintype ι]
    (f : MultilinearMap R M₁ M₂) (k : ℕ) (x : (i : ι) → M₁ i) :
    MultilinearMap R (fun (_ : Fin k) ↦ (∀ i, M₁ i)) M₂ :=
  ∑ e : Fin k ↪ ι, iteratedFDerivComponent f e.toEquivRange (fun i ↦ x i)

/-- If `f` is a collection of linear maps, then the construction `MultilinearMap.compLinearMap`
sending a multilinear map `g` to `g (f₁ ⬝ , ..., fₙ ⬝ )` is linear in `g`. -/
@[simps] def compLinearMapₗ (f : Π (i : ι), M₁ i →ₗ[R] M₁' i) :
    (MultilinearMap R M₁' M₂) →ₗ[R] MultilinearMap R M₁ M₂ where
  toFun := fun g ↦ g.compLinearMap f
  map_add' := fun _ _ ↦ rfl
  map_smul' := fun _ _ ↦ rfl

/-- If `f` is a collection of linear maps, then the construction `MultilinearMap.compLinearMap`
sending a multilinear map `g` to `g (f₁ ⬝ , ..., fₙ ⬝ )` is linear in `g` and multilinear in
`f₁, ..., fₙ`. -/
@[simps] def compLinearMapMultilinear :
  @MultilinearMap R ι (fun i ↦ M₁ i →ₗ[R] M₁' i)
    ((MultilinearMap R M₁' M₂) →ₗ[R] MultilinearMap R M₁ M₂) _ _ _
      (fun _ ↦ LinearMap.module) _ where
  toFun := MultilinearMap.compLinearMapₗ
  map_update_add' := by
    intro _ f i f₁ f₂
    ext g x
    change (g fun j ↦ update f i (f₁ + f₂) j <| x j) =
        (g fun j ↦ update f i f₁ j <|x j) + g fun j ↦ update f i f₂ j (x j)
    let c : Π (i : ι), (M₁ i →ₗ[R] M₁' i) → M₁' i := fun i f ↦ f (x i)
    convert g.map_update_add (fun j ↦ f j (x j)) i (f₁ (x i)) (f₂ (x i)) with j j j
    · exact Function.apply_update c f i (f₁ + f₂) j
    · exact Function.apply_update c f i f₁ j
    · exact Function.apply_update c f i f₂ j
  map_update_smul' := by
    intro _ f i a f₀
    ext g x
    change (g fun j ↦ update f i (a • f₀) j <| x j) = a • g fun j ↦ update f i f₀ j (x j)
    let c : Π (i : ι), (M₁ i →ₗ[R] M₁' i) → M₁' i := fun i f ↦ f (x i)
    convert g.map_update_smul (fun j ↦ f j (x j)) i a (f₀ (x i)) with j j j
    · exact Function.apply_update c f i (a • f₀) j
    · exact Function.apply_update c f i f₀ j

/--
Let `M₁ᵢ` and `M₁ᵢ'` be two families of `R`-modules and `M₂` an `R`-module.
Let us denote `Π i, M₁ᵢ` and `Π i, M₁ᵢ'` by `M` and `M'` respectively.
If `g` is a multilinear map `M' → M₂`, then `g` can be reinterpreted as a multilinear
map from `Π i, M₁ᵢ ⟶ M₁ᵢ'` to `M ⟶ M₂` via `(fᵢ) ↦ v ↦ g(fᵢ vᵢ)`.
-/
@[simps!] def piLinearMap :
    MultilinearMap R M₁' M₂ →ₗ[R]
    MultilinearMap R (fun i ↦ M₁ i →ₗ[R] M₁' i) (MultilinearMap R M₁ M₂) where
  toFun g := (LinearMap.applyₗ g).compMultilinearMap compLinearMapMultilinear
  map_add' := by aesop
  map_smul' := by aesop

end

/-- If one multiplies by `c i` the coordinates in a finset `s`, then the image under a multilinear
map is multiplied by `∏ i ∈ s, c i`. This is mainly an auxiliary statement to prove the result when
`s = univ`, given in `map_smul_univ`, although it can be useful in its own right as it does not
require the index set `ι` to be finite. -/
theorem map_piecewise_smul [DecidableEq ι] (c : ι → R) (m : ∀ i, M₁ i) (s : Finset ι) :
    f (s.piecewise (fun i => c i • m i) m) = (∏ i ∈ s, c i) • f m := by
  refine s.induction_on (by simp) ?_
  intro j s j_not_mem_s Hrec
  have A :
    Function.update (s.piecewise (fun i => c i • m i) m) j (m j) =
      s.piecewise (fun i => c i • m i) m := by
    ext i
    by_cases h : i = j
    · rw [h]
      simp [j_not_mem_s]
    · simp [h]
  rw [s.piecewise_insert, f.map_update_smul, A, Hrec]
  simp [j_not_mem_s, mul_smul]

/-- Multiplicativity of a multilinear map along all coordinates at the same time,
writing `f (fun i => c i • m i)` as `(∏ i, c i) • f m`. -/
theorem map_smul_univ [Fintype ι] (c : ι → R) (m : ∀ i, M₁ i) :
    (f fun i => c i • m i) = (∏ i, c i) • f m := by
  classical simpa using map_piecewise_smul f c m Finset.univ

@[simp]
theorem map_update_smul_left [DecidableEq ι] [Fintype ι]
    (m : ∀ i, M₁ i) (i : ι) (c : R) (x : M₁ i) :
    f (update (c • m) i x) = c ^ (Fintype.card ι - 1) • f (update m i x) := by
  have :
    f ((Finset.univ.erase i).piecewise (c • update m i x) (update m i x)) =
      (∏ _i ∈ Finset.univ.erase i, c) • f (update m i x) :=
    map_piecewise_smul f _ _ _
  simpa [← Function.update_smul c m] using this

section

variable (R ι)
variable (A : Type*) [CommSemiring A] [Algebra R A] [Fintype ι]

/-- Given an `R`-algebra `A`, `mkPiAlgebra` is the multilinear map on `A^ι` associating
to `m` the product of all the `m i`.

See also `MultilinearMap.mkPiAlgebraFin` for a version that works with a non-commutative
algebra `A` but requires `ι = Fin n`. -/
protected def mkPiAlgebra : MultilinearMap R (fun _ : ι => A) A where
  toFun m := ∏ i, m i
  map_update_add' m i x y := by simp [Finset.prod_update_of_mem, add_mul]
  map_update_smul' m i c x := by simp [Finset.prod_update_of_mem]

variable {R A ι}

@[simp]
theorem mkPiAlgebra_apply (m : ι → A) : MultilinearMap.mkPiAlgebra R ι A m = ∏ i, m i :=
  rfl

end

section

variable (R n)
variable (A : Type*) [Semiring A] [Algebra R A]

/-- Given an `R`-algebra `A`, `mkPiAlgebraFin` is the multilinear map on `A^n` associating
to `m` the product of all the `m i`.

See also `MultilinearMap.mkPiAlgebra` for a version that assumes `[CommSemiring A]` but works
for `A^ι` with any finite type `ι`. -/
protected def mkPiAlgebraFin : MultilinearMap R (fun _ : Fin n => A) A where
  toFun m := (List.ofFn m).prod
  map_update_add' {dec} m i x y := by
    rw [Subsingleton.elim dec (by infer_instance)]
    have : (List.finRange n).indexOf i < n := by
      simpa using List.indexOf_lt_length.2 (List.mem_finRange i)
    simp [List.ofFn_eq_map, (List.nodup_finRange n).map_update, List.prod_set, add_mul, this,
      mul_add, add_mul]
  map_update_smul' {dec} m i c x := by
    rw [Subsingleton.elim dec (by infer_instance)]
    have : (List.finRange n).indexOf i < n := by
      simpa using List.indexOf_lt_length.2 (List.mem_finRange i)
    simp [List.ofFn_eq_map, (List.nodup_finRange n).map_update, List.prod_set, this]

variable {R A n}

@[simp]
theorem mkPiAlgebraFin_apply (m : Fin n → A) :
    MultilinearMap.mkPiAlgebraFin R n A m = (List.ofFn m).prod :=
  rfl

theorem mkPiAlgebraFin_apply_const (a : A) :
    (MultilinearMap.mkPiAlgebraFin R n A fun _ => a) = a ^ n := by simp

end

/-- Given an `R`-multilinear map `f` taking values in `R`, `f.smulRight z` is the map
sending `m` to `f m • z`. -/
def smulRight (f : MultilinearMap R M₁ R) (z : M₂) : MultilinearMap R M₁ M₂ :=
  (LinearMap.smulRight LinearMap.id z).compMultilinearMap f

@[simp]
theorem smulRight_apply (f : MultilinearMap R M₁ R) (z : M₂) (m : ∀ i, M₁ i) :
    f.smulRight z m = f m • z :=
  rfl

variable (R ι)

/-- The canonical multilinear map on `R^ι` when `ι` is finite, associating to `m` the product of
all the `m i` (multiplied by a fixed reference element `z` in the target module). See also
`mkPiAlgebra` for a more general version. -/
protected def mkPiRing [Fintype ι] (z : M₂) : MultilinearMap R (fun _ : ι => R) M₂ :=
  (MultilinearMap.mkPiAlgebra R ι R).smulRight z

variable {R ι}

@[simp]
theorem mkPiRing_apply [Fintype ι] (z : M₂) (m : ι → R) :
    (MultilinearMap.mkPiRing R ι z : (ι → R) → M₂) m = (∏ i, m i) • z :=
  rfl

theorem mkPiRing_apply_one_eq_self [Fintype ι] (f : MultilinearMap R (fun _ : ι => R) M₂) :
    MultilinearMap.mkPiRing R ι (f fun _ => 1) = f := by
  ext m
  have : m = fun i => m i • (1 : R) := by
    ext j
    simp
  conv_rhs => rw [this, f.map_smul_univ]
  rfl

theorem mkPiRing_eq_iff [Fintype ι] {z₁ z₂ : M₂} :
    MultilinearMap.mkPiRing R ι z₁ = MultilinearMap.mkPiRing R ι z₂ ↔ z₁ = z₂ := by
  simp_rw [MultilinearMap.ext_iff, mkPiRing_apply]
  constructor <;> intro h
  · simpa using h fun _ => 1
  · intro x
    simp [h]

theorem mkPiRing_zero [Fintype ι] : MultilinearMap.mkPiRing R ι (0 : M₂) = 0 := by
  ext; rw [mkPiRing_apply, smul_zero, MultilinearMap.zero_apply]

theorem mkPiRing_eq_zero_iff [Fintype ι] (z : M₂) : MultilinearMap.mkPiRing R ι z = 0 ↔ z = 0 := by
  rw [← mkPiRing_zero, mkPiRing_eq_iff]

end CommSemiring

section RangeAddCommGroup

variable [Semiring R] [∀ i, AddCommMonoid (M₁ i)] [AddCommGroup M₂] [∀ i, Module R (M₁ i)]
  [Module R M₂] (f g : MultilinearMap R M₁ M₂)

instance : Neg (MultilinearMap R M₁ M₂) :=
  ⟨fun f => ⟨fun m => -f m, fun m i x y => by simp [add_comm], fun m i c x => by simp⟩⟩

@[simp]
theorem neg_apply (m : ∀ i, M₁ i) : (-f) m = -f m :=
  rfl

instance : Sub (MultilinearMap R M₁ M₂) :=
  ⟨fun f g =>
    ⟨fun m => f m - g m, fun m i x y => by
      simp only [MultilinearMap.map_update_add, sub_eq_add_neg, neg_add]
      abel,
      fun m i c x => by simp only [MultilinearMap.map_update_smul, smul_sub]⟩⟩

@[simp]
theorem sub_apply (m : ∀ i, M₁ i) : (f - g) m = f m - g m :=
  rfl

instance : AddCommGroup (MultilinearMap R M₁ M₂) :=
  { MultilinearMap.addCommMonoid with
<<<<<<< HEAD
    neg_add_cancel := fun a => MultilinearMap.ext fun v => neg_add_cancel _
    sub_eq_add_neg := fun a b => MultilinearMap.ext fun v => sub_eq_add_neg _ _
=======
    neg_add_cancel := fun _ => MultilinearMap.ext fun _ => neg_add_cancel _
    sub_eq_add_neg := fun _ _ => MultilinearMap.ext fun _ => sub_eq_add_neg _ _
>>>>>>> d0df76bd
    zsmul := fun n f =>
      { toFun := fun m => n • f m
        map_update_add' := fun m i x y => by simp [smul_add]
        map_update_smul' := fun l i x d => by simp [← smul_comm x n (_ : M₂)] }
    -- Porting note: changed from `AddCommGroup` to `SubNegMonoid`
    zsmul_zero' := fun _ => MultilinearMap.ext fun _ => SubNegMonoid.zsmul_zero' _
    zsmul_succ' := fun _ _ => MultilinearMap.ext fun _ => SubNegMonoid.zsmul_succ' _ _
    zsmul_neg' := fun _ _ => MultilinearMap.ext fun _ => SubNegMonoid.zsmul_neg' _ _ }

end RangeAddCommGroup

section AddCommGroup

variable [Semiring R] [∀ i, AddCommGroup (M₁ i)] [AddCommGroup M₂] [∀ i, Module R (M₁ i)]
  [Module R M₂] (f : MultilinearMap R M₁ M₂)

@[simp]
theorem map_update_neg [DecidableEq ι] (m : ∀ i, M₁ i) (i : ι) (x : M₁ i) :
    f (update m i (-x)) = -f (update m i x) :=
  eq_neg_of_add_eq_zero_left <| by
<<<<<<< HEAD
    rw [← MultilinearMap.map_add, neg_add_cancel, f.map_coord_zero i (update_same i 0 m)]
=======
    rw [← MultilinearMap.map_update_add, neg_add_cancel, f.map_coord_zero i (update_same i 0 m)]


@[deprecated (since := "2024-11-03")] protected alias map_neg := MultilinearMap.map_update_neg
>>>>>>> d0df76bd

@[simp]
theorem map_update_sub [DecidableEq ι] (m : ∀ i, M₁ i) (i : ι) (x y : M₁ i) :
    f (update m i (x - y)) = f (update m i x) - f (update m i y) := by
  rw [sub_eq_add_neg, sub_eq_add_neg, MultilinearMap.map_update_add, map_update_neg]

@[deprecated (since := "2024-11-03")] protected alias map_sub := MultilinearMap.map_update_sub

lemma map_update [DecidableEq ι] (x : (i : ι) → M₁ i) (i : ι) (v : M₁ i)  :
    f (update x i v) = f x - f (update x i (x i - v)) := by
  rw [map_update_sub, update_eq_self, sub_sub_cancel]

open Finset in
lemma map_sub_map_piecewise [LinearOrder ι] (a b : (i : ι) → M₁ i) (s : Finset ι) :
    f a - f (s.piecewise b a) =
    ∑ i ∈ s, f (fun j ↦ if j ∈ s → j < i then a j else if i = j then a j - b j else b j) := by
  refine s.induction_on_min ?_ fun k s hk ih ↦ ?_
  · rw [Finset.piecewise_empty, sum_empty, sub_self]
  rw [Finset.piecewise_insert, map_update, ← sub_add, ih,
      add_comm, sum_insert (lt_irrefl _ <| hk k ·)]
  simp_rw [s.mem_insert]
  congr 1
  · congr; ext i; split_ifs with h₁ h₂
    · rw [update_noteq, Finset.piecewise_eq_of_not_mem]
      · exact fun h ↦ (hk i h).not_lt (h₁ <| .inr h)
      · exact fun h ↦ (h₁ <| .inl h).ne h
    · cases h₂
      rw [update_same, s.piecewise_eq_of_not_mem _ _ (lt_irrefl _ <| hk k ·)]
    · push_neg at h₁
      rw [update_noteq (Ne.symm h₂), s.piecewise_eq_of_mem _ _ (h₁.1.resolve_left <| Ne.symm h₂)]
  · apply sum_congr rfl; intro i hi; congr; ext j; congr 1; apply propext
    simp_rw [imp_iff_not_or, not_or]; apply or_congr_left'
    intro h; rw [and_iff_right]; rintro rfl; exact h (hk i hi)

/-- This calculates the differences between the values of a multilinear map at
two arguments that differ on a finset `s` of `ι`. It requires a
linear order on `ι` in order to express the result. -/
lemma map_piecewise_sub_map_piecewise [LinearOrder ι] (a b v : (i : ι) → M₁ i) (s : Finset ι) :
    f (s.piecewise a v) - f (s.piecewise b v) = ∑ i ∈ s, f
      fun j ↦ if j ∈ s then if j < i then a j else if j = i then a j - b j else b j else v j := by
  rw [← s.piecewise_idem_right b a, map_sub_map_piecewise]
  refine Finset.sum_congr rfl fun i hi ↦ congr_arg f <| funext fun j ↦ ?_
  by_cases hjs : j ∈ s
  · rw [if_pos hjs]; by_cases hji : j < i
    · rw [if_pos fun _ ↦ hji, if_pos hji, s.piecewise_eq_of_mem _ _ hjs]
    rw [if_neg (Classical.not_imp.mpr ⟨hjs, hji⟩), if_neg hji]
    obtain rfl | hij := eq_or_ne i j
    · rw [if_pos rfl, if_pos rfl, s.piecewise_eq_of_mem _ _ hi]
    · rw [if_neg hij, if_neg hij.symm]
  · rw [if_neg hjs, if_pos fun h ↦ (hjs h).elim, s.piecewise_eq_of_not_mem _ _ hjs]

open Finset in
lemma map_add_eq_map_add_linearDeriv_add [DecidableEq ι] [Fintype ι] (x h : (i : ι) → M₁ i) :
    f (x + h) = f x + f.linearDeriv x h + ∑ s with 2 ≤ #s, f (s.piecewise h x) := by
  rw [add_comm, map_add_univ, ← Finset.powerset_univ,
      ← sum_filter_add_sum_filter_not _ (2 ≤ #·)]
  simp_rw [not_le, Nat.lt_succ, le_iff_lt_or_eq (b := 1), Nat.lt_one_iff, filter_or,
    ← powersetCard_eq_filter, sum_union (univ.pairwise_disjoint_powersetCard zero_ne_one),
    powersetCard_zero, powersetCard_one, sum_singleton, Finset.piecewise_empty, sum_map,
    Function.Embedding.coeFn_mk, Finset.piecewise_singleton, linearDeriv_apply, add_comm]

open Finset in
/-- This expresses the difference between the values of a multilinear map
at two points "close to `x`" in terms of the "derivative" of the multilinear map at `x`
and of "second-order" terms. -/
lemma map_add_sub_map_add_sub_linearDeriv [DecidableEq ι] [Fintype ι] (x h h' : (i : ι) → M₁ i) :
    f (x + h) - f (x + h') - f.linearDeriv x (h - h') =
    ∑ s with 2 ≤ #s, (f (s.piecewise h x) - f (s.piecewise h' x)) := by
  simp_rw [map_add_eq_map_add_linearDeriv_add, add_assoc, add_sub_add_comm, sub_self, zero_add,
    ← LinearMap.map_sub, add_sub_cancel_left, sum_sub_distrib]

end AddCommGroup

section CommSemiring

variable [CommSemiring R] [∀ i, AddCommMonoid (M₁ i)] [AddCommMonoid M₂] [∀ i, Module R (M₁ i)]
  [Module R M₂]

/-- When `ι` is finite, multilinear maps on `R^ι` with values in `M₂` are in bijection with `M₂`,
as such a multilinear map is completely determined by its value on the constant vector made of ones.
We register this bijection as a linear equivalence in `MultilinearMap.piRingEquiv`. -/
protected def piRingEquiv [Fintype ι] : M₂ ≃ₗ[R] MultilinearMap R (fun _ : ι => R) M₂ where
  toFun z := MultilinearMap.mkPiRing R ι z
  invFun f := f fun _ => 1
  map_add' z z' := by
    ext m
    simp [smul_add]
  map_smul' c z := by
    ext m
    simp [smul_smul, mul_comm]
  left_inv z := by simp
  right_inv f := f.mkPiRing_apply_one_eq_self

end CommSemiring

end MultilinearMap

section Currying

/-!
### Currying

We associate to a multilinear map in `n+1` variables (i.e., based on `Fin n.succ`) two
curried functions, named `f.curryLeft` (which is a linear map on `E 0` taking values
in multilinear maps in `n` variables) and `f.curryRight` (which is a multilinear map in `n`
variables taking values in linear maps on `E 0`). In both constructions, the variable that is
singled out is `0`, to take advantage of the operations `cons` and `tail` on `Fin n`.
The inverse operations are called `uncurryLeft` and `uncurryRight`.

We also register linear equiv versions of these correspondences, in
`multilinearCurryLeftEquiv` and `multilinearCurryRightEquiv`.
-/


open MultilinearMap

variable [CommSemiring R] [∀ i, AddCommMonoid (M i)] [AddCommMonoid M'] [AddCommMonoid M₂]
  [∀ i, Module R (M i)] [Module R M'] [Module R M₂]

/-! #### Left currying -/


/-- Given a linear map `f` from `M 0` to multilinear maps on `n` variables,
construct the corresponding multilinear map on `n+1` variables obtained by concatenating
the variables, given by `m ↦ f (m 0) (tail m)`-/
def LinearMap.uncurryLeft (f : M 0 →ₗ[R] MultilinearMap R (fun i : Fin n => M i.succ) M₂) :
    MultilinearMap R M M₂ where
  toFun m := f (m 0) (tail m)
  map_update_add' := @fun dec m i x y => by
    -- Porting note: `clear` not necessary in Lean 3 due to not being in the instance cache
    rw [Subsingleton.elim dec (by clear dec; infer_instance)]; clear dec
    by_cases h : i = 0
    · subst i
      simp only [update_same, map_add, tail_update_zero, MultilinearMap.add_apply]
    · simp_rw [update_noteq (Ne.symm h)]
      revert x y
      rw [← succ_pred i h]
      intro x y
      rw [tail_update_succ, MultilinearMap.map_update_add, tail_update_succ, tail_update_succ]
  map_update_smul' := @fun dec m i c x => by
    -- Porting note: `clear` not necessary in Lean 3 due to not being in the instance cache
    rw [Subsingleton.elim dec (by clear dec; infer_instance)]; clear dec
    by_cases h : i = 0
    · subst i
      simp only [update_same, map_smul, tail_update_zero, MultilinearMap.smul_apply]
    · simp_rw [update_noteq (Ne.symm h)]
      revert x
      rw [← succ_pred i h]
      intro x
      rw [tail_update_succ, tail_update_succ, MultilinearMap.map_update_smul]

@[simp]
theorem LinearMap.uncurryLeft_apply (f : M 0 →ₗ[R] MultilinearMap R (fun i : Fin n => M i.succ) M₂)
    (m : ∀ i, M i) : f.uncurryLeft m = f (m 0) (tail m) :=
  rfl

/-- Given a multilinear map `f` in `n+1` variables, split the first variable to obtain
a linear map into multilinear maps in `n` variables, given by `x ↦ (m ↦ f (cons x m))`. -/
def MultilinearMap.curryLeft (f : MultilinearMap R M M₂) :
    M 0 →ₗ[R] MultilinearMap R (fun i : Fin n => M i.succ) M₂ where
  toFun x :=
    { toFun := fun m => f (cons x m)
      map_update_add' := @fun dec m i y y' => by
        -- Porting note: `clear` not necessary in Lean 3 due to not being in the instance cache
        rw [Subsingleton.elim dec (by clear dec; infer_instance)]
        simp
      map_update_smul' := @fun dec m i y c => by
        -- Porting note: `clear` not necessary in Lean 3 due to not being in the instance cache
        rw [Subsingleton.elim dec (by clear dec; infer_instance)]
        simp }
  map_add' x y := by
    ext m
    exact cons_add f m x y
  map_smul' c x := by
    ext m
    exact cons_smul f m c x

@[simp]
theorem MultilinearMap.curryLeft_apply (f : MultilinearMap R M M₂) (x : M 0)
    (m : ∀ i : Fin n, M i.succ) : f.curryLeft x m = f (cons x m) :=
  rfl

@[simp]
theorem LinearMap.curry_uncurryLeft (f : M 0 →ₗ[R] MultilinearMap R (fun i :
    Fin n => M i.succ) M₂) : f.uncurryLeft.curryLeft = f := by
  ext m x
  simp only [tail_cons, LinearMap.uncurryLeft_apply, MultilinearMap.curryLeft_apply]
  rw [cons_zero]

@[simp]
theorem MultilinearMap.uncurry_curryLeft (f : MultilinearMap R M M₂) :
    f.curryLeft.uncurryLeft = f := by
  ext m
  simp

variable (R M M₂)

/-- The space of multilinear maps on `Π (i : Fin (n+1)), M i` is canonically isomorphic to
the space of linear maps from `M 0` to the space of multilinear maps on
`Π (i : Fin n), M i.succ`, by separating the first variable. We register this isomorphism as a
linear isomorphism in `multilinearCurryLeftEquiv R M M₂`.

The direct and inverse maps are given by `f.curryLeft` and `f.uncurryLeft`. Use these
unless you need the full framework of linear equivs. -/
def multilinearCurryLeftEquiv :
    MultilinearMap R M M₂ ≃ₗ[R] (M 0 →ₗ[R] MultilinearMap R (fun i : Fin n => M i.succ) M₂) where
  toFun := MultilinearMap.curryLeft
  map_add' _ _ := rfl
  map_smul' _ _ := rfl
  invFun := LinearMap.uncurryLeft
  left_inv := MultilinearMap.uncurry_curryLeft
  right_inv := LinearMap.curry_uncurryLeft

variable {R M M₂}

/-! #### Right currying -/


/-- Given a multilinear map `f` in `n` variables to the space of linear maps from `M (last n)` to
`M₂`, construct the corresponding multilinear map on `n+1` variables obtained by concatenating
the variables, given by `m ↦ f (init m) (m (last n))`-/
def MultilinearMap.uncurryRight
    (f : MultilinearMap R (fun i : Fin n => M (castSucc i)) (M (last n) →ₗ[R] M₂)) :
    MultilinearMap R M M₂ where
  toFun m := f (init m) (m (last n))
  map_update_add' {dec} m i x y := by
    -- Porting note: `clear` not necessary in Lean 3 due to not being in the instance cache
    rw [Subsingleton.elim dec (by clear dec; infer_instance)]; clear dec
    by_cases h : i.val < n
    · have : last n ≠ i := Ne.symm (ne_of_lt h)
      simp_rw [update_noteq this]
      revert x y
      rw [(castSucc_castLT i h).symm]
      intro x y
      rw [init_update_castSucc, MultilinearMap.map_update_add, init_update_castSucc,
        init_update_castSucc, LinearMap.add_apply]
    · revert x y
      rw [eq_last_of_not_lt h]
      intro x y
      simp_rw [init_update_last, update_same, LinearMap.map_add]
  map_update_smul' {dec} m i c x := by
    -- Porting note: `clear` not necessary in Lean 3 due to not being in the instance cache
    rw [Subsingleton.elim dec (by clear dec; infer_instance)]; clear dec
    by_cases h : i.val < n
    · have : last n ≠ i := Ne.symm (ne_of_lt h)
      simp_rw [update_noteq this]
      revert x
      rw [(castSucc_castLT i h).symm]
      intro x
      rw [init_update_castSucc, init_update_castSucc, MultilinearMap.map_update_smul,
        LinearMap.smul_apply]
    · revert x
      rw [eq_last_of_not_lt h]
      intro x
      simp_rw [update_same, init_update_last, map_smul]

@[simp]
theorem MultilinearMap.uncurryRight_apply
    (f : MultilinearMap R (fun i : Fin n => M (castSucc i)) (M (last n) →ₗ[R] M₂))
    (m : ∀ i, M i) : f.uncurryRight m = f (init m) (m (last n)) :=
  rfl

/-- Given a multilinear map `f` in `n+1` variables, split the last variable to obtain
a multilinear map in `n` variables taking values in linear maps from `M (last n)` to `M₂`, given by
`m ↦ (x ↦ f (snoc m x))`. -/
def MultilinearMap.curryRight (f : MultilinearMap R M M₂) :
    MultilinearMap R (fun i : Fin n => M (Fin.castSucc i)) (M (last n) →ₗ[R] M₂) where
  toFun m :=
    { toFun := fun x => f (snoc m x)
      map_add' := fun x y => by simp_rw [f.snoc_add]
      map_smul' := fun c x => by simp only [f.snoc_smul, RingHom.id_apply] }
  map_update_add' := @fun dec m i x y => by
    rw [Subsingleton.elim dec (by clear dec; infer_instance)]; clear dec
    ext z
    change f (snoc (update m i (x + y)) z) = f (snoc (update m i x) z) + f (snoc (update m i y) z)
    rw [snoc_update, snoc_update, snoc_update, f.map_update_add]
  map_update_smul' := @fun dec m i c x => by
    rw [Subsingleton.elim dec (by clear dec; infer_instance)]; clear dec
    ext z
    change f (snoc (update m i (c • x)) z) = c • f (snoc (update m i x) z)
    rw [snoc_update, snoc_update, f.map_update_smul]

@[simp]
theorem MultilinearMap.curryRight_apply (f : MultilinearMap R M M₂)
    (m : ∀ i : Fin n, M (castSucc i)) (x : M (last n)) : f.curryRight m x = f (snoc m x) :=
  rfl

@[simp]
theorem MultilinearMap.curry_uncurryRight
    (f : MultilinearMap R (fun i : Fin n => M (castSucc i)) (M (last n) →ₗ[R] M₂)) :
    f.uncurryRight.curryRight = f := by
  ext m x
  simp only [snoc_last, MultilinearMap.curryRight_apply, MultilinearMap.uncurryRight_apply]
  rw [init_snoc]

@[simp]
theorem MultilinearMap.uncurry_curryRight (f : MultilinearMap R M M₂) :
    f.curryRight.uncurryRight = f := by
  ext m
  simp

variable (R M M₂)

/-- The space of multilinear maps on `Π (i : Fin (n+1)), M i` is canonically isomorphic to
the space of linear maps from the space of multilinear maps on `Π (i : Fin n), M (castSucc i)` to
the space of linear maps on `M (last n)`, by separating the last variable. We register this
isomorphism as a linear isomorphism in `multilinearCurryRightEquiv R M M₂`.

The direct and inverse maps are given by `f.curryRight` and `f.uncurryRight`. Use these
unless you need the full framework of linear equivs. -/
def multilinearCurryRightEquiv :
    MultilinearMap R M M₂ ≃ₗ[R]
      MultilinearMap R (fun i : Fin n => M (castSucc i)) (M (last n) →ₗ[R] M₂) where
  toFun := MultilinearMap.curryRight
  map_add' _ _ := rfl
  map_smul' _ _ := rfl
  invFun := MultilinearMap.uncurryRight
  left_inv := MultilinearMap.uncurry_curryRight
  right_inv := MultilinearMap.curry_uncurryRight

namespace MultilinearMap

variable {ι' : Type*} {R M₂}

/-- A multilinear map on `∀ i : ι ⊕ ι', M'` defines a multilinear map on `∀ i : ι, M'`
taking values in the space of multilinear maps on `∀ i : ι', M'`. -/
def currySum (f : MultilinearMap R (fun _ : ι ⊕ ι' => M') M₂) :
    MultilinearMap R (fun _ : ι => M') (MultilinearMap R (fun _ : ι' => M') M₂) where
  toFun u :=
    { toFun := fun v => f (Sum.elim u v)
      map_update_add' := fun v i x y => by
        letI := Classical.decEq ι
        simp only [← Sum.update_elim_inr, f.map_update_add]
      map_update_smul' := fun v i c x => by
        letI := Classical.decEq ι
        simp only [← Sum.update_elim_inr, f.map_update_smul] }
  map_update_add' u i x y :=
    ext fun v => by
      letI := Classical.decEq ι'
      simp only [MultilinearMap.coe_mk, add_apply, ← Sum.update_elim_inl, f.map_update_add]
  map_update_smul' u i c x :=
    ext fun v => by
      letI := Classical.decEq ι'
      simp only [MultilinearMap.coe_mk, smul_apply, ← Sum.update_elim_inl, f.map_update_smul]

@[simp]
theorem currySum_apply (f : MultilinearMap R (fun _ : ι ⊕ ι' => M') M₂) (u : ι → M')
    (v : ι' → M') : f.currySum u v = f (Sum.elim u v) :=
  rfl

/-- A multilinear map on `∀ i : ι, M'` taking values in the space of multilinear maps
on `∀ i : ι', M'` defines a multilinear map on `∀ i : ι ⊕ ι', M'`. -/
def uncurrySum (f : MultilinearMap R (fun _ : ι => M') (MultilinearMap R (fun _ : ι' => M') M₂)) :
    MultilinearMap R (fun _ : ι ⊕ ι' => M') M₂ where
  toFun u := f (u ∘ Sum.inl) (u ∘ Sum.inr)
  map_update_add' u i x y := by
    letI := (@Sum.inl_injective ι ι').decidableEq
    letI := (@Sum.inr_injective ι ι').decidableEq
    cases i <;>
      simp only [MultilinearMap.map_update_add, add_apply, Sum.update_inl_comp_inl,
        Sum.update_inl_comp_inr, Sum.update_inr_comp_inl, Sum.update_inr_comp_inr]
  map_update_smul' u i c x := by
    letI := (@Sum.inl_injective ι ι').decidableEq
    letI := (@Sum.inr_injective ι ι').decidableEq
    cases i <;>
      simp only [MultilinearMap.map_update_smul, smul_apply, Sum.update_inl_comp_inl,
        Sum.update_inl_comp_inr, Sum.update_inr_comp_inl, Sum.update_inr_comp_inr]

@[simp]
theorem uncurrySum_aux_apply
    (f : MultilinearMap R (fun _ : ι => M') (MultilinearMap R (fun _ : ι' => M') M₂))
    (u : ι ⊕ ι' → M') : f.uncurrySum u = f (u ∘ Sum.inl) (u ∘ Sum.inr) :=
  rfl

variable (ι ι' R M₂ M')

/-- Linear equivalence between the space of multilinear maps on `∀ i : ι ⊕ ι', M'` and the space
of multilinear maps on `∀ i : ι, M'` taking values in the space of multilinear maps
on `∀ i : ι', M'`. -/
def currySumEquiv :
    MultilinearMap R (fun _ : ι ⊕ ι' => M') M₂ ≃ₗ[R]
      MultilinearMap R (fun _ : ι => M') (MultilinearMap R (fun _ : ι' => M') M₂) where
  toFun := currySum
  invFun := uncurrySum
  left_inv f := ext fun u => by simp
  right_inv f := by
    ext
    simp
  map_add' f g := by
    ext
    rfl
  map_smul' c f := by
    ext
    rfl

variable {ι ι' R M₂ M'}

@[simp]
theorem coe_currySumEquiv : ⇑(currySumEquiv R ι M₂ M' ι') = currySum :=
  rfl

-- Porting note: fixed missing letter `y` in name
@[simp]
theorem coe_currySumEquiv_symm : ⇑(currySumEquiv R ι M₂ M' ι').symm = uncurrySum :=
  rfl

variable (R M₂ M')

/-- If `s : Finset (Fin n)` is a finite set of cardinality `k` and its complement has cardinality
`l`, then the space of multilinear maps on `fun i : Fin n => M'` is isomorphic to the space of
multilinear maps on `fun i : Fin k => M'` taking values in the space of multilinear maps
on `fun i : Fin l => M'`. -/
def curryFinFinset {k l n : ℕ} {s : Finset (Fin n)} (hk : #s = k) (hl : #sᶜ = l) :
    MultilinearMap R (fun _ : Fin n => M') M₂ ≃ₗ[R]
      MultilinearMap R (fun _ : Fin k => M') (MultilinearMap R (fun _ : Fin l => M') M₂) :=
  (domDomCongrLinearEquiv R R M' M₂ (finSumEquivOfFinset hk hl).symm).trans
    (currySumEquiv R (Fin k) M₂ M' (Fin l))

variable {R M₂ M'}

@[simp]
theorem curryFinFinset_apply {k l n : ℕ} {s : Finset (Fin n)} (hk : #s = k) (hl : #sᶜ = l)
    (f : MultilinearMap R (fun _ : Fin n => M') M₂) (mk : Fin k → M') (ml : Fin l → M') :
    curryFinFinset R M₂ M' hk hl f mk ml =
      f fun i => Sum.elim mk ml ((finSumEquivOfFinset hk hl).symm i) :=
  rfl

@[simp]
theorem curryFinFinset_symm_apply {k l n : ℕ} {s : Finset (Fin n)} (hk : #s = k)
    (hl : #sᶜ = l)
    (f : MultilinearMap R (fun _ : Fin k => M') (MultilinearMap R (fun _ : Fin l => M') M₂))
    (m : Fin n → M') :
    (curryFinFinset R M₂ M' hk hl).symm f m =
      f (fun i => m <| finSumEquivOfFinset hk hl (Sum.inl i)) fun i =>
        m <| finSumEquivOfFinset hk hl (Sum.inr i) :=
  rfl

-- @[simp] -- Porting note: simpNF linter, lhs simplifies, added aux version below
theorem curryFinFinset_symm_apply_piecewise_const {k l n : ℕ} {s : Finset (Fin n)} (hk : #s = k)
    (hl : #sᶜ = l)
    (f : MultilinearMap R (fun _ : Fin k => M') (MultilinearMap R (fun _ : Fin l => M') M₂))
    (x y : M') :
    (curryFinFinset R M₂ M' hk hl).symm f (s.piecewise (fun _ => x) fun _ => y) =
      f (fun _ => x) fun _ => y := by
  rw [curryFinFinset_symm_apply]; congr
  · ext
    rw [finSumEquivOfFinset_inl, Finset.piecewise_eq_of_mem]
    apply Finset.orderEmbOfFin_mem
  · ext
    rw [finSumEquivOfFinset_inr, Finset.piecewise_eq_of_not_mem]
    exact Finset.mem_compl.1 (Finset.orderEmbOfFin_mem _ _ _)

@[simp]
theorem curryFinFinset_symm_apply_piecewise_const_aux {k l n : ℕ} {s : Finset (Fin n)}
    (hk : #s = k) (hl : #sᶜ = l)
    (f : MultilinearMap R (fun _ : Fin k => M') (MultilinearMap R (fun _ : Fin l => M') M₂))
    (x y : M') :
      ((⇑f fun _ => x) (fun i => (Finset.piecewise s (fun _ => x) (fun _ => y)
          ((sᶜ.orderEmbOfFin hl) i))) = f (fun _ => x) fun _ => y) := by
  have := curryFinFinset_symm_apply_piecewise_const hk hl f x y
  simp only [curryFinFinset_symm_apply, finSumEquivOfFinset_inl, Finset.orderEmbOfFin_mem,
  Finset.piecewise_eq_of_mem, finSumEquivOfFinset_inr] at this
  exact this

@[simp]
theorem curryFinFinset_symm_apply_const {k l n : ℕ} {s : Finset (Fin n)} (hk : #s = k)
    (hl : #sᶜ = l)
    (f : MultilinearMap R (fun _ : Fin k => M') (MultilinearMap R (fun _ : Fin l => M') M₂))
    (x : M') : ((curryFinFinset R M₂ M' hk hl).symm f fun _ => x) = f (fun _ => x) fun _ => x :=
  rfl

-- @[simp] -- Porting note: simpNF, lhs simplifies, added aux version below
theorem curryFinFinset_apply_const {k l n : ℕ} {s : Finset (Fin n)} (hk : #s = k)
    (hl : #sᶜ = l) (f : MultilinearMap R (fun _ : Fin n => M') M₂) (x y : M') :
    (curryFinFinset R M₂ M' hk hl f (fun _ => x) fun _ => y) =
      f (s.piecewise (fun _ => x) fun _ => y) := by
  refine (curryFinFinset_symm_apply_piecewise_const hk hl _ _ _).symm.trans ?_
  -- `rw` fails
  rw [LinearEquiv.symm_apply_apply]

@[simp]
theorem curryFinFinset_apply_const_aux {k l n : ℕ} {s : Finset (Fin n)} (hk : #s = k)
    (hl : #sᶜ = l) (f : MultilinearMap R (fun _ : Fin n => M') M₂) (x y : M') :
    (f fun i => Sum.elim (fun _ => x) (fun _ => y) ((⇑ (Equiv.symm (finSumEquivOfFinset hk hl))) i))
      = f (s.piecewise (fun _ => x) fun _ => y) := by
  rw [← curryFinFinset_apply]
  apply curryFinFinset_apply_const

end MultilinearMap

end Currying

namespace MultilinearMap

section Submodule

variable [Ring R] [∀ i, AddCommMonoid (M₁ i)] [AddCommMonoid M'] [AddCommMonoid M₂]
  [∀ i, Module R (M₁ i)] [Module R M'] [Module R M₂]

/-- The pushforward of an indexed collection of submodule `p i ⊆ M₁ i` by `f : M₁ → M₂`.

Note that this is not a submodule - it is not closed under addition. -/
def map [Nonempty ι] (f : MultilinearMap R M₁ M₂) (p : ∀ i, Submodule R (M₁ i)) :
    SubMulAction R M₂ where
  carrier := f '' { v | ∀ i, v i ∈ p i }
  smul_mem' := fun c _ ⟨x, hx, hf⟩ => by
    let ⟨i⟩ := ‹Nonempty ι›
    letI := Classical.decEq ι
    refine ⟨update x i (c • x i), fun j => if hij : j = i then ?_ else ?_, hf ▸ ?_⟩
    · rw [hij, update_same]
      exact (p i).smul_mem _ (hx i)
    · rw [update_noteq hij]
      exact hx j
    · rw [f.map_update_smul, update_eq_self]

/-- The map is always nonempty. This lemma is needed to apply `SubMulAction.zero_mem`. -/
theorem map_nonempty [Nonempty ι] (f : MultilinearMap R M₁ M₂) (p : ∀ i, Submodule R (M₁ i)) :
    (map f p : Set M₂).Nonempty :=
  ⟨f 0, 0, fun i => (p i).zero_mem, rfl⟩

/-- The range of a multilinear map, closed under scalar multiplication. -/
def range [Nonempty ι] (f : MultilinearMap R M₁ M₂) : SubMulAction R M₂ :=
  f.map fun _ => ⊤

end Submodule

end MultilinearMap

set_option linter.style.longFile 1900<|MERGE_RESOLUTION|>--- conflicted
+++ resolved
@@ -1256,13 +1256,8 @@
 
 instance : AddCommGroup (MultilinearMap R M₁ M₂) :=
   { MultilinearMap.addCommMonoid with
-<<<<<<< HEAD
-    neg_add_cancel := fun a => MultilinearMap.ext fun v => neg_add_cancel _
-    sub_eq_add_neg := fun a b => MultilinearMap.ext fun v => sub_eq_add_neg _ _
-=======
     neg_add_cancel := fun _ => MultilinearMap.ext fun _ => neg_add_cancel _
     sub_eq_add_neg := fun _ _ => MultilinearMap.ext fun _ => sub_eq_add_neg _ _
->>>>>>> d0df76bd
     zsmul := fun n f =>
       { toFun := fun m => n • f m
         map_update_add' := fun m i x y => by simp [smul_add]
@@ -1283,14 +1278,10 @@
 theorem map_update_neg [DecidableEq ι] (m : ∀ i, M₁ i) (i : ι) (x : M₁ i) :
     f (update m i (-x)) = -f (update m i x) :=
   eq_neg_of_add_eq_zero_left <| by
-<<<<<<< HEAD
-    rw [← MultilinearMap.map_add, neg_add_cancel, f.map_coord_zero i (update_same i 0 m)]
-=======
     rw [← MultilinearMap.map_update_add, neg_add_cancel, f.map_coord_zero i (update_same i 0 m)]
 
 
 @[deprecated (since := "2024-11-03")] protected alias map_neg := MultilinearMap.map_update_neg
->>>>>>> d0df76bd
 
 @[simp]
 theorem map_update_sub [DecidableEq ι] (m : ∀ i, M₁ i) (i : ι) (x y : M₁ i) :
