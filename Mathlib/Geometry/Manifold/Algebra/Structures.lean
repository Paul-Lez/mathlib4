--- conflicted
+++ resolved
@@ -36,13 +36,8 @@
 instance (priority := 100) SmoothRing.toLieAddGroup (I : ModelWithCorners 𝕜 E H) (R : Type*)
     [Ring R] [TopologicalSpace R] [ChartedSpace H R] [SmoothRing I R] : LieAddGroup I R where
   compatible := StructureGroupoid.compatible (contDiffGroupoid ∞ I)
-<<<<<<< HEAD
-  smooth_add := smooth_add I
-  smooth_neg := by simpa only [neg_one_mul] using @smooth_mul_left 𝕜 _ H _ E _ _ I R _ _ _ _ (-1)
-=======
   smooth_add := contMDiff_add I
   smooth_neg := by simpa only [neg_one_mul] using contMDiff_mul_left (G := R) (a := -1)
->>>>>>> 85ded514
 
 end SmoothRing
 
