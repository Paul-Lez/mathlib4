/-
Copyright (c) 2021 Oliver Nash. All rights reserved.
Released under Apache 2.0 license as described in the file LICENSE.
Authors: Oliver Nash
-/
import Mathlib.Algebra.Algebra.Hom
import Mathlib.GroupTheory.GroupAction.Prod

/-!
# Morphisms of non-unital algebras

This file defines morphisms between two types, each of which carries:
 * an addition,
 * an additive zero,
 * a multiplication,
 * a scalar action.

The multiplications are not assumed to be associative or unital, or even to be compatible with the
scalar actions. In a typical application, the operations will satisfy compatibility conditions
making them into algebras (albeit possibly non-associative and/or non-unital) but such conditions
are not required to make this definition.

This notion of morphism should be useful for any category of non-unital algebras. The motivating
application at the time it was introduced was to be able to state the adjunction property for
magma algebras. These are non-unital, non-associative algebras obtained by applying the
group-algebra construction except where we take a type carrying just `Mul` instead of `Group`.

For a plausible future application, one could take the non-unital algebra of compactly-supported
functions on a non-compact topological space. A proper map between a pair of such spaces
(contravariantly) induces a morphism between their algebras of compactly-supported functions which
will be a `NonUnitalAlgHom`.

TODO: add `NonUnitalAlgEquiv` when needed.

## Main definitions

  * `NonUnitalAlgHom`
  * `AlgHom.toNonUnitalAlgHom`

## Tags

non-unital, algebra, morphism
-/

universe u u₁ v w w₁ w₂ w₃

variable {R : Type u} {S : Type u₁}

/-- A morphism respecting addition, multiplication, and scalar multiplication. When these arise from
algebra structures, this is the same as a not-necessarily-unital morphism of algebras. -/
structure NonUnitalAlgHom [Monoid R] [Monoid S] (φ : R →* S) (A : Type v) (B : Type w)
    [NonUnitalNonAssocSemiring A] [DistribMulAction R A]
    [NonUnitalNonAssocSemiring B] [DistribMulAction S B] extends A →ₑ+[φ] B, A →ₙ* B
<<<<<<< HEAD

#align non_unital_alg_hom NonUnitalAlgHom
=======
>>>>>>> 59de845a

@[inherit_doc NonUnitalAlgHom]
infixr:25 " →ₙₐ " => NonUnitalAlgHom _

@[inherit_doc]
<<<<<<< HEAD
notation:25 A " →ₙₐ[" R "] " B => NonUnitalAlgHom (MonoidHom.id R) A B

@[inherit_doc]
notation:25 A " →ₛₙₐ[" φ "] " B => NonUnitalAlgHom φ A B
=======
notation:25 A " →ₛₙₐ[" φ "] " B => NonUnitalAlgHom φ A B

@[inherit_doc]
notation:25 A " →ₙₐ[" R "] " B => NonUnitalAlgHom (MonoidHom.id R) A B
>>>>>>> 59de845a

attribute [nolint docBlame] NonUnitalAlgHom.toMulHom

/-- `NonUnitalAlgSemiHomClass F φ A B` asserts `F` is a type of bundled algebra homomorphisms
from `A` to `B` which are equivariant with respect to `φ`.  -/
<<<<<<< HEAD
class NonUnitalAlgSemiHomClass (F : Type*) {R S : outParam (Type*)} [Monoid R] [Monoid S]
    (φ : outParam (R →* S)) (A B : outParam (Type*))
    [NonUnitalNonAssocSemiring A] [NonUnitalNonAssocSemiring B]
    [DistribMulAction R A] [DistribMulAction S B] [FunLike F A B]
    extends DistribMulActionSemiHomClass F φ A B, MulHomClass F A B : Prop
#align non_unital_alg_hom_class NonUnitalAlgSemiHomClass
=======
class NonUnitalAlgSemiHomClass (F : Type*) {R S : outParam Type*} [Monoid R] [Monoid S]
    (φ : outParam (R →* S)) (A B : outParam Type*)
    [NonUnitalNonAssocSemiring A] [NonUnitalNonAssocSemiring B]
    [DistribMulAction R A] [DistribMulAction S B] [FunLike F A B]
    extends DistribMulActionSemiHomClass F φ A B, MulHomClass F A B : Prop
>>>>>>> 59de845a

/-- `NonUnitalAlgHomClass F R A B` asserts `F` is a type of bundled algebra homomorphisms
from `A` to `B` which are `R`-linear.

  This is an abbreviation to `NonUnitalAlgSemiHomClass F (MonoidHom.id R) A B` -/
<<<<<<< HEAD
abbrev NonUnitalAlgHomClass (F : Type*) (R A B : outParam (Type*))
=======
abbrev NonUnitalAlgHomClass (F : Type*) (R A B : outParam Type*)
>>>>>>> 59de845a
    [Monoid R] [NonUnitalNonAssocSemiring A] [NonUnitalNonAssocSemiring B]
    [DistribMulAction R A] [DistribMulAction R B] [FunLike F A B] :=
  NonUnitalAlgSemiHomClass F (MonoidHom.id R) A B

-- Porting note: commented out, not dangerous
-- attribute [nolint dangerousInstance] NonUnitalAlgHomClass.toMulHomClass

namespace NonUnitalAlgHomClass

-- Porting note: Made following instance non-dangerous through [...] -> [...] replacement
-- See note [lower instance priority]
instance (priority := 100) toNonUnitalRingHomClass
  {F R S A B : Type*} {_ : Monoid R} {_ : Monoid S} {φ : outParam (R →* S)}
    {_ : NonUnitalNonAssocSemiring A} [DistribMulAction R A]
    {_ : NonUnitalNonAssocSemiring B} [DistribMulAction S B] [FunLike F A B]
    [NonUnitalAlgSemiHomClass F φ A B] : NonUnitalRingHomClass F A B :=
  { ‹NonUnitalAlgSemiHomClass F φ A B› with }
<<<<<<< HEAD
#align non_unital_alg_hom_class.non_unital_alg_hom_class.to_non_unital_ring_hom_class NonUnitalAlgHomClass.toNonUnitalRingHomClass
=======
>>>>>>> 59de845a

variable [Semiring R] [Semiring S] {φ : R →+* S}
  {A B : Type*} [NonUnitalNonAssocSemiring A] [Module R A]
  [NonUnitalNonAssocSemiring B] [Module S B]

-- see Note [lower instance priority]
instance (priority := 100) {F R S A B : Type*}
    {_ : Semiring R} {_ : Semiring S} {φ : R →+* S}
    {_ : NonUnitalSemiring A} {_ : NonUnitalSemiring B} [Module R A] [Module S B] [FunLike F A B]
    [NonUnitalAlgSemiHomClass (R := R) (S := S) F φ A B] :
    SemilinearMapClass F φ A B :=
  { ‹NonUnitalAlgSemiHomClass F φ A B› with map_smulₛₗ := map_smulₛₗ }

instance (priority := 100) {F : Type*} [FunLike F A B] [Module R B] [NonUnitalAlgHomClass F R A B] :
    LinearMapClass F R A B :=
  { ‹NonUnitalAlgHomClass F R A B› with map_smulₛₗ := map_smulₛₗ }

/-- Turn an element of a type `F` satisfying `NonUnitalAlgSemiHomClass F φ A B` into an actual
<<<<<<< HEAD
`NonUnitalAlgSemiHom`. This is declared as the default coercion from `F` to `A →ₛₙₐ[φ] B`. -/
=======
`NonUnitalAlgHom`. This is declared as the default coercion from `F` to `A →ₛₙₐ[φ] B`. -/
>>>>>>> 59de845a
@[coe]
def toNonUnitalAlgSemiHom {F R S : Type*} [Monoid R] [Monoid S] {φ : R →* S} {A B : Type*}
    [NonUnitalNonAssocSemiring A] [DistribMulAction R A]
    [NonUnitalNonAssocSemiring B] [DistribMulAction S B] [FunLike F A B]
    [NonUnitalAlgSemiHomClass F φ A B] (f : F) : A →ₛₙₐ[φ] B :=
  { (f : A →ₙ+* B) with
    toFun := f
    map_smul' := map_smulₛₗ f }

instance {F R S A B : Type*} [Monoid R] [Monoid S] {φ : R →* S}
    [NonUnitalNonAssocSemiring A] [DistribMulAction R A]
    [NonUnitalNonAssocSemiring B] [DistribMulAction S B] [FunLike F A B]
    [NonUnitalAlgSemiHomClass F φ A B] :
      CoeTC F (A →ₛₙₐ[φ] B) :=
  ⟨toNonUnitalAlgSemiHom⟩

/-- Turn an element of a type `F` satisfying `NonUnitalAlgHomClass F R A B` into an actual
@[coe]
`NonUnitalAlgHom`. This is declared as the default coercion from `F` to `A →ₛₙₐ[R] B`. -/
def toNonUnitalAlgHom {F R : Type*} [Monoid R] {A B : Type*}
    [NonUnitalNonAssocSemiring A] [DistribMulAction R A]
    [NonUnitalNonAssocSemiring B] [DistribMulAction R B]
    [FunLike F A B] [NonUnitalAlgHomClass F R A B] (f : F) : A →ₙₐ[R] B :=
  { (f : A →ₙ+* B) with
    toFun := f
    map_smul' := map_smulₛₗ f }

instance {F R : Type*} [Monoid R] {A B : Type*}
    [NonUnitalNonAssocSemiring A] [DistribMulAction R A]
    [NonUnitalNonAssocSemiring B] [DistribMulAction R B]
    [FunLike F A B] [NonUnitalAlgHomClass F R A B] :
    CoeTC F (A →ₙₐ[R] B) :=
  ⟨toNonUnitalAlgHom⟩

end NonUnitalAlgHomClass

namespace NonUnitalAlgHom

variable {T : Type*} [Monoid R] [Monoid S] [Monoid T] (φ : R →* S)
variable (A : Type v) (B : Type w) (C : Type w₁)
variable [NonUnitalNonAssocSemiring A] [DistribMulAction R A]
variable [NonUnitalNonAssocSemiring B] [DistribMulAction S B]
variable [NonUnitalNonAssocSemiring C] [DistribMulAction T C]

-- Porting note: Replaced with DFunLike instance
-- /-- see Note [function coercion] -/
-- instance : CoeFun (A →ₙₐ[R] B) fun _ => A → B :=
--   ⟨toFun⟩

<<<<<<< HEAD
instance  : DFunLike (A →ₛₙₐ[φ] B) A fun _ => B where
=======
instance : DFunLike (A →ₛₙₐ[φ] B) A fun _ => B where
>>>>>>> 59de845a
  coe f := f.toFun
  coe_injective' := by rintro ⟨⟨⟨f, _⟩, _⟩, _⟩ ⟨⟨⟨g, _⟩, _⟩, _⟩ h; congr

@[simp]
theorem toFun_eq_coe (f : A →ₛₙₐ[φ] B) : f.toFun = ⇑f :=
  rfl

/-- See Note [custom simps projection] -/
def Simps.apply (f : A →ₛₙₐ[φ] B) : A → B := f

initialize_simps_projections NonUnitalAlgHom
  (toDistribMulActionHom_toMulActionHom_toFun → apply, -toDistribMulActionHom)

variable {φ A B C}
@[simp]
protected theorem coe_coe {F : Type*} [FunLike F A B]
    [NonUnitalAlgSemiHomClass F φ A B] (f : F) :
    ⇑(f : A →ₛₙₐ[φ] B) = f :=
  rfl

theorem coe_injective : @Function.Injective (A →ₛₙₐ[φ] B) (A → B) (↑) := by
  rintro ⟨⟨⟨f, _⟩, _⟩, _⟩ ⟨⟨⟨g, _⟩, _⟩, _⟩ h; congr
<<<<<<< HEAD

#align non_unital_alg_hom.coe_injective NonUnitalAlgHom.coe_injective
instance : FunLike (A →ₛₙₐ[φ] B) A B
    where
  coe f := f.toFun
  coe_injective' := coe_injective

instance : NonUnitalAlgSemiHomClass (A →ₛₙₐ[φ] B) φ A B
    where
=======
instance : FunLike (A →ₛₙₐ[φ] B) A B where
  coe f := f.toFun
  coe_injective' := coe_injective

instance : NonUnitalAlgSemiHomClass (A →ₛₙₐ[φ] B) φ A B where
>>>>>>> 59de845a
  map_add f := f.map_add'
  map_zero f := f.map_zero'
  map_mul f := f.map_mul'
  map_smulₛₗ f := f.map_smul'

@[ext]
theorem ext {f g : A →ₛₙₐ[φ] B} (h : ∀ x, f x = g x) : f = g :=
  coe_injective <| funext h

theorem ext_iff {f g : A →ₛₙₐ[φ] B} : f = g ↔ ∀ x, f x = g x :=
  ⟨by
    rintro rfl x
    rfl, ext⟩

theorem congr_fun {f g : A →ₛₙₐ[φ] B} (h : f = g) (x : A) : f x = g x :=
  h ▸ rfl

@[simp]
theorem coe_mk (f : A → B) (h₁ h₂ h₃ h₄) : ⇑(⟨⟨⟨f, h₁⟩, h₂, h₃⟩, h₄⟩ : A →ₛₙₐ[φ] B) = f :=
  rfl

@[simp]
theorem mk_coe (f : A →ₛₙₐ[φ] B) (h₁ h₂ h₃ h₄) : (⟨⟨⟨f, h₁⟩, h₂, h₃⟩, h₄⟩ : A →ₛₙₐ[φ] B) = f := by
  rfl

instance : CoeOut (A →ₛₙₐ[φ] B) (A →ₑ+[φ] B) :=
  ⟨toDistribMulActionHom⟩

instance : CoeOut (A →ₛₙₐ[φ] B) (A →ₙ* B) :=
  ⟨toMulHom⟩

@[simp]
theorem toDistribMulActionHom_eq_coe (f : A →ₛₙₐ[φ] B) : f.toDistribMulActionHom = ↑f :=
  rfl

@[simp]
theorem toMulHom_eq_coe (f : A →ₛₙₐ[φ] B) : f.toMulHom = ↑f :=
  rfl

@[simp, norm_cast]
theorem coe_to_distribMulActionHom (f : A →ₛₙₐ[φ] B) : ⇑(f : A →ₑ+[φ] B) = f :=
  rfl

@[simp, norm_cast]
theorem coe_to_mulHom (f : A →ₛₙₐ[φ] B) : ⇑(f : A →ₙ* B) = f :=
  rfl

theorem to_distribMulActionHom_injective {f g : A →ₛₙₐ[φ] B}
    (h : (f : A →ₑ+[φ] B) = (g : A →ₑ+[φ] B)) : f = g := by
  ext a
  exact DistribMulActionHom.congr_fun h a

theorem to_mulHom_injective {f g : A →ₛₙₐ[φ] B} (h : (f : A →ₙ* B) = (g : A →ₙ* B)) : f = g := by
  ext a
  exact DFunLike.congr_fun h a

@[norm_cast]
theorem coe_distribMulActionHom_mk (f : A →ₛₙₐ[φ] B) (h₁ h₂ h₃ h₄) :
    ((⟨⟨⟨f, h₁⟩, h₂, h₃⟩, h₄⟩ : A →ₛₙₐ[φ] B) : A →ₑ+[φ] B) = ⟨⟨f, h₁⟩, h₂, h₃⟩ := by
  rfl

@[norm_cast]
theorem coe_mulHom_mk (f : A →ₛₙₐ[φ] B) (h₁ h₂ h₃ h₄) :
    ((⟨⟨⟨f, h₁⟩, h₂, h₃⟩, h₄⟩ : A →ₛₙₐ[φ] B) : A →ₙ* B) = ⟨f, h₄⟩ := by
  rfl

-- @[simp] -- Porting note (#10618) : simp can prove this
protected theorem map_smul (f : A →ₛₙₐ[φ] B) (c : R) (x : A) : f (c • x) = (φ c) • f x :=
  map_smulₛₗ _ _ _
<<<<<<< HEAD
#align non_unital_alg_hom.map_smul NonUnitalAlgHom.map_smul
=======
>>>>>>> 59de845a

-- @[simp] -- Porting note (#10618) : simp can prove this
protected theorem map_add (f : A →ₛₙₐ[φ] B) (x y : A) : f (x + y) = f x + f y :=
  map_add _ _ _

-- @[simp] -- Porting note (#10618) : simp can prove this
protected theorem map_mul (f : A →ₛₙₐ[φ] B) (x y : A) : f (x * y) = f x * f y :=
  map_mul _ _ _

-- @[simp] -- Porting note (#10618) : simp can prove this
protected theorem map_zero (f : A →ₛₙₐ[φ] B) : f 0 = 0 :=
  map_zero _

/-- The identity map as a `NonUnitalAlgHom`. -/
protected def id (R A : Type*) [Monoid R] [NonUnitalNonAssocSemiring A]
    [DistribMulAction R A] : A →ₙₐ[R] A :=
  { NonUnitalRingHom.id A with
    toFun := id
    map_smul' := fun _ _ => rfl }

@[simp]
theorem coe_id : ⇑(NonUnitalAlgHom.id R A) = id :=
  rfl

instance : Zero (A →ₛₙₐ[φ] B) :=
  ⟨{ (0 : A →ₑ+[φ] B) with map_mul' := by simp }⟩

instance : One (A →ₙₐ[R] A) :=
  ⟨NonUnitalAlgHom.id R A⟩

@[simp]
theorem coe_zero : ⇑(0 : A →ₛₙₐ[φ] B) = 0 :=
  rfl

@[simp]
theorem coe_one : ((1 : A →ₙₐ[R] A) : A → A) = id :=
  rfl

theorem zero_apply (a : A) : (0 : A →ₛₙₐ[φ] B) a = 0 :=
  rfl

theorem one_apply (a : A) : (1 : A →ₙₐ[R] A) a = a :=
  rfl

instance : Inhabited (A →ₛₙₐ[φ] B) :=
  ⟨0⟩

variable {φ' : S →* R} {ψ : S →* T} {χ : R →* T}

set_option linter.unusedVariables false in
/-- The composition of morphisms is a morphism. -/
<<<<<<< HEAD
def comp (f : B →ₛₙₐ[ψ] C) (g : A →ₛₙₐ[φ] B) [κ : MonoidHom.CompTriple φ ψ χ]:
    A →ₛₙₐ[χ] C :=
  { (f : B →ₙ* C).comp (g : A →ₙ* B), (f : B →ₑ+[ψ] C).comp (g : A →ₑ+[φ] B) with }
#align non_unital_alg_hom.comp NonUnitalAlgHom.comp
=======
def comp (f : B →ₛₙₐ[ψ] C) (g : A →ₛₙₐ[φ] B) [κ : MonoidHom.CompTriple φ ψ χ] :
    A →ₛₙₐ[χ] C :=
  { (f : B →ₙ* C).comp (g : A →ₙ* B), (f : B →ₑ+[ψ] C).comp (g : A →ₑ+[φ] B) with }
>>>>>>> 59de845a

@[simp, norm_cast]
theorem coe_comp (f : B →ₛₙₐ[ψ] C) (g : A →ₛₙₐ[φ] B) [MonoidHom.CompTriple φ ψ χ] :
    ⇑(f.comp g) = (⇑f) ∘ (⇑g) := rfl
<<<<<<< HEAD
#align non_unital_alg_hom.coe_comp NonUnitalAlgHom.coe_comp

theorem comp_apply (f : B →ₛₙₐ[ψ] C) (g : A →ₛₙₐ[φ] B) [MonoidHom.CompTriple φ ψ χ] (x : A) :
    f.comp g x = f (g x) := rfl
#align non_unital_alg_hom.comp_apply NonUnitalAlgHom.comp_apply
=======

theorem comp_apply (f : B →ₛₙₐ[ψ] C) (g : A →ₛₙₐ[φ] B) [MonoidHom.CompTriple φ ψ χ] (x : A) :
    f.comp g x = f (g x) := rfl

variable {B₁ : Type*} [NonUnitalNonAssocSemiring B₁] [DistribMulAction R B₁]

/-- The inverse of a bijective morphism is a morphism. -/
def inverse (f : A →ₙₐ[R] B₁) (g : B₁ → A)
    (h₁ : Function.LeftInverse g f)
    (h₂ : Function.RightInverse g f) : B₁ →ₙₐ[R] A :=
  { (f : A →ₙ* B₁).inverse g h₁ h₂, (f : A →+[R] B₁).inverse g h₁ h₂ with }

@[simp]
theorem coe_inverse (f : A →ₙₐ[R] B₁) (g : B₁ → A) (h₁ : Function.LeftInverse g f)
    (h₂ : Function.RightInverse g f) : (inverse f g h₁ h₂ : B₁ → A) = g :=
  rfl
>>>>>>> 59de845a

variable {B₁: Type*} [NonUnitalNonAssocSemiring B₁] [DistribMulAction R B₁]

/-- The inverse of a bijective morphism is a morphism. -/
<<<<<<< HEAD
def inverse (f : A →ₙₐ[R] B₁) (g : B₁ → A)
    (h₁ : Function.LeftInverse g f)
    (h₂ : Function.RightInverse g f) : B₁ →ₙₐ[R] A :=
  { (f : A →ₙ* B₁).inverse g h₁ h₂, (f : A →+[R] B₁).inverse g h₁ h₂ with }
#align non_unital_alg_hom.inverse NonUnitalAlgHom.inverse

@[simp]
theorem coe_inverse (f : A →ₙₐ[R] B₁) (g : B₁ → A) (h₁ : Function.LeftInverse g f)
    (h₂ : Function.RightInverse g f) : (inverse f g h₁ h₂ : B₁ → A) = g :=
=======
def inverse' (f : A →ₛₙₐ[φ] B) (g : B → A)
    (k : Function.RightInverse φ' φ)
    (h₁ : Function.LeftInverse g f) (h₂ : Function.RightInverse g f) :
    B →ₛₙₐ[φ'] A :=
  { (f : A →ₙ* B).inverse g h₁ h₂, (f : A →ₑ+[φ] B).inverse' g k h₁ h₂ with
    map_zero' := by
      simp only [MulHom.toFun_eq_coe, MulHom.inverse_apply]
      rw [← f.map_zero, h₁]
    map_add' := fun x y ↦ by
      simp only [MulHom.toFun_eq_coe, MulHom.inverse_apply]
      rw [← h₂ x, ← h₂ y, ← map_add, h₁, h₂, h₂] }

@[simp]
theorem coe_inverse' (f : A →ₛₙₐ[φ] B) (g : B → A)
    (k : Function.RightInverse φ' φ)
    (h₁ : Function.LeftInverse g f) (h₂ : Function.RightInverse g f) :
    (inverse' f g k h₁ h₂ : B → A) = g :=
>>>>>>> 59de845a
  rfl

/-- The inverse of a bijective morphism is a morphism. -/
def inverse' (f : A →ₛₙₐ[φ] B) (g : B → A)
    (k : Function.RightInverse φ' φ)
    (h₁ : Function.LeftInverse g f) (h₂ : Function.RightInverse g f) :
    B →ₛₙₐ[φ'] A :=
  { (f : A →ₙ* B).inverse g h₁ h₂, (f : A →ₑ+[φ] B).inverse' g k h₁ h₂ with
    map_zero' := by
      simp only [MulHom.toFun_eq_coe, MulHom.inverse_apply]
      rw [← f.map_zero, h₁]
    map_add' := fun x y ↦ by
      simp only [MulHom.toFun_eq_coe, MulHom.inverse_apply]
      rw [← h₂ x, ← h₂ y, ← map_add, h₁, h₂, h₂] }

@[simp]
theorem coe_inverse' (f : A →ₛₙₐ[φ] B) (g : B → A)
    (k : Function.RightInverse φ' φ)
    (h₁ : Function.LeftInverse g f) (h₂ : Function.RightInverse g f) :
    (inverse' f g k h₁ h₂ : B → A) = g :=
  rfl

/-! ### Operations on the product type

Note that much of this is copied from [`LinearAlgebra/Prod`](../../LinearAlgebra/Prod). -/


section Prod

variable (R A B)
variable  [DistribMulAction R B]

/-- The first projection of a product is a non-unital alg_hom. -/
@[simps]
def fst : A × B →ₙₐ[R] A where
  toFun := Prod.fst
  map_zero' := rfl
  map_add' _ _ := rfl
  map_smul' _ _ := rfl
  map_mul' _ _ := rfl

/-- The second projection of a product is a non-unital alg_hom. -/
@[simps]
def snd : A × B →ₙₐ[R] B where
  toFun := Prod.snd
  map_zero' := rfl
  map_add' _ _ := rfl
  map_smul' _ _ := rfl
  map_mul' _ _ := rfl

variable {R A B}
variable [DistribMulAction R C]

/-- The prod of two morphisms is a morphism. -/
@[simps]
def prod (f : A →ₙₐ[R] B) (g : A →ₙₐ[R] C) : A →ₙₐ[R] B × C where
  toFun := Pi.prod f g
  map_zero' := by simp only [Pi.prod, Prod.zero_eq_mk, map_zero]
  map_add' x y := by simp only [Pi.prod, Prod.mk_add_mk, map_add]
  map_mul' x y := by simp only [Pi.prod, Prod.mk_mul_mk, map_mul]
  map_smul' c x := by simp only [Pi.prod, map_smul, MonoidHom.id_apply, id_eq, Prod.smul_mk]
<<<<<<< HEAD
#align non_unital_alg_hom.prod NonUnitalAlgHom.prod
=======
>>>>>>> 59de845a

theorem coe_prod (f : A →ₙₐ[R] B) (g : A →ₙₐ[R] C) : ⇑(f.prod g) = Pi.prod f g :=
  rfl

@[simp]
theorem fst_prod (f : A →ₙₐ[R] B) (g : A →ₙₐ[R] C) : (fst R B C).comp (prod f g) = f := by
  rfl

@[simp]
theorem snd_prod (f : A →ₙₐ[R] B) (g : A →ₙₐ[R] C) : (snd R B C).comp (prod f g) = g := by
  rfl

@[simp]
theorem prod_fst_snd : prod (fst R A B) (snd R A B) = 1 :=
  coe_injective Pi.prod_fst_snd

/-- Taking the product of two maps with the same domain is equivalent to taking the product of
their codomains. -/
@[simps]
def prodEquiv : (A →ₙₐ[R] B) × (A →ₙₐ[R] C) ≃ (A →ₙₐ[R] B × C) where
  toFun f := f.1.prod f.2
  invFun f := ((fst _ _ _).comp f, (snd _ _ _).comp f)
  left_inv _ := rfl
  right_inv _ := rfl

variable (R A B)

/-- The left injection into a product is a non-unital algebra homomorphism. -/
def inl : A →ₙₐ[R] A × B :=
  prod 1 0

/-- The right injection into a product is a non-unital algebra homomorphism. -/
def inr : B →ₙₐ[R] A × B :=
  prod 0 1

variable {R A B}

@[simp]
theorem coe_inl : (inl R A B : A → A × B) = fun x => (x, 0) :=
  rfl

theorem inl_apply (x : A) : inl R A B x = (x, 0) :=
  rfl

@[simp]
theorem coe_inr : (inr R A B : B → A × B) = Prod.mk 0 :=
  rfl

theorem inr_apply (x : B) : inr R A B x = (0, x) :=
  rfl

end Prod

end NonUnitalAlgHom

/-! ### Interaction with `AlgHom` -/

namespace AlgHom

variable {F R : Type*} [CommSemiring R]
variable {A B : Type*} [Semiring A] [Semiring B] [Algebra R A]
  [Algebra R B]

-- see Note [lower instance priority]
instance (priority := 100) [FunLike F A B] [AlgHomClass F R A B] : NonUnitalAlgHomClass F R A B :=
  { ‹AlgHomClass F R A B› with map_smulₛₗ := map_smul }

/-- A unital morphism of algebras is a `NonUnitalAlgHom`. -/
@[coe]
def toNonUnitalAlgHom (f : A →ₐ[R] B) : A →ₙₐ[R] B :=
  { f with map_smul' := map_smul f }

instance NonUnitalAlgHom.hasCoe : CoeOut (A →ₐ[R] B) (A →ₙₐ[R] B) :=
  ⟨toNonUnitalAlgHom⟩

@[simp]
theorem toNonUnitalAlgHom_eq_coe (f : A →ₐ[R] B) : f.toNonUnitalAlgHom = f :=
  rfl

-- Note (#6057) : tagging simpNF because linter complains
@[simp, norm_cast, nolint simpNF]
theorem coe_to_nonUnitalAlgHom (f : A →ₐ[R] B) : ⇑(f.toNonUnitalAlgHom) = ⇑f :=
  rfl
<<<<<<< HEAD

#align alg_hom.coe_to_non_unital_alg_hom AlgHom.coe_to_nonUnitalAlgHom
=======
>>>>>>> 59de845a

end AlgHom

section RestrictScalars

namespace NonUnitalAlgHom

variable (R : Type*) {S A B : Type*} [Monoid R] [Monoid S]
    [NonUnitalNonAssocSemiring A] [NonUnitalNonAssocSemiring B] [MulAction R S]
    [DistribMulAction S A] [DistribMulAction S B] [DistribMulAction R A] [DistribMulAction R B]
    [IsScalarTower R S A] [IsScalarTower R S B]

/-- If a monoid `R` acts on another monoid `S`, then a non-unital algebra homomorphism
over `S` can be viewed as a non-unital algebra homomorphism over `R`.  -/
def restrictScalars (f : A →ₙₐ[S] B) : A →ₙₐ[R] B :=
  { (f : A →ₙ+* B) with
    map_smul' := fun r x ↦ by have := map_smul f (r • 1) x; simpa }

@[simp]
lemma restrictScalars_apply (f : A →ₙₐ[S] B) (x : A) : f.restrictScalars R x = f x := rfl

lemma coe_restrictScalars (f : A →ₙₐ[S] B) : (f.restrictScalars R : A →ₙ+* B) = f := rfl

lemma coe_restrictScalars' (f : A →ₙₐ[S] B) : (f.restrictScalars R : A → B) = f := rfl

theorem restrictScalars_injective :
    Function.Injective (restrictScalars R : (A →ₙₐ[S] B) → A →ₙₐ[R] B) :=
  fun _ _ h ↦ ext (congr_fun h : _)

end NonUnitalAlgHom

end RestrictScalars<|MERGE_RESOLUTION|>--- conflicted
+++ resolved
@@ -51,56 +51,31 @@
 structure NonUnitalAlgHom [Monoid R] [Monoid S] (φ : R →* S) (A : Type v) (B : Type w)
     [NonUnitalNonAssocSemiring A] [DistribMulAction R A]
     [NonUnitalNonAssocSemiring B] [DistribMulAction S B] extends A →ₑ+[φ] B, A →ₙ* B
-<<<<<<< HEAD
-
-#align non_unital_alg_hom NonUnitalAlgHom
-=======
->>>>>>> 59de845a
 
 @[inherit_doc NonUnitalAlgHom]
 infixr:25 " →ₙₐ " => NonUnitalAlgHom _
 
 @[inherit_doc]
-<<<<<<< HEAD
-notation:25 A " →ₙₐ[" R "] " B => NonUnitalAlgHom (MonoidHom.id R) A B
-
-@[inherit_doc]
-notation:25 A " →ₛₙₐ[" φ "] " B => NonUnitalAlgHom φ A B
-=======
 notation:25 A " →ₛₙₐ[" φ "] " B => NonUnitalAlgHom φ A B
 
 @[inherit_doc]
 notation:25 A " →ₙₐ[" R "] " B => NonUnitalAlgHom (MonoidHom.id R) A B
->>>>>>> 59de845a
 
 attribute [nolint docBlame] NonUnitalAlgHom.toMulHom
 
 /-- `NonUnitalAlgSemiHomClass F φ A B` asserts `F` is a type of bundled algebra homomorphisms
 from `A` to `B` which are equivariant with respect to `φ`.  -/
-<<<<<<< HEAD
-class NonUnitalAlgSemiHomClass (F : Type*) {R S : outParam (Type*)} [Monoid R] [Monoid S]
-    (φ : outParam (R →* S)) (A B : outParam (Type*))
-    [NonUnitalNonAssocSemiring A] [NonUnitalNonAssocSemiring B]
-    [DistribMulAction R A] [DistribMulAction S B] [FunLike F A B]
-    extends DistribMulActionSemiHomClass F φ A B, MulHomClass F A B : Prop
-#align non_unital_alg_hom_class NonUnitalAlgSemiHomClass
-=======
 class NonUnitalAlgSemiHomClass (F : Type*) {R S : outParam Type*} [Monoid R] [Monoid S]
     (φ : outParam (R →* S)) (A B : outParam Type*)
     [NonUnitalNonAssocSemiring A] [NonUnitalNonAssocSemiring B]
     [DistribMulAction R A] [DistribMulAction S B] [FunLike F A B]
     extends DistribMulActionSemiHomClass F φ A B, MulHomClass F A B : Prop
->>>>>>> 59de845a
 
 /-- `NonUnitalAlgHomClass F R A B` asserts `F` is a type of bundled algebra homomorphisms
 from `A` to `B` which are `R`-linear.
 
   This is an abbreviation to `NonUnitalAlgSemiHomClass F (MonoidHom.id R) A B` -/
-<<<<<<< HEAD
-abbrev NonUnitalAlgHomClass (F : Type*) (R A B : outParam (Type*))
-=======
 abbrev NonUnitalAlgHomClass (F : Type*) (R A B : outParam Type*)
->>>>>>> 59de845a
     [Monoid R] [NonUnitalNonAssocSemiring A] [NonUnitalNonAssocSemiring B]
     [DistribMulAction R A] [DistribMulAction R B] [FunLike F A B] :=
   NonUnitalAlgSemiHomClass F (MonoidHom.id R) A B
@@ -118,10 +93,6 @@
     {_ : NonUnitalNonAssocSemiring B} [DistribMulAction S B] [FunLike F A B]
     [NonUnitalAlgSemiHomClass F φ A B] : NonUnitalRingHomClass F A B :=
   { ‹NonUnitalAlgSemiHomClass F φ A B› with }
-<<<<<<< HEAD
-#align non_unital_alg_hom_class.non_unital_alg_hom_class.to_non_unital_ring_hom_class NonUnitalAlgHomClass.toNonUnitalRingHomClass
-=======
->>>>>>> 59de845a
 
 variable [Semiring R] [Semiring S] {φ : R →+* S}
   {A B : Type*} [NonUnitalNonAssocSemiring A] [Module R A]
@@ -140,11 +111,7 @@
   { ‹NonUnitalAlgHomClass F R A B› with map_smulₛₗ := map_smulₛₗ }
 
 /-- Turn an element of a type `F` satisfying `NonUnitalAlgSemiHomClass F φ A B` into an actual
-<<<<<<< HEAD
-`NonUnitalAlgSemiHom`. This is declared as the default coercion from `F` to `A →ₛₙₐ[φ] B`. -/
-=======
 `NonUnitalAlgHom`. This is declared as the default coercion from `F` to `A →ₛₙₐ[φ] B`. -/
->>>>>>> 59de845a
 @[coe]
 def toNonUnitalAlgSemiHom {F R S : Type*} [Monoid R] [Monoid S] {φ : R →* S} {A B : Type*}
     [NonUnitalNonAssocSemiring A] [DistribMulAction R A]
@@ -194,11 +161,7 @@
 -- instance : CoeFun (A →ₙₐ[R] B) fun _ => A → B :=
 --   ⟨toFun⟩
 
-<<<<<<< HEAD
-instance  : DFunLike (A →ₛₙₐ[φ] B) A fun _ => B where
-=======
 instance : DFunLike (A →ₛₙₐ[φ] B) A fun _ => B where
->>>>>>> 59de845a
   coe f := f.toFun
   coe_injective' := by rintro ⟨⟨⟨f, _⟩, _⟩, _⟩ ⟨⟨⟨g, _⟩, _⟩, _⟩ h; congr
 
@@ -221,23 +184,11 @@
 
 theorem coe_injective : @Function.Injective (A →ₛₙₐ[φ] B) (A → B) (↑) := by
   rintro ⟨⟨⟨f, _⟩, _⟩, _⟩ ⟨⟨⟨g, _⟩, _⟩, _⟩ h; congr
-<<<<<<< HEAD
-
-#align non_unital_alg_hom.coe_injective NonUnitalAlgHom.coe_injective
-instance : FunLike (A →ₛₙₐ[φ] B) A B
-    where
-  coe f := f.toFun
-  coe_injective' := coe_injective
-
-instance : NonUnitalAlgSemiHomClass (A →ₛₙₐ[φ] B) φ A B
-    where
-=======
 instance : FunLike (A →ₛₙₐ[φ] B) A B where
   coe f := f.toFun
   coe_injective' := coe_injective
 
 instance : NonUnitalAlgSemiHomClass (A →ₛₙₐ[φ] B) φ A B where
->>>>>>> 59de845a
   map_add f := f.map_add'
   map_zero f := f.map_zero'
   map_mul f := f.map_mul'
@@ -307,10 +258,6 @@
 -- @[simp] -- Porting note (#10618) : simp can prove this
 protected theorem map_smul (f : A →ₛₙₐ[φ] B) (c : R) (x : A) : f (c • x) = (φ c) • f x :=
   map_smulₛₗ _ _ _
-<<<<<<< HEAD
-#align non_unital_alg_hom.map_smul NonUnitalAlgHom.map_smul
-=======
->>>>>>> 59de845a
 
 -- @[simp] -- Porting note (#10618) : simp can prove this
 protected theorem map_add (f : A →ₛₙₐ[φ] B) (x y : A) : f (x + y) = f x + f y :=
@@ -362,27 +309,13 @@
 
 set_option linter.unusedVariables false in
 /-- The composition of morphisms is a morphism. -/
-<<<<<<< HEAD
-def comp (f : B →ₛₙₐ[ψ] C) (g : A →ₛₙₐ[φ] B) [κ : MonoidHom.CompTriple φ ψ χ]:
-    A →ₛₙₐ[χ] C :=
-  { (f : B →ₙ* C).comp (g : A →ₙ* B), (f : B →ₑ+[ψ] C).comp (g : A →ₑ+[φ] B) with }
-#align non_unital_alg_hom.comp NonUnitalAlgHom.comp
-=======
 def comp (f : B →ₛₙₐ[ψ] C) (g : A →ₛₙₐ[φ] B) [κ : MonoidHom.CompTriple φ ψ χ] :
     A →ₛₙₐ[χ] C :=
   { (f : B →ₙ* C).comp (g : A →ₙ* B), (f : B →ₑ+[ψ] C).comp (g : A →ₑ+[φ] B) with }
->>>>>>> 59de845a
 
 @[simp, norm_cast]
 theorem coe_comp (f : B →ₛₙₐ[ψ] C) (g : A →ₛₙₐ[φ] B) [MonoidHom.CompTriple φ ψ χ] :
     ⇑(f.comp g) = (⇑f) ∘ (⇑g) := rfl
-<<<<<<< HEAD
-#align non_unital_alg_hom.coe_comp NonUnitalAlgHom.coe_comp
-
-theorem comp_apply (f : B →ₛₙₐ[ψ] C) (g : A →ₛₙₐ[φ] B) [MonoidHom.CompTriple φ ψ χ] (x : A) :
-    f.comp g x = f (g x) := rfl
-#align non_unital_alg_hom.comp_apply NonUnitalAlgHom.comp_apply
-=======
 
 theorem comp_apply (f : B →ₛₙₐ[ψ] C) (g : A →ₛₙₐ[φ] B) [MonoidHom.CompTriple φ ψ χ] (x : A) :
     f.comp g x = f (g x) := rfl
@@ -398,41 +331,6 @@
 @[simp]
 theorem coe_inverse (f : A →ₙₐ[R] B₁) (g : B₁ → A) (h₁ : Function.LeftInverse g f)
     (h₂ : Function.RightInverse g f) : (inverse f g h₁ h₂ : B₁ → A) = g :=
-  rfl
->>>>>>> 59de845a
-
-variable {B₁: Type*} [NonUnitalNonAssocSemiring B₁] [DistribMulAction R B₁]
-
-/-- The inverse of a bijective morphism is a morphism. -/
-<<<<<<< HEAD
-def inverse (f : A →ₙₐ[R] B₁) (g : B₁ → A)
-    (h₁ : Function.LeftInverse g f)
-    (h₂ : Function.RightInverse g f) : B₁ →ₙₐ[R] A :=
-  { (f : A →ₙ* B₁).inverse g h₁ h₂, (f : A →+[R] B₁).inverse g h₁ h₂ with }
-#align non_unital_alg_hom.inverse NonUnitalAlgHom.inverse
-
-@[simp]
-theorem coe_inverse (f : A →ₙₐ[R] B₁) (g : B₁ → A) (h₁ : Function.LeftInverse g f)
-    (h₂ : Function.RightInverse g f) : (inverse f g h₁ h₂ : B₁ → A) = g :=
-=======
-def inverse' (f : A →ₛₙₐ[φ] B) (g : B → A)
-    (k : Function.RightInverse φ' φ)
-    (h₁ : Function.LeftInverse g f) (h₂ : Function.RightInverse g f) :
-    B →ₛₙₐ[φ'] A :=
-  { (f : A →ₙ* B).inverse g h₁ h₂, (f : A →ₑ+[φ] B).inverse' g k h₁ h₂ with
-    map_zero' := by
-      simp only [MulHom.toFun_eq_coe, MulHom.inverse_apply]
-      rw [← f.map_zero, h₁]
-    map_add' := fun x y ↦ by
-      simp only [MulHom.toFun_eq_coe, MulHom.inverse_apply]
-      rw [← h₂ x, ← h₂ y, ← map_add, h₁, h₂, h₂] }
-
-@[simp]
-theorem coe_inverse' (f : A →ₛₙₐ[φ] B) (g : B → A)
-    (k : Function.RightInverse φ' φ)
-    (h₁ : Function.LeftInverse g f) (h₂ : Function.RightInverse g f) :
-    (inverse' f g k h₁ h₂ : B → A) = g :=
->>>>>>> 59de845a
   rfl
 
 /-- The inverse of a bijective morphism is a morphism. -/
@@ -494,10 +392,6 @@
   map_add' x y := by simp only [Pi.prod, Prod.mk_add_mk, map_add]
   map_mul' x y := by simp only [Pi.prod, Prod.mk_mul_mk, map_mul]
   map_smul' c x := by simp only [Pi.prod, map_smul, MonoidHom.id_apply, id_eq, Prod.smul_mk]
-<<<<<<< HEAD
-#align non_unital_alg_hom.prod NonUnitalAlgHom.prod
-=======
->>>>>>> 59de845a
 
 theorem coe_prod (f : A →ₙₐ[R] B) (g : A →ₙₐ[R] C) : ⇑(f.prod g) = Pi.prod f g :=
   rfl
@@ -581,11 +475,6 @@
 @[simp, norm_cast, nolint simpNF]
 theorem coe_to_nonUnitalAlgHom (f : A →ₐ[R] B) : ⇑(f.toNonUnitalAlgHom) = ⇑f :=
   rfl
-<<<<<<< HEAD
-
-#align alg_hom.coe_to_non_unital_alg_hom AlgHom.coe_to_nonUnitalAlgHom
-=======
->>>>>>> 59de845a
 
 end AlgHom
 
