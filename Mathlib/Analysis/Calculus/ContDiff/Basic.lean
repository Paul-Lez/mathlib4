--- conflicted
+++ resolved
@@ -49,14 +49,9 @@
 variable {𝕜 : Type*} [NontriviallyNormedField 𝕜]
   {E : Type uE} [NormedAddCommGroup E] [NormedSpace 𝕜 E] {F : Type uF}
   [NormedAddCommGroup F] [NormedSpace 𝕜 F] {G : Type uG} [NormedAddCommGroup G] [NormedSpace 𝕜 G]
-<<<<<<< HEAD
   {X : Type*} [NormedAddCommGroup X] [NormedSpace 𝕜 X] {s s₁ t u : Set E} {f f₁ : E → F}
   {g : F → G} {x x₀ : E} {c : F} {b : E × F → G} {m n : WithTop ℕ∞}
   {p : E → FormalMultilinearSeries 𝕜 E F}
-=======
-  {X : Type*} [NormedAddCommGroup X] [NormedSpace 𝕜 X] {s t : Set E} {f : E → F}
-  {g : F → G} {x x₀ : E} {b : E × F → G} {m n : ℕ∞} {p : E → FormalMultilinearSeries 𝕜 E F}
->>>>>>> 2f5cf5f5
 
 /-! ### Constants -/
 
@@ -602,39 +597,8 @@
 
 /-- The composition of `C^n` functions on domains is `C^n`. -/
 theorem ContDiffOn.comp {s : Set E} {t : Set F} {g : F → G} {f : E → F} (hg : ContDiffOn 𝕜 n g t)
-<<<<<<< HEAD
     (hf : ContDiffOn 𝕜 n f s) (st : s ⊆ f ⁻¹' t) : ContDiffOn 𝕜 n (g ∘ f) s :=
   fun x hx ↦ ContDiffWithinAt.comp x (hg (f x) (st hx)) (hf x hx) st
-=======
-    (hf : ContDiffOn 𝕜 n f s) (st : MapsTo f s t) : ContDiffOn 𝕜 n (g ∘ f) s := by
-  /- we lift all the spaces to a common universe, as we have already proved the result in this
-    situation. -/
-  let Eu : Type max uE uF uG := ULift.{max uF uG} E
-  let Fu : Type max uE uF uG := ULift.{max uE uG} F
-  let Gu : Type max uE uF uG := ULift.{max uE uF} G
-  -- declare the isomorphisms
-  have isoE : Eu ≃L[𝕜] E := ContinuousLinearEquiv.ulift
-  have isoF : Fu ≃L[𝕜] F := ContinuousLinearEquiv.ulift
-  have isoG : Gu ≃L[𝕜] G := ContinuousLinearEquiv.ulift
-  -- lift the functions to the new spaces, check smoothness there, and then go back.
-  let fu : Eu → Fu := (isoF.symm ∘ f) ∘ isoE
-  have fu_diff : ContDiffOn 𝕜 n fu (isoE ⁻¹' s) := by
-    rwa [isoE.contDiffOn_comp_iff, isoF.symm.comp_contDiffOn_iff]
-  let gu : Fu → Gu := (isoG.symm ∘ g) ∘ isoF
-  have gu_diff : ContDiffOn 𝕜 n gu (isoF ⁻¹' t) := by
-    rwa [isoF.contDiffOn_comp_iff, isoG.symm.comp_contDiffOn_iff]
-  have main : ContDiffOn 𝕜 n (gu ∘ fu) (isoE ⁻¹' s) := by
-    apply ContDiffOn.comp_same_univ gu_diff fu_diff
-    intro y hy
-    simp only [fu, ContinuousLinearEquiv.coe_apply, Function.comp_apply, mem_preimage]
-    rw [isoF.apply_symm_apply (f (isoE y))]
-    exact st hy
-  have : gu ∘ fu = (isoG.symm ∘ g ∘ f) ∘ isoE := by
-    ext y
-    simp only [fu, gu, Function.comp_apply]
-    rw [isoF.apply_symm_apply (f (isoE y))]
-  rwa [this, isoE.contDiffOn_comp_iff, isoG.symm.comp_contDiffOn_iff] at main
->>>>>>> 2f5cf5f5
 
 /-- The composition of `C^n` functions on domains is `C^n`. -/
 theorem ContDiffOn.comp_inter
@@ -663,43 +627,6 @@
     ContDiff 𝕜 n (g ∘ f) :=
   contDiffOn_univ.1 <| ContDiffOn.comp (contDiffOn_univ.2 hg) (contDiffOn_univ.2 hf) (subset_univ _)
 
-<<<<<<< HEAD
-=======
-/-- The composition of `C^n` functions at points in domains is `C^n`. -/
-theorem ContDiffWithinAt.comp {s : Set E} {t : Set F} {g : F → G} {f : E → F} (x : E)
-    (hg : ContDiffWithinAt 𝕜 n g t (f x)) (hf : ContDiffWithinAt 𝕜 n f s x) (st : MapsTo f s t) :
-    ContDiffWithinAt 𝕜 n (g ∘ f) s x := by
-  intro m hm
-  rcases hg.contDiffOn hm with ⟨u, u_nhd, _, hu⟩
-  rcases hf.contDiffOn hm with ⟨v, v_nhd, vs, hv⟩
-  have xmem : x ∈ f ⁻¹' u ∩ v :=
-    ⟨(mem_of_mem_nhdsWithin (mem_insert (f x) _) u_nhd : _),
-      mem_of_mem_nhdsWithin (mem_insert x s) v_nhd⟩
-  have hmem : f ⁻¹' u ∈ 𝓝[insert x s] x := by
-    apply hf.continuousWithinAt.insert.preimage_mem_nhdsWithin'
-    apply nhdsWithin_mono _ _ u_nhd
-    rw [image_insert_eq]
-    exact insert_subset_insert (image_subset_iff.mpr st)
-  have : MapsTo f (f ⁻¹' u ∩ v) u := inter_subset_left
-  have Z := (hu.comp (hv.mono inter_subset_right) this).contDiffWithinAt xmem m le_rfl
-  have : 𝓝[f ⁻¹' u ∩ v] x = 𝓝[insert x s] x := by
-    have A : f ⁻¹' u ∩ v = insert x s ∩ (f ⁻¹' u ∩ v) := by
-      apply Subset.antisymm _ inter_subset_right
-      rintro y ⟨hy1, hy2⟩
-      simpa only [mem_inter_iff, mem_preimage, hy2, and_true, true_and, vs hy2] using hy1
-    rw [A, ← nhdsWithin_restrict'']
-    exact Filter.inter_mem hmem v_nhd
-  rwa [insert_eq_of_mem xmem, this] at Z
-
-
-/-- The composition of `C^n` functions at points in domains is `C^n`. -/
-theorem ContDiffWithinAt.comp_of_eq {s : Set E} {t : Set F} {g : F → G} {f : E → F} {y : F} (x : E)
-    (hg : ContDiffWithinAt 𝕜 n g t y) (hf : ContDiffWithinAt 𝕜 n f s x) (st : MapsTo f s t)
-    (hy : f x = y) :
-    ContDiffWithinAt 𝕜 n (g ∘ f) s x := by
-  subst hy; exact hg.comp x hf st
-
->>>>>>> 2f5cf5f5
 /-- The composition of `C^n` functions at points in domains is `C^n`,
   with a weaker condition on `s` and `t`. -/
 theorem ContDiffWithinAt.comp_of_mem_nhdsWithin_image
@@ -949,14 +876,11 @@
     ContDiffAt 𝕜 n (fun x => (g x).comp (f x)) x :=
   (isBoundedBilinearMap_comp (E := E) (G := G)).contDiff.comp₂_contDiffAt hg hf
 
-<<<<<<< HEAD
-=======
 theorem ContDiffWithinAt.clm_comp {g : X → F →L[𝕜] G} {f : X → E →L[𝕜] F} {s : Set X} {x : X}
     (hg : ContDiffWithinAt 𝕜 n g s x) (hf : ContDiffWithinAt 𝕜 n f s x) :
     ContDiffWithinAt 𝕜 n (fun x => (g x).comp (f x)) s x :=
   (isBoundedBilinearMap_comp (E := E) (G := G)).contDiff.comp₂_contDiffWithinAt hg hf
 
->>>>>>> 2f5cf5f5
 theorem ContDiff.clm_apply {f : E → F →L[𝕜] G} {g : E → F} (hf : ContDiff 𝕜 n f)
     (hg : ContDiff 𝕜 n g) : ContDiff 𝕜 n fun x => (f x) (g x) :=
   isBoundedBilinearMap_apply.contDiff.comp₂ hf hg
