/-
Copyright (c) 2017 Kim Morrison. All rights reserved.
Released under Apache 2.0 license as described in the file LICENSE.
Authors: Kim Morrison
-/
import Mathlib.CategoryTheory.Functor.Hom
import Mathlib.CategoryTheory.Products.Basic
import Mathlib.Data.ULift
import Mathlib.Logic.Function.ULift

/-!
# The Yoneda embedding

The Yoneda embedding as a functor `yoneda : C ⥤ (Cᵒᵖ ⥤ Type v₁)`,
along with an instance that it is `FullyFaithful`.

Also the Yoneda lemma, `yonedaLemma : (yoneda_pairing C) ≅ (yoneda_evaluation C)`.

## References
* [Stacks: Opposite Categories and the Yoneda Lemma](https://stacks.math.columbia.edu/tag/001L)
-/

namespace CategoryTheory

open Opposite

<<<<<<< HEAD
universe v₁ v₂ u₁ u₂
=======
universe v v₁ u₁ u₂
>>>>>>> 31adddff

-- morphism levels before object levels. See note [CategoryTheory universes].
variable {C : Type u₁} [Category.{v₁} C]

/-- The Yoneda embedding, as a functor from `C` into presheaves on `C`.

See <https://stacks.math.columbia.edu/tag/001O>.
-/
@[simps]
def yoneda : C ⥤ Cᵒᵖ ⥤ Type v₁ where
  obj X :=
    { obj := fun Y => unop Y ⟶ X
      map := fun f g => f.unop ≫ g }
  map f :=
    { app := fun Y g => g ≫ f }

/-- The co-Yoneda embedding, as a functor from `Cᵒᵖ` into co-presheaves on `C`.
-/
@[simps]
def coyoneda : Cᵒᵖ ⥤ C ⥤ Type v₁ where
  obj X :=
    { obj := fun Y => unop X ⟶ Y
      map := fun f g => g ≫ f }
  map f :=
    { app := fun Y g => f.unop ≫ g }

namespace Yoneda

theorem obj_map_id {X Y : C} (f : op X ⟶ op Y) :
    (yoneda.obj X).map f (𝟙 X) = (yoneda.map f.unop).app (op Y) (𝟙 Y) := by
  dsimp
  simp

@[simp]
theorem naturality {X Y : C} (α : yoneda.obj X ⟶ yoneda.obj Y) {Z Z' : C} (f : Z ⟶ Z')
    (h : Z' ⟶ X) : f ≫ α.app (op Z') h = α.app (op Z) (f ≫ h) :=
  (FunctorToTypes.naturality _ _ α f.op h).symm

/-- The Yoneda embedding is fully faithful. -/
def fullyFaithful : (yoneda (C := C)).FullyFaithful where
  preimage f := f.app _ (𝟙 _)

lemma fullyFaithful_preimage {X Y : C} (f : yoneda.obj X ⟶ yoneda.obj Y) :
    fullyFaithful.preimage f = f.app (op X) (𝟙 X) := rfl

/-- The Yoneda embedding is full.

See <https://stacks.math.columbia.edu/tag/001P>.
-/
instance yoneda_full : (yoneda : C ⥤ Cᵒᵖ ⥤ Type v₁).Full :=
  fullyFaithful.full

/-- The Yoneda embedding is faithful.

See <https://stacks.math.columbia.edu/tag/001P>.
-/
instance yoneda_faithful : (yoneda : C ⥤ Cᵒᵖ ⥤ Type v₁).Faithful :=
  fullyFaithful.faithful

/-- Extensionality via Yoneda. The typical usage would be
```
-- Goal is `X ≅ Y`
apply yoneda.ext,
-- Goals are now functions `(Z ⟶ X) → (Z ⟶ Y)`, `(Z ⟶ Y) → (Z ⟶ X)`, and the fact that these
-- functions are inverses and natural in `Z`.
```
-/
def ext (X Y : C) (p : ∀ {Z : C}, (Z ⟶ X) → (Z ⟶ Y))
    (q : ∀ {Z : C}, (Z ⟶ Y) → (Z ⟶ X))
    (h₁ : ∀ {Z : C} (f : Z ⟶ X), q (p f) = f) (h₂ : ∀ {Z : C} (f : Z ⟶ Y), p (q f) = f)
    (n : ∀ {Z Z' : C} (f : Z' ⟶ Z) (g : Z ⟶ X), p (f ≫ g) = f ≫ p g) : X ≅ Y :=
  fullyFaithful.preimageIso
    (NatIso.ofComponents fun Z =>
      { hom := p
        inv := q })

/-- If `yoneda.map f` is an isomorphism, so was `f`.
-/
theorem isIso {X Y : C} (f : X ⟶ Y) [IsIso (yoneda.map f)] : IsIso f :=
  isIso_of_fully_faithful yoneda f

section FullyFaithful

-- This is stupid
-- def natIsoOfFullyFaithful {D : Type u₂} [Category.{v₂} D] (F : C ⥤ D) [Full F] [Faithful F]
--     (X : C) : F.op ⋙ yoneda.obj (F.obj X) ⋙ uliftFunctor.{v₁} ≅
--       yoneda.obj X ⋙ uliftFunctor.{v₂} := NatIso.ofComponents (fun T => Equiv.toIso
--         (
--            Equiv.ulift.trans ((equivOfFullyFaithful F).symm.trans Equiv.ulift.symm))
--           ) (by
--           intros Y Z f
--           ext x

--           simp [t1]
--           erw [t1]
--           rcases x with ⟨x⟩
--           rw [← ULift.down_inj]

--           simp
--           erw [t2 ((F.preimage (Equiv.ulift.{v₁} { down := F.toPrefunctor.map f.unop ≫ x.down })))]
--           change (ULift.up _).down = _ ≫ (ULift.up _).down
--           simp
--           rfl
--           )

/-- Natural version of `equivOfFullyFaithful`. -/
def natIsoOfFullyFaithful {D : Type u₂} [Category.{max v₁ v₂} D] (F : C ⥤ D) [Full F] [Faithful F]
    (X : C) : F.op ⋙ yoneda.obj (F.obj X) ≅ yoneda.obj X ⋙ uliftFunctor.{v₂} :=
  NatIso.ofComponents (fun Y => Equiv.toIso ((equivOfFullyFaithful F).symm.trans Equiv.ulift.symm))

end FullyFaithful

end Yoneda

namespace Coyoneda

@[simp]
theorem naturality {X Y : Cᵒᵖ} (α : coyoneda.obj X ⟶ coyoneda.obj Y) {Z Z' : C} (f : Z' ⟶ Z)
    (h : unop X ⟶ Z') : α.app Z' h ≫ f = α.app Z (h ≫ f) :=
  (FunctorToTypes.naturality _ _ α f h).symm

/-- The co-Yoneda embedding is fully faithful. -/
def fullyFaithful : (coyoneda (C := C)).FullyFaithful where
  preimage f := (f.app _ (𝟙 _)).op

lemma fullyFaithful_preimage {X Y : Cᵒᵖ} (f : coyoneda.obj X ⟶ coyoneda.obj Y) :
    fullyFaithful.preimage f = (f.app X.unop (𝟙 X.unop)).op := rfl

/-- The morphism `X ⟶ Y` corresponding to a natural transformation
`coyoneda.obj X ⟶ coyoneda.obj Y`. -/
def preimage {X Y : Cᵒᵖ} (f : coyoneda.obj X ⟶ coyoneda.obj Y) : X ⟶ Y :=
  (f.app _ (𝟙 X.unop)).op

instance coyoneda_full : (coyoneda : Cᵒᵖ ⥤ C ⥤ Type v₁).Full :=
  fullyFaithful.full

instance coyoneda_faithful : (coyoneda : Cᵒᵖ ⥤ C ⥤ Type v₁).Faithful :=
  fullyFaithful.faithful

/-- If `coyoneda.map f` is an isomorphism, so was `f`.
-/
theorem isIso {X Y : Cᵒᵖ} (f : X ⟶ Y) [IsIso (coyoneda.map f)] : IsIso f :=
  isIso_of_fully_faithful coyoneda f

/-- The identity functor on `Type` is isomorphic to the coyoneda functor coming from `PUnit`. -/
def punitIso : coyoneda.obj (Opposite.op PUnit) ≅ 𝟭 (Type v₁) :=
  NatIso.ofComponents fun X =>
    { hom := fun f => f ⟨⟩
      inv := fun x _ => x }

/-- Taking the `unop` of morphisms is a natural isomorphism. -/
@[simps!]
def objOpOp (X : C) : coyoneda.obj (op (op X)) ≅ yoneda.obj X :=
  NatIso.ofComponents fun _ => (opEquiv _ _).toIso

end Coyoneda

namespace Functor

/-- The data which expresses that a functor `F : Cᵒᵖ ⥤ Type v` is representable by `Y : C`. -/
structure RepresentableBy (F : Cᵒᵖ ⥤ Type v) (Y : C) where
  /-- the natural bijection `(X ⟶ Y) ≃ F.obj (op X)`. -/
  homEquiv {X : C} : (X ⟶ Y) ≃ F.obj (op X)
  homEquiv_comp {X X' : C} (f : X ⟶ X') (g : X' ⟶ Y) :
    homEquiv (f ≫ g) = F.map f.op (homEquiv g)

/-- If `F ≅ F'`, and `F` is representable, then `F'` is representable. -/
def RepresentableBy.ofIso {F F' : Cᵒᵖ ⥤ Type v} {Y : C} (e : F.RepresentableBy Y) (e' : F ≅ F') :
    F'.RepresentableBy Y where
  homEquiv {X} := e.homEquiv.trans (e'.app _).toEquiv
  homEquiv_comp {X X'} f g := by
    dsimp
    rw [e.homEquiv_comp]
    apply congr_fun (e'.hom.naturality f.op)

/-- The data which expresses that a functor `F : C ⥤ Type v` is corepresentable by `X : C`. -/
structure CorepresentableBy (F : C ⥤ Type v) (X : C) where
  /-- the natural bijection `(X ⟶ Y) ≃ F.obj Y`. -/
  homEquiv {Y : C} : (X ⟶ Y) ≃ F.obj Y
  homEquiv_comp {Y Y' : C} (g : Y ⟶ Y') (f : X ⟶ Y) :
    homEquiv (f ≫ g) = F.map g (homEquiv f)

/-- If `F ≅ F'`, and `F` is corepresentable, then `F'` is corepresentable. -/
def CorepresentableBy.ofIso {F F' : C ⥤ Type v} {X : C} (e : F.CorepresentableBy X)
    (e' : F ≅ F') :
    F'.CorepresentableBy X where
  homEquiv {X} := e.homEquiv.trans (e'.app _).toEquiv
  homEquiv_comp {Y Y'} g f := by
    dsimp
    rw [e.homEquiv_comp]
    apply congr_fun (e'.hom.naturality g)

lemma RepresentableBy.homEquiv_eq {F : Cᵒᵖ ⥤ Type v} {Y : C} (e : F.RepresentableBy Y)
    {X : C} (f : X ⟶ Y) :
    e.homEquiv f = F.map f.op (e.homEquiv (𝟙 Y)) := by
  conv_lhs => rw [← Category.comp_id f, e.homEquiv_comp]

lemma CorepresentableBy.homEquiv_eq {F : C ⥤ Type v} {X : C} (e : F.CorepresentableBy X)
    {Y : C} (f : X ⟶ Y) :
    e.homEquiv f = F.map f (e.homEquiv (𝟙 X)) := by
  conv_lhs => rw [← Category.id_comp f, e.homEquiv_comp]

@[ext]
lemma RepresentableBy.ext {F : Cᵒᵖ ⥤ Type v} {Y : C} {e e' : F.RepresentableBy Y}
    (h : e.homEquiv (𝟙 Y) = e'.homEquiv (𝟙 Y)) : e = e' := by
  have : ∀ {X : C} (f : X ⟶ Y), e.homEquiv f = e'.homEquiv f := fun {X} f ↦ by
    rw [e.homEquiv_eq, e'.homEquiv_eq, h]
  obtain ⟨e, he⟩ := e
  obtain ⟨e', he'⟩ := e'
  obtain rfl : @e = @e' := by ext; apply this
  rfl

@[ext]
lemma CorepresentableBy.ext {F : C ⥤ Type v} {X : C} {e e' : F.CorepresentableBy X}
    (h : e.homEquiv (𝟙 X) = e'.homEquiv (𝟙 X)) : e = e' := by
  have : ∀ {Y : C} (f : X ⟶ Y), e.homEquiv f = e'.homEquiv f := fun {X} f ↦ by
    rw [e.homEquiv_eq, e'.homEquiv_eq, h]
  obtain ⟨e, he⟩ := e
  obtain ⟨e', he'⟩ := e'
  obtain rfl : @e = @e' := by ext; apply this
  rfl

/-- The obvious bijection `F.RepresentableBy Y ≃ (yoneda.obj Y ≅ F)`
when `F : Cᵒᵖ ⥤ Type v₁` and `[Category.{v₁} C]`. -/
def representableByEquiv {F : Cᵒᵖ ⥤ Type v₁} {Y : C} :
    F.RepresentableBy Y ≃ (yoneda.obj Y ≅ F) where
  toFun r := NatIso.ofComponents (fun _ ↦ r.homEquiv.toIso) (fun {X X'} f ↦ by
    ext g
    simp [r.homEquiv_comp])
  invFun e :=
    { homEquiv := (e.app _).toEquiv
      homEquiv_comp := fun {X X'} f g ↦ congr_fun (e.hom.naturality f.op) g }
  left_inv _ := rfl
  right_inv _ := rfl

/-- The isomorphism `yoneda.obj Y ≅ F` induced by `e : F.RepresentableBy Y`. -/
def RepresentableBy.toIso {F : Cᵒᵖ ⥤ Type v₁} {Y : C} (e : F.RepresentableBy Y) :
    yoneda.obj Y ≅ F :=
  representableByEquiv e

/-- The obvious bijection `F.CorepresentableBy X ≃ (yoneda.obj Y ≅ F)`
when `F : C ⥤ Type v₁` and `[Category.{v₁} C]`. -/
def corepresentableByEquiv {F : C ⥤ Type v₁} {X : C} :
    F.CorepresentableBy X ≃ (coyoneda.obj (op X) ≅ F) where
  toFun r := NatIso.ofComponents (fun _ ↦ r.homEquiv.toIso) (fun {X X'} f ↦ by
    ext g
    simp [r.homEquiv_comp])
  invFun e :=
    { homEquiv := (e.app _).toEquiv
      homEquiv_comp := fun {X X'} f g ↦ congr_fun (e.hom.naturality f) g }
  left_inv _ := rfl
  right_inv _ := rfl

/-- The isomorphism `coyoneda.obj (op X) ≅ F` induced by `e : F.CorepresentableBy X`. -/
def CorepresentableBy.toIso {F : C ⥤ Type v₁} {X : C} (e : F.CorepresentableBy X) :
    coyoneda.obj (op X) ≅ F :=
  corepresentableByEquiv e

/-- A functor `F : Cᵒᵖ ⥤ Type v` is representable if there is oan bject `Y` with a structure
`F.RepresentableBy Y`, i.e. there is a natural bijection `(X ⟶ Y) ≃ F.obj (op X)`,
which may also be rephrased as a natural isomorphism `yoneda.obj X ≅ F` when `Category.{v} C`.

See <https://stacks.math.columbia.edu/tag/001Q>.
-/
class IsRepresentable (F : Cᵒᵖ ⥤ Type v) : Prop where
  has_representation : ∃ (Y : C), Nonempty (F.RepresentableBy Y)

@[deprecated (since := "2024-10-03")] alias Representable := IsRepresentable

lemma RepresentableBy.isRepresentable {F : Cᵒᵖ ⥤ Type v} {Y : C} (e : F.RepresentableBy Y) :
    F.IsRepresentable where
  has_representation := ⟨Y, ⟨e⟩⟩

/-- Alternative constructure for `F.IsRepresentable`, which takes as an input an
isomorphism `yoneda.obj X ≅ F`. -/
lemma IsRepresentable.mk' {F : Cᵒᵖ ⥤ Type v₁} {X : C} (e : yoneda.obj X ≅ F) :
    F.IsRepresentable :=
  (representableByEquiv.symm e).isRepresentable

instance {X : C} : IsRepresentable (yoneda.obj X) :=
  IsRepresentable.mk' (Iso.refl _)

/-- A functor `F : C ⥤ Type v₁` is corepresentable if there is object `X` so `F ≅ coyoneda.obj X`.

See <https://stacks.math.columbia.edu/tag/001Q>.
-/
class IsCorepresentable (F : C ⥤ Type v) : Prop where
  has_corepresentation : ∃ (X : C), Nonempty (F.CorepresentableBy X)

@[deprecated (since := "2024-10-03")] alias Corepresentable := IsCorepresentable

lemma CorepresentableBy.isCorepresentable {F : C ⥤ Type v} {X : C} (e : F.CorepresentableBy X) :
    F.IsCorepresentable where
  has_corepresentation := ⟨X, ⟨e⟩⟩

/-- Alternative constructure for `F.IsCorepresentable`, which takes as an input an
isomorphism `coyoneda.obj (op X) ≅ F`. -/
lemma IsCorepresentable.mk' {F : C ⥤ Type v₁} {X : C} (e : coyoneda.obj (op X) ≅ F) :
    F.IsCorepresentable :=
  (corepresentableByEquiv.symm e).isCorepresentable

instance {X : Cᵒᵖ} : IsCorepresentable (coyoneda.obj X) :=
  IsCorepresentable.mk' (Iso.refl _)

-- instance : corepresentable (𝟭 (Type v₁)) :=
-- corepresentable_of_nat_iso (op punit) coyoneda.punit_iso
section Representable

variable (F : Cᵒᵖ ⥤ Type v) [hF : F.IsRepresentable]

/-- The representing object for the representable functor `F`. -/
noncomputable def reprX : C :=
  hF.has_representation.choose

/-- A chosen term in `F.RepresentableBy (reprX F)` when `F.IsRepresentable` holds. -/
noncomputable def representableBy : F.RepresentableBy F.reprX :=
  hF.has_representation.choose_spec.some

/-- The representing element for the representable functor `F`, sometimes called the universal
element of the functor.
-/
noncomputable def reprx : F.obj (op F.reprX) :=
  F.representableBy.homEquiv (𝟙 _)

/-- An isomorphism between a representable `F` and a functor of the
form `C(-, F.reprX)`.  Note the components `F.reprW.app X`
definitionally have type `(X.unop ⟶ F.reprX) ≅ F.obj X`.
-/
noncomputable def reprW (F : Cᵒᵖ ⥤ Type v₁) [F.IsRepresentable] :
    yoneda.obj F.reprX ≅ F := F.representableBy.toIso

theorem reprW_hom_app (F : Cᵒᵖ ⥤ Type v₁) [F.IsRepresentable]
    (X : Cᵒᵖ) (f : unop X ⟶ F.reprX) :
    F.reprW.hom.app X f = F.map f.op F.reprx := by
  apply RepresentableBy.homEquiv_eq

end Representable

section Corepresentable

variable (F : C ⥤ Type v) [hF : F.IsCorepresentable]

/-- The representing object for the corepresentable functor `F`. -/
noncomputable def coreprX : C :=
  hF.has_corepresentation.choose

/-- A chosen term in `F.CorepresentableBy (coreprX F)` when `F.IsCorepresentable` holds. -/
noncomputable def corepresentableBy : F.CorepresentableBy F.coreprX :=
  hF.has_corepresentation.choose_spec.some

/-- The representing element for the corepresentable functor `F`, sometimes called the universal
element of the functor.
-/
noncomputable def coreprx : F.obj F.coreprX :=
  F.corepresentableBy.homEquiv (𝟙 _)

/-- An isomorphism between a corepresentable `F` and a functor of the form
`C(F.corepr X, -)`. Note the components `F.coreprW.app X`
definitionally have type `F.corepr_X ⟶ X ≅ F.obj X`.
-/
noncomputable def coreprW (F : C ⥤ Type v₁) [F.IsCorepresentable] :
    coyoneda.obj (op F.coreprX) ≅ F :=
  F.corepresentableBy.toIso

theorem coreprW_hom_app (F : C ⥤ Type v₁) [F.IsCorepresentable] (X : C) (f : F.coreprX ⟶ X) :
    F.coreprW.hom.app X f = F.map f F.coreprx := by
  apply CorepresentableBy.homEquiv_eq

end Corepresentable

end Functor

theorem isRepresentable_of_natIso (F : Cᵒᵖ ⥤ Type v₁) {G} (i : F ≅ G) [F.IsRepresentable] :
    G.IsRepresentable :=
  (F.representableBy.ofIso i).isRepresentable

theorem corepresentable_of_natIso (F : C ⥤ Type v₁) {G} (i : F ≅ G) [F.IsCorepresentable] :
    G.IsCorepresentable :=
  (F.corepresentableBy.ofIso i).isCorepresentable

instance : Functor.IsCorepresentable (𝟭 (Type v₁)) :=
  corepresentable_of_natIso (coyoneda.obj (op PUnit)) Coyoneda.punitIso

open Opposite

variable (C)

-- We need to help typeclass inference with some awkward universe levels here.
instance prodCategoryInstance1 : Category ((Cᵒᵖ ⥤ Type v₁) × Cᵒᵖ) :=
  CategoryTheory.prod.{max u₁ v₁, v₁} (Cᵒᵖ ⥤ Type v₁) Cᵒᵖ

instance prodCategoryInstance2 : Category (Cᵒᵖ × (Cᵒᵖ ⥤ Type v₁)) :=
  CategoryTheory.prod.{v₁, max u₁ v₁} Cᵒᵖ (Cᵒᵖ ⥤ Type v₁)

open Yoneda

section YonedaLemma

variable {C}

/-- We have a type-level equivalence between natural transformations from the yoneda embedding
and elements of `F.obj X`, without any universe switching.
-/
def yonedaEquiv {X : C} {F : Cᵒᵖ ⥤ Type v₁} : (yoneda.obj X ⟶ F) ≃ F.obj (op X) where
  toFun η := η.app (op X) (𝟙 X)
  invFun ξ := { app := fun Y f ↦ F.map f.op ξ }
  left_inv := by
    intro η
    ext Y f
    dsimp
    rw [← FunctorToTypes.naturality]
    simp
  right_inv := by intro ξ; simp

theorem yonedaEquiv_apply {X : C} {F : Cᵒᵖ ⥤ Type v₁} (f : yoneda.obj X ⟶ F) :
    yonedaEquiv f = f.app (op X) (𝟙 X) :=
  rfl

@[simp]
theorem yonedaEquiv_symm_app_apply {X : C} {F : Cᵒᵖ ⥤ Type v₁} (x : F.obj (op X)) (Y : Cᵒᵖ)
    (f : Y.unop ⟶ X) : (yonedaEquiv.symm x).app Y f = F.map f.op x :=
  rfl

/-- See also `yonedaEquiv_naturality'` for a more general version. -/
lemma yonedaEquiv_naturality {X Y : C} {F : Cᵒᵖ ⥤ Type v₁} (f : yoneda.obj X ⟶ F)
    (g : Y ⟶ X) : F.map g.op (yonedaEquiv f) = yonedaEquiv (yoneda.map g ≫ f) := by
  change (f.app (op X) ≫ F.map g.op) (𝟙 X) = f.app (op Y) (𝟙 Y ≫ g)
  rw [← f.naturality]
  dsimp
  simp

/-- Variant of `yonedaEquiv_naturality` with general `g`. This is technically strictly more general
    than `yonedaEquiv_naturality`, but `yonedaEquiv_naturality` is sometimes preferable because it
    can avoid the "motive is not type correct" error. -/
lemma yonedaEquiv_naturality' {X Y : Cᵒᵖ} {F : Cᵒᵖ ⥤ Type v₁} (f : yoneda.obj (unop X) ⟶ F)
    (g : X ⟶ Y) : F.map g (yonedaEquiv f) = yonedaEquiv (yoneda.map g.unop ≫ f) :=
  yonedaEquiv_naturality _ _

lemma yonedaEquiv_comp {X : C} {F G : Cᵒᵖ ⥤ Type v₁} (α : yoneda.obj X ⟶ F) (β : F ⟶ G) :
    yonedaEquiv (α ≫ β) = β.app _ (yonedaEquiv α) :=
  rfl

lemma yonedaEquiv_yoneda_map {X Y : C} (f : X ⟶ Y) : yonedaEquiv (yoneda.map f) = f := by
  rw [yonedaEquiv_apply]
  simp

/-- See also `map_yonedaEquiv'` for a more general version. -/
lemma map_yonedaEquiv {X Y : C} {F : Cᵒᵖ ⥤ Type v₁} (f : yoneda.obj X ⟶ F)
    (g : Y ⟶ X) : F.map g.op (yonedaEquiv f) = f.app (op Y) g := by
  rw [yonedaEquiv_naturality, yonedaEquiv_comp, yonedaEquiv_yoneda_map]

/-- Variant of `map_yonedaEquiv` with general `g`. This is technically strictly more general
    than `map_yonedaEquiv`, but `map_yonedaEquiv` is sometimes preferable because it
    can avoid the "motive is not type correct" error. -/
lemma map_yonedaEquiv' {X Y : Cᵒᵖ} {F : Cᵒᵖ ⥤ Type v₁} (f : yoneda.obj (unop X) ⟶ F)
    (g : X ⟶ Y) : F.map g (yonedaEquiv f) = f.app Y g.unop := by
  rw [yonedaEquiv_naturality', yonedaEquiv_comp, yonedaEquiv_yoneda_map]

lemma yonedaEquiv_symm_map {X Y : Cᵒᵖ} (f : X ⟶ Y) {F : Cᵒᵖ ⥤ Type v₁} (t : F.obj X) :
    yonedaEquiv.symm (F.map f t) = yoneda.map f.unop ≫ yonedaEquiv.symm t := by
  obtain ⟨u, rfl⟩ := yonedaEquiv.surjective t
  rw [yonedaEquiv_naturality', Equiv.symm_apply_apply, Equiv.symm_apply_apply]

/-- Two morphisms of presheaves of types `P ⟶ Q` coincide if the precompositions
with morphisms `yoneda.obj X ⟶ P` agree. -/
lemma hom_ext_yoneda {P Q : Cᵒᵖ ⥤ Type v₁} {f g : P ⟶ Q}
    (h : ∀ (X : C) (p : yoneda.obj X ⟶ P), p ≫ f = p ≫ g) :
    f = g := by
  ext X x
  simpa only [yonedaEquiv_comp, Equiv.apply_symm_apply]
    using congr_arg (yonedaEquiv) (h _ (yonedaEquiv.symm x))

variable (C)

/-- The "Yoneda evaluation" functor, which sends `X : Cᵒᵖ` and `F : Cᵒᵖ ⥤ Type`
to `F.obj X`, functorially in both `X` and `F`.
-/
def yonedaEvaluation : Cᵒᵖ × (Cᵒᵖ ⥤ Type v₁) ⥤ Type max u₁ v₁ :=
  evaluationUncurried Cᵒᵖ (Type v₁) ⋙ uliftFunctor

@[simp]
theorem yonedaEvaluation_map_down (P Q : Cᵒᵖ × (Cᵒᵖ ⥤ Type v₁)) (α : P ⟶ Q)
    (x : (yonedaEvaluation C).obj P) :
    ((yonedaEvaluation C).map α x).down = α.2.app Q.1 (P.2.map α.1 x.down) :=
  rfl

/-- The "Yoneda pairing" functor, which sends `X : Cᵒᵖ` and `F : Cᵒᵖ ⥤ Type`
to `yoneda.op.obj X ⟶ F`, functorially in both `X` and `F`.
-/
def yonedaPairing : Cᵒᵖ × (Cᵒᵖ ⥤ Type v₁) ⥤ Type max u₁ v₁ :=
  Functor.prod yoneda.op (𝟭 (Cᵒᵖ ⥤ Type v₁)) ⋙ Functor.hom (Cᵒᵖ ⥤ Type v₁)

-- Porting note (#5229): we need to provide this `@[ext]` lemma separately,
-- as `ext` will not look through the definition.
@[ext]
lemma yonedaPairingExt {X : Cᵒᵖ × (Cᵒᵖ ⥤ Type v₁)} {x y : (yonedaPairing C).obj X}
    (w : ∀ Y, x.app Y = y.app Y) : x = y :=
  NatTrans.ext (funext w)

@[simp]
theorem yonedaPairing_map (P Q : Cᵒᵖ × (Cᵒᵖ ⥤ Type v₁)) (α : P ⟶ Q) (β : (yonedaPairing C).obj P) :
    (yonedaPairing C).map α β = yoneda.map α.1.unop ≫ β ≫ α.2 :=
  rfl

universe w in
variable {C} in
/-- A bijection `(yoneda.obj X ⋙ uliftFunctor ⟶ F) ≃ F.obj (op X)` which is a variant
of `yonedaEquiv` with heterogeneous universes. -/
def yonedaCompUliftFunctorEquiv (F : Cᵒᵖ ⥤ Type max v₁ w) (X : C) :
    (yoneda.obj X ⋙ uliftFunctor ⟶ F) ≃ F.obj (op X) where
  toFun φ := φ.app (op X) (ULift.up (𝟙 _))
  invFun f :=
    { app := fun Y x => F.map (ULift.down x).op f }
  left_inv φ := by
    ext Y f
    dsimp
    rw [← FunctorToTypes.naturality]
    dsimp
    rw [Category.comp_id]
    rfl
  right_inv f := by aesop_cat

/-- The Yoneda lemma asserts that the Yoneda pairing
`(X : Cᵒᵖ, F : Cᵒᵖ ⥤ Type) ↦ (yoneda.obj (unop X) ⟶ F)`
is naturally isomorphic to the evaluation `(X, F) ↦ F.obj X`.

See <https://stacks.math.columbia.edu/tag/001P>.
-/
def yonedaLemma : yonedaPairing C ≅ yonedaEvaluation C :=
  NatIso.ofComponents
    (fun X ↦ Equiv.toIso (yonedaEquiv.trans Equiv.ulift.symm))
    (by intro (X, F) (Y, G) f
        ext (a : yoneda.obj X.unop ⟶ F)
        apply ULift.ext
        simp only [Functor.prod_obj, Functor.id_obj, types_comp_apply, yonedaEvaluation_map_down]
        erw [Equiv.ulift_symm_down, Equiv.ulift_symm_down]
        dsimp [yonedaEquiv]
        simp [← FunctorToTypes.naturality])

variable {C}

/- Porting note: this used to be two calls to `tidy` -/
/-- The curried version of yoneda lemma when `C` is small. -/
def curriedYonedaLemma {C : Type u₁} [SmallCategory C] :
    (yoneda.op ⋙ coyoneda : Cᵒᵖ ⥤ (Cᵒᵖ ⥤ Type u₁) ⥤ Type u₁) ≅ evaluation Cᵒᵖ (Type u₁) :=
  NatIso.ofComponents (fun X ↦ NatIso.ofComponents (fun F ↦ Equiv.toIso yonedaEquiv)) (by
    intro X Y f
    ext a b
    dsimp [yonedaEquiv]
    simp [← FunctorToTypes.naturality])

/-- The curried version of the Yoneda lemma. -/
def largeCurriedYonedaLemma {C : Type u₁} [Category.{v₁} C] :
    yoneda.op ⋙ coyoneda ≅
      evaluation Cᵒᵖ (Type v₁) ⋙ (whiskeringRight _ _ _).obj uliftFunctor.{u₁} :=
  NatIso.ofComponents
    (fun X => NatIso.ofComponents
      (fun Y => Equiv.toIso <| yonedaEquiv.trans Equiv.ulift.symm)
      (by
        intros Y Z f
        ext g
        rw [← ULift.down_inj]
        simpa using yonedaEquiv_comp _ _))
    (by
      intros Y Z f
      ext F g
      rw [← ULift.down_inj]
      simpa using (yonedaEquiv_naturality _ _).symm)

/-- Version of the Yoneda lemma where the presheaf is fixed but the argument varies. -/
def yonedaOpCompYonedaObj {C : Type u₁} [Category.{v₁} C] (P : Cᵒᵖ ⥤ Type v₁) :
    yoneda.op ⋙ yoneda.obj P ≅ P ⋙ uliftFunctor.{u₁} :=
  isoWhiskerRight largeCurriedYonedaLemma ((evaluation _ _).obj P)

/-- The curried version of yoneda lemma when `C` is small. -/
def curriedYonedaLemma' {C : Type u₁} [SmallCategory C] :
    yoneda ⋙ (whiskeringLeft Cᵒᵖ (Cᵒᵖ ⥤ Type u₁)ᵒᵖ (Type u₁)).obj yoneda.op
      ≅ 𝟭 (Cᵒᵖ ⥤ Type u₁) :=
  NatIso.ofComponents (fun F ↦ NatIso.ofComponents (fun X ↦ Equiv.toIso yonedaEquiv) (by
    intro X Y f
    ext a
    dsimp [yonedaEquiv]
    simp [← FunctorToTypes.naturality]))

lemma isIso_of_yoneda_map_bijective {X Y : C} (f : X ⟶ Y)
    (hf : ∀ (T : C), Function.Bijective (fun (x : T ⟶ X) => x ≫ f)) :
    IsIso f := by
  obtain ⟨g, hg : g ≫ f = 𝟙 Y⟩ := (hf Y).2 (𝟙 Y)
  exact ⟨g, (hf _).1 (by aesop_cat), hg⟩

end YonedaLemma

section CoyonedaLemma

variable {C}

/-- We have a type-level equivalence between natural transformations from the coyoneda embedding
and elements of `F.obj X.unop`, without any universe switching.
-/
def coyonedaEquiv {X : C} {F : C ⥤ Type v₁} : (coyoneda.obj (op X) ⟶ F) ≃ F.obj X where
  toFun η := η.app X (𝟙 X)
  invFun ξ := { app := fun Y x ↦ F.map x ξ }
  left_inv := fun η ↦ by
    ext Y (x : X ⟶ Y)
    dsimp
    rw [← FunctorToTypes.naturality]
    simp
  right_inv := by intro ξ; simp

theorem coyonedaEquiv_apply {X : C} {F : C ⥤ Type v₁} (f : coyoneda.obj (op X) ⟶ F) :
    coyonedaEquiv f = f.app X (𝟙 X) :=
  rfl

@[simp]
theorem coyonedaEquiv_symm_app_apply {X : C} {F : C ⥤ Type v₁} (x : F.obj X) (Y : C)
    (f : X ⟶ Y) : (coyonedaEquiv.symm x).app Y f = F.map f x :=
  rfl

lemma coyonedaEquiv_naturality {X Y : C} {F : C ⥤ Type v₁} (f : coyoneda.obj (op X) ⟶ F)
    (g : X ⟶ Y) : F.map g (coyonedaEquiv f) = coyonedaEquiv (coyoneda.map g.op ≫ f) := by
  change (f.app X ≫ F.map g) (𝟙 X) = f.app Y (g ≫ 𝟙 Y)
  rw [← f.naturality]
  dsimp
  simp

lemma coyonedaEquiv_comp {X : C} {F G : C ⥤ Type v₁} (α : coyoneda.obj (op X) ⟶ F) (β : F ⟶ G) :
    coyonedaEquiv (α ≫ β) = β.app _ (coyonedaEquiv α) := by
  rfl

lemma coyonedaEquiv_coyoneda_map {X Y : C} (f : X ⟶ Y) :
    coyonedaEquiv (coyoneda.map f.op) = f := by
  rw [coyonedaEquiv_apply]
  simp

lemma map_coyonedaEquiv {X Y : C} {F : C ⥤ Type v₁} (f : coyoneda.obj (op X) ⟶ F)
    (g : X ⟶ Y) : F.map g (coyonedaEquiv f) = f.app Y g := by
  rw [coyonedaEquiv_naturality, coyonedaEquiv_comp, coyonedaEquiv_coyoneda_map]

lemma coyonedaEquiv_symm_map {X Y : C} (f : X ⟶ Y) {F : C ⥤ Type v₁} (t : F.obj X) :
    coyonedaEquiv.symm (F.map f t) = coyoneda.map f.op ≫ coyonedaEquiv.symm t := by
  obtain ⟨u, rfl⟩ := coyonedaEquiv.surjective t
  simp [coyonedaEquiv_naturality u f]

variable (C)

/-- The "Coyoneda evaluation" functor, which sends `X : C` and `F : C ⥤ Type`
to `F.obj X`, functorially in both `X` and `F`.
-/
def coyonedaEvaluation : C × (C ⥤ Type v₁) ⥤ Type max u₁ v₁ :=
  evaluationUncurried C (Type v₁) ⋙ uliftFunctor

@[simp]
theorem coyonedaEvaluation_map_down (P Q : C × (C ⥤ Type v₁)) (α : P ⟶ Q)
    (x : (coyonedaEvaluation C).obj P) :
    ((coyonedaEvaluation C).map α x).down = α.2.app Q.1 (P.2.map α.1 x.down) :=
  rfl

/-- The "Coyoneda pairing" functor, which sends `X : C` and `F : C ⥤ Type`
to `coyoneda.rightOp.obj X ⟶ F`, functorially in both `X` and `F`.
-/
def coyonedaPairing : C × (C ⥤ Type v₁) ⥤ Type max u₁ v₁ :=
  Functor.prod coyoneda.rightOp (𝟭 (C ⥤ Type v₁)) ⋙ Functor.hom (C ⥤ Type v₁)

-- Porting note (#5229): we need to provide this `@[ext]` lemma separately,
-- as `ext` will not look through the definition.
@[ext]
lemma coyonedaPairingExt {X : C × (C ⥤ Type v₁)} {x y : (coyonedaPairing C).obj X}
    (w : ∀ Y, x.app Y = y.app Y) : x = y :=
  NatTrans.ext (funext w)

@[simp]
theorem coyonedaPairing_map (P Q : C × (C ⥤ Type v₁)) (α : P ⟶ Q) (β : (coyonedaPairing C).obj P) :
    (coyonedaPairing C).map α β = coyoneda.map α.1.op ≫ β ≫ α.2 :=
  rfl

universe w in
variable {C} in
/-- A bijection `(coyoneda.obj X ⋙ uliftFunctor ⟶ F) ≃ F.obj (unop X)` which is a variant
of `coyonedaEquiv` with heterogeneous universes. -/
def coyonedaCompUliftFunctorEquiv (F : C ⥤ Type max v₁ w) (X : Cᵒᵖ) :
    (coyoneda.obj X ⋙ uliftFunctor ⟶ F) ≃ F.obj X.unop where
  toFun φ := φ.app X.unop (ULift.up (𝟙 _))
  invFun f :=
    { app := fun Y x => F.map (ULift.down x) f }
  left_inv φ := by
    ext Y f
    dsimp
    rw [← FunctorToTypes.naturality]
    dsimp
    rw [Category.id_comp]
    rfl
  right_inv f := by aesop_cat

<<<<<<< HEAD
/-- The curried version of yoneda lemma when `C` is small. -/
def smallCurriedYonedaLemma {C : Type u₁} [SmallCategory C] :
    (yoneda.op ⋙ coyoneda : Cᵒᵖ ⥤ (Cᵒᵖ ⥤ Type u₁) ⥤ Type u₁) ≅ evaluation Cᵒᵖ (Type u₁) :=
  NatIso.ofComponents (fun X => NatIso.ofComponents (fun Y => yonedaSectionsSmall _ _)) <| by
    intros X Y f
    ext _ g
    simpa using congrFun (g.naturality f) (𝟙 _)
#align category_theory.curried_yoneda_lemma CategoryTheory.smallCurriedYonedaLemma

/-- The curried version of the Yoneda lemma. -/
def curriedYonedaLemma {C : Type u} [Category.{v} C] :
    yoneda.op ⋙ coyoneda ≅ evaluation Cᵒᵖ (Type v) ⋙ (whiskeringRight _ _ _).obj uliftFunctor.{u} :=
  NatIso.ofComponents (fun X => NatIso.ofComponents (fun Y => yonedaSections _ _)) <| by
    intros X Y f
    ext _ g
    rw [← ULift.down_inj]
    simpa using congrFun (g.naturality f) (𝟙 _)

/-- Version of the Yoneda lemma where the presheaf is fixed but the argument varies. -/
def yonedaOpCompYonedaObj {C : Type u} [Category.{v} C] (P : Cᵒᵖ ⥤ Type v) :
    yoneda.op ⋙ yoneda.obj P ≅ P ⋙ uliftFunctor.{u} :=
  isoWhiskerRight curriedYonedaLemma ((evaluation _ _).obj P)
=======
/-- The Coyoneda lemma asserts that the Coyoneda pairing
`(X : C, F : C ⥤ Type) ↦ (coyoneda.obj X ⟶ F)`
is naturally isomorphic to the evaluation `(X, F) ↦ F.obj X`.
>>>>>>> 31adddff

See <https://stacks.math.columbia.edu/tag/001P>.
-/
def coyonedaLemma : coyonedaPairing C ≅ coyonedaEvaluation C :=
  NatIso.ofComponents
    (fun X ↦ Equiv.toIso (coyonedaEquiv.trans Equiv.ulift.symm))
    (by intro (X, F) (Y, G) f
        ext (a : coyoneda.obj (op X) ⟶ F)
        apply ULift.ext
        simp only [Functor.prod_obj, Functor.id_obj, types_comp_apply, coyonedaEvaluation_map_down]
        erw [Equiv.ulift_symm_down, Equiv.ulift_symm_down]
        simp [coyonedaEquiv, ← FunctorToTypes.naturality])

variable {C}

/- Porting note: this used to be two calls to `tidy` -/
/-- The curried version of coyoneda lemma when `C` is small. -/
def curriedCoyonedaLemma {C : Type u₁} [SmallCategory C] :
    coyoneda.rightOp ⋙ coyoneda ≅ evaluation C (Type u₁) :=
  NatIso.ofComponents (fun X ↦ NatIso.ofComponents (fun F ↦ Equiv.toIso coyonedaEquiv)) (by
    intro X Y f
    ext a b
    simp [coyonedaEquiv, ← FunctorToTypes.naturality])

/-- The curried version of the Coyoneda lemma. -/
def largeCurriedCoyonedaLemma {C : Type u₁} [Category.{v₁} C] :
    (coyoneda.rightOp ⋙ coyoneda) ≅
      evaluation C (Type v₁) ⋙ (whiskeringRight _ _ _).obj uliftFunctor.{u₁} :=
  NatIso.ofComponents
    (fun X => NatIso.ofComponents
      (fun Y => Equiv.toIso <| coyonedaEquiv.trans Equiv.ulift.symm)
      (by
        intros Y Z f
        ext g
        rw [← ULift.down_inj]
        simpa using coyonedaEquiv_comp _ _))
    (by
      intro Y Z f
      ext F g
      rw [← ULift.down_inj]
      simpa using (coyonedaEquiv_naturality _ _).symm)

/-- Version of the Coyoneda lemma where the presheaf is fixed but the argument varies. -/
def coyonedaCompYonedaObj {C : Type u₁} [Category.{v₁} C] (P : C ⥤ Type v₁) :
    coyoneda.rightOp ⋙ yoneda.obj P ≅ P ⋙ uliftFunctor.{u₁} :=
  isoWhiskerRight largeCurriedCoyonedaLemma ((evaluation _ _).obj P)

/-- The curried version of coyoneda lemma when `C` is small. -/
def curriedCoyonedaLemma' {C : Type u₁} [SmallCategory C] :
    yoneda ⋙ (whiskeringLeft C (C ⥤ Type u₁)ᵒᵖ (Type u₁)).obj coyoneda.rightOp
      ≅ 𝟭 (C ⥤ Type u₁) :=
  NatIso.ofComponents (fun F ↦ NatIso.ofComponents (fun X ↦ Equiv.toIso coyonedaEquiv) (by
    intro X Y f
    ext a
    simp [coyonedaEquiv, ← FunctorToTypes.naturality]))

lemma isIso_of_coyoneda_map_bijective {X Y : C} (f : X ⟶ Y)
    (hf : ∀ (T : C), Function.Bijective (fun (x : Y ⟶ T) => f ≫ x)) :
    IsIso f := by
  obtain ⟨g, hg : f ≫ g = 𝟙 X⟩ := (hf X).2 (𝟙 X)
  refine ⟨g, hg, (hf _).1 ?_⟩
  simp only [Category.comp_id, ← Category.assoc, hg, Category.id_comp]

end CoyonedaLemma

section

variable {C}
variable {D : Type*} [Category.{v₁} D] (F : C ⥤ D)

/-- The natural transformation `yoneda.obj X ⟶ F.op ⋙ yoneda.obj (F.obj X)`
when `F : C ⥤ D` and `X : C`. -/
def yonedaMap (X : C) : yoneda.obj X ⟶ F.op ⋙ yoneda.obj (F.obj X) where
  app X f := F.map f

@[simp]
lemma yonedaMap_app_apply {Y : C} {X : Cᵒᵖ} (f : X.unop ⟶ Y) :
    (yonedaMap F Y).app X f = F.map f := rfl

end

end CategoryTheory<|MERGE_RESOLUTION|>--- conflicted
+++ resolved
@@ -24,11 +24,7 @@
 
 open Opposite
 
-<<<<<<< HEAD
-universe v₁ v₂ u₁ u₂
-=======
 universe v v₁ u₁ u₂
->>>>>>> 31adddff
 
 -- morphism levels before object levels. See note [CategoryTheory universes].
 variable {C : Type u₁} [Category.{v₁} C]
@@ -109,37 +105,6 @@
 -/
 theorem isIso {X Y : C} (f : X ⟶ Y) [IsIso (yoneda.map f)] : IsIso f :=
   isIso_of_fully_faithful yoneda f
-
-section FullyFaithful
-
--- This is stupid
--- def natIsoOfFullyFaithful {D : Type u₂} [Category.{v₂} D] (F : C ⥤ D) [Full F] [Faithful F]
---     (X : C) : F.op ⋙ yoneda.obj (F.obj X) ⋙ uliftFunctor.{v₁} ≅
---       yoneda.obj X ⋙ uliftFunctor.{v₂} := NatIso.ofComponents (fun T => Equiv.toIso
---         (
---            Equiv.ulift.trans ((equivOfFullyFaithful F).symm.trans Equiv.ulift.symm))
---           ) (by
---           intros Y Z f
---           ext x
-
---           simp [t1]
---           erw [t1]
---           rcases x with ⟨x⟩
---           rw [← ULift.down_inj]
-
---           simp
---           erw [t2 ((F.preimage (Equiv.ulift.{v₁} { down := F.toPrefunctor.map f.unop ≫ x.down })))]
---           change (ULift.up _).down = _ ≫ (ULift.up _).down
---           simp
---           rfl
---           )
-
-/-- Natural version of `equivOfFullyFaithful`. -/
-def natIsoOfFullyFaithful {D : Type u₂} [Category.{max v₁ v₂} D] (F : C ⥤ D) [Full F] [Faithful F]
-    (X : C) : F.op ⋙ yoneda.obj (F.obj X) ≅ yoneda.obj X ⋙ uliftFunctor.{v₂} :=
-  NatIso.ofComponents (fun Y => Equiv.toIso ((equivOfFullyFaithful F).symm.trans Equiv.ulift.symm))
-
-end FullyFaithful
 
 end Yoneda
 
@@ -722,34 +687,9 @@
     rfl
   right_inv f := by aesop_cat
 
-<<<<<<< HEAD
-/-- The curried version of yoneda lemma when `C` is small. -/
-def smallCurriedYonedaLemma {C : Type u₁} [SmallCategory C] :
-    (yoneda.op ⋙ coyoneda : Cᵒᵖ ⥤ (Cᵒᵖ ⥤ Type u₁) ⥤ Type u₁) ≅ evaluation Cᵒᵖ (Type u₁) :=
-  NatIso.ofComponents (fun X => NatIso.ofComponents (fun Y => yonedaSectionsSmall _ _)) <| by
-    intros X Y f
-    ext _ g
-    simpa using congrFun (g.naturality f) (𝟙 _)
-#align category_theory.curried_yoneda_lemma CategoryTheory.smallCurriedYonedaLemma
-
-/-- The curried version of the Yoneda lemma. -/
-def curriedYonedaLemma {C : Type u} [Category.{v} C] :
-    yoneda.op ⋙ coyoneda ≅ evaluation Cᵒᵖ (Type v) ⋙ (whiskeringRight _ _ _).obj uliftFunctor.{u} :=
-  NatIso.ofComponents (fun X => NatIso.ofComponents (fun Y => yonedaSections _ _)) <| by
-    intros X Y f
-    ext _ g
-    rw [← ULift.down_inj]
-    simpa using congrFun (g.naturality f) (𝟙 _)
-
-/-- Version of the Yoneda lemma where the presheaf is fixed but the argument varies. -/
-def yonedaOpCompYonedaObj {C : Type u} [Category.{v} C] (P : Cᵒᵖ ⥤ Type v) :
-    yoneda.op ⋙ yoneda.obj P ≅ P ⋙ uliftFunctor.{u} :=
-  isoWhiskerRight curriedYonedaLemma ((evaluation _ _).obj P)
-=======
 /-- The Coyoneda lemma asserts that the Coyoneda pairing
 `(X : C, F : C ⥤ Type) ↦ (coyoneda.obj X ⟶ F)`
 is naturally isomorphic to the evaluation `(X, F) ↦ F.obj X`.
->>>>>>> 31adddff
 
 See <https://stacks.math.columbia.edu/tag/001P>.
 -/
