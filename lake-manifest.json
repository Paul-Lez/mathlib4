--- conflicted
+++ resolved
@@ -4,11 +4,7 @@
  [{"url": "https://github.com/leanprover/std4",
    "type": "git",
    "subDir": null,
-<<<<<<< HEAD
-   "rev": "88d5e1775657bfcddba2bad0f8e2509ef22303ca",
-=======
-   "rev": "9dd24a3493cceefa2bede383f21e4ef548990b68",
->>>>>>> b8e33bbb
+   "rev": "71e11a6be0e43dabcba416e1af15b5bbbbfc9dde",
    "name": "std",
    "manifestFile": "lake-manifest.json",
    "inputRev": "main",
