--- conflicted
+++ resolved
@@ -162,13 +162,8 @@
   have h₁ : ContDiff ℝ ∞ fun w : E => (‖w‖ ^ 2 + 4)⁻¹ := by
     refine (h₀.add contDiff_const).inv ?_
     intro x
-<<<<<<< HEAD
     nlinarith
   have h₂ : ContDiff ℝ ∞ fun w => (4 : ℝ) • w + (‖w‖ ^ 2 - 4) • v := by
-=======
-    positivity
-  have h₂ : ContDiff ℝ ⊤ fun w => (4 : ℝ) • w + (‖w‖ ^ 2 - 4) • v := by
->>>>>>> 3ad544d9
     refine (contDiff_const.smul contDiff_id).add ?_
     exact (h₀.sub contDiff_const).smul contDiff_const
   exact h₁.smul h₂
