/-
Copyright (c) 2022 Violeta Hernández Palacios. All rights reserved.
Released under Apache 2.0 license as described in the file LICENSE.
Authors: Violeta Hernández Palacios
-/
import Mathlib.Algebra.Polynomial.RingDivision
import Mathlib.Dynamics.PeriodicPts

#align_import imo.imo2006_q5 from "leanprover-community/mathlib"@"308826471968962c6b59c7ff82a22757386603e3"

/-!
# IMO 2006 Q5

Let $P(x)$ be a polynomial of degree $n>1$ with integer coefficients, and let $k$ be a positive
integer. Consider the polynomial $Q(x) = P(P(\ldots P(P(x))\ldots))$, where $P$ occurs $k$ times.
Prove that there are at most $n$ integers $t$ such that $Q(t)=t$.

## Sketch of solution

The following solution is adapted from
https://artofproblemsolving.com/wiki/index.php/2006_IMO_Problems/Problem_5.

Let $P^k$ denote the polynomial $P$ composed with itself $k$ times. We rely on a key observation: if
$P^k(t)=t$, then $P(P(t))=t$. We prove this by building the cyclic list
$(P(t)-t,P^2(t)-P(t),\ldots)$, and showing that each entry divides the next, which by transitivity
implies they all divide each other, and thus have the same absolute value.

If the entries in this list are all pairwise equal, then we can show inductively that for positive
$n$, $P^n(t)-t$ must always have the same sign as $P(t)-t$. Substituting $n=k$ gives us $P(t)=t$ and
in particular $P(P(t))=t$.

Otherwise, there must be two consecutive entries that are opposites of one another. This means
$P^{n+2}(t)-P^{n+1}(t)=P^n(t)-P^{n+1}(t)$, which implies $P^{n+2}(t)=P^n(t)$ and $P(P(t))=t$.

With this lemma, we can reduce the problem to the case $k=2$. If every root of $P(P(t))-t$ is also a
root of $P(t)-t$, then we're done. Otherwise, there exist $a$ and $b$ with $a\ne b$ and $P(a)=b$,
$P(b)=a$. For any root $t$ of $P(P(t))-t$, defining $u=P(t)$, we easily verify $a-t\mid b-u$,
$b-u\mid a-t$, $a-u\mid b-t$, $b-t\mid a-u$, which imply $|a-t|=|b-u|$ and $|a-u|=|b-t|$. By casing
on these equalities, we deduce $a+b=t+u$. This means that every root of $P(P(t))-t$ is a root of
$P(t)+t-a-b$, and we're again done.
-/


open Function Polynomial

namespace Imo2006Q5

/-- If every entry in a cyclic list of integers divides the next, then they all have the same
absolute value. -/
theorem Int.natAbs_eq_of_chain_dvd {l : Cycle ℤ} {x y : ℤ} (hl : l.Chain (· ∣ ·)) (hx : x ∈ l)
    (hy : y ∈ l) : x.natAbs = y.natAbs := by
  rw [Cycle.chain_iff_pairwise] at hl
  exact Int.natAbs_eq_of_dvd_dvd (hl x hx y hy) (hl y hy x hx)
#align imo2006_q5.int.nat_abs_eq_of_chain_dvd Imo2006Q5.Int.natAbs_eq_of_chain_dvd

theorem Int.add_eq_add_of_natAbs_eq_of_natAbs_eq {a b c d : ℤ} (hne : a ≠ b)
    (h₁ : (c - a).natAbs = (d - b).natAbs) (h₂ : (c - b).natAbs = (d - a).natAbs) :
    a + b = c + d := by
  cases' Int.natAbs_eq_natAbs_iff.1 h₁ with h₁ h₁
  · cases' Int.natAbs_eq_natAbs_iff.1 h₂ with h₂ h₂
    · exact (hne <| by linarith).elim
    · linarith
  · linarith
#align imo2006_q5.int.add_eq_add_of_nat_abs_eq_of_nat_abs_eq Imo2006Q5.Int.add_eq_add_of_natAbs_eq_of_natAbs_eq

/-- The main lemma in the proof: if $P^k(t)=t$, then $P(P(t))=t$. -/
theorem Polynomial.isPeriodicPt_eval_two {P : Polynomial ℤ} {t : ℤ}
    (ht : t ∈ periodicPts fun x => P.eval x) : IsPeriodicPt (fun x => P.eval x) 2 t := by
  -- The cycle [P(t) - t, P(P(t)) - P(t), ...]
  let C : Cycle ℤ := (periodicOrbit (fun x => P.eval x) t).map fun x => P.eval x - x
  have HC : ∀ {n : ℕ}, (fun x => P.eval x)^[n + 1] t - (fun x => P.eval x)^[n] t ∈ C := by
    intro n
    rw [Cycle.mem_map, Function.iterate_succ_apply']
    exact ⟨_, iterate_mem_periodicOrbit ht n, rfl⟩
  -- Elements in C are all divisible by one another.
  have Hdvd : C.Chain (· ∣ ·) := by
    rw [Cycle.chain_map, periodicOrbit_chain' _ ht]
    intro n
    convert sub_dvd_eval_sub ((fun x => P.eval x)^[n + 1] t) ((fun x => P.eval x)^[n] t) P <;>
      rw [Function.iterate_succ_apply']
  -- Any two entries in C have the same absolute value.
  have Habs :
    ∀ m n : ℕ,
      ((fun x => P.eval x)^[m + 1] t - (fun x => P.eval x)^[m] t).natAbs =
        ((fun x => P.eval x)^[n + 1] t - (fun x => P.eval x)^[n] t).natAbs :=
    fun m n => Int.natAbs_eq_of_chain_dvd Hdvd HC HC
  -- We case on whether the elements on C are pairwise equal.
  by_cases HC' : C.Chain (· = ·)
  · -- Any two entries in C are equal.
    have Heq :
      ∀ m n : ℕ,
        (fun x => P.eval x)^[m + 1] t - (fun x => P.eval x)^[m] t =
          (fun x => P.eval x)^[n + 1] t - (fun x => P.eval x)^[n] t :=
      fun m n => Cycle.chain_iff_pairwise.1 HC' _ HC _ HC
    -- The sign of P^n(t) - t is the same as P(t) - t for positive n. Proven by induction on n.
    have IH : ∀ n : ℕ, ((fun x => P.eval x)^[n + 1] t - t).sign = (P.eval t - t).sign := by
      intro n
      induction' n with n IH
      · rfl
      · apply Eq.trans _ (Int.sign_add_eq_of_sign_eq IH)
        have H := Heq n.succ 0
        dsimp at H ⊢
        rw [← H, sub_add_sub_cancel']
    -- This implies that the sign of P(t) - t is the same as the sign of P^k(t) - t, which is 0.
    -- Hence P(t) = t and P(P(t)) = P(t).
    rcases ht with ⟨_ | k, hk, hk'⟩
    · exact (irrefl 0 hk).elim
    · have H := IH k
      rw [hk'.isFixedPt.eq, sub_self, Int.sign_zero, eq_comm, Int.sign_eq_zero_iff_zero,
        sub_eq_zero] at H
      simp [IsPeriodicPt, IsFixedPt, H]
  · -- We take two nonequal consecutive entries.
    rw [Cycle.chain_map, periodicOrbit_chain' _ ht] at HC'
    push_neg at HC'
    cases' HC' with n hn
    -- They must have opposite sign, so that P^{k + 1}(t) - P^k(t) = P^{k + 2}(t) - P^{k + 1}(t).
    cases' Int.natAbs_eq_natAbs_iff.1 (Habs n n.succ) with hn' hn'
    · apply (hn _).elim
      convert hn' <;> simp only [Function.iterate_succ_apply']
    -- We deduce P^{k + 2}(t) = P^k(t) and hence P(P(t)) = t.
    · rw [neg_sub, sub_right_inj] at hn'
      simp only [Function.iterate_succ_apply'] at hn'
      exact isPeriodicPt_of_mem_periodicPts_of_isPeriodicPt_iterate ht hn'.symm
#align imo2006_q5.polynomial.is_periodic_pt_eval_two Imo2006Q5.Polynomial.isPeriodicPt_eval_two

theorem Polynomial.iterate_comp_sub_X_ne {P : Polynomial ℤ} (hP : 1 < P.natDegree) {k : ℕ}
    (hk : 0 < k) : P.comp^[k] X - X ≠ 0 := by
  rw [sub_ne_zero]
  apply_fun natDegree
  simpa using (one_lt_pow hP hk.ne').ne'
set_option linter.uppercaseLean3 false in
#align imo2006_q5.polynomial.iterate_comp_sub_X_ne Imo2006Q5.Polynomial.iterate_comp_sub_X_ne

/-- We solve the problem for the specific case k = 2 first. -/
theorem imo2006_q5' {P : Polynomial ℤ} (hP : 1 < P.natDegree) :
    (P.comp P - X).roots.toFinset.card ≤ P.natDegree := by
  -- Auxiliary lemmas on degrees.
  have hPX : (P - X).natDegree = P.natDegree := by
    rw [natDegree_sub_eq_left_of_natDegree_lt]
    simpa using hP
  have hPX' : P - X ≠ 0 := by
    intro h
    rw [h, natDegree_zero] at hPX
    rw [← hPX] at hP
    exact (zero_le_one.not_lt hP).elim
  -- If every root of P(P(t)) - t is also a root of P(t) - t, then we're done.
  by_cases H : (P.comp P - X).roots.toFinset ⊆ (P - X).roots.toFinset
  · exact (Finset.card_le_card H).trans
      ((Multiset.toFinset_card_le _).trans ((card_roots' _).trans_eq hPX))
  -- Otherwise, take a, b with P(a) = b, P(b) = a, a ≠ b.
  · rcases Finset.not_subset.1 H with ⟨a, ha, hab⟩
    replace ha := isRoot_of_mem_roots (Multiset.mem_toFinset.1 ha)
    rw [IsRoot.def, eval_sub, eval_comp, eval_X, sub_eq_zero] at ha
    rw [Multiset.mem_toFinset, mem_roots hPX', IsRoot.def, eval_sub, eval_X, sub_eq_zero]
      at hab
    set b := P.eval a
    -- More auxiliary lemmas on degrees.
    have hPab : (P + (X : ℤ[X]) - a - b).natDegree = P.natDegree := by
      rw [sub_sub, ← Int.cast_add]
      have h₁ : (P + X).natDegree = P.natDegree := by
        rw [natDegree_add_eq_left_of_natDegree_lt]
        simpa using hP
      rwa [natDegree_sub_eq_left_of_natDegree_lt]
      rw [h₁, natDegree_intCast]
      exact zero_lt_one.trans hP
    have hPab' : P + (X : ℤ[X]) - a - b ≠ 0 := by
      intro h
      rw [h, natDegree_zero] at hPab
      rw [← hPab] at hP
      exact (zero_le_one.not_lt hP).elim
    -- We claim that every root of P(P(t)) - t is a root of P(t) + t - a - b. This allows us to
    -- conclude the problem.
    suffices H' : (P.comp P - X).roots.toFinset ⊆ (P + (X : ℤ[X]) - a - b).roots.toFinset from
      (Finset.card_le_card H').trans
        ((Multiset.toFinset_card_le _).trans <| (card_roots' _).trans_eq hPab)
    · -- Let t be a root of P(P(t)) - t, define u = P(t).
      intro t ht
      replace ht := isRoot_of_mem_roots (Multiset.mem_toFinset.1 ht)
      rw [IsRoot.def, eval_sub, eval_comp, eval_X, sub_eq_zero] at ht
      simp only [mem_roots hPab', sub_eq_iff_eq_add, Multiset.mem_toFinset, IsRoot.def,
<<<<<<< HEAD
        eval_sub, eval_add, eval_X, eval_C, eval_int_cast, Int.cast_id, zero_add]
=======
        eval_sub, eval_add, eval_X, eval_C, eval_intCast, Int.cast_id, zero_add]
>>>>>>> 2eed8869
      -- An auxiliary lemma proved earlier implies we only need to show |t - a| = |u - b| and
      -- |t - b| = |u - a|. We prove this by establishing that each side of either equation divides
      -- the other.
      apply (Int.add_eq_add_of_natAbs_eq_of_natAbs_eq hab _ _).symm <;>
          apply Int.natAbs_eq_of_dvd_dvd <;> set u := P.eval t
      · rw [← ha, ← ht]; apply sub_dvd_eval_sub
      · apply sub_dvd_eval_sub
      · rw [← ht]; apply sub_dvd_eval_sub
      · rw [← ha]; apply sub_dvd_eval_sub
#align imo2006_q5.imo2006_q5' Imo2006Q5.imo2006_q5'

end Imo2006Q5

open Imo2006Q5

/-- The general problem follows easily from the k = 2 case. -/
theorem imo2006_q5 {P : Polynomial ℤ} (hP : 1 < P.natDegree) {k : ℕ} (hk : 0 < k) :
    (P.comp^[k] X - X).roots.toFinset.card ≤ P.natDegree := by
  refine' (Finset.card_le_card fun t ht => _).trans (imo2006_q5' hP)
  have hP' : P.comp P - X ≠ 0 := by
    simpa [Nat.iterate] using Polynomial.iterate_comp_sub_X_ne hP zero_lt_two
  replace ht := isRoot_of_mem_roots (Multiset.mem_toFinset.1 ht)
  rw [IsRoot.def, eval_sub, iterate_comp_eval, eval_X, sub_eq_zero] at ht
  rw [Multiset.mem_toFinset, mem_roots hP', IsRoot.def, eval_sub, eval_comp, eval_X,
    sub_eq_zero]
  exact Polynomial.isPeriodicPt_eval_two ⟨k, hk, ht⟩
#align imo2006_q5 imo2006_q5<|MERGE_RESOLUTION|>--- conflicted
+++ resolved
@@ -178,11 +178,7 @@
       replace ht := isRoot_of_mem_roots (Multiset.mem_toFinset.1 ht)
       rw [IsRoot.def, eval_sub, eval_comp, eval_X, sub_eq_zero] at ht
       simp only [mem_roots hPab', sub_eq_iff_eq_add, Multiset.mem_toFinset, IsRoot.def,
-<<<<<<< HEAD
-        eval_sub, eval_add, eval_X, eval_C, eval_int_cast, Int.cast_id, zero_add]
-=======
         eval_sub, eval_add, eval_X, eval_C, eval_intCast, Int.cast_id, zero_add]
->>>>>>> 2eed8869
       -- An auxiliary lemma proved earlier implies we only need to show |t - a| = |u - b| and
       -- |t - b| = |u - a|. We prove this by establishing that each side of either equation divides
       -- the other.
