/-
Copyright (c) 2018 Chris Hughes. All rights reserved.
Released under Apache 2.0 license as described in the file LICENSE.
Authors: Chris Hughes
-/
import Mathlib.Data.List.Prime
import Mathlib.Data.Polynomial.FieldDivision
import Mathlib.Data.Polynomial.Lifts

#align_import data.polynomial.splits from "leanprover-community/mathlib"@"f694c7dead66f5d4c80f446c796a5aad14707f0e"

/-!
# Split polynomials

A polynomial `f : K[X]` splits over a field extension `L` of `K` if it is zero or all of its
irreducible factors over `L` have degree `1`.

## Main definitions

* `Polynomial.Splits i f`: A predicate on a homomorphism `i : K →+* L` from a commutative ring to a
  field and a polynomial `f` saying that `f.map i` is zero or all of its irreducible factors over
  `L` have degree `1`.

-/


noncomputable section

open BigOperators Polynomial

universe u v w

variable {R : Type*} {F : Type u} {K : Type v} {L : Type w}

namespace Polynomial

open Polynomial

section Splits

section CommRing

variable [CommRing K] [Field L] [Field F]
variable (i : K →+* L)

/-- A polynomial `Splits` iff it is zero or all of its irreducible factors have `degree` 1. -/
def Splits (f : K[X]) : Prop :=
  f.map i = 0 ∨ ∀ {g : L[X]}, Irreducible g → g ∣ f.map i → degree g = 1
#align polynomial.splits Polynomial.Splits

@[simp]
theorem splits_zero : Splits i (0 : K[X]) :=
  Or.inl (Polynomial.map_zero i)
#align polynomial.splits_zero Polynomial.splits_zero

theorem splits_of_map_eq_C {f : K[X]} {a : L} (h : f.map i = C a) : Splits i f :=
  letI := Classical.decEq L
  if ha : a = 0 then Or.inl (h.trans (ha.symm ▸ C_0))
  else
    Or.inr fun hg ⟨p, hp⟩ =>
      absurd hg.1 <|
        Classical.not_not.2 <|
          isUnit_iff_degree_eq_zero.2 <| by
            have := congr_arg degree hp
            rw [h, degree_C ha, degree_mul, @eq_comm (WithBot ℕ) 0,
                Nat.WithBot.add_eq_zero_iff] at this
            exact this.1
set_option linter.uppercaseLean3 false in
#align polynomial.splits_of_map_eq_C Polynomial.splits_of_map_eq_C

@[simp]
theorem splits_C (a : K) : Splits i (C a) :=
  splits_of_map_eq_C i (map_C i)
set_option linter.uppercaseLean3 false in
#align polynomial.splits_C Polynomial.splits_C

theorem splits_of_map_degree_eq_one {f : K[X]} (hf : degree (f.map i) = 1) : Splits i f :=
  Or.inr fun hg ⟨p, hp⟩ => by
    have := congr_arg degree hp
    simp [Nat.WithBot.add_eq_one_iff, hf, @eq_comm (WithBot ℕ) 1,
        mt isUnit_iff_degree_eq_zero.2 hg.1] at this
    tauto
#align polynomial.splits_of_map_degree_eq_one Polynomial.splits_of_map_degree_eq_one

theorem splits_of_degree_le_one {f : K[X]} (hf : degree f ≤ 1) : Splits i f :=
  if hif : degree (f.map i) ≤ 0 then splits_of_map_eq_C i (degree_le_zero_iff.mp hif)
  else by
    push_neg at hif
    rw [← Order.succ_le_iff, ← WithBot.coe_zero, WithBot.succ_coe, Nat.succ_eq_succ] at hif
    exact splits_of_map_degree_eq_one i (le_antisymm ((degree_map_le i _).trans hf) hif)
#align polynomial.splits_of_degree_le_one Polynomial.splits_of_degree_le_one

theorem splits_of_degree_eq_one {f : K[X]} (hf : degree f = 1) : Splits i f :=
  splits_of_degree_le_one i hf.le
#align polynomial.splits_of_degree_eq_one Polynomial.splits_of_degree_eq_one

theorem splits_of_natDegree_le_one {f : K[X]} (hf : natDegree f ≤ 1) : Splits i f :=
  splits_of_degree_le_one i (degree_le_of_natDegree_le hf)
#align polynomial.splits_of_nat_degree_le_one Polynomial.splits_of_natDegree_le_one

theorem splits_of_natDegree_eq_one {f : K[X]} (hf : natDegree f = 1) : Splits i f :=
  splits_of_natDegree_le_one i (le_of_eq hf)
#align polynomial.splits_of_nat_degree_eq_one Polynomial.splits_of_natDegree_eq_one

theorem splits_mul {f g : K[X]} (hf : Splits i f) (hg : Splits i g) : Splits i (f * g) :=
  letI := Classical.decEq L
  if h : (f * g).map i = 0 then Or.inl h
  else
    Or.inr @fun p hp hpf =>
      ((irreducible_iff_prime.1 hp).2.2 _ _
            (show p ∣ map i f * map i g by convert hpf; rw [Polynomial.map_mul])).elim
        (hf.resolve_left (fun hf => by simp [hf] at h) hp)
        (hg.resolve_left (fun hg => by simp [hg] at h) hp)
#align polynomial.splits_mul Polynomial.splits_mul

theorem splits_of_splits_mul' {f g : K[X]} (hfg : (f * g).map i ≠ 0) (h : Splits i (f * g)) :
    Splits i f ∧ Splits i g :=
  ⟨Or.inr @fun g hgi hg =>
      Or.resolve_left h hfg hgi (by rw [Polynomial.map_mul]; exact hg.trans (dvd_mul_right _ _)),
    Or.inr @fun g hgi hg =>
      Or.resolve_left h hfg hgi (by rw [Polynomial.map_mul]; exact hg.trans (dvd_mul_left _ _))⟩
#align polynomial.splits_of_splits_mul' Polynomial.splits_of_splits_mul'

theorem splits_map_iff (j : L →+* F) {f : K[X]} : Splits j (f.map i) ↔ Splits (j.comp i) f := by
  simp [Splits, Polynomial.map_map]
#align polynomial.splits_map_iff Polynomial.splits_map_iff

theorem splits_one : Splits i 1 :=
  splits_C i 1
#align polynomial.splits_one Polynomial.splits_one

theorem splits_of_isUnit [IsDomain K] {u : K[X]} (hu : IsUnit u) : u.Splits i :=
  (isUnit_iff.mp hu).choose_spec.2 ▸ splits_C _ _
#align polynomial.splits_of_is_unit Polynomial.splits_of_isUnit

theorem splits_X_sub_C {x : K} : (X - C x).Splits i :=
  splits_of_degree_le_one _ <| degree_X_sub_C_le _
set_option linter.uppercaseLean3 false in
#align polynomial.splits_X_sub_C Polynomial.splits_X_sub_C

theorem splits_X : X.Splits i :=
  splits_of_degree_le_one _ degree_X_le
set_option linter.uppercaseLean3 false in
#align polynomial.splits_X Polynomial.splits_X

theorem splits_prod {ι : Type u} {s : ι → K[X]} {t : Finset ι} :
    (∀ j ∈ t, (s j).Splits i) → (∏ x in t, s x).Splits i := by
  classical
  refine' Finset.induction_on t (fun _ => splits_one i) fun a t hat ih ht => _
  rw [Finset.forall_mem_insert] at ht; rw [Finset.prod_insert hat]
  exact splits_mul i ht.1 (ih ht.2)
#align polynomial.splits_prod Polynomial.splits_prod

theorem splits_pow {f : K[X]} (hf : f.Splits i) (n : ℕ) : (f ^ n).Splits i := by
  rw [← Finset.card_range n, ← Finset.prod_const]
  exact splits_prod i fun j _ => hf
#align polynomial.splits_pow Polynomial.splits_pow

theorem splits_X_pow (n : ℕ) : (X ^ n).Splits i :=
  splits_pow i (splits_X i) n
set_option linter.uppercaseLean3 false in
#align polynomial.splits_X_pow Polynomial.splits_X_pow

theorem splits_id_iff_splits {f : K[X]} : (f.map i).Splits (RingHom.id L) ↔ f.Splits i := by
  rw [splits_map_iff, RingHom.id_comp]
#align polynomial.splits_id_iff_splits Polynomial.splits_id_iff_splits

theorem exists_root_of_splits' {f : K[X]} (hs : Splits i f) (hf0 : degree (f.map i) ≠ 0) :
    ∃ x, eval₂ i x f = 0 :=
  letI := Classical.decEq L
  if hf0' : f.map i = 0 then by simp [eval₂_eq_eval_map, hf0']
  else
    let ⟨g, hg⟩ :=
      WfDvdMonoid.exists_irreducible_factor
        (show ¬IsUnit (f.map i) from mt isUnit_iff_degree_eq_zero.1 hf0) hf0'
    let ⟨x, hx⟩ := exists_root_of_degree_eq_one (hs.resolve_left hf0' hg.1 hg.2)
    let ⟨i, hi⟩ := hg.2
    ⟨x, by rw [← eval_map, hi, eval_mul, show _ = _ from hx, zero_mul]⟩
#align polynomial.exists_root_of_splits' Polynomial.exists_root_of_splits'

theorem roots_ne_zero_of_splits' {f : K[X]} (hs : Splits i f) (hf0 : natDegree (f.map i) ≠ 0) :
    (f.map i).roots ≠ 0 :=
  let ⟨x, hx⟩ := exists_root_of_splits' i hs fun h => hf0 <| natDegree_eq_of_degree_eq_some h
  fun h => by
  rw [← eval_map] at hx
  have : f.map i ≠ 0 := by intro; simp_all
  cases h.subst ((mem_roots this).2 hx)
#align polynomial.roots_ne_zero_of_splits' Polynomial.roots_ne_zero_of_splits'

/-- Pick a root of a polynomial that splits. See `rootOfSplits` for polynomials over a field
which has simpler assumptions. -/
def rootOfSplits' {f : K[X]} (hf : f.Splits i) (hfd : (f.map i).degree ≠ 0) : L :=
  Classical.choose <| exists_root_of_splits' i hf hfd
#align polynomial.root_of_splits' Polynomial.rootOfSplits'

theorem map_rootOfSplits' {f : K[X]} (hf : f.Splits i) (hfd) :
    f.eval₂ i (rootOfSplits' i hf hfd) = 0 :=
  Classical.choose_spec <| exists_root_of_splits' i hf hfd
#align polynomial.map_root_of_splits' Polynomial.map_rootOfSplits'

theorem natDegree_eq_card_roots' {p : K[X]} {i : K →+* L} (hsplit : Splits i p) :
    (p.map i).natDegree = Multiset.card (p.map i).roots := by
  by_cases hp : p.map i = 0
  · rw [hp, natDegree_zero, roots_zero, Multiset.card_zero]
  obtain ⟨q, he, hd, hr⟩ := exists_prod_multiset_X_sub_C_mul (p.map i)
  rw [← splits_id_iff_splits, ← he] at hsplit
  rw [← he] at hp
  have hq : q ≠ 0 := fun h => hp (by rw [h, mul_zero])
  rw [← hd, add_right_eq_self]
  by_contra h
  have h' : (map (RingHom.id L) q).natDegree ≠ 0 := by simp [h]
  have := roots_ne_zero_of_splits' (RingHom.id L) (splits_of_splits_mul' _ ?_ hsplit).2 h'
  · rw [map_id] at this
    exact this hr
  · rw [map_id]
    exact mul_ne_zero monic_prod_multiset_X_sub_C.ne_zero hq
#align polynomial.nat_degree_eq_card_roots' Polynomial.natDegree_eq_card_roots'

theorem degree_eq_card_roots' {p : K[X]} {i : K →+* L} (p_ne_zero : p.map i ≠ 0)
    (hsplit : Splits i p) : (p.map i).degree = Multiset.card (p.map i).roots := by
  simp [degree_eq_natDegree p_ne_zero, natDegree_eq_card_roots' hsplit]
#align polynomial.degree_eq_card_roots' Polynomial.degree_eq_card_roots'

end CommRing

variable [CommRing R] [Field K] [Field L] [Field F]
variable (i : K →+* L)

/-- This lemma is for polynomials over a field. -/
theorem splits_iff (f : K[X]) :
    Splits i f ↔ f = 0 ∨ ∀ {g : L[X]}, Irreducible g → g ∣ f.map i → degree g = 1 := by
  rw [Splits, map_eq_zero]
#align polynomial.splits_iff Polynomial.splits_iff

/-- This lemma is for polynomials over a field. -/
<<<<<<< HEAD
=======
-- Adaptation note: 2024-03-15
-- Renamed to avoid the reserved name `Splits.def`.
>>>>>>> cc28353b
theorem Splits.def' {i : K →+* L} {f : K[X]} (h : Splits i f) :
    f = 0 ∨ ∀ {g : L[X]}, Irreducible g → g ∣ f.map i → degree g = 1 :=
  (splits_iff i f).mp h
#align polynomial.splits.def Polynomial.Splits.def'

theorem splits_of_splits_mul {f g : K[X]} (hfg : f * g ≠ 0) (h : Splits i (f * g)) :
    Splits i f ∧ Splits i g :=
  splits_of_splits_mul' i (map_ne_zero hfg) h
#align polynomial.splits_of_splits_mul Polynomial.splits_of_splits_mul

theorem splits_of_splits_of_dvd {f g : K[X]} (hf0 : f ≠ 0) (hf : Splits i f) (hgf : g ∣ f) :
    Splits i g := by
  obtain ⟨f, rfl⟩ := hgf
  exact (splits_of_splits_mul i hf0 hf).1
#align polynomial.splits_of_splits_of_dvd Polynomial.splits_of_splits_of_dvd

theorem splits_of_splits_gcd_left [DecidableEq K] {f g : K[X]} (hf0 : f ≠ 0) (hf : Splits i f) :
    Splits i (EuclideanDomain.gcd f g) :=
  Polynomial.splits_of_splits_of_dvd i hf0 hf (EuclideanDomain.gcd_dvd_left f g)
#align polynomial.splits_of_splits_gcd_left Polynomial.splits_of_splits_gcd_left

theorem splits_of_splits_gcd_right [DecidableEq K] {f g : K[X]} (hg0 : g ≠ 0) (hg : Splits i g) :
    Splits i (EuclideanDomain.gcd f g) :=
  Polynomial.splits_of_splits_of_dvd i hg0 hg (EuclideanDomain.gcd_dvd_right f g)
#align polynomial.splits_of_splits_gcd_right Polynomial.splits_of_splits_gcd_right

theorem splits_mul_iff {f g : K[X]} (hf : f ≠ 0) (hg : g ≠ 0) :
    (f * g).Splits i ↔ f.Splits i ∧ g.Splits i :=
  ⟨splits_of_splits_mul i (mul_ne_zero hf hg), fun ⟨hfs, hgs⟩ => splits_mul i hfs hgs⟩
#align polynomial.splits_mul_iff Polynomial.splits_mul_iff

theorem splits_prod_iff {ι : Type u} {s : ι → K[X]} {t : Finset ι} :
    (∀ j ∈ t, s j ≠ 0) → ((∏ x in t, s x).Splits i ↔ ∀ j ∈ t, (s j).Splits i) := by
  classical
  refine'
    Finset.induction_on t (fun _ =>
        ⟨fun _ _ h => by simp only [Finset.not_mem_empty] at h, fun _ => splits_one i⟩)
      fun a t hat ih ht => _
  rw [Finset.forall_mem_insert] at ht ⊢
  rw [Finset.prod_insert hat, splits_mul_iff i ht.1 (Finset.prod_ne_zero_iff.2 ht.2), ih ht.2]
#align polynomial.splits_prod_iff Polynomial.splits_prod_iff

theorem degree_eq_one_of_irreducible_of_splits {p : K[X]} (hp : Irreducible p)
    (hp_splits : Splits (RingHom.id K) p) : p.degree = 1 := by
  rcases hp_splits with ⟨⟩ | hp_splits
  · exfalso
    simp_all
  · apply hp_splits hp
    simp
#align polynomial.degree_eq_one_of_irreducible_of_splits Polynomial.degree_eq_one_of_irreducible_of_splits

theorem exists_root_of_splits {f : K[X]} (hs : Splits i f) (hf0 : degree f ≠ 0) :
    ∃ x, eval₂ i x f = 0 :=
  exists_root_of_splits' i hs ((f.degree_map i).symm ▸ hf0)
#align polynomial.exists_root_of_splits Polynomial.exists_root_of_splits

theorem roots_ne_zero_of_splits {f : K[X]} (hs : Splits i f) (hf0 : natDegree f ≠ 0) :
    (f.map i).roots ≠ 0 :=
  roots_ne_zero_of_splits' i hs (ne_of_eq_of_ne (natDegree_map i) hf0)
#align polynomial.roots_ne_zero_of_splits Polynomial.roots_ne_zero_of_splits

/-- Pick a root of a polynomial that splits. This version is for polynomials over a field and has
simpler assumptions. -/
def rootOfSplits {f : K[X]} (hf : f.Splits i) (hfd : f.degree ≠ 0) : L :=
  rootOfSplits' i hf ((f.degree_map i).symm ▸ hfd)
#align polynomial.root_of_splits Polynomial.rootOfSplits

/-- `rootOfSplits'` is definitionally equal to `rootOfSplits`. -/
theorem rootOfSplits'_eq_rootOfSplits {f : K[X]} (hf : f.Splits i) (hfd) :
    rootOfSplits' i hf hfd = rootOfSplits i hf (f.degree_map i ▸ hfd) :=
  rfl
#align polynomial.root_of_splits'_eq_root_of_splits Polynomial.rootOfSplits'_eq_rootOfSplits

theorem map_rootOfSplits {f : K[X]} (hf : f.Splits i) (hfd) :
    f.eval₂ i (rootOfSplits i hf hfd) = 0 :=
  map_rootOfSplits' i hf (ne_of_eq_of_ne (degree_map f i) hfd)
#align polynomial.map_root_of_splits Polynomial.map_rootOfSplits

theorem natDegree_eq_card_roots {p : K[X]} {i : K →+* L} (hsplit : Splits i p) :
    p.natDegree = Multiset.card (p.map i).roots :=
  (natDegree_map i).symm.trans <| natDegree_eq_card_roots' hsplit
#align polynomial.nat_degree_eq_card_roots Polynomial.natDegree_eq_card_roots

theorem degree_eq_card_roots {p : K[X]} {i : K →+* L} (p_ne_zero : p ≠ 0) (hsplit : Splits i p) :
    p.degree = Multiset.card (p.map i).roots := by
  rw [degree_eq_natDegree p_ne_zero, natDegree_eq_card_roots hsplit]
#align polynomial.degree_eq_card_roots Polynomial.degree_eq_card_roots

theorem roots_map {f : K[X]} (hf : f.Splits <| RingHom.id K) : (f.map i).roots = f.roots.map i :=
  (roots_map_of_injective_of_card_eq_natDegree i.injective <| by
      convert (natDegree_eq_card_roots hf).symm
      rw [map_id]).symm
#align polynomial.roots_map Polynomial.roots_map

theorem image_rootSet [Algebra R K] [Algebra R L] {p : R[X]} (h : p.Splits (algebraMap R K))
    (f : K →ₐ[R] L) : f '' p.rootSet K = p.rootSet L := by
  classical
    rw [rootSet, ← Finset.coe_image, ← Multiset.toFinset_map, ← f.coe_toRingHom,
      ← roots_map _ ((splits_id_iff_splits (algebraMap R K)).mpr h), map_map, f.comp_algebraMap,
      ← rootSet]
#align polynomial.image_root_set Polynomial.image_rootSet

theorem adjoin_rootSet_eq_range [Algebra R K] [Algebra R L] {p : R[X]}
    (h : p.Splits (algebraMap R K)) (f : K →ₐ[R] L) :
    Algebra.adjoin R (p.rootSet L) = f.range ↔ Algebra.adjoin R (p.rootSet K) = ⊤ := by
  rw [← image_rootSet h f, Algebra.adjoin_image, ← Algebra.map_top]
  exact (Subalgebra.map_injective f.toRingHom.injective).eq_iff
#align polynomial.adjoin_root_set_eq_range Polynomial.adjoin_rootSet_eq_range

theorem eq_prod_roots_of_splits {p : K[X]} {i : K →+* L} (hsplit : Splits i p) :
    p.map i = C (i p.leadingCoeff) * ((p.map i).roots.map fun a => X - C a).prod := by
  rw [← leadingCoeff_map]; symm
  apply C_leadingCoeff_mul_prod_multiset_X_sub_C
  rw [natDegree_map]; exact (natDegree_eq_card_roots hsplit).symm
#align polynomial.eq_prod_roots_of_splits Polynomial.eq_prod_roots_of_splits

theorem eq_prod_roots_of_splits_id {p : K[X]} (hsplit : Splits (RingHom.id K) p) :
    p = C p.leadingCoeff * (p.roots.map fun a => X - C a).prod := by
  simpa using eq_prod_roots_of_splits hsplit
#align polynomial.eq_prod_roots_of_splits_id Polynomial.eq_prod_roots_of_splits_id

theorem eq_prod_roots_of_monic_of_splits_id {p : K[X]} (m : Monic p)
    (hsplit : Splits (RingHom.id K) p) : p = (p.roots.map fun a => X - C a).prod := by
  convert eq_prod_roots_of_splits_id hsplit
  simp [m]
#align polynomial.eq_prod_roots_of_monic_of_splits_id Polynomial.eq_prod_roots_of_monic_of_splits_id

theorem eq_X_sub_C_of_splits_of_single_root {x : K} {h : K[X]} (h_splits : Splits i h)
    (h_roots : (h.map i).roots = {i x}) : h = C h.leadingCoeff * (X - C x) := by
  apply Polynomial.map_injective _ i.injective
  rw [eq_prod_roots_of_splits h_splits, h_roots]
  simp
set_option linter.uppercaseLean3 false in
#align polynomial.eq_X_sub_C_of_splits_of_single_root Polynomial.eq_X_sub_C_of_splits_of_single_root

variable (R) in
theorem mem_lift_of_splits_of_roots_mem_range [Algebra R K] {f : K[X]}
    (hs : f.Splits (RingHom.id K)) (hm : f.Monic) (hr : ∀ a ∈ f.roots, a ∈ (algebraMap R K).range) :
    f ∈ Polynomial.lifts (algebraMap R K) := by
  rw [eq_prod_roots_of_monic_of_splits_id hm hs, lifts_iff_liftsRing]
  refine' Subring.multiset_prod_mem _ _ fun P hP => _
  obtain ⟨b, hb, rfl⟩ := Multiset.mem_map.1 hP
  exact Subring.sub_mem _ (X_mem_lifts _) (C'_mem_lifts (hr _ hb))
#align polynomial.mem_lift_of_splits_of_roots_mem_range Polynomial.mem_lift_of_splits_of_roots_mem_range

section UFD

attribute [local instance] PrincipalIdealRing.to_uniqueFactorizationMonoid

local infixl:50 " ~ᵤ " => Associated

open UniqueFactorizationMonoid Associates

theorem splits_of_exists_multiset {f : K[X]} {s : Multiset L}
    (hs : f.map i = C (i f.leadingCoeff) * (s.map fun a : L => X - C a).prod) : Splits i f :=
  letI := Classical.decEq K
  if hf0 : f = 0 then hf0.symm ▸ splits_zero i
  else
    Or.inr @fun p hp hdp => by
      rw [irreducible_iff_prime] at hp
      rw [hs, ← Multiset.prod_toList] at hdp
      obtain hd | hd := hp.2.2 _ _ hdp
      · refine' (hp.2.1 <| isUnit_of_dvd_unit hd _).elim
        exact isUnit_C.2 ((leadingCoeff_ne_zero.2 hf0).isUnit.map i)
      · obtain ⟨q, hq, hd⟩ := hp.dvd_prod_iff.1 hd
        obtain ⟨a, _, rfl⟩ := Multiset.mem_map.1 (Multiset.mem_toList.1 hq)
        rw [degree_eq_degree_of_associated ((hp.dvd_prime_iff_associated <| prime_X_sub_C a).1 hd)]
        exact degree_X_sub_C a
#align polynomial.splits_of_exists_multiset Polynomial.splits_of_exists_multiset

theorem splits_of_splits_id {f : K[X]} : Splits (RingHom.id K) f → Splits i f :=
  UniqueFactorizationMonoid.induction_on_prime f (fun _ => splits_zero _)
    (fun _ hu _ => splits_of_degree_le_one _ ((isUnit_iff_degree_eq_zero.1 hu).symm ▸ by decide))
    fun a p ha0 hp ih hfi =>
    splits_mul _
      (splits_of_degree_eq_one _
        ((splits_of_splits_mul _ (mul_ne_zero hp.1 ha0) hfi).1.def'.resolve_left hp.1 hp.irreducible
          (by rw [map_id])))
      (ih (splits_of_splits_mul _ (mul_ne_zero hp.1 ha0) hfi).2)
#align polynomial.splits_of_splits_id Polynomial.splits_of_splits_id

end UFD

theorem splits_iff_exists_multiset {f : K[X]} :
    Splits i f ↔
      ∃ s : Multiset L, f.map i = C (i f.leadingCoeff) * (s.map fun a : L => X - C a).prod :=
  ⟨fun hf => ⟨(f.map i).roots, eq_prod_roots_of_splits hf⟩, fun ⟨_, hs⟩ =>
    splits_of_exists_multiset i hs⟩
#align polynomial.splits_iff_exists_multiset Polynomial.splits_iff_exists_multiset

theorem splits_of_comp (j : L →+* F) {f : K[X]} (h : Splits (j.comp i) f)
    (roots_mem_range : ∀ a ∈ (f.map (j.comp i)).roots, a ∈ j.range) : Splits i f := by
  choose lift lift_eq using roots_mem_range
  rw [splits_iff_exists_multiset]
  refine ⟨(f.map (j.comp i)).roots.pmap lift fun _ ↦ id, map_injective _ j.injective ?_⟩
  conv_lhs => rw [Polynomial.map_map, eq_prod_roots_of_splits h]
  simp_rw [Polynomial.map_mul, Polynomial.map_multiset_prod, Multiset.map_pmap, Polynomial.map_sub,
    map_C, map_X, lift_eq, Multiset.pmap_eq_map]
  rfl

theorem splits_id_of_splits {f : K[X]} (h : Splits i f)
    (roots_mem_range : ∀ a ∈ (f.map i).roots, a ∈ i.range) : Splits (RingHom.id K) f :=
  splits_of_comp (RingHom.id K) i h roots_mem_range

theorem splits_comp_of_splits (i : R →+* K) (j : K →+* L) {f : R[X]} (h : Splits i f) :
    Splits (j.comp i) f :=
  (splits_map_iff i j).mp (splits_of_splits_id _ <| (splits_map_iff i <| .id K).mpr h)
#align polynomial.splits_comp_of_splits Polynomial.splits_comp_of_splits

variable [Algebra R K] [Algebra R L]

theorem splits_of_algHom {f : R[X]} (h : Splits (algebraMap R K) f) (e : K →ₐ[R] L) :
    Splits (algebraMap R L) f := by
  rw [← e.comp_algebraMap_of_tower R]; exact splits_comp_of_splits _ _ h

variable (L) in
theorem splits_of_isScalarTower {f : R[X]} [Algebra K L] [IsScalarTower R K L]
    (h : Splits (algebraMap R K) f) : Splits (algebraMap R L) f :=
  splits_of_algHom h (IsScalarTower.toAlgHom R K L)

/-- A polynomial splits if and only if it has as many roots as its degree. -/
theorem splits_iff_card_roots {p : K[X]} :
    Splits (RingHom.id K) p ↔ Multiset.card p.roots = p.natDegree := by
  constructor
  · intro H
    rw [natDegree_eq_card_roots H, map_id]
  · intro hroots
    rw [splits_iff_exists_multiset (RingHom.id K)]
    use p.roots
    simp only [RingHom.id_apply, map_id]
    exact (C_leadingCoeff_mul_prod_multiset_X_sub_C hroots).symm
#align polynomial.splits_iff_card_roots Polynomial.splits_iff_card_roots

theorem aeval_root_derivative_of_splits [Algebra K L] [DecidableEq L] {P : K[X]} (hmo : P.Monic)
    (hP : P.Splits (algebraMap K L)) {r : L} (hr : r ∈ P.aroots L) :
    aeval r (Polynomial.derivative P) =
    (((P.aroots L).erase r).map fun a => r - a).prod := by
  replace hmo := hmo.map (algebraMap K L)
  replace hP := (splits_id_iff_splits (algebraMap K L)).2 hP
  rw [aeval_def, ← eval_map, ← derivative_map]
  nth_rw 1 [eq_prod_roots_of_monic_of_splits_id hmo hP]
  rw [eval_multiset_prod_X_sub_C_derivative hr]
#align polynomial.aeval_root_derivative_of_splits Polynomial.aeval_root_derivative_of_splits

/-- If `P` is a monic polynomial that splits, then `coeff P 0` equals the product of the roots. -/
theorem prod_roots_eq_coeff_zero_of_monic_of_split {P : K[X]} (hmo : P.Monic)
    (hP : P.Splits (RingHom.id K)) : coeff P 0 = (-1) ^ P.natDegree * P.roots.prod := by
  nth_rw 1 [eq_prod_roots_of_monic_of_splits_id hmo hP]
  rw [coeff_zero_eq_eval_zero, eval_multiset_prod, Multiset.map_map]
  simp_rw [Function.comp_apply, eval_sub, eval_X, zero_sub, eval_C]
  conv_lhs =>
    congr
    congr
    ext
    rw [neg_eq_neg_one_mul]
  simp only [splits_iff_card_roots.1 hP, neg_mul, one_mul, Multiset.prod_map_neg]
#align polynomial.prod_roots_eq_coeff_zero_of_monic_of_split Polynomial.prod_roots_eq_coeff_zero_of_monic_of_split

/-- If `P` is a monic polynomial that splits, then `P.nextCoeff` equals the sum of the roots. -/
theorem sum_roots_eq_nextCoeff_of_monic_of_split {P : K[X]} (hmo : P.Monic)
    (hP : P.Splits (RingHom.id K)) : P.nextCoeff = -P.roots.sum := by
  nth_rw 1 [eq_prod_roots_of_monic_of_splits_id hmo hP]
  rw [Monic.nextCoeff_multiset_prod _ _ fun a ha => _]
  · simp_rw [nextCoeff_X_sub_C, Multiset.sum_map_neg']
  · simp only [monic_X_sub_C, implies_true]
#align polynomial.sum_roots_eq_next_coeff_of_monic_of_split Polynomial.sum_roots_eq_nextCoeff_of_monic_of_split

end Splits

end Polynomial<|MERGE_RESOLUTION|>--- conflicted
+++ resolved
@@ -233,11 +233,8 @@
 #align polynomial.splits_iff Polynomial.splits_iff
 
 /-- This lemma is for polynomials over a field. -/
-<<<<<<< HEAD
-=======
 -- Adaptation note: 2024-03-15
 -- Renamed to avoid the reserved name `Splits.def`.
->>>>>>> cc28353b
 theorem Splits.def' {i : K →+* L} {f : K[X]} (h : Splits i f) :
     f = 0 ∨ ∀ {g : L[X]}, Irreducible g → g ∣ f.map i → degree g = 1 :=
   (splits_iff i f).mp h
