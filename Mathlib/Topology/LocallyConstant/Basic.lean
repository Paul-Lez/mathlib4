/-
Copyright (c) 2021 Johan Commelin. All rights reserved.
Released under Apache 2.0 license as described in the file LICENSE.
Authors: Johan Commelin
-/
import Mathlib.Algebra.Function.Indicator
import Mathlib.Tactic.FinCases
import Mathlib.Topology.Sets.Closeds

#align_import topology.locally_constant.basic from "leanprover-community/mathlib"@"0a0ec35061ed9960bf0e7ffb0335f44447b58977"

/-!
# Locally constant functions

This file sets up the theory of locally constant function from a topological space to a type.

## Main definitions and constructions

* `IsLocallyConstant f` : a map `f : X → Y` where `X` is a topological space is locally
                            constant if every set in `Y` has an open preimage.
* `LocallyConstant X Y` : the type of locally constant maps from `X` to `Y`
* `LocallyConstant.map` : push-forward of locally constant maps
* `LocallyConstant.comap` : pull-back of locally constant maps

-/


variable {X Y Z α : Type*} [TopologicalSpace X]

open Set Filter

open Topology

/-- A function between topological spaces is locally constant if the preimage of any set is open. -/
def IsLocallyConstant (f : X → Y) : Prop :=
  ∀ s : Set Y, IsOpen (f ⁻¹' s)
#align is_locally_constant IsLocallyConstant

namespace IsLocallyConstant

open List in
protected theorem tfae (f : X → Y) :
    TFAE [IsLocallyConstant f,
      ∀ x, ∀ᶠ x' in 𝓝 x, f x' = f x,
      ∀ x, IsOpen { x' | f x' = f x },
      ∀ y, IsOpen (f ⁻¹' {y}),
      ∀ x, ∃ U : Set X, IsOpen U ∧ x ∈ U ∧ ∀ x' ∈ U, f x' = f x] := by
  tfae_have 1 → 4; exact fun h y => h {y}
  tfae_have 4 → 3; exact fun h x => h (f x)
  tfae_have 3 → 2; exact fun h x => IsOpen.mem_nhds (h x) rfl
  tfae_have 2 → 5
  · intro h x
    rcases mem_nhds_iff.1 (h x) with ⟨U, eq, hU, hx⟩
    exact ⟨U, hU, hx, eq⟩
  tfae_have 5 → 1
  · intro h s
    refine' isOpen_iff_forall_mem_open.2 fun x hx => _
    rcases h x with ⟨U, hU, hxU, eq⟩
    exact ⟨U, fun x' hx' => mem_preimage.2 <| (eq x' hx').symm ▸ hx, hU, hxU⟩
  tfae_finish
#align is_locally_constant.tfae IsLocallyConstant.tfae

@[nontriviality]
theorem of_discrete [DiscreteTopology X] (f : X → Y) : IsLocallyConstant f := fun _ =>
  isOpen_discrete _
#align is_locally_constant.of_discrete IsLocallyConstant.of_discrete

theorem isOpen_fiber {f : X → Y} (hf : IsLocallyConstant f) (y : Y) : IsOpen { x | f x = y } :=
  hf {y}
#align is_locally_constant.is_open_fiber IsLocallyConstant.isOpen_fiber

theorem isClosed_fiber {f : X → Y} (hf : IsLocallyConstant f) (y : Y) : IsClosed { x | f x = y } :=
  ⟨hf {y}ᶜ⟩
#align is_locally_constant.is_closed_fiber IsLocallyConstant.isClosed_fiber

theorem isClopen_fiber {f : X → Y} (hf : IsLocallyConstant f) (y : Y) : IsClopen { x | f x = y } :=
  ⟨isClosed_fiber hf _,  isOpen_fiber hf _⟩
#align is_locally_constant.is_clopen_fiber IsLocallyConstant.isClopen_fiber

theorem iff_exists_open (f : X → Y) :
    IsLocallyConstant f ↔ ∀ x, ∃ U : Set X, IsOpen U ∧ x ∈ U ∧ ∀ x' ∈ U, f x' = f x :=
  (IsLocallyConstant.tfae f).out 0 4
#align is_locally_constant.iff_exists_open IsLocallyConstant.iff_exists_open

theorem iff_eventually_eq (f : X → Y) : IsLocallyConstant f ↔ ∀ x, ∀ᶠ y in 𝓝 x, f y = f x :=
  (IsLocallyConstant.tfae f).out 0 1
#align is_locally_constant.iff_eventually_eq IsLocallyConstant.iff_eventually_eq

theorem exists_open {f : X → Y} (hf : IsLocallyConstant f) (x : X) :
    ∃ U : Set X, IsOpen U ∧ x ∈ U ∧ ∀ x' ∈ U, f x' = f x :=
  (iff_exists_open f).1 hf x
#align is_locally_constant.exists_open IsLocallyConstant.exists_open

protected theorem eventually_eq {f : X → Y} (hf : IsLocallyConstant f) (x : X) :
    ∀ᶠ y in 𝓝 x, f y = f x :=
  (iff_eventually_eq f).1 hf x
#align is_locally_constant.eventually_eq IsLocallyConstant.eventually_eq

-- Porting note (#10756): new lemma
theorem iff_isOpen_fiber_apply {f : X → Y} : IsLocallyConstant f ↔ ∀ x, IsOpen (f ⁻¹' {f x}) :=
  (IsLocallyConstant.tfae f).out 0 2

-- Porting note (#10756): new lemma
theorem iff_isOpen_fiber {f : X → Y} : IsLocallyConstant f ↔ ∀ y, IsOpen (f ⁻¹' {y}) :=
  (IsLocallyConstant.tfae f).out 0 3

protected theorem continuous [TopologicalSpace Y] {f : X → Y} (hf : IsLocallyConstant f) :
    Continuous f :=
  ⟨fun _ _ => hf _⟩
#align is_locally_constant.continuous IsLocallyConstant.continuous

theorem iff_continuous {_ : TopologicalSpace Y} [DiscreteTopology Y] (f : X → Y) :
    IsLocallyConstant f ↔ Continuous f :=
  ⟨IsLocallyConstant.continuous, fun h s => h.isOpen_preimage s (isOpen_discrete _)⟩
#align is_locally_constant.iff_continuous IsLocallyConstant.iff_continuous

theorem of_constant (f : X → Y) (h : ∀ x y, f x = f y) : IsLocallyConstant f :=
  (iff_eventually_eq f).2 fun _ => eventually_of_forall fun _ => h _ _
#align is_locally_constant.of_constant IsLocallyConstant.of_constant

protected theorem const (y : Y) : IsLocallyConstant (Function.const X y) :=
  of_constant _ fun _ _ => rfl
#align is_locally_constant.const IsLocallyConstant.const

protected theorem comp {f : X → Y} (hf : IsLocallyConstant f) (g : Y → Z) :
    IsLocallyConstant (g ∘ f) := fun s => by
  rw [Set.preimage_comp]
  exact hf _
#align is_locally_constant.comp IsLocallyConstant.comp

theorem prod_mk {Y'} {f : X → Y} {f' : X → Y'} (hf : IsLocallyConstant f)
    (hf' : IsLocallyConstant f') : IsLocallyConstant fun x => (f x, f' x) :=
  (iff_eventually_eq _).2 fun x =>
    (hf.eventually_eq x).mp <| (hf'.eventually_eq x).mono fun _ hf' hf => Prod.ext hf hf'
#align is_locally_constant.prod_mk IsLocallyConstant.prod_mk

theorem comp₂ {Y₁ Y₂ Z : Type*} {f : X → Y₁} {g : X → Y₂} (hf : IsLocallyConstant f)
    (hg : IsLocallyConstant g) (h : Y₁ → Y₂ → Z) : IsLocallyConstant fun x => h (f x) (g x) :=
  (hf.prod_mk hg).comp fun x : Y₁ × Y₂ => h x.1 x.2
#align is_locally_constant.comp₂ IsLocallyConstant.comp₂

theorem comp_continuous [TopologicalSpace Y] {g : Y → Z} {f : X → Y} (hg : IsLocallyConstant g)
    (hf : Continuous f) : IsLocallyConstant (g ∘ f) := fun s => by
  rw [Set.preimage_comp]
  exact hf.isOpen_preimage _ (hg _)
#align is_locally_constant.comp_continuous IsLocallyConstant.comp_continuous

/-- A locally constant function is constant on any preconnected set. -/
theorem apply_eq_of_isPreconnected {f : X → Y} (hf : IsLocallyConstant f) {s : Set X}
    (hs : IsPreconnected s) {x y : X} (hx : x ∈ s) (hy : y ∈ s) : f x = f y := by
  let U := f ⁻¹' {f y}
  suffices x ∉ Uᶜ from Classical.not_not.1 this
  intro hxV
  specialize hs U Uᶜ (hf {f y}) (hf {f y}ᶜ) _ ⟨y, ⟨hy, rfl⟩⟩ ⟨x, ⟨hx, hxV⟩⟩
  · simp only [union_compl_self, subset_univ]
  · simp only [inter_empty, Set.not_nonempty_empty, inter_compl_self] at hs
#align is_locally_constant.apply_eq_of_is_preconnected IsLocallyConstant.apply_eq_of_isPreconnected

theorem apply_eq_of_preconnectedSpace [PreconnectedSpace X] {f : X → Y} (hf : IsLocallyConstant f)
    (x y : X) : f x = f y :=
  hf.apply_eq_of_isPreconnected isPreconnected_univ trivial trivial
#align is_locally_constant.apply_eq_of_preconnected_space IsLocallyConstant.apply_eq_of_preconnectedSpace

theorem eq_const [PreconnectedSpace X] {f : X → Y} (hf : IsLocallyConstant f) (x : X) :
    f = Function.const X (f x) :=
  funext fun y => hf.apply_eq_of_preconnectedSpace y x
#align is_locally_constant.eq_const IsLocallyConstant.eq_const

theorem exists_eq_const [PreconnectedSpace X] [Nonempty Y] {f : X → Y} (hf : IsLocallyConstant f) :
    ∃ y, f = Function.const X y := by
  cases' isEmpty_or_nonempty X with h h
  · exact ⟨Classical.arbitrary Y, funext <| h.elim⟩
  · exact ⟨f (Classical.arbitrary X), hf.eq_const _⟩
#align is_locally_constant.exists_eq_const IsLocallyConstant.exists_eq_const

theorem iff_is_const [PreconnectedSpace X] {f : X → Y} : IsLocallyConstant f ↔ ∀ x y, f x = f y :=
  ⟨fun h _ _ => h.apply_eq_of_isPreconnected isPreconnected_univ trivial trivial, of_constant _⟩
#align is_locally_constant.iff_is_const IsLocallyConstant.iff_is_const

theorem range_finite [CompactSpace X] {f : X → Y} (hf : IsLocallyConstant f) :
    (Set.range f).Finite := by
  letI : TopologicalSpace Y := ⊥; haveI := discreteTopology_bot Y
  exact (isCompact_range hf.continuous).finite_of_discrete
#align is_locally_constant.range_finite IsLocallyConstant.range_finite

@[to_additive]
theorem one [One Y] : IsLocallyConstant (1 : X → Y) := IsLocallyConstant.const 1
#align is_locally_constant.one IsLocallyConstant.one
#align is_locally_constant.zero IsLocallyConstant.zero

@[to_additive]
theorem inv [Inv Y] ⦃f : X → Y⦄ (hf : IsLocallyConstant f) : IsLocallyConstant f⁻¹ :=
  hf.comp fun x => x⁻¹
#align is_locally_constant.inv IsLocallyConstant.inv
#align is_locally_constant.neg IsLocallyConstant.neg

@[to_additive]
theorem mul [Mul Y] ⦃f g : X → Y⦄ (hf : IsLocallyConstant f) (hg : IsLocallyConstant g) :
    IsLocallyConstant (f * g) :=
  hf.comp₂ hg (· * ·)
#align is_locally_constant.mul IsLocallyConstant.mul
#align is_locally_constant.add IsLocallyConstant.add

@[to_additive]
theorem div [Div Y] ⦃f g : X → Y⦄ (hf : IsLocallyConstant f) (hg : IsLocallyConstant g) :
    IsLocallyConstant (f / g) :=
  hf.comp₂ hg (· / ·)
#align is_locally_constant.div IsLocallyConstant.div
#align is_locally_constant.sub IsLocallyConstant.sub

/-- If a composition of a function `f` followed by an injection `g` is locally
constant, then the locally constant property descends to `f`. -/
theorem desc {α β : Type*} (f : X → α) (g : α → β) (h : IsLocallyConstant (g ∘ f))
    (inj : Function.Injective g) : IsLocallyConstant f := fun s => by
  rw [← preimage_image_eq s inj, preimage_preimage]
  exact h (g '' s)
#align is_locally_constant.desc IsLocallyConstant.desc

theorem of_constant_on_connected_components [LocallyConnectedSpace X] {f : X → Y}
    (h : ∀ x, ∀ y ∈ connectedComponent x, f y = f x) : IsLocallyConstant f :=
  (iff_exists_open _).2 fun x =>
    ⟨connectedComponent x, isOpen_connectedComponent, mem_connectedComponent, h x⟩
#align is_locally_constant.of_constant_on_connected_components IsLocallyConstant.of_constant_on_connected_components

theorem of_constant_on_connected_clopens [LocallyConnectedSpace X] {f : X → Y}
    (h : ∀ U : Set X, IsConnected U → IsClopen U → ∀ x ∈ U, ∀ y ∈ U, f y = f x) :
    IsLocallyConstant f :=
  of_constant_on_connected_components fun x =>
    h (connectedComponent x) isConnected_connectedComponent isClopen_connectedComponent x
      mem_connectedComponent

theorem of_constant_on_preconnected_clopens [LocallyConnectedSpace X] {f : X → Y}
    (h : ∀ U : Set X, IsPreconnected U → IsClopen U → ∀ x ∈ U, ∀ y ∈ U, f y = f x) :
    IsLocallyConstant f :=
  of_constant_on_connected_clopens fun U hU ↦ h U hU.isPreconnected
#align is_locally_constant.of_constant_on_preconnected_clopens IsLocallyConstant.of_constant_on_preconnected_clopens

end IsLocallyConstant

/-- A (bundled) locally constant function from a topological space `X` to a type `Y`. -/
structure LocallyConstant (X Y : Type*) [TopologicalSpace X] where
  /-- The underlying function. -/
  protected toFun : X → Y
  /-- The map is locally constant. -/
  protected isLocallyConstant : IsLocallyConstant toFun
#align locally_constant LocallyConstant

namespace LocallyConstant

instance [Inhabited Y] : Inhabited (LocallyConstant X Y) :=
  ⟨⟨_, IsLocallyConstant.const default⟩⟩

instance : FunLike (LocallyConstant X Y) X Y where
  coe := LocallyConstant.toFun
  coe_injective' := by rintro ⟨_, _⟩ ⟨_, _⟩ _; congr

/-- See Note [custom simps projections]. -/
def Simps.apply (f : LocallyConstant X Y) : X → Y := f

initialize_simps_projections LocallyConstant (toFun → apply)

@[simp]
theorem toFun_eq_coe (f : LocallyConstant X Y) : f.toFun = f :=
  rfl
#align locally_constant.to_fun_eq_coe LocallyConstant.toFun_eq_coe

@[simp]
theorem coe_mk (f : X → Y) (h) : ⇑(⟨f, h⟩ : LocallyConstant X Y) = f :=
  rfl
#align locally_constant.coe_mk LocallyConstant.coe_mk

theorem congr_fun {f g : LocallyConstant X Y} (h : f = g) (x : X) : f x = g x :=
  DFunLike.congr_fun h x
#align locally_constant.congr_fun LocallyConstant.congr_fun

theorem congr_arg (f : LocallyConstant X Y) {x y : X} (h : x = y) : f x = f y :=
  DFunLike.congr_arg f h
#align locally_constant.congr_arg LocallyConstant.congr_arg

theorem coe_injective : @Function.Injective (LocallyConstant X Y) (X → Y) (↑) := fun _ _ =>
  DFunLike.ext'
#align locally_constant.coe_injective LocallyConstant.coe_injective

@[norm_cast]
theorem coe_inj {f g : LocallyConstant X Y} : (f : X → Y) = g ↔ f = g :=
  coe_injective.eq_iff
#align locally_constant.coe_inj LocallyConstant.coe_inj

@[ext]
theorem ext ⦃f g : LocallyConstant X Y⦄ (h : ∀ x, f x = g x) : f = g :=
  DFunLike.ext _ _ h
#align locally_constant.ext LocallyConstant.ext

theorem ext_iff {f g : LocallyConstant X Y} : f = g ↔ ∀ x, f x = g x := DFunLike.ext_iff
#align locally_constant.ext_iff LocallyConstant.ext_iff

section CodomainTopologicalSpace

variable [TopologicalSpace Y] (f : LocallyConstant X Y)

protected theorem continuous : Continuous f :=
  f.isLocallyConstant.continuous
#align locally_constant.continuous LocallyConstant.continuous

/-- We can turn a locally-constant function into a bundled `ContinuousMap`. -/
@[coe] def toContinuousMap : C(X, Y) :=
  ⟨f, f.continuous⟩
#align locally_constant.to_continuous_map LocallyConstant.toContinuousMap

/-- As a shorthand, `LocallyConstant.toContinuousMap` is available as a coercion -/
instance : Coe (LocallyConstant X Y) C(X, Y) := ⟨toContinuousMap⟩

-- Porting note: became a syntactic `rfl`
#noalign locally_constant.to_continuous_map_eq_coe

@[simp] theorem coe_continuousMap : ((f : C(X, Y)) : X → Y) = (f : X → Y) := rfl
#align locally_constant.coe_continuous_map LocallyConstant.coe_continuousMap

theorem toContinuousMap_injective :
    Function.Injective (toContinuousMap : LocallyConstant X Y → C(X, Y)) := fun _ _ h =>
  ext (ContinuousMap.congr_fun h)
#align locally_constant.to_continuous_map_injective LocallyConstant.toContinuousMap_injective

end CodomainTopologicalSpace

/-- The constant locally constant function on `X` with value `y : Y`. -/
def const (X : Type*) {Y : Type*} [TopologicalSpace X] (y : Y) : LocallyConstant X Y :=
  ⟨Function.const X y, IsLocallyConstant.const _⟩
#align locally_constant.const LocallyConstant.const

@[simp]
theorem coe_const (y : Y) : (const X y : X → Y) = Function.const X y :=
  rfl
#align locally_constant.coe_const LocallyConstant.coe_const

/-- The locally constant function to `Fin 2` associated to a clopen set. -/
def ofIsClopen {X : Type*} [TopologicalSpace X] {U : Set X} [∀ x, Decidable (x ∈ U)]
    (hU : IsClopen U) : LocallyConstant X (Fin 2) where
  toFun x := if x ∈ U then 0 else 1
  isLocallyConstant := by
    refine IsLocallyConstant.iff_isOpen_fiber.2 <| Fin.forall_fin_two.2 ⟨?_, ?_⟩
    · convert hU.2 using 1
      ext
      simp only [mem_singleton_iff, Fin.one_eq_zero_iff, mem_preimage, ite_eq_left_iff,
        Nat.succ_succ_ne_one]
      tauto
    · rw [← isClosed_compl_iff]
      convert hU.1
      ext
      simp
#align locally_constant.of_clopen LocallyConstant.ofIsClopen

@[simp]
theorem ofIsClopen_fiber_zero {X : Type*} [TopologicalSpace X] {U : Set X} [∀ x, Decidable (x ∈ U)]
    (hU : IsClopen U) : ofIsClopen hU ⁻¹' ({0} : Set (Fin 2)) = U := by
  ext
  simp only [ofIsClopen, mem_singleton_iff, Fin.one_eq_zero_iff, coe_mk, mem_preimage,
    ite_eq_left_iff, Nat.succ_succ_ne_one]
  tauto
#align locally_constant.of_clopen_fiber_zero LocallyConstant.ofIsClopen_fiber_zero

@[simp]
theorem ofIsClopen_fiber_one {X : Type*} [TopologicalSpace X] {U : Set X} [∀ x, Decidable (x ∈ U)]
    (hU : IsClopen U) : ofIsClopen hU ⁻¹' ({1} : Set (Fin 2)) = Uᶜ := by
  ext
  simp only [ofIsClopen, mem_singleton_iff, coe_mk, Fin.zero_eq_one_iff, mem_preimage,
    ite_eq_right_iff, mem_compl_iff, Nat.succ_succ_ne_one]
#align locally_constant.of_clopen_fiber_one LocallyConstant.ofIsClopen_fiber_one

theorem locallyConstant_eq_of_fiber_zero_eq {X : Type*} [TopologicalSpace X]
    (f g : LocallyConstant X (Fin 2)) (h : f ⁻¹' ({0} : Set (Fin 2)) = g ⁻¹' {0}) : f = g := by
  simp only [Set.ext_iff, mem_singleton_iff, mem_preimage] at h
  ext1 x
  exact Fin.fin_two_eq_of_eq_zero_iff (h x)
#align locally_constant.locally_constant_eq_of_fiber_zero_eq LocallyConstant.locallyConstant_eq_of_fiber_zero_eq

theorem range_finite [CompactSpace X] (f : LocallyConstant X Y) : (Set.range f).Finite :=
  f.isLocallyConstant.range_finite
#align locally_constant.range_finite LocallyConstant.range_finite

theorem apply_eq_of_isPreconnected (f : LocallyConstant X Y) {s : Set X} (hs : IsPreconnected s)
    {x y : X} (hx : x ∈ s) (hy : y ∈ s) : f x = f y :=
  f.isLocallyConstant.apply_eq_of_isPreconnected hs hx hy
#align locally_constant.apply_eq_of_is_preconnected LocallyConstant.apply_eq_of_isPreconnected

theorem apply_eq_of_preconnectedSpace [PreconnectedSpace X] (f : LocallyConstant X Y) (x y : X) :
    f x = f y :=
  f.isLocallyConstant.apply_eq_of_isPreconnected isPreconnected_univ trivial trivial
#align locally_constant.apply_eq_of_preconnected_space LocallyConstant.apply_eq_of_preconnectedSpace

theorem eq_const [PreconnectedSpace X] (f : LocallyConstant X Y) (x : X) : f = const X (f x) :=
  ext fun _ => apply_eq_of_preconnectedSpace f _ _
#align locally_constant.eq_const LocallyConstant.eq_const

theorem exists_eq_const [PreconnectedSpace X] [Nonempty Y] (f : LocallyConstant X Y) :
    ∃ y, f = const X y := by
  rcases Classical.em (Nonempty X) with (⟨⟨x⟩⟩ | hX)
  · exact ⟨f x, f.eq_const x⟩
  · exact ⟨Classical.arbitrary Y, ext fun x => (hX ⟨x⟩).elim⟩
#align locally_constant.exists_eq_const LocallyConstant.exists_eq_const

/-- Push forward of locally constant maps under any map, by post-composition. -/
def map (f : Y → Z) (g : LocallyConstant X Y) : LocallyConstant X Z :=
  ⟨f ∘ g, g.isLocallyConstant.comp f⟩
#align locally_constant.map LocallyConstant.map

@[simp]
theorem map_apply (f : Y → Z) (g : LocallyConstant X Y) : ⇑(map f g) = f ∘ g :=
  rfl
#align locally_constant.map_apply LocallyConstant.map_apply

@[simp]
theorem map_id : @map X Y Y _ id = id := rfl
#align locally_constant.map_id LocallyConstant.map_id

@[simp]
theorem map_comp {Y₁ Y₂ Y₃ : Type*} (g : Y₂ → Y₃) (f : Y₁ → Y₂) :
    @map X _ _ _ g ∘ map f = map (g ∘ f) := rfl
#align locally_constant.map_comp LocallyConstant.map_comp

/-- Given a locally constant function to `α → β`, construct a family of locally constant
functions with values in β indexed by α. -/
def flip {X α β : Type*} [TopologicalSpace X] (f : LocallyConstant X (α → β)) (a : α) :
    LocallyConstant X β :=
  f.map fun f => f a
#align locally_constant.flip LocallyConstant.flip

/-- If α is finite, this constructs a locally constant function to `α → β` given a
family of locally constant functions with values in β indexed by α. -/
def unflip {X α β : Type*} [Finite α] [TopologicalSpace X] (f : α → LocallyConstant X β) :
    LocallyConstant X (α → β) where
  toFun x a := f a x
  isLocallyConstant := IsLocallyConstant.iff_isOpen_fiber.2 fun g => by
    have : (fun (x : X) (a : α) => f a x) ⁻¹' {g} = ⋂ a : α, f a ⁻¹' {g a} := by
      ext; simp [Function.funext_iff]
    rw [this]
    exact isOpen_iInter_of_finite fun a => (f a).isLocallyConstant _
#align locally_constant.unflip LocallyConstant.unflip

@[simp]
theorem unflip_flip {X α β : Type*} [Finite α] [TopologicalSpace X]
    (f : LocallyConstant X (α → β)) : unflip f.flip = f := rfl
#align locally_constant.unflip_flip LocallyConstant.unflip_flip

@[simp]
theorem flip_unflip {X α β : Type*} [Finite α] [TopologicalSpace X]
    (f : α → LocallyConstant X β) : (unflip f).flip = f := rfl
#align locally_constant.flip_unflip LocallyConstant.flip_unflip

section Comap

variable [TopologicalSpace Y]

<<<<<<< HEAD
/-- Pull back of locally constant maps under any map, by pre-composition.

This definition only makes sense if `f` is continuous,
in which case it sends locally constant functions to their precomposition with `f`.
See also `LocallyConstant.coe_comap`. -/
=======
/-- Pull back of locally constant maps under a continuous map, by pre-composition. -/
>>>>>>> d5ffcef1
def comap (f : C(X, Y)) (g : LocallyConstant Y Z) : LocallyConstant X Z :=
  ⟨g ∘ f, g.isLocallyConstant.comp_continuous f.continuous⟩
#align locally_constant.comap LocallyConstant.comap

@[simp]
theorem coe_comap (f : C(X, Y)) (g : LocallyConstant Y Z) :
    (comap f g) = g ∘ f := rfl
#align locally_constant.coe_comap LocallyConstant.coe_comap

theorem coe_comap_apply (f : C(X, Y)) (g : LocallyConstant Y Z) (x : X) :
    comap f g x = g (f x) := rfl

@[simp]
theorem comap_id : comap (@ContinuousMap.id X _) = @id (LocallyConstant X Z) := rfl
#align locally_constant.comap_id LocallyConstant.comap_id

theorem comap_comp {W : Type*} [TopologicalSpace W] (f : C(W, X)) (g : C(X, Y)) :
    comap (Z := Z) (g.comp f) = comap f ∘ comap g := rfl
#align locally_constant.comap_comp LocallyConstant.comap_comp

theorem comap_comap {W : Type*} [TopologicalSpace W] (f : C(W, X)) (g : C(X, Y))
    (x : LocallyConstant Y Z) : comap f (comap g x) = comap (g.comp f) x := rfl

theorem comap_const (f : C(X, Y)) (y : Y) (h : ∀ x, f x = y) :
    (comap f : LocallyConstant Y Z → LocallyConstant X Z) = fun g => const X (g y) := by
  ext; simp [h]
#align locally_constant.comap_const LocallyConstant.comap_const

lemma comap_injective (f : C(X, Y)) (hfs : f.1.Surjective) :
    (comap (Z := Z) f).Injective := by
  intro a b h
  ext y
  obtain ⟨x, hx⟩ := hfs y
  simpa [← hx] using LocallyConstant.congr_fun h x

end Comap

section Desc

/-- If a locally constant function factors through an injection, then it factors through a locally
constant function. -/
def desc {X α β : Type*} [TopologicalSpace X] {g : α → β} (f : X → α) (h : LocallyConstant X β)
    (cond : g ∘ f = h) (inj : Function.Injective g) : LocallyConstant X α where
  toFun := f
  isLocallyConstant := IsLocallyConstant.desc _ g (cond.symm ▸ h.isLocallyConstant) inj
#align locally_constant.desc LocallyConstant.desc

@[simp]
theorem coe_desc {X α β : Type*} [TopologicalSpace X] (f : X → α) (g : α → β)
    (h : LocallyConstant X β) (cond : g ∘ f = h) (inj : Function.Injective g) :
    ⇑(desc f h cond inj) = f :=
  rfl
#align locally_constant.coe_desc LocallyConstant.coe_desc

end Desc

section Indicator

variable {R : Type*} [One R] {U : Set X} (f : LocallyConstant X R)

open scoped Classical

/-- Given a clopen set `U` and a locally constant function `f`, `LocallyConstant.mulIndicator`
  returns the locally constant function that is `f` on `U` and `1` otherwise. -/
@[to_additive (attr := simps) "Given a clopen set `U` and a locally constant function `f`,
  `LocallyConstant.indicator` returns the locally constant function that is `f` on `U` and `0`
  otherwise. "]
noncomputable def mulIndicator (hU : IsClopen U) : LocallyConstant X R where
  toFun := Set.mulIndicator U f
  isLocallyConstant := fun s => by
    rw [mulIndicator_preimage, Set.ite, Set.diff_eq]
    exact ((f.2 s).inter hU.isOpen).union ((IsLocallyConstant.const 1 s).inter hU.compl.isOpen)
#align locally_constant.mul_indicator LocallyConstant.mulIndicator
#align locally_constant.indicator LocallyConstant.indicator

variable (a : X)

@[to_additive]
theorem mulIndicator_apply_eq_if (hU : IsClopen U) :
    mulIndicator f hU a = if a ∈ U then f a else 1 :=
  Set.mulIndicator_apply U f a
#align locally_constant.mul_indicator_apply_eq_if LocallyConstant.mulIndicator_apply_eq_if
#align locally_constant.indicator_apply_eq_if LocallyConstant.indicator_apply_eq_if

variable {a}

@[to_additive]
theorem mulIndicator_of_mem (hU : IsClopen U) (h : a ∈ U) : f.mulIndicator hU a = f a :=
  Set.mulIndicator_of_mem h _
#align locally_constant.mul_indicator_of_mem LocallyConstant.mulIndicator_of_mem
#align locally_constant.indicator_of_mem LocallyConstant.indicator_of_mem

@[to_additive]
theorem mulIndicator_of_not_mem (hU : IsClopen U) (h : a ∉ U) : f.mulIndicator hU a = 1 :=
  Set.mulIndicator_of_not_mem h _
#align locally_constant.mul_indicator_of_not_mem LocallyConstant.mulIndicator_of_not_mem
#align locally_constant.indicator_of_not_mem LocallyConstant.indicator_of_not_mem

end Indicator

section Equiv

/-- The equivalence between `LocallyConstant X Z` and `LocallyConstant Y Z` given a
    homeomorphism `X ≃ₜ Y` -/
@[simps]
noncomputable
def congrLeft [TopologicalSpace Y] (e : X ≃ₜ Y) : LocallyConstant X Z ≃ LocallyConstant Y Z where
  toFun := comap e.symm
  invFun := comap e
  left_inv := by
    intro
    simp [comap_comap]
  right_inv := by
    intro
    simp [comap_comap]

variable (X) in
/--
The set of clopen subsets of a topological space is equivalent to the locally constant maps to
a two-element set
-/
def equivClopens [∀ (s : Set X) x, Decidable (x ∈ s)] :
    LocallyConstant X (Fin 2) ≃ TopologicalSpace.Clopens X where
  toFun f := ⟨f ⁻¹' {0}, f.2.isClopen_fiber _⟩
  invFun s := ofIsClopen s.2
  left_inv _ := locallyConstant_eq_of_fiber_zero_eq _ _ (by simp)
  right_inv _ := by simp

end Equiv

section Piecewise

/-- Given two closed sets covering a topological space, and locally constant maps on these two sets,
    then if these two locally constant maps agree on the intersection, we get a piecewise defined
    locally constant map on the whole space.

TODO: Generalise this construction to `ContinuousMap`. -/
def piecewise {C₁ C₂ : Set X} (h₁ : IsClosed C₁) (h₂ : IsClosed C₂) (h : C₁ ∪ C₂ = Set.univ)
    (f : LocallyConstant C₁ Z) (g : LocallyConstant C₂ Z)
    (hfg : ∀ (x : X) (hx : x ∈ C₁ ∩ C₂), f ⟨x, hx.1⟩ = g ⟨x, hx.2⟩)
    [DecidablePred (· ∈ C₁)] : LocallyConstant X Z where
  toFun i := if hi : i ∈ C₁ then f ⟨i, hi⟩ else g ⟨i, (Set.compl_subset_iff_union.mpr h) hi⟩
  isLocallyConstant := by
    let dZ : TopologicalSpace Z := ⊥
    haveI : DiscreteTopology Z := discreteTopology_bot Z
    obtain ⟨f, hf⟩ := f
    obtain ⟨g, hg⟩ := g
    rw [IsLocallyConstant.iff_continuous] at hf hg ⊢
    dsimp only [coe_mk]
    rw [Set.union_eq_iUnion] at h
    refine' (locallyFinite_of_finite _).continuous h (fun i ↦ _) (fun i ↦ _)
    · cases i <;> [exact h₂; exact h₁]
    · cases i <;> rw [continuousOn_iff_continuous_restrict]
      · convert hg
        ext x
        simp only [cond_false, restrict_apply, Subtype.coe_eta, dite_eq_right_iff]
        exact fun hx ↦ hfg x ⟨hx, x.prop⟩
      · simp only [cond_true, restrict_dite, Subtype.coe_eta]
        exact hf

@[simp]
lemma piecewise_apply_left {C₁ C₂ : Set X} (h₁ : IsClosed C₁) (h₂ : IsClosed C₂)
    (h : C₁ ∪ C₂ = Set.univ) (f : LocallyConstant C₁ Z) (g : LocallyConstant C₂ Z)
    (hfg : ∀ (x : X) (hx : x ∈ C₁ ∩ C₂), f ⟨x, hx.1⟩ = g ⟨x, hx.2⟩)
    [DecidablePred (· ∈ C₁)] (x : X) (hx : x ∈ C₁) :
    piecewise h₁ h₂ h f g hfg x = f ⟨x, hx⟩ := by
  simp only [piecewise, Set.mem_preimage, continuous_subtype_val.restrictPreimage,
    coe_comap, Function.comp_apply, coe_mk]
  rw [dif_pos hx]

@[simp]
lemma piecewise_apply_right {C₁ C₂ : Set X} (h₁ : IsClosed C₁) (h₂ : IsClosed C₂)
    (h : C₁ ∪ C₂ = Set.univ) (f : LocallyConstant C₁ Z) (g : LocallyConstant C₂ Z)
    (hfg : ∀ (x : X) (hx : x ∈ C₁ ∩ C₂), f ⟨x, hx.1⟩ = g ⟨x, hx.2⟩)
    [DecidablePred (· ∈ C₁)] (x : X) (hx : x ∈ C₂) :
    piecewise h₁ h₂ h f g hfg x = g ⟨x, hx⟩ := by
  simp only [piecewise, Set.mem_preimage, continuous_subtype_val.restrictPreimage,
    coe_comap, Function.comp_apply, coe_mk]
  split_ifs with h
  · exact hfg x ⟨h, hx⟩
  · rfl

/-- A variant of `LocallyConstant.piecewise` where the two closed sets cover a subset.

TODO: Generalise this construction to `ContinuousMap`. -/
noncomputable def piecewise' {C₀ C₁ C₂ : Set X} (h₀ : C₀ ⊆ C₁ ∪ C₂) (h₁ : IsClosed C₁)
    (h₂ : IsClosed C₂) (f₁ : LocallyConstant C₁ Z) (f₂ : LocallyConstant C₂ Z)
    [DecidablePred (· ∈ C₁)] (hf : ∀ x (hx : x ∈ C₁ ∩ C₂), f₁ ⟨x, hx.1⟩ = f₂ ⟨x, hx.2⟩) :
    LocallyConstant C₀ Z :=
  letI : ∀ j : C₀, Decidable (j ∈ Subtype.val ⁻¹' C₁) := fun j ↦ decidable_of_iff (↑j ∈ C₁) Iff.rfl
  piecewise (h₁.preimage continuous_subtype_val) (h₂.preimage continuous_subtype_val)
    (by simpa [eq_univ_iff_forall] using h₀)
    (f₁.comap ⟨(restrictPreimage C₁ ((↑) : C₀ → X)), continuous_subtype_val.restrictPreimage⟩)
    (f₂.comap ⟨(restrictPreimage C₂ ((↑) : C₀ → X)), continuous_subtype_val.restrictPreimage⟩) <| by
      rintro ⟨x, hx₀⟩ ⟨hx₁ : x ∈ C₁, hx₂ : x ∈ C₂⟩
      simpa using hf x ⟨hx₁, hx₂⟩

@[simp]
lemma piecewise'_apply_left {C₀ C₁ C₂ : Set X} (h₀ : C₀ ⊆ C₁ ∪ C₂) (h₁ : IsClosed C₁)
    (h₂ : IsClosed C₂) (f₁ : LocallyConstant C₁ Z) (f₂ : LocallyConstant C₂ Z)
    [DecidablePred (· ∈ C₁)] (hf : ∀ x (hx : x ∈ C₁ ∩ C₂), f₁ ⟨x, hx.1⟩ = f₂ ⟨x, hx.2⟩)
    (x : C₀) (hx : x.val ∈ C₁) :
    piecewise' h₀ h₁ h₂ f₁ f₂ hf x = f₁ ⟨x.val, hx⟩ := by
  letI : ∀ j : C₀, Decidable (j ∈ Subtype.val ⁻¹' C₁) := fun j ↦ decidable_of_iff (↑j ∈ C₁) Iff.rfl
  rw [piecewise', piecewise_apply_left (f := (f₁.comap
    ⟨(restrictPreimage C₁ ((↑) : C₀ → X)), continuous_subtype_val.restrictPreimage⟩))
    (hx := hx)]
  rfl

@[simp]
lemma piecewise'_apply_right {C₀ C₁ C₂ : Set X} (h₀ : C₀ ⊆ C₁ ∪ C₂) (h₁ : IsClosed C₁)
    (h₂ : IsClosed C₂) (f₁ : LocallyConstant C₁ Z) (f₂ : LocallyConstant C₂ Z)
    [DecidablePred (· ∈ C₁)] (hf : ∀ x (hx : x ∈ C₁ ∩ C₂), f₁ ⟨x, hx.1⟩ = f₂ ⟨x, hx.2⟩)
    (x : C₀) (hx : x.val ∈ C₂) :
    piecewise' h₀ h₁ h₂ f₁ f₂ hf x = f₂ ⟨x.val, hx⟩ := by
  letI : ∀ j : C₀, Decidable (j ∈ Subtype.val ⁻¹' C₁) := fun j ↦ decidable_of_iff (↑j ∈ C₁) Iff.rfl
  rw [piecewise', piecewise_apply_right (f := (f₁.comap
    ⟨(restrictPreimage C₁ ((↑) : C₀ → X)), continuous_subtype_val.restrictPreimage⟩))
    (hx := hx)]
  rfl

end Piecewise

end LocallyConstant<|MERGE_RESOLUTION|>--- conflicted
+++ resolved
@@ -451,15 +451,7 @@
 
 variable [TopologicalSpace Y]
 
-<<<<<<< HEAD
-/-- Pull back of locally constant maps under any map, by pre-composition.
-
-This definition only makes sense if `f` is continuous,
-in which case it sends locally constant functions to their precomposition with `f`.
-See also `LocallyConstant.coe_comap`. -/
-=======
 /-- Pull back of locally constant maps under a continuous map, by pre-composition. -/
->>>>>>> d5ffcef1
 def comap (f : C(X, Y)) (g : LocallyConstant Y Z) : LocallyConstant X Z :=
   ⟨g ∘ f, g.isLocallyConstant.comp_continuous f.continuous⟩
 #align locally_constant.comap LocallyConstant.comap
