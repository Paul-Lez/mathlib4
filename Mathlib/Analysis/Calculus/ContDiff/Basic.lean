--- conflicted
+++ resolved
@@ -49,14 +49,8 @@
 variable {𝕜 : Type*} [NontriviallyNormedField 𝕜]
   {E : Type uE} [NormedAddCommGroup E] [NormedSpace 𝕜 E] {F : Type uF}
   [NormedAddCommGroup F] [NormedSpace 𝕜 F] {G : Type uG} [NormedAddCommGroup G] [NormedSpace 𝕜 G]
-<<<<<<< HEAD
-  {X : Type*} [NormedAddCommGroup X] [NormedSpace 𝕜 X] {s s₁ t u : Set E} {f f₁ : E → F}
-  {g : F → G} {x x₀ : E} {c : F} {b : E × F → G} {m n : WithTop ℕ∞}
-  {p : E → FormalMultilinearSeries 𝕜 E F}
-=======
   {X : Type*} [NormedAddCommGroup X] [NormedSpace 𝕜 X] {s t : Set E} {f : E → F}
   {g : F → G} {x x₀ : E} {b : E × F → G} {m n : WithTop ℕ∞} {p : E → FormalMultilinearSeries 𝕜 E F}
->>>>>>> 85ded514
 
 /-! ### Constants -/
 
@@ -76,7 +70,6 @@
   funext fun x ↦ by simpa [← iteratedFDerivWithin_univ] using
     iteratedFDerivWithin_zero_fun uniqueDiffOn_univ (mem_univ x)
 
-<<<<<<< HEAD
 theorem contDiff_zero_fun : ContDiff 𝕜 n fun _ : E => (0 : F) :=
   analyticOnNhd_const.contDiff
 
@@ -84,23 +77,6 @@
 -/
 theorem contDiff_const {c : F} : ContDiff 𝕜 n fun _ : E => c :=
   analyticOnNhd_const.contDiff
-=======
-theorem contDiff_zero_fun : ContDiff 𝕜 n fun _ : E => (0 : F) := by
-  suffices ContDiff 𝕜 ω (fun _ : E => (0 : F)) from this.of_le le_top
-  rw [← contDiff_infty_iff_contDiff_omega]
-  apply contDiff_of_differentiable_iteratedFDeriv fun m _ ↦ ?_
-  rw [iteratedFDeriv_zero_fun]
-  exact differentiable_const (0 : E[×m]→L[𝕜] F)
-
-/-- Constants are `C^∞`.
--/
-theorem contDiff_const {c : F} : ContDiff 𝕜 n fun _ : E => c := by
-  suffices h : ContDiff 𝕜 ω fun _ : E => c from h.of_le le_top
-  rw [← contDiff_infty_iff_contDiff_omega, contDiff_top_iff_fderiv]
-  refine ⟨differentiable_const c, ?_⟩
-  rw [fderiv_const]
-  exact contDiff_zero_fun
->>>>>>> 85ded514
 
 theorem contDiffOn_const {c : F} {s : Set E} : ContDiffOn 𝕜 n (fun _ : E => c) s :=
   contDiff_const.contDiffOn
@@ -159,17 +135,8 @@
 
 /-- Unbundled bounded linear functions are `C^n`.
 -/
-<<<<<<< HEAD
 theorem IsBoundedLinearMap.contDiff (hf : IsBoundedLinearMap 𝕜 f) : ContDiff 𝕜 n f :=
   (ContinuousLinearMap.analyticOnNhd hf.toContinuousLinearMap univ).contDiff
-=======
-theorem IsBoundedLinearMap.contDiff (hf : IsBoundedLinearMap 𝕜 f) : ContDiff 𝕜 n f := by
-  suffices h : ContDiff 𝕜 ω f from h.of_le le_top
-  rw [← contDiff_infty_iff_contDiff_omega, contDiff_top_iff_fderiv]
-  refine ⟨hf.differentiable, ?_⟩
-  simp_rw [hf.fderiv]
-  exact contDiff_const
->>>>>>> 85ded514
 
 theorem ContinuousLinearMap.contDiff (f : E →L[𝕜] F) : ContDiff 𝕜 n f :=
   f.isBoundedLinearMap.contDiff
@@ -199,17 +166,8 @@
 
 /-- Bilinear functions are `C^n`.
 -/
-<<<<<<< HEAD
 theorem IsBoundedBilinearMap.contDiff (hb : IsBoundedBilinearMap 𝕜 b) : ContDiff 𝕜 n b :=
   (hb.toContinuousLinearMap.analyticOnNhd_bilinear _).contDiff
-=======
-theorem IsBoundedBilinearMap.contDiff (hb : IsBoundedBilinearMap 𝕜 b) : ContDiff 𝕜 n b := by
-  suffices h : ContDiff 𝕜 ω b from h.of_le le_top
-  rw [← contDiff_infty_iff_contDiff_omega, contDiff_top_iff_fderiv]
-  refine ⟨hb.differentiable, ?_⟩
-  simp only [hb.fderiv]
-  exact hb.isBoundedLinearMap_deriv.contDiff
->>>>>>> 85ded514
 
 /-- If `f` admits a Taylor series `p` in a set `s`, and `g` is linear, then `g ∘ f` admits a Taylor
 series whose `k`-th term is given by `g ∘ (p k)`. -/
@@ -972,13 +930,8 @@
 
 /-- Application of a `ContinuousLinearMap` to a constant commutes with `iteratedFDerivWithin`. -/
 theorem iteratedFDerivWithin_clm_apply_const_apply
-<<<<<<< HEAD
-    {s : Set E} (hs : UniqueDiffOn 𝕜 s) {c : E → F →L[𝕜] G} (hc : ContDiffOn 𝕜 n c s)
-    {i : ℕ} (hi : i ≤ n) {x : E} (hx : x ∈ s) {u : F} {m : Fin i → E} :
-=======
     {s : Set E} (hs : UniqueDiffOn 𝕜 s) {c : E → F →L[𝕜] G}
     (hc : ContDiffOn 𝕜 n c s) {i : ℕ} (hi : i ≤ n) {x : E} (hx : x ∈ s) {u : F} {m : Fin i → E} :
->>>>>>> 85ded514
     (iteratedFDerivWithin 𝕜 i (fun y ↦ (c y) u) s x) m = (iteratedFDerivWithin 𝕜 i c s x) m u := by
   induction i generalizing x with
   | zero => simp
@@ -1088,7 +1041,6 @@
     exact fun y hy h2y => (hvf' y hy).fderivWithin h2y
   match m with
   | ω =>
-<<<<<<< HEAD
     obtain rfl : n = ω := by simpa using hmn
     obtain ⟨v, hv, -, f', hvf', hf'⟩ := hf.hasFDerivWithinAt_nhds (by simp) hg hgt
     refine hf'.congr_of_eventuallyEq_insert ?_
@@ -1097,14 +1049,6 @@
   | ∞ =>
     rw [contDiffWithinAt_infty]
     exact fun k ↦ this k (by exact_mod_cast le_top)
-=======
-    intro k hk
-    apply this k hk
-    exact le_rfl
-  | ∞ =>
-    rw [contDiffWithinAt_top]
-    exact fun m => this m (mod_cast le_top)
->>>>>>> 85ded514
   | (m : ℕ) => exact this _ le_rfl
 
 /-- A special case of `ContDiffWithinAt.fderivWithin''` where we require that `s ⊆ g⁻¹(t)`. -/
@@ -1154,19 +1098,11 @@
     contDiffWithinAt_id hk hs hmn hx₀s (by rw [preimage_id'])
 
 -- TODO: can we make a version of `ContDiffWithinAt.fderivWithin` for iterated derivatives?
-<<<<<<< HEAD
-theorem ContDiffWithinAt.iteratedFderivWithin_right {i : ℕ}
-    (hf : ContDiffWithinAt 𝕜 n f s x₀) (hs : UniqueDiffOn 𝕜 s) (hmn : m + i ≤ n) (hx₀s : x₀ ∈ s) :
-    ContDiffWithinAt 𝕜 m (iteratedFDerivWithin 𝕜 i f s) s x₀ := by
-  induction' i with i hi generalizing m
-  · simp at hmn
-=======
 theorem ContDiffWithinAt.iteratedFderivWithin_right {i : ℕ} (hf : ContDiffWithinAt 𝕜 n f s x₀)
     (hs : UniqueDiffOn 𝕜 s) (hmn : m + i ≤ n) (hx₀s : x₀ ∈ s) :
     ContDiffWithinAt 𝕜 m (iteratedFDerivWithin 𝕜 i f s) s x₀ := by
   induction' i with i hi generalizing m
   · simp only [CharP.cast_eq_zero, add_zero] at hmn
->>>>>>> 85ded514
     exact (hf.of_le hmn).continuousLinearMap_comp
       ((continuousMultilinearCurryFin0 𝕜 E F).symm : _ →L[𝕜] E [×0]→L[𝕜] F)
   · rw [Nat.cast_succ, add_comm _ 1, ← add_assoc] at hmn
@@ -1768,40 +1704,11 @@
 invertible element, as it is analytic. -/
 theorem contDiffAt_ring_inverse [HasSummableGeomSeries R] (x : Rˣ) :
     ContDiffAt 𝕜 n Ring.inverse (x : R) := by
-<<<<<<< HEAD
   have := AnalyticOnNhd.contDiffOn (analyticOnNhd_inverse (𝕜 := 𝕜) (A := R)) (n := n)
     Units.isOpen.uniqueDiffOn x x.isUnit
   exact this.contDiffAt (Units.isOpen.mem_nhds x.isUnit)
 
 variable {𝕜' : Type*} [NormedField 𝕜'] [NormedAlgebra 𝕜 𝕜']
-=======
-  suffices H : ∀ (n : ℕ∞), ContDiffAt 𝕜 n Ring.inverse (x : R) by
-    intro k hk
-    exact H ⊤ k (mod_cast le_top)
-  intro n
-  induction' n using ENat.nat_induction with n IH Itop
-  · intro m hm
-    refine ⟨{ y : R | IsUnit y }, ?_, ?_⟩
-    · simpa [nhdsWithin_univ] using x.nhds
-    · use ftaylorSeriesWithin 𝕜 inverse univ
-      have : (m : WithTop ℕ∞) = 0 := by exact_mod_cast le_antisymm hm bot_le
-      rw [this, hasFTaylorSeriesUpToOn_zero_iff]
-      constructor
-      · rintro _ ⟨x', rfl⟩
-        exact (inverse_continuousAt x').continuousWithinAt
-      · simp [ftaylorSeriesWithin]
-  · rw [show ((n.succ : ℕ∞) : WithTop ℕ∞) = n + 1 from rfl, contDiffAt_succ_iff_hasFDerivAt]
-    refine ⟨fun x : R => -mulLeftRight 𝕜 R (inverse x) (inverse x), ?_, ?_⟩
-    · refine ⟨{ y : R | IsUnit y }, x.nhds, ?_⟩
-      rintro _ ⟨y, rfl⟩
-      simp_rw [inverse_unit]
-      exact hasFDerivAt_ring_inverse y
-    · convert (mulLeftRight_isBoundedBilinear 𝕜 R).contDiff.neg.comp_contDiffAt (x : R)
-        (IH.prod IH)
-  · exact contDiffAt_top.mpr Itop
-
-variable {𝕜' : Type*} [NormedField 𝕜'] [NormedAlgebra 𝕜 𝕜'] [CompleteSpace 𝕜']
->>>>>>> 85ded514
 
 theorem contDiffAt_inv {x : 𝕜'} (hx : x ≠ 0) {n} : ContDiffAt 𝕜 n Inv.inv x := by
   simpa only [Ring.inverse_eq_inv'] using contDiffAt_ring_inverse 𝕜 (Units.mk0 x hx)
@@ -1811,14 +1718,7 @@
 
 variable {𝕜}
 
-<<<<<<< HEAD
 theorem ContDiffWithinAt.inv {f : E → 𝕜'} {n} (hf : ContDiffWithinAt 𝕜 n f s x) (hx : f x ≠ 0) :
-=======
--- TODO: the next few lemmas don't need `𝕜` or `𝕜'` to be complete
--- A good way to show this is to generalize `contDiffAt_ring_inverse` to the setting
--- of a function `f` such that `∀ᶠ x in 𝓝 a, x * f x = 1`.
-theorem ContDiffWithinAt.inv {f : E → 𝕜'} (hf : ContDiffWithinAt 𝕜 n f s x) (hx : f x ≠ 0) :
->>>>>>> 85ded514
     ContDiffWithinAt 𝕜 n (fun x => (f x)⁻¹) s x :=
   (contDiffAt_inv 𝕜 hx).comp_contDiffWithinAt x hf
 
@@ -1834,16 +1734,11 @@
   rw [contDiff_iff_contDiffAt]; exact fun x => hf.contDiffAt.inv (h x)
 
 -- TODO: generalize to `f g : E → 𝕜'`
-<<<<<<< HEAD
 theorem ContDiffWithinAt.div {f g : E → 𝕜} {n} (hf : ContDiffWithinAt 𝕜 n f s x)
-=======
-theorem ContDiffWithinAt.div [CompleteSpace 𝕜] {f g : E → 𝕜} (hf : ContDiffWithinAt 𝕜 n f s x)
->>>>>>> 85ded514
     (hg : ContDiffWithinAt 𝕜 n g s x) (hx : g x ≠ 0) :
     ContDiffWithinAt 𝕜 n (fun x => f x / g x) s x := by
   simpa only [div_eq_mul_inv] using hf.mul (hg.inv hx)
 
-<<<<<<< HEAD
 theorem ContDiffOn.div {f g : E → 𝕜} {n} (hf : ContDiffOn 𝕜 n f s)
     (hg : ContDiffOn 𝕜 n g s) (h₀ : ∀ x ∈ s, g x ≠ 0) : ContDiffOn 𝕜 n (f / g) s := fun x hx =>
   (hf x hx).div (hg x hx) (h₀ x hx)
@@ -1853,17 +1748,6 @@
   hf.div hg hx
 
 theorem ContDiff.div {f g : E → 𝕜} {n} (hf : ContDiff 𝕜 n f) (hg : ContDiff 𝕜 n g)
-=======
-theorem ContDiffOn.div [CompleteSpace 𝕜] {f g : E → 𝕜}  (hf : ContDiffOn 𝕜 n f s)
-    (hg : ContDiffOn 𝕜 n g s) (h₀ : ∀ x ∈ s, g x ≠ 0) : ContDiffOn 𝕜 n (f / g) s := fun x hx =>
-  (hf x hx).div (hg x hx) (h₀ x hx)
-
-nonrec theorem ContDiffAt.div [CompleteSpace 𝕜] {f g : E → 𝕜} (hf : ContDiffAt 𝕜 n f x)
-    (hg : ContDiffAt 𝕜 n g x) (hx : g x ≠ 0) : ContDiffAt 𝕜 n (fun x => f x / g x) x :=
-  hf.div hg hx
-
-theorem ContDiff.div [CompleteSpace 𝕜] {f g : E → 𝕜} (hf : ContDiff 𝕜 n f) (hg : ContDiff 𝕜 n g)
->>>>>>> 85ded514
     (h0 : ∀ x, g x ≠ 0) : ContDiff 𝕜 n fun x => f x / g x := by
   simp only [contDiff_iff_contDiffAt] at *
   exact fun x => (hf x).div (hg x) (h0 x)
@@ -1901,12 +1785,17 @@
 
 open ContinuousLinearMap
 
-private theorem PartialHomeomorph.contDiffAt_symm_aux {n : ℕ∞}
-    [CompleteSpace E] (f : PartialHomeomorph E F)
+/-- If `f` is a local homeomorphism and the point `a` is in its target,
+and if `f` is `n` times continuously differentiable at `f.symm a`,
+and if the derivative at `f.symm a` is a continuous linear equivalence,
+then `f.symm` is `n` times continuously differentiable at the point `a`.
+
+This is one of the easy parts of the inverse function theorem: it assumes that we already have
+an inverse function. -/
+theorem PartialHomeomorph.contDiffAt_symm [CompleteSpace E] (f : PartialHomeomorph E F)
     {f₀' : E ≃L[𝕜] F} {a : F} (ha : a ∈ f.target)
     (hf₀' : HasFDerivAt f (f₀' : E →L[𝕜] F) (f.symm a)) (hf : ContDiffAt 𝕜 n f (f.symm a)) :
     ContDiffAt 𝕜 n f.symm a := by
-<<<<<<< HEAD
   match n with
   | ω =>
     apply AnalyticAt.contDiffAt
@@ -1955,67 +1844,6 @@
     · refine contDiffAt_infty.mpr ?_
       intro n
       exact Itop n (contDiffAt_infty.mp hf n)
-=======
-    -- We prove this by induction on `n`
-  induction' n using ENat.nat_induction with n IH Itop
-  · apply contDiffAt_zero.2
-    exact ⟨f.target, IsOpen.mem_nhds f.open_target ha, f.continuousOn_invFun⟩
-  · obtain ⟨f', ⟨u, hu, hff'⟩, hf'⟩ := contDiffAt_succ_iff_hasFDerivAt.mp hf
-    rw [show ((n.succ : ℕ∞) : WithTop ℕ∞) = n + 1 from rfl, contDiffAt_succ_iff_hasFDerivAt]
-    -- For showing `n.succ` times continuous differentiability (the main inductive step), it
-    -- suffices to produce the derivative and show that it is `n` times continuously differentiable
-    have eq_f₀' : f' (f.symm a) = f₀' := (hff' (f.symm a) (mem_of_mem_nhds hu)).unique hf₀'
-    -- This follows by a bootstrapping formula expressing the derivative as a function of `f` itself
-    refine ⟨inverse ∘ f' ∘ f.symm, ?_, ?_⟩
-    · -- We first check that the derivative of `f` is that formula
-      have h_nhds : { y : E | ∃ e : E ≃L[𝕜] F, ↑e = f' y } ∈ 𝓝 (f.symm a) := by
-        have hf₀' := f₀'.nhds
-        rw [← eq_f₀'] at hf₀'
-        exact hf'.continuousAt.preimage_mem_nhds hf₀'
-      obtain ⟨t, htu, ht, htf⟩ := mem_nhds_iff.mp (Filter.inter_mem hu h_nhds)
-      use f.target ∩ f.symm ⁻¹' t
-      refine ⟨IsOpen.mem_nhds ?_ ?_, ?_⟩
-      · exact f.isOpen_inter_preimage_symm ht
-      · exact mem_inter ha (mem_preimage.mpr htf)
-      intro x hx
-      obtain ⟨hxu, e, he⟩ := htu hx.2
-      have h_deriv : HasFDerivAt f (e : E →L[𝕜] F) (f.symm x) := by
-        rw [he]
-        exact hff' (f.symm x) hxu
-      convert f.hasFDerivAt_symm hx.1 h_deriv
-      simp [← he]
-    · -- Then we check that the formula, being a composition of `ContDiff` pieces, is
-      -- itself `ContDiff`
-      have h_deriv₁ : ContDiffAt 𝕜 n inverse (f' (f.symm a)) := by
-        rw [eq_f₀']
-        exact contDiffAt_map_inverse _
-      have h_deriv₂ : ContDiffAt 𝕜 n f.symm a := by
-        refine IH (hf.of_le ?_)
-        norm_cast
-        exact Nat.le_succ n
-      exact (h_deriv₁.comp _ hf').comp _ h_deriv₂
-  · refine contDiffAt_top.mpr ?_
-    intro n
-    exact Itop n (contDiffAt_top.mp hf n)
->>>>>>> 85ded514
-
-/-- If `f` is a local homeomorphism and the point `a` is in its target,
-and if `f` is `n` times continuously differentiable at `f.symm a`,
-and if the derivative at `f.symm a` is a continuous linear equivalence,
-then `f.symm` is `n` times continuously differentiable at the point `a`.
-
-This is one of the easy parts of the inverse function theorem: it assumes that we already have
-an inverse function. -/
-theorem PartialHomeomorph.contDiffAt_symm [CompleteSpace E] (f : PartialHomeomorph E F)
-    {f₀' : E ≃L[𝕜] F} {a : F} (ha : a ∈ f.target)
-    (hf₀' : HasFDerivAt f (f₀' : E →L[𝕜] F) (f.symm a)) (hf : ContDiffAt 𝕜 n f (f.symm a)) :
-    ContDiffAt 𝕜 n f.symm a := by
-  match n with
-  | ω =>
-    intro k hk
-    exact f.contDiffAt_symm_aux ha hf₀' (hf.of_le (m := k) le_top) k le_rfl
-  | (n : ℕ∞) =>
-    exact f.contDiffAt_symm_aux ha hf₀' hf
 
 /-- If `f` is an `n` times continuously differentiable homeomorphism,
 and if the derivative of `f` at each point is a continuous linear equivalence,
@@ -2129,51 +1957,11 @@
       DifferentiableOn 𝕜 f₂ s₂ ∧ (n = ω → AnalyticOn 𝕜 f₂ s₂) ∧
         ContDiffOn 𝕜 n (deriv f₂) s₂ := by
   rw [contDiffOn_succ_iff_derivWithin hs.uniqueDiffOn]
-<<<<<<< HEAD
   exact Iff.rfl.and (Iff.rfl.and (contDiffOn_congr fun _ => derivWithin_of_isOpen hs))
 
 protected theorem ContDiffOn.derivWithin (hf : ContDiffOn 𝕜 n f₂ s₂) (hs : UniqueDiffOn 𝕜 s₂)
     (hmn : m + 1 ≤ n) : ContDiffOn 𝕜 m (derivWithin f₂ s₂) s₂ :=
   ((contDiffOn_succ_iff_derivWithin hs).1 (hf.of_le hmn)).2.2
-=======
-  exact Iff.rfl.and (contDiffOn_congr fun _ => derivWithin_of_isOpen hs)
-
-/-- A function is `C^∞` on a domain with unique derivatives if and only if it is differentiable
-there, and its derivative (formulated with `derivWithin`) is `C^∞`. -/
-theorem contDiffOn_top_iff_derivWithin (hs : UniqueDiffOn 𝕜 s₂) :
-    ContDiffOn 𝕜 ∞ f₂ s₂ ↔ DifferentiableOn 𝕜 f₂ s₂ ∧ ContDiffOn 𝕜 ∞ (derivWithin f₂ s₂) s₂ := by
-  constructor
-  · intro h
-    refine ⟨h.differentiableOn (mod_cast le_top), ?_⟩
-    refine contDiffOn_top.2 fun n => ((contDiffOn_succ_iff_derivWithin hs).1 ?_).2
-    exact h.of_le (mod_cast le_top)
-  · intro h
-    refine contDiffOn_top.2 fun n => ?_
-    have A : (n : ℕ∞) ≤ ∞ := mod_cast le_top
-    apply ((contDiffOn_succ_iff_derivWithin hs).2 ⟨h.1, h.2.of_le A⟩).of_le
-    exact_mod_cast (Nat.le_succ n)
-
-/-- A function is `C^∞` on an open domain if and only if it is differentiable
-there, and its derivative (formulated with `deriv`) is `C^∞`. -/
-theorem contDiffOn_top_iff_deriv_of_isOpen (hs : IsOpen s₂) :
-    ContDiffOn 𝕜 ∞ f₂ s₂ ↔ DifferentiableOn 𝕜 f₂ s₂ ∧ ContDiffOn 𝕜 ∞ (deriv f₂) s₂ := by
-  rw [contDiffOn_top_iff_derivWithin hs.uniqueDiffOn]
-  exact Iff.rfl.and <| contDiffOn_congr fun _ => derivWithin_of_isOpen hs
-
-protected theorem ContDiffOn.derivWithin (hf : ContDiffOn 𝕜 n f₂ s₂) (hs : UniqueDiffOn 𝕜 s₂)
-    (hmn : m + 1 ≤ n) : ContDiffOn 𝕜 m (derivWithin f₂ s₂) s₂ := by
-  rcases le_or_lt ∞ n with hn | hn
-  · have : ContDiffOn 𝕜 ∞ (derivWithin f₂ s₂) s₂ :=
-      ((contDiffOn_top_iff_derivWithin hs).1 (hf.of_le hn)).2
-    intro x hx k hk
-    exact this x hx k (mod_cast le_top)
-  · match m with
-    | ω => simpa using hmn.trans_lt hn
-    | ∞ => simpa using hmn.trans_lt hn
-    | (m : ℕ) =>
-      change (m.succ : ℕ∞) ≤ n at hmn
-      exact ((contDiffOn_succ_iff_derivWithin hs).1 (hf.of_le hmn)).2
->>>>>>> 85ded514
 
 theorem ContDiffOn.deriv_of_isOpen (hf : ContDiffOn 𝕜 n f₂ s₂) (hs : IsOpen s₂) (hmn : m + 1 ≤ n) :
     ContDiffOn 𝕜 m (deriv f₂) s₂ :=
