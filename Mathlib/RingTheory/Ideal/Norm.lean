/-
Copyright (c) 2022 Anne Baanen. All rights reserved.
Released under Apache 2.0 license as described in the file LICENSE.
Authors: Anne Baanen, Alex J. Best
-/
import Mathlib.Algebra.CharP.Quotient
import Mathlib.Data.Int.AbsoluteValue
import Mathlib.Data.Int.Associated
import Mathlib.LinearAlgebra.FreeModule.Determinant
import Mathlib.LinearAlgebra.FreeModule.IdealQuotient
import Mathlib.RingTheory.DedekindDomain.PID
import Mathlib.RingTheory.Localization.NormTrace

/-!

# Ideal norms

This file defines the absolute ideal norm `Ideal.absNorm (I : Ideal R) : ℕ` as the cardinality of
the quotient `R ⧸ I` (setting it to 0 if the cardinality is infinite),
and the relative ideal norm `Ideal.spanNorm R (I : Ideal S) : Ideal S` as the ideal spanned by
the norms of elements in `I`.

## Main definitions

 * `Submodule.cardQuot (S : Submodule R M)`: the cardinality of the quotient `M ⧸ S`, in `ℕ`.
   This maps `⊥` to `0` and `⊤` to `1`.
 * `Ideal.absNorm (I : Ideal R)`: the absolute ideal norm, defined as
   the cardinality of the quotient `R ⧸ I`, as a bundled monoid-with-zero homomorphism.
 * `Ideal.spanNorm R (I : Ideal S)`: the ideal spanned by the norms of elements in `I`.
    This is used to define `Ideal.relNorm`.
 * `Ideal.relNorm R (I : Ideal S)`: the relative ideal norm as a bundled monoid-with-zero morphism,
   defined as the ideal spanned by the norms of elements in `I`.

## Main results

 * `map_mul Ideal.absNorm`: multiplicativity of the ideal norm is bundled in
   the definition of `Ideal.absNorm`
 * `Ideal.natAbs_det_basis_change`: the ideal norm is given by the determinant
   of the basis change matrix
 * `Ideal.absNorm_span_singleton`: the ideal norm of a principal ideal is the
   norm of its generator
 * `map_mul Ideal.relNorm`: multiplicativity of the relative ideal norm
-/


open scoped nonZeroDivisors

section abs_norm

namespace Submodule

variable {R M : Type*} [Ring R] [AddCommGroup M] [Module R M]

section

/-- The cardinality of `(M ⧸ S)`, if `(M ⧸ S)` is finite, and `0` otherwise.
This is used to define the absolute ideal norm `Ideal.absNorm`.
-/
noncomputable def cardQuot (S : Submodule R M) : ℕ :=
  AddSubgroup.index S.toAddSubgroup

theorem cardQuot_apply (S : Submodule R M) : cardQuot S = Nat.card (M ⧸ S) := by
  rfl

variable (R M)

@[simp]
theorem cardQuot_bot [Infinite M] : cardQuot (⊥ : Submodule R M) = 0 :=
  AddSubgroup.index_bot.trans Nat.card_eq_zero_of_infinite

@[simp]
theorem cardQuot_top : cardQuot (⊤ : Submodule R M) = 1 :=
  AddSubgroup.index_top

variable {R M}

@[simp]
theorem cardQuot_eq_one_iff {P : Submodule R M} : cardQuot P = 1 ↔ P = ⊤ :=
  AddSubgroup.index_eq_one.trans (by simp [SetLike.ext_iff])

end

end Submodule

section RingOfIntegers

variable {S : Type*} [CommRing S]

open Submodule

/-- Multiplicity of the ideal norm, for coprime ideals.
This is essentially just a repackaging of the Chinese Remainder Theorem.
-/
theorem cardQuot_mul_of_coprime
    {I J : Ideal S} (coprime : IsCoprime I J) : cardQuot (I * J) = cardQuot I * cardQuot J := by
  rw [cardQuot_apply, cardQuot_apply, cardQuot_apply,
    Nat.card_congr (Ideal.quotientMulEquivQuotientProd I J coprime).toEquiv,
    Nat.card_prod]

/-- If the `d` from `Ideal.exists_mul_add_mem_pow_succ` is unique, up to `P`,
then so are the `c`s, up to `P ^ (i + 1)`.
Inspired by [Neukirch], proposition 6.1 -/
theorem Ideal.mul_add_mem_pow_succ_inj (P : Ideal S) {i : ℕ} (a d d' e e' : S) (a_mem : a ∈ P ^ i)
    (e_mem : e ∈ P ^ (i + 1)) (e'_mem : e' ∈ P ^ (i + 1)) (h : d - d' ∈ P) :
    a * d + e - (a * d' + e') ∈ P ^ (i + 1) := by
  have : a * d - a * d' ∈ P ^ (i + 1) := by
    simp only [← mul_sub]
    exact Ideal.mul_mem_mul a_mem h
  convert Ideal.add_mem _ this (Ideal.sub_mem _ e_mem e'_mem) using 1
  ring

section PPrime

variable {P : Ideal S} [P_prime : P.IsPrime]

/-- If `a ∈ P^i \ P^(i+1)` and `c ∈ P^i`, then `a * d + e = c` for `e ∈ P^(i+1)`.
`Ideal.mul_add_mem_pow_succ_unique` shows the choice of `d` is unique, up to `P`.
Inspired by [Neukirch], proposition 6.1 -/
theorem Ideal.exists_mul_add_mem_pow_succ [IsDedekindDomain S] (hP : P ≠ ⊥)
    {i : ℕ} (a c : S) (a_mem : a ∈ P ^ i)
    (a_not_mem : a ∉ P ^ (i + 1)) (c_mem : c ∈ P ^ i) :
    ∃ d : S, ∃ e ∈ P ^ (i + 1), a * d + e = c := by
  suffices eq_b : P ^ i = Ideal.span {a} ⊔ P ^ (i + 1) by
    rw [eq_b] at c_mem
    simp only [mul_comm a]
    exact Ideal.mem_span_singleton_sup.mp c_mem
  refine (Ideal.eq_prime_pow_of_succ_lt_of_le hP (lt_of_le_of_ne le_sup_right ?_)
    (sup_le (Ideal.span_le.mpr (Set.singleton_subset_iff.mpr a_mem))
      (Ideal.pow_succ_lt_pow hP i).le)).symm
  contrapose! a_not_mem with this
  rw [this]
  exact mem_sup.mpr ⟨a, mem_span_singleton_self a, 0, by simp, by simp⟩

theorem Ideal.mem_prime_of_mul_mem_pow [IsDedekindDomain S] {P : Ideal S} [P_prime : P.IsPrime]
    (hP : P ≠ ⊥) {i : ℕ} {a b : S} (a_not_mem : a ∉ P ^ (i + 1)) (ab_mem : a * b ∈ P ^ (i + 1)) :
    b ∈ P := by
  simp only [← Ideal.span_singleton_le_iff_mem, ← Ideal.dvd_iff_le, pow_succ, ←
    Ideal.span_singleton_mul_span_singleton] at a_not_mem ab_mem ⊢
  exact (prime_pow_succ_dvd_mul (Ideal.prime_of_isPrime hP P_prime) ab_mem).resolve_left a_not_mem

/-- The choice of `d` in `Ideal.exists_mul_add_mem_pow_succ` is unique, up to `P`.
Inspired by [Neukirch], proposition 6.1 -/
theorem Ideal.mul_add_mem_pow_succ_unique [IsDedekindDomain S] (hP : P ≠ ⊥)
    {i : ℕ} (a d d' e e' : S)
    (a_not_mem : a ∉ P ^ (i + 1)) (e_mem : e ∈ P ^ (i + 1)) (e'_mem : e' ∈ P ^ (i + 1))
    (h : a * d + e - (a * d' + e') ∈ P ^ (i + 1)) : d - d' ∈ P := by
  have h' : a * (d - d') ∈ P ^ (i + 1) := by
    convert Ideal.add_mem _ h (Ideal.sub_mem _ e'_mem e_mem) using 1
    ring
  exact Ideal.mem_prime_of_mul_mem_pow hP a_not_mem h'

/-- Multiplicity of the ideal norm, for powers of prime ideals. -/
theorem cardQuot_pow_of_prime [IsDedekindDomain S] (hP : P ≠ ⊥) {i : ℕ} :
    cardQuot (P ^ i) = cardQuot P ^ i := by
  induction' i with i ih
  · simp
  have : P ^ (i + 1) < P ^ i := Ideal.pow_succ_lt_pow hP i
  suffices hquot : map (P ^ i.succ).mkQ (P ^ i) ≃ S ⧸ P by
    rw [pow_succ' (cardQuot P), ← ih, cardQuot_apply (P ^ i.succ), ←
      card_quotient_mul_card_quotient (P ^ i) (P ^ i.succ) this.le, cardQuot_apply (P ^ i),
      cardQuot_apply P, Nat.card_congr hquot]
  choose a a_mem a_not_mem using SetLike.exists_of_lt this
  choose f g hg hf using fun c (hc : c ∈ P ^ i) =>
    Ideal.exists_mul_add_mem_pow_succ hP a c a_mem a_not_mem hc
  choose k hk_mem hk_eq using fun c' (hc' : c' ∈ map (mkQ (P ^ i.succ)) (P ^ i)) =>
    Submodule.mem_map.mp hc'
  refine Equiv.ofBijective (fun c' => Quotient.mk'' (f (k c' c'.prop) (hk_mem c' c'.prop))) ⟨?_, ?_⟩
  · rintro ⟨c₁', hc₁'⟩ ⟨c₂', hc₂'⟩ h
    rw [Subtype.mk_eq_mk, ← hk_eq _ hc₁', ← hk_eq _ hc₂', mkQ_apply, mkQ_apply,
      Submodule.Quotient.eq, ← hf _ (hk_mem _ hc₁'), ← hf _ (hk_mem _ hc₂')]
    refine Ideal.mul_add_mem_pow_succ_inj _ _ _ _ _ _ a_mem (hg _ _) (hg _ _) ?_
    simpa only [Submodule.Quotient.mk''_eq_mk, Submodule.Quotient.mk''_eq_mk,
      Submodule.Quotient.eq] using h
  · intro d'
    refine Quotient.inductionOn' d' fun d => ?_
    have hd' := (mem_map (f := mkQ (P ^ i.succ))).mpr ⟨a * d, Ideal.mul_mem_right d _ a_mem, rfl⟩
    refine ⟨⟨_, hd'⟩, ?_⟩
    simp only [Submodule.Quotient.mk''_eq_mk, Ideal.Quotient.mk_eq_mk, Ideal.Quotient.eq,
      Subtype.coe_mk]
    refine
      Ideal.mul_add_mem_pow_succ_unique hP a _ _ _ _ a_not_mem (hg _ (hk_mem _ hd')) (zero_mem _) ?_
    rw [hf, add_zero]
    exact (Submodule.Quotient.eq _).mp (hk_eq _ hd')

end PPrime

/-- Multiplicativity of the ideal norm in number rings. -/
theorem cardQuot_mul [IsDedekindDomain S] [Module.Free ℤ S] (I J : Ideal S) :
    cardQuot (I * J) = cardQuot I * cardQuot J := by
  let b := Module.Free.chooseBasis ℤ S
  haveI : Infinite S := Infinite.of_surjective _ b.repr.toEquiv.surjective
  exact UniqueFactorizationMonoid.multiplicative_of_coprime cardQuot I J (cardQuot_bot _ _)
      (fun {I J} hI => by simp [Ideal.isUnit_iff.mp hI, Ideal.mul_top])
      (fun {I} i hI =>
        have : Ideal.IsPrime I := Ideal.isPrime_of_prime hI
        cardQuot_pow_of_prime hI.ne_zero)
      fun {I J} hIJ => cardQuot_mul_of_coprime <| Ideal.isCoprime_iff_sup_eq.mpr
        (Ideal.isUnit_iff.mp
          (hIJ (Ideal.dvd_iff_le.mpr le_sup_left) (Ideal.dvd_iff_le.mpr le_sup_right)))

/-- The absolute norm of the ideal `I : Ideal R` is the cardinality of the quotient `R ⧸ I`. -/
noncomputable def Ideal.absNorm [Nontrivial S] [IsDedekindDomain S] [Module.Free ℤ S] :
    Ideal S →*₀ ℕ where
  toFun := Submodule.cardQuot
  map_mul' I J := by dsimp only; rw [cardQuot_mul]
  map_one' := by dsimp only; rw [Ideal.one_eq_top, cardQuot_top]
  map_zero' := by
    have : Infinite S := Module.Free.infinite ℤ S
    rw [Ideal.zero_eq_bot, cardQuot_bot]

namespace Ideal

variable [Nontrivial S] [IsDedekindDomain S] [Module.Free ℤ S]

theorem absNorm_apply (I : Ideal S) : absNorm I = cardQuot I := rfl

@[simp]
theorem absNorm_bot : absNorm (⊥ : Ideal S) = 0 := by rw [← Ideal.zero_eq_bot, _root_.map_zero]

@[simp]
theorem absNorm_top : absNorm (⊤ : Ideal S) = 1 := by rw [← Ideal.one_eq_top, map_one]

@[simp]
theorem absNorm_eq_one_iff {I : Ideal S} : absNorm I = 1 ↔ I = ⊤ := by
  rw [absNorm_apply, cardQuot_eq_one_iff]

theorem absNorm_ne_zero_iff (I : Ideal S) : Ideal.absNorm I ≠ 0 ↔ Finite (S ⧸ I) :=
  ⟨fun h => Nat.finite_of_card_ne_zero h, fun h =>
    (@AddSubgroup.finiteIndex_of_finite_quotient _ _ _ h).finiteIndex⟩

theorem absNorm_dvd_absNorm_of_le {I J : Ideal S} (h : J ≤ I) : Ideal.absNorm I ∣ Ideal.absNorm J :=
  map_dvd absNorm (dvd_iff_le.mpr h)

theorem irreducible_of_irreducible_absNorm {I : Ideal S} (hI : Irreducible (Ideal.absNorm I)) :
    Irreducible I :=
  irreducible_iff.mpr
    ⟨fun h =>
      hI.not_unit (by simpa only [Ideal.isUnit_iff, Nat.isUnit_iff, absNorm_eq_one_iff] using h),
      by
      rintro a b rfl
      simpa only [Ideal.isUnit_iff, Nat.isUnit_iff, absNorm_eq_one_iff] using
        hI.isUnit_or_isUnit (_root_.map_mul absNorm a b)⟩

theorem isPrime_of_irreducible_absNorm {I : Ideal S} (hI : Irreducible (Ideal.absNorm I)) :
    I.IsPrime :=
  isPrime_of_prime
    (UniqueFactorizationMonoid.irreducible_iff_prime.mp (irreducible_of_irreducible_absNorm hI))

theorem prime_of_irreducible_absNorm_span {a : S} (ha : a ≠ 0)
    (hI : Irreducible (Ideal.absNorm (Ideal.span ({a} : Set S)))) : Prime a :=
  (Ideal.span_singleton_prime ha).mp (isPrime_of_irreducible_absNorm hI)

theorem absNorm_mem (I : Ideal S) : ↑(Ideal.absNorm I) ∈ I := by
  rw [absNorm_apply, cardQuot, ← Ideal.Quotient.eq_zero_iff_mem, map_natCast,
    Quotient.index_eq_zero]

theorem span_singleton_absNorm_le (I : Ideal S) : Ideal.span {(Ideal.absNorm I : S)} ≤ I := by
  simp only [Ideal.span_le, Set.singleton_subset_iff, SetLike.mem_coe, Ideal.absNorm_mem I]

theorem span_singleton_absNorm {I : Ideal S} (hI : (Ideal.absNorm I).Prime) :
    Ideal.span (singleton (Ideal.absNorm I : ℤ)) = I.comap (algebraMap ℤ S) := by
  have : Ideal.IsPrime (Ideal.span (singleton (Ideal.absNorm I : ℤ))) := by
    rwa [Ideal.span_singleton_prime (Int.ofNat_ne_zero.mpr hI.ne_zero), ← Nat.prime_iff_prime_int]
  apply (this.isMaximal _).eq_of_le
  · exact ((isPrime_of_irreducible_absNorm
      ((Nat.irreducible_iff_nat_prime _).mpr hI)).comap (algebraMap ℤ S)).ne_top
  · rw [span_singleton_le_iff_mem, mem_comap, algebraMap_int_eq, map_natCast]
    exact absNorm_mem I
  · rw [Ne, span_singleton_eq_bot]
    exact Int.ofNat_ne_zero.mpr hI.ne_zero

variable [Module.Finite ℤ S]

/-- Let `e : S ≃ I` be an additive isomorphism (therefore a `ℤ`-linear equiv).
Then an alternative way to compute the norm of `I` is given by taking the determinant of `e`.
See `natAbs_det_basis_change` for a more familiar formulation of this result. -/
theorem natAbs_det_equiv (I : Ideal S) {E : Type*} [EquivLike E S I] [AddEquivClass E S I] (e : E) :
    Int.natAbs
        (LinearMap.det
          ((Submodule.subtype I).restrictScalars ℤ ∘ₗ AddMonoidHom.toIntLinearMap (e : S →+ I))) =
      Ideal.absNorm I := by
  -- `S ⧸ I` might be infinite if `I = ⊥`, but then `e` can't be an equiv.
  by_cases hI : I = ⊥
  · subst hI
    have : (1 : S) ≠ 0 := one_ne_zero
    have : (1 : S) = 0 := EquivLike.injective e (Subsingleton.elim _ _)
    contradiction
  let ι := Module.Free.ChooseBasisIndex ℤ S
  let b := Module.Free.chooseBasis ℤ S
  cases isEmpty_or_nonempty ι
  · nontriviality S
    exact (not_nontrivial_iff_subsingleton.mpr
      (Function.Surjective.subsingleton b.repr.toEquiv.symm.surjective) (by infer_instance)).elim
  -- Thus `(S ⧸ I)` is isomorphic to a product of `ZMod`s, so it is a fintype.
  letI := Ideal.fintypeQuotientOfFreeOfNeBot I hI
  -- Use the Smith normal form to choose a nice basis for `I`.
  letI := Classical.decEq ι
  let a := I.smithCoeffs b hI
  let b' := I.ringBasis b hI
  let ab := I.selfBasis b hI
  have ab_eq := I.selfBasis_def b hI
  let e' : S ≃ₗ[ℤ] I := b'.equiv ab (Equiv.refl _)
  let f : S →ₗ[ℤ] S := (I.subtype.restrictScalars ℤ).comp (e' : S →ₗ[ℤ] I)
  let f_apply : ∀ x, f x = b'.equiv ab (Equiv.refl _) x := fun x => rfl
  suffices (LinearMap.det f).natAbs = Ideal.absNorm I by
    calc
      _ = (LinearMap.det ((Submodule.subtype I).restrictScalars ℤ ∘ₗ
            (AddEquiv.toIntLinearEquiv e : S ≃ₗ[ℤ] I))).natAbs := rfl
      _ = (LinearMap.det ((Submodule.subtype I).restrictScalars ℤ ∘ₗ _)).natAbs :=
            Int.natAbs_eq_iff_associated.mpr (LinearMap.associated_det_comp_equiv _ _ _)
      _ = absNorm I := this
  have ha : ∀ i, f (b' i) = a i • b' i := by
    intro i; rw [f_apply, b'.equiv_apply, Equiv.refl_apply, ab_eq]
  -- `det f` is equal to `∏ i, a i`,
  letI := Classical.decEq ι
  calc
    Int.natAbs (LinearMap.det f) = Int.natAbs (LinearMap.toMatrix b' b' f).det := by
      rw [LinearMap.det_toMatrix]
    _ = Int.natAbs (Matrix.diagonal a).det := ?_
    _ = Int.natAbs (∏ i, a i) := by rw [Matrix.det_diagonal]
    _ = ∏ i, Int.natAbs (a i) := map_prod Int.natAbsHom a Finset.univ
    _ = Nat.card (S ⧸ I) := ?_
    _ = absNorm I := (Submodule.cardQuot_apply _).symm
  -- since `LinearMap.toMatrix b' b' f` is the diagonal matrix with `a` along the diagonal.
  · congr 2; ext i j
    rw [LinearMap.toMatrix_apply, ha, LinearEquiv.map_smul, Basis.repr_self, Finsupp.smul_single,
      smul_eq_mul, mul_one]
    by_cases h : i = j
    · rw [h, Matrix.diagonal_apply_eq, Finsupp.single_eq_same]
    · rw [Matrix.diagonal_apply_ne _ h, Finsupp.single_eq_of_ne (Ne.symm h)]
  -- Now we map everything through the linear equiv `S ≃ₗ (ι → ℤ)`,
  -- which maps `(S ⧸ I)` to `Π i, ZMod (a i).nat_abs`.
  haveI : ∀ i, NeZero (a i).natAbs := fun i =>
    ⟨Int.natAbs_ne_zero.mpr (Ideal.smithCoeffs_ne_zero b I hI i)⟩
  simp_rw [Nat.card_congr (Ideal.quotientEquivPiZMod I b hI).toEquiv, Nat.card_pi,
    Nat.card_zmod]

/-- Let `b` be a basis for `S` over `ℤ` and `bI` a basis for `I` over `ℤ` of the same dimension.
Then an alternative way to compute the norm of `I` is given by taking the determinant of `bI`
over `b`. -/
theorem natAbs_det_basis_change {ι : Type*} [Fintype ι] [DecidableEq ι] (b : Basis ι ℤ S)
    (I : Ideal S) (bI : Basis ι ℤ I) : (b.det ((↑) ∘ bI)).natAbs = Ideal.absNorm I := by
  let e := b.equiv bI (Equiv.refl _)
  calc
    (b.det ((Submodule.subtype I).restrictScalars ℤ ∘ bI)).natAbs =
        (LinearMap.det ((Submodule.subtype I).restrictScalars ℤ ∘ₗ (e : S →ₗ[ℤ] I))).natAbs := by
      rw [Basis.det_comp_basis]
    _ = _ := natAbs_det_equiv I e

@[simp]
theorem absNorm_span_singleton (r : S) :
    absNorm (span ({r} : Set S)) = (Algebra.norm ℤ r).natAbs := by
  rw [Algebra.norm_apply]
  by_cases hr : r = 0
  · simp only [hr, Ideal.span_zero, Algebra.coe_lmul_eq_mul, eq_self_iff_true, Ideal.absNorm_bot,
      LinearMap.det_zero'', Set.singleton_zero, _root_.map_zero, Int.natAbs_zero]
  letI := Ideal.fintypeQuotientOfFreeOfNeBot (span {r}) (mt span_singleton_eq_bot.mp hr)
  let b := Module.Free.chooseBasis ℤ S
  rw [← natAbs_det_equiv _ (b.equiv (basisSpanSingleton b hr) (Equiv.refl _))]
  congr
  refine b.ext fun i => ?_
  simp

theorem absNorm_dvd_norm_of_mem {I : Ideal S} {x : S} (h : x ∈ I) :
    ↑(Ideal.absNorm I) ∣ Algebra.norm ℤ x := by
  rw [← Int.dvd_natAbs, ← absNorm_span_singleton x, Int.natCast_dvd_natCast]
  exact absNorm_dvd_absNorm_of_le ((span_singleton_le_iff_mem _).mpr h)

@[simp]
theorem absNorm_span_insert (r : S) (s : Set S) :
    absNorm (span (insert r s)) ∣ gcd (absNorm (span s)) (Algebra.norm ℤ r).natAbs :=
  (dvd_gcd_iff _ _ _).mpr
    ⟨absNorm_dvd_absNorm_of_le (span_mono (Set.subset_insert _ _)),
      _root_.trans
        (absNorm_dvd_absNorm_of_le (span_mono (Set.singleton_subset_iff.mpr (Set.mem_insert _ _))))
        (by rw [absNorm_span_singleton])⟩

theorem absNorm_eq_zero_iff {I : Ideal S} : Ideal.absNorm I = 0 ↔ I = ⊥ := by
  constructor
  · intro hI
    rw [← le_bot_iff]
    intros x hx
    rw [mem_bot, ← Algebra.norm_eq_zero_iff (R := ℤ), ← Int.natAbs_eq_zero,
      ← Ideal.absNorm_span_singleton, ← zero_dvd_iff, ← hI]
    apply Ideal.absNorm_dvd_absNorm_of_le
    rwa [Ideal.span_singleton_le_iff_mem]
  · rintro rfl
    exact absNorm_bot

<<<<<<< HEAD
theorem absNorm_ne_zero_of_nonZeroDivisors (I : (Ideal S)⁰) : Ideal.absNorm (I : Ideal S) ≠ 0 :=
  Ideal.absNorm_eq_zero_iff.not.mpr <| nonZeroDivisors.coe_ne_zero _

theorem finite_setOf_absNorm_eq [CharZero S] {n : ℕ} (hn : 0 < n) :
=======
theorem absNorm_ne_zero_iff_mem_nonZeroDivisors {I : Ideal S} :
    absNorm I ≠ 0 ↔ I ∈ (Ideal S)⁰ := by
  simp_rw [ne_eq, Ideal.absNorm_eq_zero_iff, mem_nonZeroDivisors_iff_ne_zero, Submodule.zero_eq_bot]

theorem absNorm_pos_iff_mem_nonZeroDivisors {I : Ideal S} :
    0 < absNorm I ↔ I ∈ (Ideal S)⁰ := by
  rw [← absNorm_ne_zero_iff_mem_nonZeroDivisors, Nat.pos_iff_ne_zero]

theorem absNorm_ne_zero_of_nonZeroDivisors (I : (Ideal S)⁰) : absNorm (I : Ideal S) ≠ 0 :=
  absNorm_ne_zero_iff_mem_nonZeroDivisors.mpr (SetLike.coe_mem I)

theorem absNorm_pos_of_nonZeroDivisors (I : (Ideal S)⁰) : 0 < absNorm (I : Ideal S) :=
  absNorm_pos_iff_mem_nonZeroDivisors.mpr (SetLike.coe_mem I)

theorem finite_setOf_absNorm_eq [CharZero S] (n : ℕ) :
>>>>>>> d0df76bd
    {I : Ideal S | Ideal.absNorm I = n}.Finite := by
  obtain hn | hn := Nat.eq_zero_or_pos n
  · simp only [hn, absNorm_eq_zero_iff, Set.setOf_eq_eq_singleton, Set.finite_singleton]
  · let f := fun I : Ideal S => Ideal.map (Ideal.Quotient.mk (@Ideal.span S _ {↑n})) I
    refine Set.Finite.of_finite_image (f := f) ?_ ?_
    · suffices Finite (S ⧸ @Ideal.span S _ {↑n}) by
        let g := ((↑) : Ideal (S ⧸ @Ideal.span S _ {↑n}) → Set (S ⧸ @Ideal.span S _ {↑n}))
        refine Set.Finite.of_finite_image (f := g) ?_ SetLike.coe_injective.injOn
        exact Set.Finite.subset Set.finite_univ (Set.subset_univ _)
      rw [← absNorm_ne_zero_iff, absNorm_span_singleton]
      simpa only [Ne, Int.natAbs_eq_zero, Algebra.norm_eq_zero_iff, Nat.cast_eq_zero] using
        ne_of_gt hn
    · intro I hI J hJ h
      rw [← comap_map_mk (span_singleton_absNorm_le I), ← hI.symm, ←
        comap_map_mk (span_singleton_absNorm_le J), ← hJ.symm]
      congr

theorem finite_setOf_absNorm_le [CharZero S] (n : ℕ) :
    {I : Ideal S | Ideal.absNorm I ≤ n}.Finite := by
  rw [show {I : Ideal S | Ideal.absNorm I ≤ n} =
    (⋃ i ∈ Set.Icc 0 n, {I : Ideal S | Ideal.absNorm I = i}) by ext; simp]
  refine Set.Finite.biUnion (Set.finite_Icc 0 n) (fun i _ => Ideal.finite_setOf_absNorm_eq i)

theorem card_norm_le_eq_card_norm_le_add_one (n : ℕ) [CharZero S] :
    Nat.card {I : Ideal S // absNorm I ≤ n} =
      Nat.card {I : (Ideal S)⁰ // absNorm (I : Ideal S) ≤ n} + 1 := by
  classical
  have : Finite {I : Ideal S // I ∈ (Ideal S)⁰ ∧ absNorm I ≤ n} :=
    (finite_setOf_absNorm_le n).subset fun _ ⟨_, h⟩ ↦ h
  have : Finite {I : Ideal S // I ∉ (Ideal S)⁰ ∧ absNorm I ≤ n} :=
    (finite_setOf_absNorm_le n).subset fun _ ⟨_, h⟩ ↦ h
  rw [Nat.card_congr (Equiv.subtypeSubtypeEquivSubtypeInter (fun I ↦ I ∈ (Ideal S)⁰)
    (fun I ↦ absNorm I ≤ n))]
  let e : {I : Ideal S // absNorm I ≤ n} ≃ {I : Ideal S // I ∈ (Ideal S)⁰ ∧ absNorm I ≤ n} ⊕
      {I : Ideal S // I ∉ (Ideal S)⁰ ∧ absNorm I ≤ n} := by
    refine (Equiv.subtypeEquivRight ?_).trans (subtypeOrEquiv _ _ ?_)
    · intro _
      simp_rw [← or_and_right, em, true_and]
    · exact Pi.disjoint_iff.mpr fun I ↦ Prop.disjoint_iff.mpr (by tauto)
  simp_rw [Nat.card_congr e, Nat.card_sum, add_right_inj]
  conv_lhs =>
    enter [1, 1, I]
    rw [← absNorm_ne_zero_iff_mem_nonZeroDivisors, ne_eq, not_not, and_iff_left_iff_imp.mpr
      (fun h ↦ by rw [h]; exact Nat.zero_le n), absNorm_eq_zero_iff]
  rw [Nat.card_unique]

theorem norm_dvd_iff {x : S} (hx : Prime (Algebra.norm ℤ x)) {y : ℤ} :
    Algebra.norm ℤ x ∣ y ↔ x ∣ y := by
  rw [← Ideal.mem_span_singleton (y := x), ← eq_intCast (algebraMap ℤ S), ← Ideal.mem_comap,
    ← Ideal.span_singleton_absNorm, Ideal.mem_span_singleton, Ideal.absNorm_span_singleton,
    Int.natAbs_dvd]
  rwa [Ideal.absNorm_span_singleton, ← Int.prime_iff_natAbs_prime]

end Ideal

end RingOfIntegers

end abs_norm

section SpanNorm

namespace Ideal

open Submodule

variable (R : Type*) [CommRing R] {S : Type*} [CommRing S] [Algebra R S]

/-- `Ideal.spanNorm R (I : Ideal S)` is the ideal generated by mapping `Algebra.norm R` over `I`.

See also `Ideal.relNorm`.
-/
def spanNorm (I : Ideal S) : Ideal R :=
  Ideal.span (Algebra.norm R '' (I : Set S))

@[simp]
theorem spanNorm_bot [Nontrivial S] [Module.Free R S] [Module.Finite R S] :
    spanNorm R (⊥ : Ideal S) = ⊥ := span_eq_bot.mpr fun x hx => by simpa using hx

variable {R}

@[simp]
theorem spanNorm_eq_bot_iff [IsDomain R] [IsDomain S] [Module.Free R S] [Module.Finite R S]
    {I : Ideal S} : spanNorm R I = ⊥ ↔ I = ⊥ := by
  simp only [spanNorm, Ideal.span_eq_bot, Set.mem_image, SetLike.mem_coe, forall_exists_index,
    and_imp, forall_apply_eq_imp_iff₂,
    Algebra.norm_eq_zero_iff_of_basis (Module.Free.chooseBasis R S), @eq_bot_iff _ _ _ I,
    SetLike.le_def]
  rfl

variable (R)

theorem norm_mem_spanNorm {I : Ideal S} (x : S) (hx : x ∈ I) : Algebra.norm R x ∈ I.spanNorm R :=
  subset_span (Set.mem_image_of_mem _ hx)

@[simp]
theorem spanNorm_singleton {r : S} : spanNorm R (span ({r} : Set S)) = span {Algebra.norm R r} :=
  le_antisymm
    (span_le.mpr fun x hx =>
      mem_span_singleton.mpr
        (by
          obtain ⟨x, hx', rfl⟩ := (Set.mem_image _ _ _).mp hx
          exact map_dvd _ (mem_span_singleton.mp hx')))
    ((span_singleton_le_iff_mem _).mpr (norm_mem_spanNorm _ _ (mem_span_singleton_self _)))

@[simp]
theorem spanNorm_top : spanNorm R (⊤ : Ideal S) = ⊤ := by
  -- Porting note: was
  -- simp [← Ideal.span_singleton_one]
  rw [← Ideal.span_singleton_one, spanNorm_singleton]
  simp

theorem map_spanNorm (I : Ideal S) {T : Type*} [CommRing T] (f : R →+* T) :
    map f (spanNorm R I) = span (f ∘ Algebra.norm R '' (I : Set S)) := by
  rw [spanNorm, map_span, Set.image_image]
  -- Porting note: `Function.comp` reducibility
  rfl

@[mono]
theorem spanNorm_mono {I J : Ideal S} (h : I ≤ J) : spanNorm R I ≤ spanNorm R J :=
  Ideal.span_mono (Set.monotone_image h)

theorem spanNorm_localization (I : Ideal S) [Module.Finite R S] [Module.Free R S] (M : Submonoid R)
    {Rₘ : Type*} (Sₘ : Type*) [CommRing Rₘ] [Algebra R Rₘ] [CommRing Sₘ] [Algebra S Sₘ]
    [Algebra Rₘ Sₘ] [Algebra R Sₘ] [IsScalarTower R Rₘ Sₘ] [IsScalarTower R S Sₘ]
    [IsLocalization M Rₘ] [IsLocalization (Algebra.algebraMapSubmonoid S M) Sₘ] :
    spanNorm Rₘ (I.map (algebraMap S Sₘ)) = (spanNorm R I).map (algebraMap R Rₘ) := by
  cases subsingleton_or_nontrivial R
  · haveI := IsLocalization.unique R Rₘ M
    simp [eq_iff_true_of_subsingleton]
  let b := Module.Free.chooseBasis R S
  rw [map_spanNorm]
  refine span_eq_span (Set.image_subset_iff.mpr ?_) (Set.image_subset_iff.mpr ?_)
  · rintro a' ha'
    simp only [Set.mem_preimage, submodule_span_eq, ← map_spanNorm, SetLike.mem_coe,
      IsLocalization.mem_map_algebraMap_iff (Algebra.algebraMapSubmonoid S M) Sₘ,
      IsLocalization.mem_map_algebraMap_iff M Rₘ, Prod.exists] at ha' ⊢
    obtain ⟨⟨a, ha⟩, ⟨_, ⟨s, hs, rfl⟩⟩, has⟩ := ha'
    refine ⟨⟨Algebra.norm R a, norm_mem_spanNorm _ _ ha⟩,
      ⟨s ^ Fintype.card (Module.Free.ChooseBasisIndex R S), pow_mem hs _⟩, ?_⟩
    simp only [Submodule.coe_mk, Subtype.coe_mk, map_pow] at has ⊢
    apply_fun Algebra.norm Rₘ at has
    rwa [_root_.map_mul, ← IsScalarTower.algebraMap_apply, IsScalarTower.algebraMap_apply R Rₘ,
      Algebra.norm_algebraMap_of_basis (b.localizationLocalization Rₘ M Sₘ),
      Algebra.norm_localization R M a] at has
  · intro a ha
    rw [Set.mem_preimage, Function.comp_apply, ← Algebra.norm_localization (Sₘ := Sₘ) R M a]
    exact subset_span (Set.mem_image_of_mem _ (mem_map_of_mem _ ha))

theorem spanNorm_mul_spanNorm_le (I J : Ideal S) :
    spanNorm R I * spanNorm R J ≤ spanNorm R (I * J) := by
  rw [spanNorm, spanNorm, spanNorm, Ideal.span_mul_span', ← Set.image_mul]
  refine Ideal.span_mono (Set.monotone_image ?_)
  rintro _ ⟨x, hxI, y, hyJ, rfl⟩
  exact Ideal.mul_mem_mul hxI hyJ

/-- This condition `eq_bot_or_top` is equivalent to being a field.
However, `Ideal.spanNorm_mul_of_field` is harder to apply since we'd need to upgrade a `CommRing R`
instance to a `Field R` instance. -/
theorem spanNorm_mul_of_bot_or_top [IsDomain R] [IsDomain S] [Module.Free R S] [Module.Finite R S]
    (eq_bot_or_top : ∀ I : Ideal R, I = ⊥ ∨ I = ⊤) (I J : Ideal S) :
    spanNorm R (I * J) = spanNorm R I * spanNorm R J := by
  refine le_antisymm ?_ (spanNorm_mul_spanNorm_le R _ _)
  cases' eq_bot_or_top (spanNorm R I) with hI hI
  · rw [hI, spanNorm_eq_bot_iff.mp hI, bot_mul, spanNorm_bot]
    exact bot_le
  rw [hI, Ideal.top_mul]
  cases' eq_bot_or_top (spanNorm R J) with hJ hJ
  · rw [hJ, spanNorm_eq_bot_iff.mp hJ, mul_bot, spanNorm_bot]
  rw [hJ]
  exact le_top

@[simp]
theorem spanNorm_mul_of_field {K : Type*} [Field K] [Algebra K S] [IsDomain S] [Module.Finite K S]
    (I J : Ideal S) : spanNorm K (I * J) = spanNorm K I * spanNorm K J :=
  spanNorm_mul_of_bot_or_top K eq_bot_or_top I J

variable [IsDomain R] [IsDomain S] [IsDedekindDomain R] [IsDedekindDomain S]
variable [Module.Finite R S] [Module.Free R S]

/-- Multiplicativity of `Ideal.spanNorm`. simp-normal form is `map_mul (Ideal.relNorm R)`. -/
theorem spanNorm_mul (I J : Ideal S) : spanNorm R (I * J) = spanNorm R I * spanNorm R J := by
  nontriviality R
  cases subsingleton_or_nontrivial S
  · have : ∀ I : Ideal S, I = ⊤ := fun I => Subsingleton.elim I ⊤
    simp [this I, this J, this (I * J)]
  refine eq_of_localization_maximal ?_
  intro P hP
  by_cases hP0 : P = ⊥
  · subst hP0
    rw [spanNorm_mul_of_bot_or_top]
    intro I
    refine or_iff_not_imp_right.mpr fun hI => ?_
    exact (hP.eq_of_le hI bot_le).symm
  let P' := Algebra.algebraMapSubmonoid S P.primeCompl
  letI : Algebra (Localization.AtPrime P) (Localization P') := localizationAlgebra P.primeCompl S
  haveI : IsScalarTower R (Localization.AtPrime P) (Localization P') :=
    IsScalarTower.of_algebraMap_eq (fun x =>
      (IsLocalization.map_eq (T := P') (Q := Localization P') P.primeCompl.le_comap_map x).symm)
  have h : P' ≤ S⁰ :=
    map_le_nonZeroDivisors_of_injective _ (NoZeroSMulDivisors.algebraMap_injective _ _)
      P.primeCompl_le_nonZeroDivisors
  haveI : IsDomain (Localization P') := IsLocalization.isDomain_localization h
  haveI : IsDedekindDomain (Localization P') := IsLocalization.isDedekindDomain S h _
  letI := Classical.decEq (Ideal (Localization P'))
  haveI : IsPrincipalIdealRing (Localization P') :=
    IsDedekindDomain.isPrincipalIdealRing_localization_over_prime S P hP0
  rw [Ideal.map_mul, ← spanNorm_localization R I P.primeCompl (Localization P'),
    ← spanNorm_localization R J P.primeCompl (Localization P'),
    ← spanNorm_localization R (I * J) P.primeCompl (Localization P'), Ideal.map_mul,
    ← (I.map _).span_singleton_generator, ← (J.map _).span_singleton_generator,
    span_singleton_mul_span_singleton, spanNorm_singleton, spanNorm_singleton,
    spanNorm_singleton, span_singleton_mul_span_singleton, _root_.map_mul]

/-- The relative norm `Ideal.relNorm R (I : Ideal S)`, where `R` and `S` are Dedekind domains,
and `S` is an extension of `R` that is finite and free as a module. -/
def relNorm : Ideal S →*₀ Ideal R where
  toFun := spanNorm R
  map_zero' := spanNorm_bot R
  map_one' := by dsimp only; rw [one_eq_top, spanNorm_top R, one_eq_top]
  map_mul' := spanNorm_mul R

theorem relNorm_apply (I : Ideal S) : relNorm R I = span (Algebra.norm R '' (I : Set S) : Set R) :=
  rfl

@[simp]
theorem spanNorm_eq (I : Ideal S) : spanNorm R I = relNorm R I := rfl

@[simp]
theorem relNorm_bot : relNorm R (⊥ : Ideal S) = ⊥ := by
  simpa only [zero_eq_bot] using map_zero (relNorm R : Ideal S →*₀ _)

@[simp]
theorem relNorm_top : relNorm R (⊤ : Ideal S) = ⊤ := by
  simpa only [one_eq_top] using map_one (relNorm R : Ideal S →*₀ _)

variable {R}

@[simp]
theorem relNorm_eq_bot_iff {I : Ideal S} : relNorm R I = ⊥ ↔ I = ⊥ :=
  spanNorm_eq_bot_iff

variable (R)

theorem norm_mem_relNorm (I : Ideal S) {x : S} (hx : x ∈ I) : Algebra.norm R x ∈ relNorm R I :=
  norm_mem_spanNorm R x hx

@[simp]
theorem relNorm_singleton (r : S) : relNorm R (span ({r} : Set S)) = span {Algebra.norm R r} :=
  spanNorm_singleton R

theorem map_relNorm (I : Ideal S) {T : Type*} [CommRing T] (f : R →+* T) :
    map f (relNorm R I) = span (f ∘ Algebra.norm R '' (I : Set S)) :=
  map_spanNorm R I f

@[mono]
theorem relNorm_mono {I J : Ideal S} (h : I ≤ J) : relNorm R I ≤ relNorm R J :=
  spanNorm_mono R h

end Ideal

end SpanNorm<|MERGE_RESOLUTION|>--- conflicted
+++ resolved
@@ -387,12 +387,6 @@
   · rintro rfl
     exact absNorm_bot
 
-<<<<<<< HEAD
-theorem absNorm_ne_zero_of_nonZeroDivisors (I : (Ideal S)⁰) : Ideal.absNorm (I : Ideal S) ≠ 0 :=
-  Ideal.absNorm_eq_zero_iff.not.mpr <| nonZeroDivisors.coe_ne_zero _
-
-theorem finite_setOf_absNorm_eq [CharZero S] {n : ℕ} (hn : 0 < n) :
-=======
 theorem absNorm_ne_zero_iff_mem_nonZeroDivisors {I : Ideal S} :
     absNorm I ≠ 0 ↔ I ∈ (Ideal S)⁰ := by
   simp_rw [ne_eq, Ideal.absNorm_eq_zero_iff, mem_nonZeroDivisors_iff_ne_zero, Submodule.zero_eq_bot]
@@ -408,7 +402,6 @@
   absNorm_pos_iff_mem_nonZeroDivisors.mpr (SetLike.coe_mem I)
 
 theorem finite_setOf_absNorm_eq [CharZero S] (n : ℕ) :
->>>>>>> d0df76bd
     {I : Ideal S | Ideal.absNorm I = n}.Finite := by
   obtain hn | hn := Nat.eq_zero_or_pos n
   · simp only [hn, absNorm_eq_zero_iff, Set.setOf_eq_eq_singleton, Set.finite_singleton]
