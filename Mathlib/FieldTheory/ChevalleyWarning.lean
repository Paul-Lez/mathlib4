/-
Copyright (c) 2019 Johan Commelin. All rights reserved.
Released under Apache 2.0 license as described in the file LICENSE.
Authors: Johan Commelin
-/
import Mathlib.FieldTheory.Finite.Basic

/-!
# The Chevalley–Warning theorem

This file contains a proof of the Chevalley–Warning theorem.
Throughout most of this file, `K` denotes a finite field
and `q` is notation for the cardinality of `K`.

## Main results

1. Let `f` be a multivariate polynomial in finitely many variables (`X s`, `s : σ`)
   such that the total degree of `f` is less than `(q-1)` times the cardinality of `σ`.
   Then the evaluation of `f` on all points of `σ → K` (aka `K^σ`) sums to `0`.
   (`sum_eval_eq_zero`)
2. The Chevalley–Warning theorem (`char_dvd_card_solutions_of_sum_lt`).
   Let `f i` be a finite family of multivariate polynomials
   in finitely many variables (`X s`, `s : σ`) such that
   the sum of the total degrees of the `f i` is less than the cardinality of `σ`.
   Then the number of common solutions of the `f i`
   is divisible by the characteristic of `K`.

## Notation

- `K` is a finite field
- `q` is notation for the cardinality of `K`
- `σ` is the indexing type for the variables of a multivariate polynomial ring over `K`

-/


universe u v

section FiniteField

open MvPolynomial

open Function hiding eval

open Finset FiniteField

variable {K σ ι : Type*} [Fintype K] [Field K] [Fintype σ] [DecidableEq σ]

local notation "q" => Fintype.card K

theorem MvPolynomial.sum_eval_eq_zero (f : MvPolynomial σ K)
    (h : f.totalDegree < (q - 1) * Fintype.card σ) : ∑ x, eval x f = 0 := by
  haveI : DecidableEq K := Classical.decEq K
  calc
    ∑ x, eval x f = ∑ x : σ → K, ∑ d ∈ f.support, f.coeff d * ∏ i, x i ^ d i := by
      simp only [eval_eq']
    _ = ∑ d ∈ f.support, ∑ x : σ → K, f.coeff d * ∏ i, x i ^ d i := sum_comm
    _ = 0 := sum_eq_zero ?_
  intro d hd
  obtain ⟨i, hi⟩ : ∃ i, d i < q - 1 := f.exists_degree_lt (q - 1) h hd
  calc
    (∑ x : σ → K, f.coeff d * ∏ i, x i ^ d i) = f.coeff d * ∑ x : σ → K, ∏ i, x i ^ d i :=
      (mul_sum ..).symm
    _ = 0 := (mul_eq_zero.mpr ∘ Or.inr) ?_
  calc
    (∑ x : σ → K, ∏ i, x i ^ d i) =
        ∑ x₀ : { j // j ≠ i } → K, ∑ x : { x : σ → K // x ∘ (↑) = x₀ }, ∏ j, (x : σ → K) j ^ d j :=
      (Fintype.sum_fiberwise _ _).symm
    _ = 0 := Fintype.sum_eq_zero _ ?_
  intro x₀
  let e : K ≃ { x // x ∘ ((↑) : _ → σ) = x₀ } := (Equiv.subtypeEquivCodomain _).symm
  calc
    (∑ x : { x : σ → K // x ∘ (↑) = x₀ }, ∏ j, (x : σ → K) j ^ d j) =
        ∑ a : K, ∏ j : σ, (e a : σ → K) j ^ d j := (e.sum_comp _).symm
    _ = ∑ a : K, (∏ j, x₀ j ^ d j) * a ^ d i := Fintype.sum_congr _ _ ?_
    _ = (∏ j, x₀ j ^ d j) * ∑ a : K, a ^ d i := by rw [mul_sum]
    _ = 0 := by rw [sum_pow_lt_card_sub_one K _ hi, mul_zero]
  intro a
  let e' : { j // j = i } ⊕ { j // j ≠ i } ≃ σ := Equiv.sumCompl _
  letI : Unique { j // j = i } :=
    { default := ⟨i, rfl⟩
      uniq := fun ⟨j, h⟩ => Subtype.val_injective h }
  calc
    (∏ j : σ, (e a : σ → K) j ^ d j) =
        (e a : σ → K) i ^ d i * ∏ j : { j // j ≠ i }, (e a : σ → K) j ^ d j := by
      rw [← e'.prod_comp, Fintype.prod_sum_type, univ_unique, prod_singleton]; rfl
    _ = a ^ d i * ∏ j : { j // j ≠ i }, (e a : σ → K) j ^ d j := by
      rw [Equiv.subtypeEquivCodomain_symm_apply_eq]
    _ = a ^ d i * ∏ j, x₀ j ^ d j := congr_arg _ (Fintype.prod_congr _ _ ?_)
    -- see below
    _ = (∏ j, x₀ j ^ d j) * a ^ d i := mul_comm _ _
  -- the remaining step of the calculation above
  rintro ⟨j, hj⟩
  show (e a : σ → K) j ^ d j = x₀ ⟨j, hj⟩ ^ d j
  rw [Equiv.subtypeEquivCodomain_symm_apply_ne]
<<<<<<< HEAD
#align mv_polynomial.sum_eval_eq_zero MvPolynomial.sum_eval_eq_zero
=======
>>>>>>> 99508fb5

variable [DecidableEq K] (p : ℕ) [CharP K p]

/-- The **Chevalley–Warning theorem**, finitary version.
Let `(f i)` be a finite family of multivariate polynomials
in finitely many variables (`X s`, `s : σ`) over a finite field of characteristic `p`.
Assume that the sum of the total degrees of the `f i` is less than the cardinality of `σ`.
Then the number of common solutions of the `f i` is divisible by `p`. -/
theorem char_dvd_card_solutions_of_sum_lt {s : Finset ι} {f : ι → MvPolynomial σ K}
    (h : (∑ i ∈ s, (f i).totalDegree) < Fintype.card σ) :
    p ∣ Fintype.card { x : σ → K // ∀ i ∈ s, eval x (f i) = 0 } := by
  have hq : 0 < q - 1 := by rw [← Fintype.card_units, Fintype.card_pos_iff]; exact ⟨1⟩
  let S : Finset (σ → K) := {x | ∀ i ∈ s, eval x (f i) = 0}
  have hS (x : σ → K) : x ∈ S ↔ ∀ i ∈ s, eval x (f i) = 0 := by simp [S]
  /- The polynomial `F = ∏ i in s, (1 - (f i)^(q - 1))` has the nice property
    that it takes the value `1` on elements of `{x : σ → K // ∀ i ∈ s, (f i).eval x = 0}`
    while it is `0` outside that locus.
    Hence the sum of its values is equal to the cardinality of
    `{x : σ → K // ∀ i ∈ s, (f i).eval x = 0}` modulo `p`. -/
  let F : MvPolynomial σ K := ∏ i ∈ s, (1 - f i ^ (q - 1))
  have hF : ∀ x, eval x F = if x ∈ S then 1 else 0 := by
    intro x
    calc
      eval x F = ∏ i ∈ s, eval x (1 - f i ^ (q - 1)) := eval_prod s _ x
      _ = if x ∈ S then 1 else 0 := ?_
    simp only [(eval x).map_sub, (eval x).map_pow, (eval x).map_one]
    split_ifs with hx
    · apply Finset.prod_eq_one
      intro i hi
      rw [hS] at hx
      rw [hx i hi, zero_pow hq.ne', sub_zero]
    · obtain ⟨i, hi, hx⟩ : ∃ i ∈ s, eval x (f i) ≠ 0 := by
        simpa [hS, not_forall, Classical.not_imp] using hx
      apply Finset.prod_eq_zero hi
      rw [pow_card_sub_one_eq_one (eval x (f i)) hx, sub_self]
  -- In particular, we can now show:
  have key : ∑ x, eval x F = Fintype.card { x : σ → K // ∀ i ∈ s, eval x (f i) = 0 } := by
    rw [Fintype.card_of_subtype S hS, card_eq_sum_ones, Nat.cast_sum, Nat.cast_one, ←
      Fintype.sum_extend_by_zero S, sum_congr rfl fun x _ => hF x]
  -- With these preparations under our belt, we will approach the main goal.
  show p ∣ Fintype.card { x // ∀ i : ι, i ∈ s → eval x (f i) = 0 }
  rw [← CharP.cast_eq_zero_iff K, ← key]
  show (∑ x, eval x F) = 0
  -- We are now ready to apply the main machine, proven before.
  apply F.sum_eval_eq_zero
  -- It remains to verify the crucial assumption of this machine
  show F.totalDegree < (q - 1) * Fintype.card σ
  calc
    F.totalDegree ≤ ∑ i ∈ s, (1 - f i ^ (q - 1)).totalDegree := totalDegree_finset_prod s _
    _ ≤ ∑ i ∈ s, (q - 1) * (f i).totalDegree := sum_le_sum fun i _ => ?_
    -- see ↓
    _ = (q - 1) * ∑ i ∈ s, (f i).totalDegree := (mul_sum ..).symm
    _ < (q - 1) * Fintype.card σ := by rwa [mul_lt_mul_left hq]
  -- Now we prove the remaining step from the preceding calculation
  show (1 - f i ^ (q - 1)).totalDegree ≤ (q - 1) * (f i).totalDegree
  calc
    (1 - f i ^ (q - 1)).totalDegree ≤
        max (1 : MvPolynomial σ K).totalDegree (f i ^ (q - 1)).totalDegree := totalDegree_sub _ _
    _ ≤ (f i ^ (q - 1)).totalDegree := by simp
    _ ≤ (q - 1) * (f i).totalDegree := totalDegree_pow _ _

/-- The **Chevalley–Warning theorem**, `Fintype` version.
Let `(f i)` be a finite family of multivariate polynomials
in finitely many variables (`X s`, `s : σ`) over a finite field of characteristic `p`.
Assume that the sum of the total degrees of the `f i` is less than the cardinality of `σ`.
Then the number of common solutions of the `f i` is divisible by `p`. -/
theorem char_dvd_card_solutions_of_fintype_sum_lt [Fintype ι] {f : ι → MvPolynomial σ K}
    (h : (∑ i, (f i).totalDegree) < Fintype.card σ) :
    p ∣ Fintype.card { x : σ → K // ∀ i, eval x (f i) = 0 } := by
  simpa using char_dvd_card_solutions_of_sum_lt p h

/-- The **Chevalley–Warning theorem**, unary version.
Let `f` be a multivariate polynomial in finitely many variables (`X s`, `s : σ`)
over a finite field of characteristic `p`.
Assume that the total degree of `f` is less than the cardinality of `σ`.
Then the number of solutions of `f` is divisible by `p`.
See `char_dvd_card_solutions_of_sum_lt` for a version that takes a family of polynomials `f i`. -/
theorem char_dvd_card_solutions {f : MvPolynomial σ K} (h : f.totalDegree < Fintype.card σ) :
    p ∣ Fintype.card { x : σ → K // eval x f = 0 } := by
  let F : Unit → MvPolynomial σ K := fun _ => f
  have : (∑ i : Unit, (F i).totalDegree) < Fintype.card σ := h
  -- Porting note: was
  -- `simpa only [F, Fintype.univ_punit, forall_eq, mem_singleton] using`
  -- `  char_dvd_card_solutions_of_sum_lt p this`
  convert char_dvd_card_solutions_of_sum_lt p this
  aesop

/-- The **Chevalley–Warning theorem**, binary version.
Let `f₁`, `f₂` be two multivariate polynomials in finitely many variables (`X s`, `s : σ`) over a
finite field of characteristic `p`.
Assume that the sum of the total degrees of `f₁` and `f₂` is less than the cardinality of `σ`.
Then the number of common solutions of the `f₁` and `f₂` is divisible by `p`. -/
theorem char_dvd_card_solutions_of_add_lt {f₁ f₂ : MvPolynomial σ K}
    (h : f₁.totalDegree + f₂.totalDegree < Fintype.card σ) :
    p ∣ Fintype.card { x : σ → K // eval x f₁ = 0 ∧ eval x f₂ = 0 } := by
  let F : Bool → MvPolynomial σ K := fun b => cond b f₂ f₁
  have : (∑ b : Bool, (F b).totalDegree) < Fintype.card σ := (add_comm _ _).trans_lt h
  simpa only [Bool.forall_bool] using char_dvd_card_solutions_of_fintype_sum_lt p this

end FiniteField<|MERGE_RESOLUTION|>--- conflicted
+++ resolved
@@ -93,10 +93,6 @@
   rintro ⟨j, hj⟩
   show (e a : σ → K) j ^ d j = x₀ ⟨j, hj⟩ ^ d j
   rw [Equiv.subtypeEquivCodomain_symm_apply_ne]
-<<<<<<< HEAD
-#align mv_polynomial.sum_eval_eq_zero MvPolynomial.sum_eval_eq_zero
-=======
->>>>>>> 99508fb5
 
 variable [DecidableEq K] (p : ℕ) [CharP K p]
 
