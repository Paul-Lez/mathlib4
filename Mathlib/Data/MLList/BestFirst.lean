/-
Copyright (c) 2023 Scott Morrison. All rights reserved.
Released under Apache 2.0 license as described in the file LICENSE.
Authors: Scott Morrison
-/
import Batteries.Data.MLList.Basic
import Mathlib.Data.Prod.Lex
import Mathlib.Order.Estimator
import Mathlib.Data.Set.Finite

/-!
# Best first search

We perform best first search of a tree or graph,
where the neighbours of a vertex are provided by a lazy list `α → MLList m α`.

We maintain a priority queue of visited-but-not-exhausted nodes,
and at each step take the next child of the highest priority node in the queue.

This is useful in meta code for searching for solutions in the presence of alternatives.
It can be nice to represent the choices via a lazy list,
so the later choices don't need to be evaluated while we do depth first search on earlier choices.

Options:
* `maxDepth` allows bounding the search depth
* `maxQueued` implements "beam" search,
  by discarding elements from the priority queue when it grows too large
* `removeDuplicatesBy?` maintains an `RBSet` of previously visited nodes;
  otherwise if the graph is not a tree nodes may be visited multiple times.
-/

<<<<<<< HEAD
set_option autoImplicit true

=======
>>>>>>> 99508fb5
open Batteries EstimatorData Estimator Set

/-!
We begin by defining a best-first queue of `MLList`s.
This is a somewhat baroque data structure designed for the application in this file
(and in particularly for the implementation of `rewrite_search`).
If someone would like to generalize appropriately that would be great.

We want to maintain a priority queue of `MLList m β`, each indexed by some `a : α` with a priority.
(One could simplify matters here by simply flattening this out to a priority queue of pairs `α × β`,
with the priority determined by the `α` factor.
However the laziness of `MLList` is essential to performance here:
we will extract elements from these lists one at a time,
and only when they at the head of the queue.
If another item arrives at the head of the queue,
we may not need to continue calculate the previous head's elements.)

To complicate matters, the priorities might be expensive to calculate,
so we instead keep track of a lower bound (where less is better) for each such `a : α`.
The priority queue maintains the `MLList m β` in order of the current best lower bound for the
corresponding `a : α`.
When we insert a new `α × MLList m β` into the queue, we have to provide a lower bound,
and we just insert it at a position depending on the estimate.
When it is time to pop a `β` off the queue, we iteratively improve the lower bound for the
front element of the queue, until we decide that either it must be the least element,
or we can exchange it with the second element of the queue and continue.

A `BestFirstQueue prio ε m β maxSize` consists of an `RBMap`,
where the keys are in `BestFirstNode prio ε`
and the values are `MLList m β`.

A `BestFirstNode prio ε` consists of a `key : α` and an estimator `ε : key`.
Here `ε` provides the current best lower bound for `prio key : Thunk ω`.
(The actual priority is hidden behind a `Thunk` to avoid evaluating it, in case it is expensive.)

We ask for the type classes `LinearOrder ω` and `∀ a : α, Estimator (prio a) (ε a)`.
This later typeclass ensures that we can always produce progressively better estimates
for a priority. We also need a `WellFounded` instance to ensure that improving estimates terminates.

This whole structure is designed around the problem of searching rewrite graphs,
prioritising according to edit distances (either between sides of an equation,
or from a goal to a target). Edit distance computations are particularly suited to this design
because the usual algorithm for computing them produces improving lower bounds at each step.

With this design, it is okay if we visit nodes with very large edit distances:
while these would be expensive to compute, we never actually finish the computation
except in cases where the node arrives at the front of the queue.
-/
section

/-- A node in a `BestFirstQueue`. -/
structure BestFirstNode {α : Sort*} {ω : Type*} (prio : α → Thunk ω) (ε : α → Type) where
  /-- The data to store at a node, from which we can calculate a priority using `prio`. -/
  key : α
  /-- An estimator for the priority of the key.
  (We will assume we have `[∀ a : α, Estimator (prio a) (ε a)]`.) -/
  estimator : ε key

variable {ω α : Type} {prio : α → Thunk ω} {ε : α → Type} [LinearOrder ω]
  [∀ a, Estimator (prio a) (ε a)]
  [I : ∀ a : α, WellFoundedGT (range (bound (prio a) : ε a → ω))]
  {m : Type → Type} [Monad m] {β : Type}

/-- Calculate the current best lower bound for the priority of a node. -/
def BestFirstNode.estimate (n : BestFirstNode prio ε) : ω := bound (prio n.key) n.estimator

instance [Ord ω] [Ord α] : Ord (BestFirstNode prio ε) where
  compare :=
    compareLex
      (compareOn BestFirstNode.estimate)
      (compareOn BestFirstNode.key)

set_option linter.unusedVariables false in
variable (prio ε m β) [Ord ω] [Ord α] in
/-- A queue of `MLList m β`s, lazily prioritized by lower bounds. -/
@[nolint unusedArguments]
def BestFirstQueue (maxSize : Option Nat) := RBMap (BestFirstNode prio ε) (MLList m β) compare

variable [Ord ω] [Ord α] {maxSize : Option Nat}

namespace BestFirstQueue

/--
Add a new `MLList m β` to the `BestFirstQueue`, and if this takes the size above `maxSize`,
eject a `MLList` from the tail of the queue.
-/
-- Note this ejects the element with the greatest estimated priority,
-- not necessarily the greatest priority!
def insertAndEject
    (q : BestFirstQueue prio ε m β maxSize) (n : BestFirstNode prio ε) (l : MLList m β) :
    BestFirstQueue prio ε m β maxSize :=
  match maxSize with
  | none => q.insert n l
  | some max =>
    if q.size < max then
      q.insert n l
    else
      match q.max? with
      | none => RBMap.empty
      | some m => q.insert n l |>.erase m.1

/--
By improving priority estimates as needed, and permuting elements,
ensure that the first element of the queue has the greatest priority.
-/
partial def ensureFirstIsBest (q : BestFirstQueue prio ε m β maxSize) :
    m (BestFirstQueue prio ε m β maxSize) := do
  let s := @toStream (RBMap _ _ _) _ _ q
  match s.next? with
  | none =>
    -- The queue is empty, nothing to do.
    return q
  | some ((n, l), s') => match s'.next? with
    | none => do
      -- There's only one element in the queue, no reordering necessary.
      return q
    | some ((m, _), _) =>
      -- `n` is the first index, `m` is the second index.
      -- We need to improve our estimate of the priority for `n` to make sure
      -- it really should come before `m`.
      match improveUntil (prio n.key) (m.estimate < ·) n.estimator with
      | .error none =>
        -- If we couldn't improve the estimate at all, it is exact, and hence the best element.
        return q
      | .error (some e') =>
        -- If we improve the estimate, but it is still at most the estimate for `m`,
        -- this is the best element, so all we need to do is store the updated estimate.
        return q.erase n |>.insert ⟨n.key, e'⟩ l
      | .ok e' =>
        -- If we improved the estimate and it becomes greater than the estimate for `m`,
        -- we re-insert `n` with its new estimate, and then try again.
        ensureFirstIsBest (q.erase n |>.insert ⟨n.key, e'⟩ l)

/--
Pop a `β` off the `MLList m β` with lowest priority,
also returning the index in `α` and the current best lower bound for its priority.
This may require improving estimates of priorities and shuffling the queue.
-/
partial def popWithBound (q : BestFirstQueue prio ε m β maxSize) :
    m (Option (((a : α) × (ε a) × β) × BestFirstQueue prio ε m β maxSize)) := do
  let q' ← ensureFirstIsBest q
  match q'.min? with
  | none =>
    -- The queue is empty, nothing to return.
    return none
  | some (n, l) =>
    match ← l.uncons with
    | none =>
      -- The `MLList` associated to `n` was actually empty, so we remove `n` and try again.
      popWithBound (q'.erase n)
    | some (b, l') =>
      -- Return the initial element `b` along with the current estimator,
      -- and replace the `MLList` associated with `n` with its tail.
      return some (⟨n.key, n.estimator, b⟩, q'.modify n fun _ => l')

/--
Pop a `β` off the `MLList m β` with lowest priority,
also returning the index in `α` and the value of the current best lower bound for its priority.
-/
def popWithPriority (q : BestFirstQueue prio ε m β maxSize) :
    m (Option (((α × ω) × β) × BestFirstQueue prio ε m β maxSize)) := do
  match ← q.popWithBound with
  | none => pure none
  | some (⟨a, e, b⟩, q') => pure (some (((a, bound (prio a) e), b), q'))

/--
Pop a `β` off the `MLList m β` with lowest priority.
-/
def pop (q : BestFirstQueue prio ε m β maxSize) :
    m (Option ((α × β) × BestFirstQueue prio ε m β maxSize)) := do
  match ← q.popWithBound with
  | none => pure none
  | some (⟨a, _, b⟩, q') => pure (some ((a, b), q'))

/--
Convert a `BestFirstQueue` to a `MLList ((α × ω) × β)`, by popping off all elements,
recording also the values in `ω` of the best current lower bounds.
-/
-- This is not used in the algorithms below, but can be useful for debugging.
partial def toMLListWithPriority (q : BestFirstQueue prio ε m β maxSize) : MLList m ((α × ω) × β) :=
  .squash fun _ => do
    match ← q.popWithPriority with
    | none => pure .nil
    | some (p, q') => pure <| MLList.cons p q'.toMLListWithPriority

/--
Convert a `BestFirstQueue` to a `MLList (α × β)`, by popping off all elements.
-/
def toMLList (q : BestFirstQueue prio ε m β maxSize) : MLList m (α × β) :=
  q.toMLListWithPriority.map fun t => (t.1.1, t.2)

end BestFirstQueue

open MLList

variable {m : Type → Type} [Monad m] [Alternative m] [∀ a, Bot (ε a)] (prio ε)

/--
Core implementation of `bestFirstSearch`, that works by iteratively updating an internal state,
consisting of a priority queue of `MLList m α`.

At each step we pop an element off the queue,
compute its children (lazily) and put these back on the queue.
-/
def impl (maxSize : Option Nat) (f : α → MLList m α) (a : α) : MLList m α :=
  let init : BestFirstQueue prio ε m α maxSize := RBMap.single ⟨a, ⊥⟩ (f a)
  cons a (iterate go |>.runState' init)
where
  /-- A single step of the best first search.
  Pop an element, and insert its children back into the queue,
  with a trivial estimator for their priority. -/
  go : StateT (BestFirstQueue prio ε m α maxSize) m α := fun s => do
  match ← s.pop with
    | none => failure
    | some ((_, b), s') => pure (b, s'.insertAndEject ⟨b, ⊥⟩ (f b))

/--
Wrapper for `impl` implementing the `maxDepth` option.
-/
def implMaxDepth (maxSize : Option Nat) (maxDepth : Option Nat) (f : α → MLList m α) (a : α) :
    MLList m α :=
  match maxDepth with
  | none => impl prio ε maxSize f a
  | some max =>
    let f' : α ×ₗ Nat → MLList m (α × Nat) := fun ⟨a, n⟩ =>
      if max < n then
        nil
      else
        (f a).map fun a' => (a', n + 1)
    impl (fun p : α ×ₗ Nat => prio p.1) (fun p : α ×ₗ Nat => ε p.1) maxSize f' (a, 0) |>.map (·.1)

/--
A lazy list recording the best first search of a graph generated by a function
`f : α → MLList m α`.

We maintain a priority queue of visited-but-not-exhausted nodes,
and at each step take the next child of the highest priority node in the queue.

The option `maxDepth` limits the search depth.

The option `maxQueued` bounds the size of the priority queue,
discarding the lowest priority nodes as needed.
This implements a "beam" search, which may be incomplete but uses bounded memory.

The option `removeDuplicates` keeps an `RBSet` of previously visited nodes.
Otherwise, if the graph is not a tree then nodes will be visited multiple times.

This version allows specifying a custom priority function `prio : α → Thunk ω`
along with estimators `ε : α → Type` equipped with `[∀ a, Estimator (prio a) (ε a)]`
that control the behaviour of the priority queue.
This function returns values `a : α` that have
the lowest possible `prio a` amongst unvisited neighbours of visited nodes,
but lazily estimates these priorities to avoid unnecessary computations.
-/
def bestFirstSearchCore (f : α → MLList m α) (a : α)
    (β : Type _) [Ord β] (removeDuplicatesBy? : Option (α → β) := none)
    (maxQueued : Option Nat := none) (maxDepth : Option Nat := none)  :
    MLList m α :=
  match removeDuplicatesBy? with
  | some g =>
    let f' : α → MLList (StateT (RBSet β compare) m) α := fun a =>
      (f a).liftM >>= fun a' => do
        let b := g a'
        guard !(← get).contains b
        modify fun s => s.insert b
        pure a'
    implMaxDepth prio ε maxQueued maxDepth f' a |>.runState' (RBSet.empty.insert (g a))
  | none =>
    implMaxDepth prio ε maxQueued maxDepth f a

end

variable {m : Type → Type} {α : Type} [Monad m] [Alternative m] [LinearOrder α]

/-- A local instance that enables using "the actual value" as a priority estimator,
for simple use cases. -/
local instance instOrderBotEq {a : α} : OrderBot { x : α // x = a } where
  bot := ⟨a, rfl⟩
  bot_le := by aesop

/--
A lazy list recording the best first search of a graph generated by a function
`f : α → MLList m α`.

We maintain a priority queue of visited-but-not-exhausted nodes,
and at each step take the next child of the highest priority node in the queue.

The option `maxDepth` limits the search depth.

The option `maxQueued` bounds the size of the priority queue,
discarding the lowest priority nodes as needed.
This implements a "beam" search, which may be incomplete but uses bounded memory.

The option `removeDuplicates` keeps an `RBSet` of previously visited nodes.
Otherwise, if the graph is not a tree then nodes will be visited multiple times.

This function returns values `a : α` that are least in the `[LinearOrder α]`
amongst unvisited neighbours of visited nodes.
-/
-- Although the core implementation lazily computes estimates of priorities,
-- this version does not take advantage of those features.
def bestFirstSearch (f : α → MLList m α) (a : α)
    (maxQueued : Option Nat := none) (maxDepth : Option Nat := none) (removeDuplicates := true) :
    MLList m α :=
  bestFirstSearchCore Thunk.pure (fun a : α => { x // x = a }) f a
    (β := α) (removeDuplicatesBy? := if removeDuplicates then some id else none)
    maxQueued maxDepth<|MERGE_RESOLUTION|>--- conflicted
+++ resolved
@@ -29,11 +29,6 @@
   otherwise if the graph is not a tree nodes may be visited multiple times.
 -/
 
-<<<<<<< HEAD
-set_option autoImplicit true
-
-=======
->>>>>>> 99508fb5
 open Batteries EstimatorData Estimator Set
 
 /-!
