--- conflicted
+++ resolved
@@ -84,9 +84,6 @@
       have := closure_le_centralizer_centralizer s
       Subtype.ext <| Set.centralizer_centralizer_comm_of_comm hcomm _ (this h₁) _ (this h₂) }
 
-<<<<<<< HEAD
-=======
 end
 
->>>>>>> d0df76bd
 end Subsemigroup