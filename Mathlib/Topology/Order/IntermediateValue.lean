/-
Copyright (c) 2021 Yury Kudryashov. All rights reserved.
Released under Apache 2.0 license as described in the file LICENSE.
Authors: Yury Kudryashov, Alistair Tucker, Wen Yang
-/
import Mathlib.Order.Interval.Set.Image
import Mathlib.Order.CompleteLatticeIntervals
import Mathlib.Topology.Order.DenselyOrdered
import Mathlib.Topology.Order.Monotone

/-!
# Intermediate Value Theorem

In this file we prove the Intermediate Value Theorem: if `f : α → β` is a function defined on a
connected set `s` that takes both values `≤ a` and values `≥ a` on `s`, then it is equal to `a` at
some point of `s`. We also prove that intervals in a dense conditionally complete order are
preconnected and any preconnected set is an interval. Then we specialize IVT to functions continuous
on intervals.

## Main results

* `IsPreconnected_I??` : all intervals `I??` are preconnected,
* `IsPreconnected.intermediate_value`, `intermediate_value_univ` : Intermediate Value Theorem for
  connected sets and connected spaces, respectively;
* `intermediate_value_Icc`, `intermediate_value_Icc'`: Intermediate Value Theorem for functions
  on closed intervals.

### Miscellaneous facts

* `IsClosed.Icc_subset_of_forall_mem_nhdsWithin` : “Continuous induction” principle;
  if `s ∩ [a, b]` is closed, `a ∈ s`, and for each `x ∈ [a, b) ∩ s` some of its right neighborhoods
  is included `s`, then `[a, b] ⊆ s`.
* `IsClosed.Icc_subset_of_forall_exists_gt`, `IsClosed.mem_of_ge_of_forall_exists_gt` : two
  other versions of the “continuous induction” principle.
* `ContinuousOn.StrictMonoOn_of_InjOn_Ioo` :
  Every continuous injective `f : (a, b) → δ` is strictly monotone
  or antitone (increasing or decreasing).

## Tags

intermediate value theorem, connected space, connected set
-/


open Filter OrderDual TopologicalSpace Function Set
open scoped Topology Filter Interval

universe u v w

/-!
### Intermediate value theorem on a (pre)connected space

In this section we prove the following theorem (see `IsPreconnected.intermediate_value₂`): if `f`
and `g` are two functions continuous on a preconnected set `s`, `f a ≤ g a` at some `a ∈ s` and
`g b ≤ f b` at some `b ∈ s`, then `f c = g c` at some `c ∈ s`. We prove several versions of this
statement, including the classical IVT that corresponds to a constant function `g`.
-/

section

variable {X : Type u} {α : Type v} [TopologicalSpace X] [LinearOrder α] [TopologicalSpace α]
  [OrderClosedTopology α]

/-- Intermediate value theorem for two functions: if `f` and `g` are two continuous functions
on a preconnected space and `f a ≤ g a` and `g b ≤ f b`, then for some `x` we have `f x = g x`. -/
theorem intermediate_value_univ₂ [PreconnectedSpace X] {a b : X} {f g : X → α} (hf : Continuous f)
    (hg : Continuous g) (ha : f a ≤ g a) (hb : g b ≤ f b) : ∃ x, f x = g x := by
  obtain ⟨x, _, hfg, hgf⟩ : (univ ∩ { x | f x ≤ g x ∧ g x ≤ f x }).Nonempty :=
    isPreconnected_closed_iff.1 PreconnectedSpace.isPreconnected_univ _ _ (isClosed_le hf hg)
      (isClosed_le hg hf) (fun _ _ => le_total _ _) ⟨a, trivial, ha⟩ ⟨b, trivial, hb⟩
  exact ⟨x, le_antisymm hfg hgf⟩

theorem intermediate_value_univ₂_eventually₁ [PreconnectedSpace X] {a : X} {l : Filter X} [NeBot l]
    {f g : X → α} (hf : Continuous f) (hg : Continuous g) (ha : f a ≤ g a) (he : g ≤ᶠ[l] f) :
    ∃ x, f x = g x :=
  let ⟨_, h⟩ := he.exists; intermediate_value_univ₂ hf hg ha h

theorem intermediate_value_univ₂_eventually₂ [PreconnectedSpace X] {l₁ l₂ : Filter X} [NeBot l₁]
    [NeBot l₂] {f g : X → α} (hf : Continuous f) (hg : Continuous g) (he₁ : f ≤ᶠ[l₁] g)
    (he₂ : g ≤ᶠ[l₂] f) : ∃ x, f x = g x :=
  let ⟨_, h₁⟩ := he₁.exists
  let ⟨_, h₂⟩ := he₂.exists
  intermediate_value_univ₂ hf hg h₁ h₂

/-- Intermediate value theorem for two functions: if `f` and `g` are two functions continuous
on a preconnected set `s` and for some `a b ∈ s` we have `f a ≤ g a` and `g b ≤ f b`,
then for some `x ∈ s` we have `f x = g x`. -/
theorem IsPreconnected.intermediate_value₂ {s : Set X} (hs : IsPreconnected s) {a b : X}
    (ha : a ∈ s) (hb : b ∈ s) {f g : X → α} (hf : ContinuousOn f s) (hg : ContinuousOn g s)
    (ha' : f a ≤ g a) (hb' : g b ≤ f b) : ∃ x ∈ s, f x = g x :=
  let ⟨x, hx⟩ :=
    @intermediate_value_univ₂ s α _ _ _ _ (Subtype.preconnectedSpace hs) ⟨a, ha⟩ ⟨b, hb⟩ _ _
      (continuousOn_iff_continuous_restrict.1 hf) (continuousOn_iff_continuous_restrict.1 hg) ha'
      hb'
  ⟨x, x.2, hx⟩

theorem IsPreconnected.intermediate_value₂_eventually₁ {s : Set X} (hs : IsPreconnected s) {a : X}
    {l : Filter X} (ha : a ∈ s) [NeBot l] (hl : l ≤ 𝓟 s) {f g : X → α} (hf : ContinuousOn f s)
    (hg : ContinuousOn g s) (ha' : f a ≤ g a) (he : g ≤ᶠ[l] f) : ∃ x ∈ s, f x = g x := by
  rw [continuousOn_iff_continuous_restrict] at hf hg
  obtain ⟨b, h⟩ :=
    @intermediate_value_univ₂_eventually₁ _ _ _ _ _ _ (Subtype.preconnectedSpace hs) ⟨a, ha⟩ _
      (comap_coe_neBot_of_le_principal hl) _ _ hf hg ha' (he.comap _)
  exact ⟨b, b.prop, h⟩

theorem IsPreconnected.intermediate_value₂_eventually₂ {s : Set X} (hs : IsPreconnected s)
    {l₁ l₂ : Filter X} [NeBot l₁] [NeBot l₂] (hl₁ : l₁ ≤ 𝓟 s) (hl₂ : l₂ ≤ 𝓟 s) {f g : X → α}
    (hf : ContinuousOn f s) (hg : ContinuousOn g s) (he₁ : f ≤ᶠ[l₁] g) (he₂ : g ≤ᶠ[l₂] f) :
    ∃ x ∈ s, f x = g x := by
  rw [continuousOn_iff_continuous_restrict] at hf hg
  obtain ⟨b, h⟩ :=
    @intermediate_value_univ₂_eventually₂ _ _ _ _ _ _ (Subtype.preconnectedSpace hs) _ _
      (comap_coe_neBot_of_le_principal hl₁) (comap_coe_neBot_of_le_principal hl₂) _ _ hf hg
      (he₁.comap _) (he₂.comap _)
  exact ⟨b, b.prop, h⟩

/-- **Intermediate Value Theorem** for continuous functions on connected sets. -/
theorem IsPreconnected.intermediate_value {s : Set X} (hs : IsPreconnected s) {a b : X} (ha : a ∈ s)
    (hb : b ∈ s) {f : X → α} (hf : ContinuousOn f s) : Icc (f a) (f b) ⊆ f '' s := fun _x hx =>
  hs.intermediate_value₂ ha hb hf continuousOn_const hx.1 hx.2

theorem IsPreconnected.intermediate_value_Ico {s : Set X} (hs : IsPreconnected s) {a : X}
    {l : Filter X} (ha : a ∈ s) [NeBot l] (hl : l ≤ 𝓟 s) {f : X → α} (hf : ContinuousOn f s) {v : α}
    (ht : Tendsto f l (𝓝 v)) : Ico (f a) v ⊆ f '' s := fun _ h =>
  hs.intermediate_value₂_eventually₁ ha hl hf continuousOn_const h.1
    (eventually_ge_of_tendsto_gt h.2 ht)

theorem IsPreconnected.intermediate_value_Ioc {s : Set X} (hs : IsPreconnected s) {a : X}
    {l : Filter X} (ha : a ∈ s) [NeBot l] (hl : l ≤ 𝓟 s) {f : X → α} (hf : ContinuousOn f s) {v : α}
    (ht : Tendsto f l (𝓝 v)) : Ioc v (f a) ⊆ f '' s := fun _ h =>
  (hs.intermediate_value₂_eventually₁ ha hl continuousOn_const hf h.2
    (eventually_le_of_tendsto_lt h.1 ht)).imp fun _ h => h.imp_right Eq.symm

theorem IsPreconnected.intermediate_value_Ioo {s : Set X} (hs : IsPreconnected s) {l₁ l₂ : Filter X}
    [NeBot l₁] [NeBot l₂] (hl₁ : l₁ ≤ 𝓟 s) (hl₂ : l₂ ≤ 𝓟 s) {f : X → α} (hf : ContinuousOn f s)
    {v₁ v₂ : α} (ht₁ : Tendsto f l₁ (𝓝 v₁)) (ht₂ : Tendsto f l₂ (𝓝 v₂)) :
    Ioo v₁ v₂ ⊆ f '' s := fun _ h =>
  hs.intermediate_value₂_eventually₂ hl₁ hl₂ hf continuousOn_const
    (eventually_le_of_tendsto_lt h.1 ht₁) (eventually_ge_of_tendsto_gt h.2 ht₂)

theorem IsPreconnected.intermediate_value_Ici {s : Set X} (hs : IsPreconnected s) {a : X}
    {l : Filter X} (ha : a ∈ s) [NeBot l] (hl : l ≤ 𝓟 s) {f : X → α} (hf : ContinuousOn f s)
    (ht : Tendsto f l atTop) : Ici (f a) ⊆ f '' s := fun y h =>
  hs.intermediate_value₂_eventually₁ ha hl hf continuousOn_const h (tendsto_atTop.1 ht y)

theorem IsPreconnected.intermediate_value_Iic {s : Set X} (hs : IsPreconnected s) {a : X}
    {l : Filter X} (ha : a ∈ s) [NeBot l] (hl : l ≤ 𝓟 s) {f : X → α} (hf : ContinuousOn f s)
    (ht : Tendsto f l atBot) : Iic (f a) ⊆ f '' s := fun y h =>
  (hs.intermediate_value₂_eventually₁ ha hl continuousOn_const hf h (tendsto_atBot.1 ht y)).imp
    fun _ h => h.imp_right Eq.symm

theorem IsPreconnected.intermediate_value_Ioi {s : Set X} (hs : IsPreconnected s) {l₁ l₂ : Filter X}
    [NeBot l₁] [NeBot l₂] (hl₁ : l₁ ≤ 𝓟 s) (hl₂ : l₂ ≤ 𝓟 s) {f : X → α} (hf : ContinuousOn f s)
    {v : α} (ht₁ : Tendsto f l₁ (𝓝 v)) (ht₂ : Tendsto f l₂ atTop) : Ioi v ⊆ f '' s := fun y h =>
  hs.intermediate_value₂_eventually₂ hl₁ hl₂ hf continuousOn_const
    (eventually_le_of_tendsto_lt h ht₁) (tendsto_atTop.1 ht₂ y)

theorem IsPreconnected.intermediate_value_Iio {s : Set X} (hs : IsPreconnected s) {l₁ l₂ : Filter X}
    [NeBot l₁] [NeBot l₂] (hl₁ : l₁ ≤ 𝓟 s) (hl₂ : l₂ ≤ 𝓟 s) {f : X → α} (hf : ContinuousOn f s)
    {v : α} (ht₁ : Tendsto f l₁ atBot) (ht₂ : Tendsto f l₂ (𝓝 v)) : Iio v ⊆ f '' s := fun y h =>
  hs.intermediate_value₂_eventually₂ hl₁ hl₂ hf continuousOn_const (tendsto_atBot.1 ht₁ y)
    (eventually_ge_of_tendsto_gt h ht₂)

theorem IsPreconnected.intermediate_value_Iii {s : Set X} (hs : IsPreconnected s) {l₁ l₂ : Filter X}
    [NeBot l₁] [NeBot l₂] (hl₁ : l₁ ≤ 𝓟 s) (hl₂ : l₂ ≤ 𝓟 s) {f : X → α} (hf : ContinuousOn f s)
    (ht₁ : Tendsto f l₁ atBot) (ht₂ : Tendsto f l₂ atTop) : univ ⊆ f '' s := fun y _ =>
  hs.intermediate_value₂_eventually₂ hl₁ hl₂ hf continuousOn_const (tendsto_atBot.1 ht₁ y)
    (tendsto_atTop.1 ht₂ y)

/-- **Intermediate Value Theorem** for continuous functions on connected spaces. -/
theorem intermediate_value_univ [PreconnectedSpace X] (a b : X) {f : X → α} (hf : Continuous f) :
    Icc (f a) (f b) ⊆ range f := fun _ hx => intermediate_value_univ₂ hf continuous_const hx.1 hx.2

/-- **Intermediate Value Theorem** for continuous functions on connected spaces. -/
theorem mem_range_of_exists_le_of_exists_ge [PreconnectedSpace X] {c : α} {f : X → α}
    (hf : Continuous f) (h₁ : ∃ a, f a ≤ c) (h₂ : ∃ b, c ≤ f b) : c ∈ range f :=
  let ⟨a, ha⟩ := h₁; let ⟨b, hb⟩ := h₂; intermediate_value_univ a b hf ⟨ha, hb⟩

/-!
### (Pre)connected sets in a linear order

In this section we prove the following results:

* `IsPreconnected.ordConnected`: any preconnected set `s` in a linear order is `OrdConnected`,
  i.e. `a ∈ s` and `b ∈ s` imply `Icc a b ⊆ s`;

* `IsPreconnected.mem_intervals`: any preconnected set `s` in a conditionally complete linear order
  is one of the intervals `Set.Icc`, `set.`Ico`, `set.Ioc`, `set.Ioo`, ``Set.Ici`, `Set.Iic`,
  `Set.Ioi`, `Set.Iio`; note that this is false for non-complete orders: e.g., in `ℝ \ {0}`, the set
  of positive numbers cannot be represented as `Set.Ioi _`.

-/


/-- If a preconnected set contains endpoints of an interval, then it includes the whole interval. -/
theorem IsPreconnected.Icc_subset {s : Set α} (hs : IsPreconnected s) {a b : α} (ha : a ∈ s)
    (hb : b ∈ s) : Icc a b ⊆ s := by
  simpa only [image_id] using hs.intermediate_value ha hb continuousOn_id

theorem IsPreconnected.ordConnected {s : Set α} (h : IsPreconnected s) : OrdConnected s :=
  ⟨fun _ hx _ hy => h.Icc_subset hx hy⟩

/-- If a preconnected set contains endpoints of an interval, then it includes the whole interval. -/
theorem IsConnected.Icc_subset {s : Set α} (hs : IsConnected s) {a b : α} (ha : a ∈ s)
    (hb : b ∈ s) : Icc a b ⊆ s :=
  hs.2.Icc_subset ha hb

/-- If preconnected set in a linear order space is unbounded below and above, then it is the whole
space. -/
theorem IsPreconnected.eq_univ_of_unbounded {s : Set α} (hs : IsPreconnected s) (hb : ¬BddBelow s)
    (ha : ¬BddAbove s) : s = univ := by
  refine eq_univ_of_forall fun x => ?_
  obtain ⟨y, ys, hy⟩ : ∃ y ∈ s, y < x := not_bddBelow_iff.1 hb x
  obtain ⟨z, zs, hz⟩ : ∃ z ∈ s, x < z := not_bddAbove_iff.1 ha x
  exact hs.Icc_subset ys zs ⟨le_of_lt hy, le_of_lt hz⟩

end

variable {α : Type u} {β : Type v} {γ : Type w} [ConditionallyCompleteLinearOrder α]
  [TopologicalSpace α] [OrderTopology α] [ConditionallyCompleteLinearOrder β] [TopologicalSpace β]
  [OrderTopology β] [Nonempty γ]

/-- A bounded connected subset of a conditionally complete linear order includes the open interval
`(Inf s, Sup s)`. -/
theorem IsConnected.Ioo_csInf_csSup_subset {s : Set α} (hs : IsConnected s) (hb : BddBelow s)
    (ha : BddAbove s) : Ioo (sInf s) (sSup s) ⊆ s := fun _x hx =>
  let ⟨_y, ys, hy⟩ := (isGLB_lt_iff (isGLB_csInf hs.nonempty hb)).1 hx.1
  let ⟨_z, zs, hz⟩ := (lt_isLUB_iff (isLUB_csSup hs.nonempty ha)).1 hx.2
  hs.Icc_subset ys zs ⟨hy.le, hz.le⟩

theorem eq_Icc_csInf_csSup_of_connected_bdd_closed {s : Set α} (hc : IsConnected s)
    (hb : BddBelow s) (ha : BddAbove s) (hcl : IsClosed s) : s = Icc (sInf s) (sSup s) :=
  (subset_Icc_csInf_csSup hb ha).antisymm <|
    hc.Icc_subset (hcl.csInf_mem hc.nonempty hb) (hcl.csSup_mem hc.nonempty ha)

theorem IsPreconnected.Ioi_csInf_subset {s : Set α} (hs : IsPreconnected s) (hb : BddBelow s)
    (ha : ¬BddAbove s) : Ioi (sInf s) ⊆ s := fun x hx =>
  have sne : s.Nonempty := nonempty_of_not_bddAbove ha
  let ⟨_y, ys, hy⟩ : ∃ y ∈ s, y < x := (isGLB_lt_iff (isGLB_csInf sne hb)).1 hx
  let ⟨_z, zs, hz⟩ : ∃ z ∈ s, x < z := not_bddAbove_iff.1 ha x
  hs.Icc_subset ys zs ⟨hy.le, hz.le⟩

theorem IsPreconnected.Iio_csSup_subset {s : Set α} (hs : IsPreconnected s) (hb : ¬BddBelow s)
    (ha : BddAbove s) : Iio (sSup s) ⊆ s :=
  IsPreconnected.Ioi_csInf_subset (α := αᵒᵈ) hs ha hb
<<<<<<< HEAD
#align is_preconnected.Iio_cSup_subset IsPreconnected.Iio_csSup_subset
=======
>>>>>>> 99508fb5

/-- A preconnected set in a conditionally complete linear order is either one of the intervals
`[Inf s, Sup s]`, `[Inf s, Sup s)`, `(Inf s, Sup s]`, `(Inf s, Sup s)`, `[Inf s, +∞)`,
`(Inf s, +∞)`, `(-∞, Sup s]`, `(-∞, Sup s)`, `(-∞, +∞)`, or `∅`. The converse statement requires
`α` to be densely ordered. -/
theorem IsPreconnected.mem_intervals {s : Set α} (hs : IsPreconnected s) :
    s ∈
      ({Icc (sInf s) (sSup s), Ico (sInf s) (sSup s), Ioc (sInf s) (sSup s), Ioo (sInf s) (sSup s),
          Ici (sInf s), Ioi (sInf s), Iic (sSup s), Iio (sSup s), univ, ∅} : Set (Set α)) := by
  rcases s.eq_empty_or_nonempty with (rfl | hne)
  · apply_rules [Or.inr, mem_singleton]
  have hs' : IsConnected s := ⟨hne, hs⟩
  by_cases hb : BddBelow s <;> by_cases ha : BddAbove s
  · refine mem_of_subset_of_mem ?_ <| mem_Icc_Ico_Ioc_Ioo_of_subset_of_subset
      (hs'.Ioo_csInf_csSup_subset hb ha) (subset_Icc_csInf_csSup hb ha)
    simp only [insert_subset_iff, mem_insert_iff, mem_singleton_iff, true_or, or_true,
      singleton_subset_iff, and_self]
<<<<<<< HEAD
  · refine' Or.inr <| Or.inr <| Or.inr <| Or.inr _
=======
  · refine Or.inr <| Or.inr <| Or.inr <| Or.inr ?_
>>>>>>> 99508fb5
    cases'
      mem_Ici_Ioi_of_subset_of_subset (hs.Ioi_csInf_subset hb ha) fun x hx => csInf_le hb hx with
      hs hs
    · exact Or.inl hs
    · exact Or.inr (Or.inl hs)
  · iterate 6 apply Or.inr
    cases' mem_Iic_Iio_of_subset_of_subset (hs.Iio_csSup_subset hb ha) fun x hx => le_csSup ha hx
      with hs hs
    · exact Or.inl hs
    · exact Or.inr (Or.inl hs)
  · iterate 8 apply Or.inr
    exact Or.inl (hs.eq_univ_of_unbounded hb ha)

/-- A preconnected set is either one of the intervals `Icc`, `Ico`, `Ioc`, `Ioo`, `Ici`, `Ioi`,
`Iic`, `Iio`, or `univ`, or `∅`. The converse statement requires `α` to be densely ordered. Though
one can represent `∅` as `(Inf ∅, Inf ∅)`, we include it into the list of possible cases to improve
readability. -/
theorem setOf_isPreconnected_subset_of_ordered :
    { s : Set α | IsPreconnected s } ⊆
      -- bounded intervals
      (range (uncurry Icc) ∪ range (uncurry Ico) ∪ range (uncurry Ioc) ∪ range (uncurry Ioo)) ∪
      -- unbounded intervals and `univ`
      (range Ici ∪ range Ioi ∪ range Iic ∪ range Iio ∪ {univ, ∅}) := by
  intro s hs
  rcases hs.mem_intervals with (hs | hs | hs | hs | hs | hs | hs | hs | hs | hs) <;> rw [hs] <;>
    simp only [union_insert, union_singleton, mem_insert_iff, mem_union, mem_range, Prod.exists,
      uncurry_apply_pair, exists_apply_eq_apply, true_or, or_true, exists_apply_eq_apply2]
<<<<<<< HEAD
#align set_of_is_preconnected_subset_of_ordered setOf_isPreconnected_subset_of_ordered
=======
>>>>>>> 99508fb5

/-!
### Intervals are connected

In this section we prove that a closed interval (hence, any `OrdConnected` set) in a dense
conditionally complete linear order is preconnected.
-/


/-- A "continuous induction principle" for a closed interval: if a set `s` meets `[a, b]`
on a closed subset, contains `a`, and the set `s ∩ [a, b)` has no maximal point, then `b ∈ s`. -/
theorem IsClosed.mem_of_ge_of_forall_exists_gt {a b : α} {s : Set α} (hs : IsClosed (s ∩ Icc a b))
    (ha : a ∈ s) (hab : a ≤ b) (hgt : ∀ x ∈ s ∩ Ico a b, (s ∩ Ioc x b).Nonempty) : b ∈ s := by
  let S := s ∩ Icc a b
  replace ha : a ∈ S := ⟨ha, left_mem_Icc.2 hab⟩
  have Sbd : BddAbove S := ⟨b, fun z hz => hz.2.2⟩
  let c := sSup (s ∩ Icc a b)
  have c_mem : c ∈ S := hs.csSup_mem ⟨_, ha⟩ Sbd
  have c_le : c ≤ b := csSup_le ⟨_, ha⟩ fun x hx => hx.2.2
  cases' eq_or_lt_of_le c_le with hc hc
  · exact hc ▸ c_mem.1
  exfalso
  rcases hgt c ⟨c_mem.1, c_mem.2.1, hc⟩ with ⟨x, xs, cx, xb⟩
  exact not_lt_of_le (le_csSup Sbd ⟨xs, le_trans (le_csSup Sbd ha) (le_of_lt cx), xb⟩) cx

/-- A "continuous induction principle" for a closed interval: if a set `s` meets `[a, b]`
on a closed subset, contains `a`, and for any `a ≤ x < y ≤ b`, `x ∈ s`, the set `s ∩ (x, y]`
is not empty, then `[a, b] ⊆ s`. -/
theorem IsClosed.Icc_subset_of_forall_exists_gt {a b : α} {s : Set α} (hs : IsClosed (s ∩ Icc a b))
    (ha : a ∈ s) (hgt : ∀ x ∈ s ∩ Ico a b, ∀ y ∈ Ioi x, (s ∩ Ioc x y).Nonempty) : Icc a b ⊆ s := by
  intro y hy
  have : IsClosed (s ∩ Icc a y) := by
    suffices s ∩ Icc a y = s ∩ Icc a b ∩ Icc a y by
      rw [this]
      exact IsClosed.inter hs isClosed_Icc
    rw [inter_assoc]
    congr
    exact (inter_eq_self_of_subset_right <| Icc_subset_Icc_right hy.2).symm
  exact
    IsClosed.mem_of_ge_of_forall_exists_gt this ha hy.1 fun x hx =>
      hgt x ⟨hx.1, Ico_subset_Ico_right hy.2 hx.2⟩ y hx.2.2

variable [DenselyOrdered α] {a b : α}

/-- A "continuous induction principle" for a closed interval: if a set `s` meets `[a, b]`
on a closed subset, contains `a`, and for any `x ∈ s ∩ [a, b)` the set `s` includes some open
neighborhood of `x` within `(x, +∞)`, then `[a, b] ⊆ s`. -/
theorem IsClosed.Icc_subset_of_forall_mem_nhdsWithin {a b : α} {s : Set α}
    (hs : IsClosed (s ∩ Icc a b)) (ha : a ∈ s) (hgt : ∀ x ∈ s ∩ Ico a b, s ∈ 𝓝[>] x) :
    Icc a b ⊆ s := by
  apply hs.Icc_subset_of_forall_exists_gt ha
  rintro x ⟨hxs, hxab⟩ y hyxb
  have : s ∩ Ioc x y ∈ 𝓝[>] x :=
    inter_mem (hgt x ⟨hxs, hxab⟩) (Ioc_mem_nhdsWithin_Ioi ⟨le_rfl, hyxb⟩)
  exact (nhdsWithin_Ioi_self_neBot' ⟨b, hxab.2⟩).nonempty_of_mem this

theorem isPreconnected_Icc_aux (x y : α) (s t : Set α) (hxy : x ≤ y) (hs : IsClosed s)
    (ht : IsClosed t) (hab : Icc a b ⊆ s ∪ t) (hx : x ∈ Icc a b ∩ s) (hy : y ∈ Icc a b ∩ t) :
    (Icc a b ∩ (s ∩ t)).Nonempty := by
  have xyab : Icc x y ⊆ Icc a b := Icc_subset_Icc hx.1.1 hy.1.2
  by_contra hst
  suffices Icc x y ⊆ s from
    hst ⟨y, xyab <| right_mem_Icc.2 hxy, this <| right_mem_Icc.2 hxy, hy.2⟩
  apply (IsClosed.inter hs isClosed_Icc).Icc_subset_of_forall_mem_nhdsWithin hx.2
  rintro z ⟨zs, hz⟩
  have zt : z ∈ tᶜ := fun zt => hst ⟨z, xyab <| Ico_subset_Icc_self hz, zs, zt⟩
  have : tᶜ ∩ Ioc z y ∈ 𝓝[>] z := by
    rw [← nhdsWithin_Ioc_eq_nhdsWithin_Ioi hz.2]
    exact mem_nhdsWithin.2 ⟨tᶜ, ht.isOpen_compl, zt, Subset.rfl⟩
  apply mem_of_superset this
  have : Ioc z y ⊆ s ∪ t := fun w hw => hab (xyab ⟨le_trans hz.1 (le_of_lt hw.1), hw.2⟩)
  exact fun w ⟨wt, wzy⟩ => (this wzy).elim id fun h => (wt h).elim

/-- A closed interval in a densely ordered conditionally complete linear order is preconnected. -/
theorem isPreconnected_Icc : IsPreconnected (Icc a b) :=
  isPreconnected_closed_iff.2
    (by
      rintro s t hs ht hab ⟨x, hx⟩ ⟨y, hy⟩
      -- This used to use `wlog`, but it was causing timeouts.
      rcases le_total x y with h | h
      · exact isPreconnected_Icc_aux x y s t h hs ht hab hx hy
      · rw [inter_comm s t]
        rw [union_comm s t] at hab
        exact isPreconnected_Icc_aux y x t s h ht hs hab hy hx)

theorem isPreconnected_uIcc : IsPreconnected ([[a, b]]) :=
  isPreconnected_Icc

theorem Set.OrdConnected.isPreconnected {s : Set α} (h : s.OrdConnected) : IsPreconnected s :=
  isPreconnected_of_forall_pair fun x hx y hy =>
    ⟨[[x, y]], h.uIcc_subset hx hy, left_mem_uIcc, right_mem_uIcc, isPreconnected_uIcc⟩

theorem isPreconnected_iff_ordConnected {s : Set α} : IsPreconnected s ↔ OrdConnected s :=
  ⟨IsPreconnected.ordConnected, Set.OrdConnected.isPreconnected⟩

theorem isPreconnected_Ici : IsPreconnected (Ici a) :=
  ordConnected_Ici.isPreconnected

theorem isPreconnected_Iic : IsPreconnected (Iic a) :=
  ordConnected_Iic.isPreconnected

theorem isPreconnected_Iio : IsPreconnected (Iio a) :=
  ordConnected_Iio.isPreconnected

theorem isPreconnected_Ioi : IsPreconnected (Ioi a) :=
  ordConnected_Ioi.isPreconnected

theorem isPreconnected_Ioo : IsPreconnected (Ioo a b) :=
  ordConnected_Ioo.isPreconnected

theorem isPreconnected_Ioc : IsPreconnected (Ioc a b) :=
  ordConnected_Ioc.isPreconnected

theorem isPreconnected_Ico : IsPreconnected (Ico a b) :=
  ordConnected_Ico.isPreconnected

theorem isConnected_Ici : IsConnected (Ici a) :=
  ⟨nonempty_Ici, isPreconnected_Ici⟩

theorem isConnected_Iic : IsConnected (Iic a) :=
  ⟨nonempty_Iic, isPreconnected_Iic⟩

theorem isConnected_Ioi [NoMaxOrder α] : IsConnected (Ioi a) :=
  ⟨nonempty_Ioi, isPreconnected_Ioi⟩

theorem isConnected_Iio [NoMinOrder α] : IsConnected (Iio a) :=
  ⟨nonempty_Iio, isPreconnected_Iio⟩

theorem isConnected_Icc (h : a ≤ b) : IsConnected (Icc a b) :=
  ⟨nonempty_Icc.2 h, isPreconnected_Icc⟩

theorem isConnected_Ioo (h : a < b) : IsConnected (Ioo a b) :=
  ⟨nonempty_Ioo.2 h, isPreconnected_Ioo⟩

theorem isConnected_Ioc (h : a < b) : IsConnected (Ioc a b) :=
  ⟨nonempty_Ioc.2 h, isPreconnected_Ioc⟩

theorem isConnected_Ico (h : a < b) : IsConnected (Ico a b) :=
  ⟨nonempty_Ico.2 h, isPreconnected_Ico⟩

instance (priority := 100) ordered_connected_space : PreconnectedSpace α :=
  ⟨ordConnected_univ.isPreconnected⟩

/-- In a dense conditionally complete linear order, the set of preconnected sets is exactly
the set of the intervals `Icc`, `Ico`, `Ioc`, `Ioo`, `Ici`, `Ioi`, `Iic`, `Iio`, `(-∞, +∞)`,
or `∅`. Though one can represent `∅` as `(sInf s, sInf s)`, we include it into the list of
possible cases to improve readability. -/
theorem setOf_isPreconnected_eq_of_ordered :
    { s : Set α | IsPreconnected s } =
      -- bounded intervals
      range (uncurry Icc) ∪ range (uncurry Ico) ∪ range (uncurry Ioc) ∪ range (uncurry Ioo) ∪
      -- unbounded intervals and `univ`
      (range Ici ∪ range Ioi ∪ range Iic ∪ range Iio ∪ {univ, ∅}) := by
  refine Subset.antisymm setOf_isPreconnected_subset_of_ordered ?_
  simp only [subset_def, forall_mem_range, uncurry, or_imp, forall_and, mem_union,
    mem_setOf_eq, insert_eq, mem_singleton_iff, forall_eq, forall_true_iff, and_true_iff,
    isPreconnected_Icc, isPreconnected_Ico, isPreconnected_Ioc, isPreconnected_Ioo,
    isPreconnected_Ioi, isPreconnected_Iio, isPreconnected_Ici, isPreconnected_Iic,
    isPreconnected_univ, isPreconnected_empty]

/-- This lemmas characterizes when a subset `s` of a densely ordered conditionally complete linear
order is totally disconnected with respect to the order topology: between any two distinct points
of `s` must lie a point not in `s`. -/
lemma isTotallyDisconnected_iff_lt {s : Set α} :
    IsTotallyDisconnected s ↔ ∀ x ∈ s, ∀ y ∈ s, x < y → ∃ z ∉ s, z ∈ Ioo x y := by
  simp only [IsTotallyDisconnected, isPreconnected_iff_ordConnected, ← not_nontrivial_iff,
    nontrivial_iff_exists_lt, not_exists, not_and]
  refine ⟨fun h x hx y hy hxy ↦ ?_, fun h t hts ht x hx y hy hxy ↦ ?_⟩
  · simp_rw [← not_ordConnected_inter_Icc_iff hx hy]
    exact fun hs ↦ h _ inter_subset_left hs _ ⟨hx, le_rfl, hxy.le⟩ _ ⟨hy, hxy.le, le_rfl⟩ hxy
  · obtain ⟨z, h1z, h2z⟩ := h x (hts hx) y (hts hy) hxy
    exact h1z <| hts <| ht.1 hx hy ⟨h2z.1.le, h2z.2.le⟩

/-!
### Intermediate Value Theorem on an interval

In this section we prove several versions of the Intermediate Value Theorem for a function
continuous on an interval.
-/


variable {δ : Type*} [LinearOrder δ] [TopologicalSpace δ] [OrderClosedTopology δ]

/-- **Intermediate Value Theorem** for continuous functions on closed intervals, case
`f a ≤ t ≤ f b`. -/
theorem intermediate_value_Icc {a b : α} (hab : a ≤ b) {f : α → δ} (hf : ContinuousOn f (Icc a b)) :
    Icc (f a) (f b) ⊆ f '' Icc a b :=
  isPreconnected_Icc.intermediate_value (left_mem_Icc.2 hab) (right_mem_Icc.2 hab) hf

/-- **Intermediate Value Theorem** for continuous functions on closed intervals, case
`f a ≥ t ≥ f b`. -/
theorem intermediate_value_Icc' {a b : α} (hab : a ≤ b) {f : α → δ}
    (hf : ContinuousOn f (Icc a b)) : Icc (f b) (f a) ⊆ f '' Icc a b :=
  isPreconnected_Icc.intermediate_value (right_mem_Icc.2 hab) (left_mem_Icc.2 hab) hf

/-- **Intermediate Value Theorem** for continuous functions on closed intervals, unordered case. -/
theorem intermediate_value_uIcc {a b : α} {f : α → δ} (hf : ContinuousOn f [[a, b]]) :
    [[f a, f b]] ⊆ f '' uIcc a b := by
  cases le_total (f a) (f b) <;> simp [*, isPreconnected_uIcc.intermediate_value]

/-- If `f : α → α` is continuous on `[[a, b]]`, `a ≤ f a`, and `f b ≤ b`,
then `f` has a fixed point on `[[a, b]]`. -/
theorem exists_mem_uIcc_isFixedPt {a b : α} {f : α → α} (hf : ContinuousOn f (uIcc a b))
    (ha : a ≤ f a) (hb : f b ≤ b) : ∃ c ∈ [[a, b]], IsFixedPt f c :=
  isPreconnected_uIcc.intermediate_value₂ right_mem_uIcc left_mem_uIcc hf continuousOn_id hb ha

/-- If `f : α → α` is continuous on `[a, b]`, `a ≤ b`, `a ≤ f a`, and `f b ≤ b`,
then `f` has a fixed point on `[a, b]`.

In particular, if `[a, b]` is forward-invariant under `f`,
then `f` has a fixed point on `[a, b]`, see `exists_mem_Icc_isFixedPt_of_mapsTo`. -/
theorem exists_mem_Icc_isFixedPt {a b : α} {f : α → α} (hf : ContinuousOn f (Icc a b))
    (hle : a ≤ b) (ha : a ≤ f a) (hb : f b ≤ b) : ∃ c ∈ Icc a b, IsFixedPt f c :=
  isPreconnected_Icc.intermediate_value₂
    (right_mem_Icc.2 hle) (left_mem_Icc.2 hle) hf continuousOn_id hb ha

/-- If a closed interval is forward-invariant under a continuous map `f : α → α`,
then this map has a fixed point on this interval. -/
theorem exists_mem_Icc_isFixedPt_of_mapsTo {a b : α} {f : α → α} (hf : ContinuousOn f (Icc a b))
    (hle : a ≤ b) (hmaps : MapsTo f (Icc a b) (Icc a b)) : ∃ c ∈ Icc a b, IsFixedPt f c :=
  exists_mem_Icc_isFixedPt hf hle (hmaps <| left_mem_Icc.2 hle).1 (hmaps <| right_mem_Icc.2 hle).2

theorem intermediate_value_Ico {a b : α} (hab : a ≤ b) {f : α → δ} (hf : ContinuousOn f (Icc a b)) :
    Ico (f a) (f b) ⊆ f '' Ico a b :=
  Or.elim (eq_or_lt_of_le hab) (fun he _ h => absurd h.2 (not_lt_of_le (he ▸ h.1))) fun hlt =>
    @IsPreconnected.intermediate_value_Ico _ _ _ _ _ _ _ isPreconnected_Ico _ _ ⟨refl a, hlt⟩
      (right_nhdsWithin_Ico_neBot hlt) inf_le_right _ (hf.mono Ico_subset_Icc_self) _
      ((hf.continuousWithinAt ⟨hab, refl b⟩).mono Ico_subset_Icc_self)

theorem intermediate_value_Ico' {a b : α} (hab : a ≤ b) {f : α → δ}
    (hf : ContinuousOn f (Icc a b)) : Ioc (f b) (f a) ⊆ f '' Ico a b :=
  Or.elim (eq_or_lt_of_le hab) (fun he _ h => absurd h.1 (not_lt_of_le (he ▸ h.2))) fun hlt =>
    @IsPreconnected.intermediate_value_Ioc _ _ _ _ _ _ _ isPreconnected_Ico _ _ ⟨refl a, hlt⟩
      (right_nhdsWithin_Ico_neBot hlt) inf_le_right _ (hf.mono Ico_subset_Icc_self) _
      ((hf.continuousWithinAt ⟨hab, refl b⟩).mono Ico_subset_Icc_self)

theorem intermediate_value_Ioc {a b : α} (hab : a ≤ b) {f : α → δ} (hf : ContinuousOn f (Icc a b)) :
    Ioc (f a) (f b) ⊆ f '' Ioc a b :=
  Or.elim (eq_or_lt_of_le hab) (fun he _ h => absurd h.2 (not_le_of_lt (he ▸ h.1))) fun hlt =>
    @IsPreconnected.intermediate_value_Ioc _ _ _ _ _ _ _ isPreconnected_Ioc _ _ ⟨hlt, refl b⟩
      (left_nhdsWithin_Ioc_neBot hlt) inf_le_right _ (hf.mono Ioc_subset_Icc_self) _
      ((hf.continuousWithinAt ⟨refl a, hab⟩).mono Ioc_subset_Icc_self)

theorem intermediate_value_Ioc' {a b : α} (hab : a ≤ b) {f : α → δ}
    (hf : ContinuousOn f (Icc a b)) : Ico (f b) (f a) ⊆ f '' Ioc a b :=
  Or.elim (eq_or_lt_of_le hab) (fun he _ h => absurd h.1 (not_le_of_lt (he ▸ h.2))) fun hlt =>
    @IsPreconnected.intermediate_value_Ico _ _ _ _ _ _ _ isPreconnected_Ioc _ _ ⟨hlt, refl b⟩
      (left_nhdsWithin_Ioc_neBot hlt) inf_le_right _ (hf.mono Ioc_subset_Icc_self) _
      ((hf.continuousWithinAt ⟨refl a, hab⟩).mono Ioc_subset_Icc_self)

theorem intermediate_value_Ioo {a b : α} (hab : a ≤ b) {f : α → δ} (hf : ContinuousOn f (Icc a b)) :
    Ioo (f a) (f b) ⊆ f '' Ioo a b :=
  Or.elim (eq_or_lt_of_le hab) (fun he _ h => absurd h.2 (not_lt_of_lt (he ▸ h.1))) fun hlt =>
    @IsPreconnected.intermediate_value_Ioo _ _ _ _ _ _ _ isPreconnected_Ioo _ _
      (left_nhdsWithin_Ioo_neBot hlt) (right_nhdsWithin_Ioo_neBot hlt) inf_le_right inf_le_right _
      (hf.mono Ioo_subset_Icc_self) _ _
      ((hf.continuousWithinAt ⟨refl a, hab⟩).mono Ioo_subset_Icc_self)
      ((hf.continuousWithinAt ⟨hab, refl b⟩).mono Ioo_subset_Icc_self)

theorem intermediate_value_Ioo' {a b : α} (hab : a ≤ b) {f : α → δ}
    (hf : ContinuousOn f (Icc a b)) : Ioo (f b) (f a) ⊆ f '' Ioo a b :=
  Or.elim (eq_or_lt_of_le hab) (fun he _ h => absurd h.1 (not_lt_of_lt (he ▸ h.2))) fun hlt =>
    @IsPreconnected.intermediate_value_Ioo _ _ _ _ _ _ _ isPreconnected_Ioo _ _
      (right_nhdsWithin_Ioo_neBot hlt) (left_nhdsWithin_Ioo_neBot hlt) inf_le_right inf_le_right _
      (hf.mono Ioo_subset_Icc_self) _ _
      ((hf.continuousWithinAt ⟨hab, refl b⟩).mono Ioo_subset_Icc_self)
      ((hf.continuousWithinAt ⟨refl a, hab⟩).mono Ioo_subset_Icc_self)

/-- **Intermediate value theorem**: if `f` is continuous on an order-connected set `s` and `a`,
`b` are two points of this set, then `f` sends `s` to a superset of `Icc (f x) (f y)`. -/
theorem ContinuousOn.surjOn_Icc {s : Set α} [hs : OrdConnected s] {f : α → δ}
    (hf : ContinuousOn f s) {a b : α} (ha : a ∈ s) (hb : b ∈ s) : SurjOn f s (Icc (f a) (f b)) :=
  hs.isPreconnected.intermediate_value ha hb hf

/-- **Intermediate value theorem**: if `f` is continuous on an order-connected set `s` and `a`,
`b` are two points of this set, then `f` sends `s` to a superset of `[f x, f y]`. -/
theorem ContinuousOn.surjOn_uIcc {s : Set α} [hs : OrdConnected s] {f : α → δ}
    (hf : ContinuousOn f s) {a b : α} (ha : a ∈ s) (hb : b ∈ s) :
    SurjOn f s (uIcc (f a) (f b)) := by
  rcases le_total (f a) (f b) with hab | hab <;> simp [hf.surjOn_Icc, *]

/-- A continuous function which tendsto `Filter.atTop` along `Filter.atTop` and to `atBot` along
`at_bot` is surjective. -/
theorem Continuous.surjective {f : α → δ} (hf : Continuous f) (h_top : Tendsto f atTop atTop)
    (h_bot : Tendsto f atBot atBot) : Function.Surjective f := fun p =>
  mem_range_of_exists_le_of_exists_ge hf (h_bot.eventually (eventually_le_atBot p)).exists
    (h_top.eventually (eventually_ge_atTop p)).exists

/-- A continuous function which tendsto `Filter.atBot` along `Filter.atTop` and to `Filter.atTop`
along `atBot` is surjective. -/
theorem Continuous.surjective' {f : α → δ} (hf : Continuous f) (h_top : Tendsto f atBot atTop)
    (h_bot : Tendsto f atTop atBot) : Function.Surjective f :=
  Continuous.surjective (α := αᵒᵈ) hf h_top h_bot

/-- If a function `f : α → β` is continuous on a nonempty interval `s`, its restriction to `s`
tends to `at_bot : Filter β` along `at_bot : Filter ↥s` and tends to `Filter.atTop : Filter β` along
`Filter.atTop : Filter ↥s`, then the restriction of `f` to `s` is surjective. We formulate the
conclusion as `Function.surjOn f s Set.univ`. -/
theorem ContinuousOn.surjOn_of_tendsto {f : α → δ} {s : Set α} [OrdConnected s] (hs : s.Nonempty)
    (hf : ContinuousOn f s) (hbot : Tendsto (fun x : s => f x) atBot atBot)
    (htop : Tendsto (fun x : s => f x) atTop atTop) : SurjOn f s univ :=
  haveI := Classical.inhabited_of_nonempty hs.to_subtype
  surjOn_iff_surjective.2 <| hf.restrict.surjective htop hbot

/-- If a function `f : α → β` is continuous on a nonempty interval `s`, its restriction to `s`
tends to `Filter.atTop : Filter β` along `Filter.atBot : Filter ↥s` and tends to
`Filter.atBot : Filter β` along `Filter.atTop : Filter ↥s`, then the restriction of `f` to `s` is
surjective. We formulate the conclusion as `Function.surjOn f s Set.univ`. -/
theorem ContinuousOn.surjOn_of_tendsto' {f : α → δ} {s : Set α} [OrdConnected s] (hs : s.Nonempty)
    (hf : ContinuousOn f s) (hbot : Tendsto (fun x : s => f x) atBot atTop)
    (htop : Tendsto (fun x : s => f x) atTop atBot) : SurjOn f s univ :=
  ContinuousOn.surjOn_of_tendsto (δ := δᵒᵈ) hs hf hbot htop
<<<<<<< HEAD
#align continuous_on.surj_on_of_tendsto' ContinuousOn.surjOn_of_tendsto'
=======
>>>>>>> 99508fb5

theorem Continuous.strictMono_of_inj_boundedOrder [BoundedOrder α] {f : α → δ}
    (hf_c : Continuous f) (hf : f ⊥ ≤ f ⊤) (hf_i : Injective f) : StrictMono f := by
  intro a b hab
  by_contra! h
  have H : f b < f a := lt_of_le_of_ne h <| hf_i.ne hab.ne'
  by_cases ha : f a ≤ f ⊥
  · obtain ⟨u, hu⟩ := intermediate_value_Ioc le_top hf_c.continuousOn ⟨H.trans_le ha, hf⟩
    have : u = ⊥ := hf_i hu.2
    aesop
  · by_cases hb : f ⊥ < f b
    · obtain ⟨u, hu⟩ := intermediate_value_Ioo bot_le hf_c.continuousOn ⟨hb, H⟩
      rw [hf_i hu.2] at hu
      exact (hab.trans hu.1.2).false
    · push_neg at ha hb
      replace hb : f b < f ⊥ := lt_of_le_of_ne hb <| hf_i.ne (lt_of_lt_of_le' hab bot_le).ne'
      obtain ⟨u, hu⟩ := intermediate_value_Ioo' hab.le hf_c.continuousOn ⟨hb, ha⟩
      have : u = ⊥ := hf_i hu.2
      aesop

theorem Continuous.strictAnti_of_inj_boundedOrder [BoundedOrder α] {f : α → δ}
    (hf_c : Continuous f) (hf : f ⊤ ≤ f ⊥) (hf_i : Injective f) : StrictAnti f :=
  hf_c.strictMono_of_inj_boundedOrder (δ := δᵒᵈ) hf hf_i

theorem Continuous.strictMono_of_inj_boundedOrder' [BoundedOrder α] {f : α → δ}
    (hf_c : Continuous f) (hf_i : Injective f) : StrictMono f ∨ StrictAnti f :=
  (le_total (f ⊥) (f ⊤)).imp
    (hf_c.strictMono_of_inj_boundedOrder · hf_i)
    (hf_c.strictAnti_of_inj_boundedOrder · hf_i)

/-- Suppose `α` is equipped with a conditionally complete linear dense order and `f : α → δ` is
continuous and injective. Then `f` is strictly monotone (increasing) if
it is strictly monotone (increasing) on some closed interval `[a, b]`. -/
theorem Continuous.strictMonoOn_of_inj_rigidity {f : α → δ}
    (hf_c : Continuous f) (hf_i : Injective f) {a b : α} (hab : a < b)
    (hf_mono : StrictMonoOn f (Icc a b)) : StrictMono f := by
  intro x y hxy
  let s := min a x
  let t := max b y
  have hsa : s ≤ a := min_le_left a x
  have hbt : b ≤ t := le_max_left b y
  have hst : s ≤ t := hsa.trans <| hbt.trans' hab.le
  have hf_mono_st : StrictMonoOn f (Icc s t) ∨ StrictAntiOn f (Icc s t) := by
    letI := Icc.completeLinearOrder hst
    have := Continuous.strictMono_of_inj_boundedOrder' (f := Set.restrict (Icc s t) f)
      hf_c.continuousOn.restrict hf_i.injOn.injective
    exact this.imp strictMono_restrict.mp strictAntiOn_iff_strictAnti.mpr
  have (h : StrictAntiOn f (Icc s t)) : False := by
    have : Icc a b ⊆ Icc s t := Icc_subset_Icc hsa hbt
    replace : StrictAntiOn f (Icc a b) := StrictAntiOn.mono h this
    replace : IsAntichain (· ≤ ·) (Icc a b) :=
      IsAntichain.of_strictMonoOn_antitoneOn hf_mono this.antitoneOn
    exact this.not_lt (left_mem_Icc.mpr (le_of_lt hab)) (right_mem_Icc.mpr (le_of_lt hab)) hab
  replace hf_mono_st : StrictMonoOn f (Icc s t) := hf_mono_st.resolve_right this
  have hsx : s ≤ x := min_le_right a x
  have hyt : y ≤ t := le_max_right b y
  replace : Icc x y ⊆ Icc s t := Icc_subset_Icc hsx hyt
  replace : StrictMonoOn f (Icc x y) := StrictMonoOn.mono hf_mono_st this
  exact this (left_mem_Icc.mpr (le_of_lt hxy)) (right_mem_Icc.mpr (le_of_lt hxy)) hxy

/-- Suppose `f : [a, b] → δ` is
continuous and injective. Then `f` is strictly monotone (increasing) if `f(a) ≤ f(b)`. -/
theorem ContinuousOn.strictMonoOn_of_injOn_Icc {a b : α} {f : α → δ}
    (hab : a ≤ b) (hfab : f a ≤ f b)
    (hf_c : ContinuousOn f (Icc a b)) (hf_i : InjOn f (Icc a b)) :
    StrictMonoOn f (Icc a b) := by
  letI := Icc.completeLinearOrder hab
  refine StrictMono.of_restrict ?_
  set g : Icc a b → δ := Set.restrict (Icc a b) f
  have hgab : g ⊥ ≤ g ⊤ := by aesop
  exact Continuous.strictMono_of_inj_boundedOrder (f := g) hf_c.restrict hgab hf_i.injective

/-- Suppose `f : [a, b] → δ` is
continuous and injective. Then `f` is strictly antitone (decreasing) if `f(b) ≤ f(a)`. -/
theorem ContinuousOn.strictAntiOn_of_injOn_Icc {a b : α} {f : α → δ}
    (hab : a ≤ b) (hfab : f b ≤ f a)
    (hf_c : ContinuousOn f (Icc a b)) (hf_i : InjOn f (Icc a b)) :
    StrictAntiOn f (Icc a b) := ContinuousOn.strictMonoOn_of_injOn_Icc (δ := δᵒᵈ) hab hfab hf_c hf_i

/-- Suppose `f : [a, b] → δ` is continuous and injective. Then `f` is strictly monotone
or antitone (increasing or decreasing). -/
theorem ContinuousOn.strictMonoOn_of_injOn_Icc' {a b : α} {f : α → δ} (hab : a ≤ b)
    (hf_c : ContinuousOn f (Icc a b)) (hf_i : InjOn f (Icc a b)) :
    StrictMonoOn f (Icc a b) ∨ StrictAntiOn f (Icc a b) :=
  (le_total (f a) (f b)).imp
    (ContinuousOn.strictMonoOn_of_injOn_Icc hab · hf_c hf_i)
    (ContinuousOn.strictAntiOn_of_injOn_Icc hab · hf_c hf_i)

/-- Suppose `α` is equipped with a conditionally complete linear dense order and `f : α → δ` is
continuous and injective. Then `f` is strictly monotone or antitone (increasing or decreasing). -/
theorem Continuous.strictMono_of_inj {f : α → δ}
    (hf_c : Continuous f) (hf_i : Injective f) : StrictMono f ∨ StrictAnti f := by
  have H {c d : α} (hcd : c < d) : StrictMono f ∨ StrictAnti f :=
    (hf_c.continuousOn.strictMonoOn_of_injOn_Icc' hcd.le hf_i.injOn).imp
      (hf_c.strictMonoOn_of_inj_rigidity hf_i hcd)
      (hf_c.strictMonoOn_of_inj_rigidity (δ := δᵒᵈ) hf_i hcd)
  by_cases hn : Nonempty α
  · let a : α := Classical.choice ‹_›
    by_cases h : ∃ b : α, a ≠ b
    · choose b hb using h
      by_cases hab : a < b
      · exact H hab
      · push_neg at hab
        have : b < a := by exact Ne.lt_of_le (id (Ne.symm hb)) hab
        exact H this
    · push_neg at h
      haveI : Subsingleton α := ⟨fun c d => Trans.trans (h c).symm (h d)⟩
      exact Or.inl <| Subsingleton.strictMono f
  · aesop

/-- Every continuous injective `f : (a, b) → δ` is strictly monotone
or antitone (increasing or decreasing). -/
theorem ContinuousOn.strictMonoOn_of_injOn_Ioo {a b : α} {f : α → δ} (hab : a < b)
    (hf_c : ContinuousOn f (Ioo a b)) (hf_i : InjOn f (Ioo a b)) :
    StrictMonoOn f (Ioo a b) ∨ StrictAntiOn f (Ioo a b) := by
  haveI : Inhabited (Ioo a b) := Classical.inhabited_of_nonempty (nonempty_Ioo_subtype hab)
  let g : Ioo a b → δ := Set.restrict (Ioo a b) f
  have : StrictMono g ∨ StrictAnti g :=
    Continuous.strictMono_of_inj hf_c.restrict hf_i.injective
  exact this.imp strictMono_restrict.mp strictAntiOn_iff_strictAnti.mpr<|MERGE_RESOLUTION|>--- conflicted
+++ resolved
@@ -243,10 +243,6 @@
 theorem IsPreconnected.Iio_csSup_subset {s : Set α} (hs : IsPreconnected s) (hb : ¬BddBelow s)
     (ha : BddAbove s) : Iio (sSup s) ⊆ s :=
   IsPreconnected.Ioi_csInf_subset (α := αᵒᵈ) hs ha hb
-<<<<<<< HEAD
-#align is_preconnected.Iio_cSup_subset IsPreconnected.Iio_csSup_subset
-=======
->>>>>>> 99508fb5
 
 /-- A preconnected set in a conditionally complete linear order is either one of the intervals
 `[Inf s, Sup s]`, `[Inf s, Sup s)`, `(Inf s, Sup s]`, `(Inf s, Sup s)`, `[Inf s, +∞)`,
@@ -264,11 +260,7 @@
       (hs'.Ioo_csInf_csSup_subset hb ha) (subset_Icc_csInf_csSup hb ha)
     simp only [insert_subset_iff, mem_insert_iff, mem_singleton_iff, true_or, or_true,
       singleton_subset_iff, and_self]
-<<<<<<< HEAD
-  · refine' Or.inr <| Or.inr <| Or.inr <| Or.inr _
-=======
   · refine Or.inr <| Or.inr <| Or.inr <| Or.inr ?_
->>>>>>> 99508fb5
     cases'
       mem_Ici_Ioi_of_subset_of_subset (hs.Ioi_csInf_subset hb ha) fun x hx => csInf_le hb hx with
       hs hs
@@ -296,10 +288,6 @@
   rcases hs.mem_intervals with (hs | hs | hs | hs | hs | hs | hs | hs | hs | hs) <;> rw [hs] <;>
     simp only [union_insert, union_singleton, mem_insert_iff, mem_union, mem_range, Prod.exists,
       uncurry_apply_pair, exists_apply_eq_apply, true_or, or_true, exists_apply_eq_apply2]
-<<<<<<< HEAD
-#align set_of_is_preconnected_subset_of_ordered setOf_isPreconnected_subset_of_ordered
-=======
->>>>>>> 99508fb5
 
 /-!
 ### Intervals are connected
@@ -612,10 +600,6 @@
     (hf : ContinuousOn f s) (hbot : Tendsto (fun x : s => f x) atBot atTop)
     (htop : Tendsto (fun x : s => f x) atTop atBot) : SurjOn f s univ :=
   ContinuousOn.surjOn_of_tendsto (δ := δᵒᵈ) hs hf hbot htop
-<<<<<<< HEAD
-#align continuous_on.surj_on_of_tendsto' ContinuousOn.surjOn_of_tendsto'
-=======
->>>>>>> 99508fb5
 
 theorem Continuous.strictMono_of_inj_boundedOrder [BoundedOrder α] {f : α → δ}
     (hf_c : Continuous f) (hf : f ⊥ ≤ f ⊤) (hf_i : Injective f) : StrictMono f := by
