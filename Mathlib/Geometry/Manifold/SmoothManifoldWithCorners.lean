/-
Copyright (c) 2019 Sébastien Gouëzel. All rights reserved.
Released under Apache 2.0 license as described in the file LICENSE.
Authors: Sébastien Gouëzel
-/
import Mathlib.Analysis.Convex.Normed
import Mathlib.Analysis.Normed.Module.FiniteDimension
import Mathlib.Analysis.Calculus.ContDiff.Basic
import Mathlib.Data.Bundle
import Mathlib.Geometry.Manifold.ChartedSpace

/-!
# Smooth manifolds (possibly with boundary or corners)

A smooth manifold is a manifold modelled on a normed vector space, or a subset like a
half-space (to get manifolds with boundaries) for which the changes of coordinates are smooth maps.
We define a model with corners as a map `I : H → E` embedding nicely the topological space `H` in
the vector space `E` (or more precisely as a structure containing all the relevant properties).
Given such a model with corners `I` on `(E, H)`, we define the groupoid of local
homeomorphisms of `H` which are smooth when read in `E` (for any regularity `n : ℕ∞`).
With this groupoid at hand and the general machinery of charted spaces, we thus get the notion
of `C^n` manifold with respect to any model with corners `I` on `(E, H)`. We also introduce a
specific type class for `C^∞` manifolds as these are the most commonly used.

Some texts assume manifolds to be Hausdorff and second countable. We (in mathlib) assume neither,
but add these assumptions later as needed. (Quite a few results still do not require them.)

## Main definitions

* `ModelWithCorners 𝕜 E H` :
  a structure containing information on the way a space `H` embeds in a
  model vector space E over the field `𝕜`. This is all that is needed to
  define a smooth manifold with model space `H`, and model vector space `E`.
* `modelWithCornersSelf 𝕜 E` :
  trivial model with corners structure on the space `E` embedded in itself by the identity.
* `contDiffGroupoid n I` :
  when `I` is a model with corners on `(𝕜, E, H)`, this is the groupoid of partial homeos of `H`
  which are of class `C^n` over the normed field `𝕜`, when read in `E`.
* `SmoothManifoldWithCorners I M` :
  a type class saying that the charted space `M`, modelled on the space `H`, has `C^∞` changes of
  coordinates with respect to the model with corners `I` on `(𝕜, E, H)`. This type class is just
  a shortcut for `HasGroupoid M (contDiffGroupoid ∞ I)`.
* `extChartAt I x`:
  in a smooth manifold with corners with the model `I` on `(E, H)`, the charts take values in `H`,
  but often we may want to use their `E`-valued version, obtained by composing the charts with `I`.
  Since the target is in general not open, we can not register them as partial homeomorphisms, but
  we register them as `PartialEquiv`s.
  `extChartAt I x` is the canonical such partial equiv around `x`.

As specific examples of models with corners, we define (in `Geometry.Manifold.Instances.Real`)
* `modelWithCornersSelf ℝ (EuclideanSpace ℝ (Fin n))` for the model space used to define
  `n`-dimensional real manifolds without boundary (with notation `𝓡 n` in the locale `Manifold`)
* `ModelWithCorners ℝ (EuclideanSpace ℝ (Fin n)) (EuclideanHalfSpace n)` for the model space
  used to define `n`-dimensional real manifolds with boundary (with notation `𝓡∂ n` in the locale
  `Manifold`)
* `ModelWithCorners ℝ (EuclideanSpace ℝ (Fin n)) (EuclideanQuadrant n)` for the model space used
  to define `n`-dimensional real manifolds with corners

With these definitions at hand, to invoke an `n`-dimensional real manifold without boundary,
one could use

  `variable {n : ℕ} {M : Type*} [TopologicalSpace M] [ChartedSpace (EuclideanSpace ℝ (Fin n)) M]
   [SmoothManifoldWithCorners (𝓡 n) M]`.

However, this is not the recommended way: a theorem proved using this assumption would not apply
for instance to the tangent space of such a manifold, which is modelled on
`(EuclideanSpace ℝ (Fin n)) × (EuclideanSpace ℝ (Fin n))`
and not on `EuclideanSpace ℝ (Fin (2 * n))`!
In the same way, it would not apply to product manifolds, modelled on
`(EuclideanSpace ℝ (Fin n)) × (EuclideanSpace ℝ (Fin m))`.
The right invocation does not focus on one specific construction, but on all constructions sharing
the right properties, like

  `variable {E : Type*} [NormedAddCommGroup E] [NormedSpace ℝ E] [FiniteDimensional ℝ E]
  {I : ModelWithCorners ℝ E E} [I.Boundaryless]
  {M : Type*} [TopologicalSpace M] [ChartedSpace E M] [SmoothManifoldWithCorners I M]`

Here, `I.Boundaryless` is a typeclass property ensuring that there is no boundary (this is for
instance the case for `modelWithCornersSelf`, or products of these). Note that one could consider
as a natural assumption to only use the trivial model with corners `modelWithCornersSelf ℝ E`,
but again in product manifolds the natural model with corners will not be this one but the product
one (and they are not defeq as `(fun p : E × F ↦ (p.1, p.2))` is not defeq to the identity).
So, it is important to use the above incantation to maximize the applicability of theorems.

We also define `TangentSpace I (x : M)` as a type synonym of `E`, and `TangentBundle I M` as a
type synonym for `Π (x : M), TangentSpace I x` (in the form of an
abbrev of `Bundle.TotalSpace E (TangentSpace I : M → Type _)`). Apart from basic typeclasses on
`TangentSpace I x`, nothing is proved about them in this file, but it is useful to have them
available as definitions early on to get a clean import structure below. The smooth bundle structure
is defined in `VectorBundle.Tangent`, while the definition is used to talk about manifold
derivatives in `MFDeriv.Basic`, and neither file needs import the other.

## Implementation notes

We want to talk about manifolds modelled on a vector space, but also on manifolds with
boundary, modelled on a half space (or even manifolds with corners). For the latter examples,
we still want to define smooth functions, tangent bundles, and so on. As smooth functions are
well defined on vector spaces or subsets of these, one could take for model space a subtype of a
vector space. With the drawback that the whole vector space itself (which is the most basic
example) is not directly a subtype of itself: the inclusion of `univ : Set E` in `Set E` would
show up in the definition, instead of `id`.

A good abstraction covering both cases it to have a vector
space `E` (with basic example the Euclidean space), a model space `H` (with basic example the upper
half space), and an embedding of `H` into `E` (which can be the identity for `H = E`, or
`Subtype.val` for manifolds with corners). We say that the pair `(E, H)` with their embedding is a
model with corners, and we encompass all the relevant properties (in particular the fact that the
image of `H` in `E` should have unique differentials) in the definition of `ModelWithCorners`.

We concentrate on `C^∞` manifolds: all the definitions work equally well for `C^n` manifolds, but
later on it is a pain to carry all over the smoothness parameter, especially when one wants to deal
with `C^k` functions as there would be additional conditions `k ≤ n` everywhere. Since one deals
almost all the time with `C^∞` (or analytic) manifolds, this seems to be a reasonable choice that
one could revisit later if needed. `C^k` manifolds are still available, but they should be called
using `HasGroupoid M (contDiffGroupoid k I)` where `I` is the model with corners.

I have considered using the model with corners `I` as a typeclass argument, possibly `outParam`, to
get lighter notations later on, but it did not turn out right, as on `E × F` there are two natural
model with corners, the trivial (identity) one, and the product one, and they are not defeq and one
needs to indicate to Lean which one we want to use.
This means that when talking on objects on manifolds one will most often need to specify the model
with corners one is using. For instance, the tangent bundle will be `TangentBundle I M` and the
derivative will be `mfderiv I I' f`, instead of the more natural notations `TangentBundle 𝕜 M` and
`mfderiv 𝕜 f` (the field has to be explicit anyway, as some manifolds could be considered both as
real and complex manifolds).
-/

noncomputable section

universe u v w u' v' w'

open Set Filter Function

open scoped Manifold Filter Topology

/-- The extended natural number `∞` -/
scoped[Manifold] notation "∞" => (⊤ : ℕ∞)

/-! ### Models with corners. -/


/-- A structure containing information on the way a space `H` embeds in a
model vector space `E` over the field `𝕜`. This is all what is needed to
define a smooth manifold with model space `H`, and model vector space `E`.
-/
@[ext] -- Porting note(#5171): was nolint has_nonempty_instance
structure ModelWithCorners (𝕜 : Type*) [NontriviallyNormedField 𝕜] (E : Type*)
    [NormedAddCommGroup E] [NormedSpace 𝕜 E] (H : Type*) [TopologicalSpace H] extends
    PartialEquiv H E where
  source_eq : source = univ
  uniqueDiffOn' : UniqueDiffOn 𝕜 toPartialEquiv.target
  continuous_toFun : Continuous toFun := by continuity
  continuous_invFun : Continuous invFun := by continuity

attribute [simp, mfld_simps] ModelWithCorners.source_eq

/-- A vector space is a model with corners. -/
def modelWithCornersSelf (𝕜 : Type*) [NontriviallyNormedField 𝕜] (E : Type*)
    [NormedAddCommGroup E] [NormedSpace 𝕜 E] : ModelWithCorners 𝕜 E E where
  toPartialEquiv := PartialEquiv.refl E
  source_eq := rfl
  uniqueDiffOn' := uniqueDiffOn_univ
  continuous_toFun := continuous_id
  continuous_invFun := continuous_id

@[inherit_doc] scoped[Manifold] notation "𝓘(" 𝕜 ", " E ")" => modelWithCornersSelf 𝕜 E

/-- A normed field is a model with corners. -/
scoped[Manifold] notation "𝓘(" 𝕜 ")" => modelWithCornersSelf 𝕜 𝕜

section

variable {𝕜 : Type*} [NontriviallyNormedField 𝕜] {E : Type*} [NormedAddCommGroup E]
  [NormedSpace 𝕜 E] {H : Type*} [TopologicalSpace H] (I : ModelWithCorners 𝕜 E H)

namespace ModelWithCorners

/-- Coercion of a model with corners to a function. We don't use `e.toFun` because it is actually
`e.toPartialEquiv.toFun`, so `simp` will apply lemmas about `toPartialEquiv`. While we may want to
switch to this behavior later, doing it mid-port will break a lot of proofs. -/
@[coe] def toFun' (e : ModelWithCorners 𝕜 E H) : H → E := e.toFun

instance : CoeFun (ModelWithCorners 𝕜 E H) fun _ => H → E := ⟨toFun'⟩

/-- The inverse to a model with corners, only registered as a `PartialEquiv`. -/
protected def symm : PartialEquiv E H :=
  I.toPartialEquiv.symm

/-- See Note [custom simps projection]. We need to specify this projection explicitly in this case,
  because it is a composition of multiple projections. -/
def Simps.apply (𝕜 : Type*) [NontriviallyNormedField 𝕜] (E : Type*) [NormedAddCommGroup E]
    [NormedSpace 𝕜 E] (H : Type*) [TopologicalSpace H] (I : ModelWithCorners 𝕜 E H) : H → E :=
  I

/-- See Note [custom simps projection] -/
def Simps.symm_apply (𝕜 : Type*) [NontriviallyNormedField 𝕜] (E : Type*) [NormedAddCommGroup E]
    [NormedSpace 𝕜 E] (H : Type*) [TopologicalSpace H] (I : ModelWithCorners 𝕜 E H) : E → H :=
  I.symm

initialize_simps_projections ModelWithCorners (toFun → apply, invFun → symm_apply)

-- Register a few lemmas to make sure that `simp` puts expressions in normal form
@[simp, mfld_simps]
theorem toPartialEquiv_coe : (I.toPartialEquiv : H → E) = I :=
  rfl

@[simp, mfld_simps]
theorem mk_coe (e : PartialEquiv H E) (a b c d) :
    ((ModelWithCorners.mk e a b c d : ModelWithCorners 𝕜 E H) : H → E) = (e : H → E) :=
  rfl

@[simp, mfld_simps]
theorem toPartialEquiv_coe_symm : (I.toPartialEquiv.symm : E → H) = I.symm :=
  rfl

@[simp, mfld_simps]
theorem mk_symm (e : PartialEquiv H E) (a b c d) :
    (ModelWithCorners.mk e a b c d : ModelWithCorners 𝕜 E H).symm = e.symm :=
  rfl

@[continuity]
protected theorem continuous : Continuous I :=
  I.continuous_toFun

protected theorem continuousAt {x} : ContinuousAt I x :=
  I.continuous.continuousAt

protected theorem continuousWithinAt {s x} : ContinuousWithinAt I s x :=
  I.continuousAt.continuousWithinAt

@[continuity]
theorem continuous_symm : Continuous I.symm :=
  I.continuous_invFun

theorem continuousAt_symm {x} : ContinuousAt I.symm x :=
  I.continuous_symm.continuousAt

theorem continuousWithinAt_symm {s x} : ContinuousWithinAt I.symm s x :=
  I.continuous_symm.continuousWithinAt

theorem continuousOn_symm {s} : ContinuousOn I.symm s :=
  I.continuous_symm.continuousOn

@[simp, mfld_simps]
theorem target_eq : I.target = range (I : H → E) := by
  rw [← image_univ, ← I.source_eq]
  exact I.image_source_eq_target.symm

protected theorem uniqueDiffOn : UniqueDiffOn 𝕜 (range I) :=
  I.target_eq ▸ I.uniqueDiffOn'

@[deprecated (since := "2024-09-30")]
protected alias unique_diff := ModelWithCorners.uniqueDiffOn

@[simp, mfld_simps]
protected theorem left_inv (x : H) : I.symm (I x) = x := by refine I.left_inv' ?_; simp

protected theorem leftInverse : LeftInverse I.symm I :=
  I.left_inv

theorem injective : Injective I :=
  I.leftInverse.injective

@[simp, mfld_simps]
theorem symm_comp_self : I.symm ∘ I = id :=
  I.leftInverse.comp_eq_id

protected theorem rightInvOn : RightInvOn I.symm I (range I) :=
  I.leftInverse.rightInvOn_range

@[simp, mfld_simps]
protected theorem right_inv {x : E} (hx : x ∈ range I) : I (I.symm x) = x :=
  I.rightInvOn hx

theorem preimage_image (s : Set H) : I ⁻¹' (I '' s) = s :=
  I.injective.preimage_image s

protected theorem image_eq (s : Set H) : I '' s = I.symm ⁻¹' s ∩ range I := by
  refine (I.toPartialEquiv.image_eq_target_inter_inv_preimage ?_).trans ?_
  · rw [I.source_eq]; exact subset_univ _
  · rw [inter_comm, I.target_eq, I.toPartialEquiv_coe_symm]

protected theorem closedEmbedding : ClosedEmbedding I :=
  I.leftInverse.closedEmbedding I.continuous_symm I.continuous

theorem isClosed_range : IsClosed (range I) :=
  I.closedEmbedding.isClosed_range

@[deprecated (since := "2024-03-17")] alias closed_range := isClosed_range

theorem map_nhds_eq (x : H) : map I (𝓝 x) = 𝓝[range I] I x :=
  I.closedEmbedding.toEmbedding.map_nhds_eq x

theorem map_nhdsWithin_eq (s : Set H) (x : H) : map I (𝓝[s] x) = 𝓝[I '' s] I x :=
  I.closedEmbedding.toEmbedding.map_nhdsWithin_eq s x

theorem image_mem_nhdsWithin {x : H} {s : Set H} (hs : s ∈ 𝓝 x) : I '' s ∈ 𝓝[range I] I x :=
  I.map_nhds_eq x ▸ image_mem_map hs

theorem symm_map_nhdsWithin_image {x : H} {s : Set H} : map I.symm (𝓝[I '' s] I x) = 𝓝[s] x := by
  rw [← I.map_nhdsWithin_eq, map_map, I.symm_comp_self, map_id]

theorem symm_map_nhdsWithin_range (x : H) : map I.symm (𝓝[range I] I x) = 𝓝 x := by
  rw [← I.map_nhds_eq, map_map, I.symm_comp_self, map_id]

theorem uniqueDiffOn_preimage {s : Set H} (hs : IsOpen s) :
    UniqueDiffOn 𝕜 (I.symm ⁻¹' s ∩ range I) := by
  rw [inter_comm]
  exact I.uniqueDiffOn.inter (hs.preimage I.continuous_invFun)

@[deprecated (since := "2024-09-30")]
alias unique_diff_preimage := uniqueDiffOn_preimage

theorem uniqueDiffOn_preimage_source {β : Type*} [TopologicalSpace β] {e : PartialHomeomorph H β} :
    UniqueDiffOn 𝕜 (I.symm ⁻¹' e.source ∩ range I) :=
  I.uniqueDiffOn_preimage e.open_source

@[deprecated (since := "2024-09-30")]
alias unique_diff_preimage_source := uniqueDiffOn_preimage_source
<<<<<<< HEAD

theorem uniqueDiffWithinAt_image {x : H} : UniqueDiffWithinAt 𝕜 (range I) (I x) :=
  I.uniqueDiffOn _ (mem_range_self _)

=======

theorem uniqueDiffWithinAt_image {x : H} : UniqueDiffWithinAt 𝕜 (range I) (I x) :=
  I.uniqueDiffOn _ (mem_range_self _)

>>>>>>> 22b17a30
@[deprecated (since := "2024-09-30")]
alias unique_diff_at_image := uniqueDiffWithinAt_image

theorem symm_continuousWithinAt_comp_right_iff {X} [TopologicalSpace X] {f : H → X} {s : Set H}
    {x : H} :
    ContinuousWithinAt (f ∘ I.symm) (I.symm ⁻¹' s ∩ range I) (I x) ↔ ContinuousWithinAt f s x := by
  refine ⟨fun h => ?_, fun h => ?_⟩
  · have := h.comp I.continuousWithinAt (mapsTo_preimage _ _)
    simp_rw [preimage_inter, preimage_preimage, I.left_inv, preimage_id', preimage_range,
      inter_univ] at this
    rwa [Function.comp_assoc, I.symm_comp_self] at this
  · rw [← I.left_inv x] at h; exact h.comp I.continuousWithinAt_symm inter_subset_left

protected theorem locallyCompactSpace [LocallyCompactSpace E] (I : ModelWithCorners 𝕜 E H) :
    LocallyCompactSpace H := by
  have : ∀ x : H, (𝓝 x).HasBasis (fun s => s ∈ 𝓝 (I x) ∧ IsCompact s)
      fun s => I.symm '' (s ∩ range I) := fun x ↦ by
    rw [← I.symm_map_nhdsWithin_range]
    exact ((compact_basis_nhds (I x)).inf_principal _).map _
  refine .of_hasBasis this ?_
  rintro x s ⟨-, hsc⟩
  exact (hsc.inter_right I.isClosed_range).image I.continuous_symm

open TopologicalSpace

protected theorem secondCountableTopology [SecondCountableTopology E] (I : ModelWithCorners 𝕜 E H) :
    SecondCountableTopology H :=
  I.closedEmbedding.toEmbedding.secondCountableTopology

end ModelWithCorners

section

variable (𝕜 E)

/-- In the trivial model with corners, the associated `PartialEquiv` is the identity. -/
@[simp, mfld_simps]
theorem modelWithCornersSelf_partialEquiv : 𝓘(𝕜, E).toPartialEquiv = PartialEquiv.refl E :=
  rfl

@[simp, mfld_simps]
theorem modelWithCornersSelf_coe : (𝓘(𝕜, E) : E → E) = id :=
  rfl

@[simp, mfld_simps]
theorem modelWithCornersSelf_coe_symm : (𝓘(𝕜, E).symm : E → E) = id :=
  rfl

end

end

section ModelWithCornersProd

/-- Given two model_with_corners `I` on `(E, H)` and `I'` on `(E', H')`, we define the model with
corners `I.prod I'` on `(E × E', ModelProd H H')`. This appears in particular for the manifold
structure on the tangent bundle to a manifold modelled on `(E, H)`: it will be modelled on
`(E × E, H × E)`. See note [Manifold type tags] for explanation about `ModelProd H H'`
vs `H × H'`. -/
@[simps (config := .lemmasOnly)]
def ModelWithCorners.prod {𝕜 : Type u} [NontriviallyNormedField 𝕜] {E : Type v}
    [NormedAddCommGroup E] [NormedSpace 𝕜 E] {H : Type w} [TopologicalSpace H]
    (I : ModelWithCorners 𝕜 E H) {E' : Type v'} [NormedAddCommGroup E'] [NormedSpace 𝕜 E']
    {H' : Type w'} [TopologicalSpace H'] (I' : ModelWithCorners 𝕜 E' H') :
    ModelWithCorners 𝕜 (E × E') (ModelProd H H') :=
  { I.toPartialEquiv.prod I'.toPartialEquiv with
    toFun := fun x => (I x.1, I' x.2)
    invFun := fun x => (I.symm x.1, I'.symm x.2)
    source := { x | x.1 ∈ I.source ∧ x.2 ∈ I'.source }
    source_eq := by simp only [setOf_true, mfld_simps]
    uniqueDiffOn' := I.uniqueDiffOn'.prod I'.uniqueDiffOn'
    continuous_toFun := I.continuous_toFun.prodMap I'.continuous_toFun
    continuous_invFun := I.continuous_invFun.prodMap I'.continuous_invFun }

/-- Given a finite family of `ModelWithCorners` `I i` on `(E i, H i)`, we define the model with
corners `pi I` on `(Π i, E i, ModelPi H)`. See note [Manifold type tags] for explanation about
`ModelPi H`. -/
def ModelWithCorners.pi {𝕜 : Type u} [NontriviallyNormedField 𝕜] {ι : Type v} [Fintype ι]
    {E : ι → Type w} [∀ i, NormedAddCommGroup (E i)] [∀ i, NormedSpace 𝕜 (E i)] {H : ι → Type u'}
    [∀ i, TopologicalSpace (H i)] (I : ∀ i, ModelWithCorners 𝕜 (E i) (H i)) :
    ModelWithCorners 𝕜 (∀ i, E i) (ModelPi H) where
  toPartialEquiv := PartialEquiv.pi fun i => (I i).toPartialEquiv
  source_eq := by simp only [pi_univ, mfld_simps]
  uniqueDiffOn' := UniqueDiffOn.pi ι E _ _ fun i _ => (I i).uniqueDiffOn'
  continuous_toFun := continuous_pi fun i => (I i).continuous.comp (continuous_apply i)
  continuous_invFun := continuous_pi fun i => (I i).continuous_symm.comp (continuous_apply i)

/-- Special case of product model with corners, which is trivial on the second factor. This shows up
as the model to tangent bundles. -/
abbrev ModelWithCorners.tangent {𝕜 : Type u} [NontriviallyNormedField 𝕜] {E : Type v}
    [NormedAddCommGroup E] [NormedSpace 𝕜 E] {H : Type w} [TopologicalSpace H]
    (I : ModelWithCorners 𝕜 E H) : ModelWithCorners 𝕜 (E × E) (ModelProd H E) :=
  I.prod 𝓘(𝕜, E)

variable {𝕜 : Type*} [NontriviallyNormedField 𝕜] {E : Type*} [NormedAddCommGroup E]
  [NormedSpace 𝕜 E] {E' : Type*} [NormedAddCommGroup E'] [NormedSpace 𝕜 E'] {F : Type*}
  [NormedAddCommGroup F] [NormedSpace 𝕜 F] {F' : Type*} [NormedAddCommGroup F'] [NormedSpace 𝕜 F']
  {H : Type*} [TopologicalSpace H] {H' : Type*} [TopologicalSpace H'] {G : Type*}
  [TopologicalSpace G] {G' : Type*} [TopologicalSpace G'] {I : ModelWithCorners 𝕜 E H}
  {J : ModelWithCorners 𝕜 F G}

@[simp, mfld_simps]
theorem modelWithCorners_prod_toPartialEquiv :
    (I.prod J).toPartialEquiv = I.toPartialEquiv.prod J.toPartialEquiv :=
  rfl

@[simp, mfld_simps]
theorem modelWithCorners_prod_coe (I : ModelWithCorners 𝕜 E H) (I' : ModelWithCorners 𝕜 E' H') :
    (I.prod I' : _ × _ → _ × _) = Prod.map I I' :=
  rfl

@[simp, mfld_simps]
theorem modelWithCorners_prod_coe_symm (I : ModelWithCorners 𝕜 E H)
    (I' : ModelWithCorners 𝕜 E' H') :
    ((I.prod I').symm : _ × _ → _ × _) = Prod.map I.symm I'.symm :=
  rfl

theorem modelWithCornersSelf_prod : 𝓘(𝕜, E × F) = 𝓘(𝕜, E).prod 𝓘(𝕜, F) := by ext1 <;> simp

theorem ModelWithCorners.range_prod : range (I.prod J) = range I ×ˢ range J := by
  simp_rw [← ModelWithCorners.target_eq]; rfl

end ModelWithCornersProd

section Boundaryless

/-- Property ensuring that the model with corners `I` defines manifolds without boundary. This
  differs from the more general `BoundarylessManifold`, which requires every point on the manifold
  to be an interior point. -/
class ModelWithCorners.Boundaryless {𝕜 : Type*} [NontriviallyNormedField 𝕜] {E : Type*}
    [NormedAddCommGroup E] [NormedSpace 𝕜 E] {H : Type*} [TopologicalSpace H]
    (I : ModelWithCorners 𝕜 E H) : Prop where
  range_eq_univ : range I = univ

theorem ModelWithCorners.range_eq_univ {𝕜 : Type*} [NontriviallyNormedField 𝕜] {E : Type*}
    [NormedAddCommGroup E] [NormedSpace 𝕜 E] {H : Type*} [TopologicalSpace H]
    (I : ModelWithCorners 𝕜 E H) [I.Boundaryless] :
    range I = univ := ModelWithCorners.Boundaryless.range_eq_univ

/-- If `I` is a `ModelWithCorners.Boundaryless` model, then it is a homeomorphism. -/
@[simps (config := {simpRhs := true})]
def ModelWithCorners.toHomeomorph {𝕜 : Type*} [NontriviallyNormedField 𝕜] {E : Type*}
    [NormedAddCommGroup E] [NormedSpace 𝕜 E] {H : Type*} [TopologicalSpace H]
    (I : ModelWithCorners 𝕜 E H) [I.Boundaryless] : H ≃ₜ E where
  __ := I
  left_inv := I.left_inv
  right_inv _ := I.right_inv <| I.range_eq_univ.symm ▸ mem_univ _

/-- The trivial model with corners has no boundary -/
instance modelWithCornersSelf_boundaryless (𝕜 : Type*) [NontriviallyNormedField 𝕜] (E : Type*)
    [NormedAddCommGroup E] [NormedSpace 𝕜 E] : (modelWithCornersSelf 𝕜 E).Boundaryless :=
  ⟨by simp⟩

/-- If two model with corners are boundaryless, their product also is -/
instance ModelWithCorners.range_eq_univ_prod {𝕜 : Type u} [NontriviallyNormedField 𝕜] {E : Type v}
    [NormedAddCommGroup E] [NormedSpace 𝕜 E] {H : Type w} [TopologicalSpace H]
    (I : ModelWithCorners 𝕜 E H) [I.Boundaryless] {E' : Type v'} [NormedAddCommGroup E']
    [NormedSpace 𝕜 E'] {H' : Type w'} [TopologicalSpace H'] (I' : ModelWithCorners 𝕜 E' H')
    [I'.Boundaryless] : (I.prod I').Boundaryless := by
  constructor
  dsimp [ModelWithCorners.prod, ModelProd]
  rw [← prod_range_range_eq, ModelWithCorners.Boundaryless.range_eq_univ,
    ModelWithCorners.Boundaryless.range_eq_univ, univ_prod_univ]

end Boundaryless

section contDiffGroupoid

/-! ### Smooth functions on models with corners -/


variable {m n : ℕ∞} {𝕜 : Type*} [NontriviallyNormedField 𝕜] {E : Type*} [NormedAddCommGroup E]
  [NormedSpace 𝕜 E] {H : Type*} [TopologicalSpace H] (I : ModelWithCorners 𝕜 E H) {M : Type*}
  [TopologicalSpace M]

variable (n)

/-- Given a model with corners `(E, H)`, we define the pregroupoid of `C^n` transformations of `H`
as the maps that are `C^n` when read in `E` through `I`. -/
def contDiffPregroupoid : Pregroupoid H where
  property f s := ContDiffOn 𝕜 n (I ∘ f ∘ I.symm) (I.symm ⁻¹' s ∩ range I)
  comp {f g u v} hf hg _ _ _ := by
    have : I ∘ (g ∘ f) ∘ I.symm = (I ∘ g ∘ I.symm) ∘ I ∘ f ∘ I.symm := by ext x; simp
    simp only [this]
    refine hg.comp (hf.mono fun x ⟨hx1, hx2⟩ ↦ ⟨hx1.1, hx2⟩) ?_
    rintro x ⟨hx1, _⟩
    simp only [mfld_simps] at hx1 ⊢
    exact hx1.2
  id_mem := by
    apply ContDiffOn.congr contDiff_id.contDiffOn
    rintro x ⟨_, hx2⟩
    rcases mem_range.1 hx2 with ⟨y, hy⟩
    rw [← hy]
    simp only [mfld_simps]
  locality {f u} _ H := by
    apply contDiffOn_of_locally_contDiffOn
    rintro y ⟨hy1, hy2⟩
    rcases mem_range.1 hy2 with ⟨x, hx⟩
    rw [← hx] at hy1 ⊢
    simp only [mfld_simps] at hy1 ⊢
    rcases H x hy1 with ⟨v, v_open, xv, hv⟩
    have : I.symm ⁻¹' (u ∩ v) ∩ range I = I.symm ⁻¹' u ∩ range I ∩ I.symm ⁻¹' v := by
      rw [preimage_inter, inter_assoc, inter_assoc]
      congr 1
      rw [inter_comm]
    rw [this] at hv
    exact ⟨I.symm ⁻¹' v, v_open.preimage I.continuous_symm, by simpa, hv⟩
  congr {f g u} _ fg hf := by
    apply hf.congr
    rintro y ⟨hy1, hy2⟩
    rcases mem_range.1 hy2 with ⟨x, hx⟩
    rw [← hx] at hy1 ⊢
    simp only [mfld_simps] at hy1 ⊢
    rw [fg _ hy1]

/-- Given a model with corners `(E, H)`, we define the groupoid of invertible `C^n` transformations
  of `H` as the invertible maps that are `C^n` when read in `E` through `I`. -/
def contDiffGroupoid : StructureGroupoid H :=
  Pregroupoid.groupoid (contDiffPregroupoid n I)

variable {n}

/-- Inclusion of the groupoid of `C^n` local diffeos in the groupoid of `C^m` local diffeos when
`m ≤ n` -/
theorem contDiffGroupoid_le (h : m ≤ n) : contDiffGroupoid n I ≤ contDiffGroupoid m I := by
  rw [contDiffGroupoid, contDiffGroupoid]
  apply groupoid_of_pregroupoid_le
  intro f s hfs
  exact ContDiffOn.of_le hfs h

/-- The groupoid of `0`-times continuously differentiable maps is just the groupoid of all
partial homeomorphisms -/
theorem contDiffGroupoid_zero_eq : contDiffGroupoid 0 I = continuousGroupoid H := by
  apply le_antisymm le_top
  intro u _
  -- we have to check that every partial homeomorphism belongs to `contDiffGroupoid 0 I`,
  -- by unfolding its definition
  change u ∈ contDiffGroupoid 0 I
  rw [contDiffGroupoid, mem_groupoid_of_pregroupoid, contDiffPregroupoid]
  simp only [contDiffOn_zero]
  constructor
  · refine I.continuous.comp_continuousOn (u.continuousOn.comp I.continuousOn_symm ?_)
    exact (mapsTo_preimage _ _).mono_left inter_subset_left
  · refine I.continuous.comp_continuousOn (u.symm.continuousOn.comp I.continuousOn_symm ?_)
    exact (mapsTo_preimage _ _).mono_left inter_subset_left

variable (n)

/-- An identity partial homeomorphism belongs to the `C^n` groupoid. -/
theorem ofSet_mem_contDiffGroupoid {s : Set H} (hs : IsOpen s) :
    PartialHomeomorph.ofSet s hs ∈ contDiffGroupoid n I := by
  rw [contDiffGroupoid, mem_groupoid_of_pregroupoid]
  suffices h : ContDiffOn 𝕜 n (I ∘ I.symm) (I.symm ⁻¹' s ∩ range I) by
    simp [h, contDiffPregroupoid]
  have : ContDiffOn 𝕜 n id (univ : Set E) := contDiff_id.contDiffOn
  exact this.congr_mono (fun x hx => I.right_inv hx.2) (subset_univ _)

/-- The composition of a partial homeomorphism from `H` to `M` and its inverse belongs to
the `C^n` groupoid. -/
theorem symm_trans_mem_contDiffGroupoid (e : PartialHomeomorph M H) :
    e.symm.trans e ∈ contDiffGroupoid n I :=
  haveI : e.symm.trans e ≈ PartialHomeomorph.ofSet e.target e.open_target :=
    PartialHomeomorph.symm_trans_self _
  StructureGroupoid.mem_of_eqOnSource _ (ofSet_mem_contDiffGroupoid n I e.open_target) this

variable {E' H' : Type*} [NormedAddCommGroup E'] [NormedSpace 𝕜 E'] [TopologicalSpace H']

/-- The product of two smooth partial homeomorphisms is smooth. -/
theorem contDiffGroupoid_prod {I : ModelWithCorners 𝕜 E H} {I' : ModelWithCorners 𝕜 E' H'}
    {e : PartialHomeomorph H H} {e' : PartialHomeomorph H' H'} (he : e ∈ contDiffGroupoid ⊤ I)
    (he' : e' ∈ contDiffGroupoid ⊤ I') : e.prod e' ∈ contDiffGroupoid ⊤ (I.prod I') := by
  cases' he with he he_symm
  cases' he' with he' he'_symm
  simp only at he he_symm he' he'_symm
  constructor <;> simp only [PartialEquiv.prod_source, PartialHomeomorph.prod_toPartialEquiv,
    contDiffPregroupoid]
  · have h3 := ContDiffOn.prod_map he he'
    rw [← I.image_eq, ← I'.image_eq, prod_image_image_eq] at h3
    rw [← (I.prod I').image_eq]
    exact h3
  · have h3 := ContDiffOn.prod_map he_symm he'_symm
    rw [← I.image_eq, ← I'.image_eq, prod_image_image_eq] at h3
    rw [← (I.prod I').image_eq]
    exact h3

/-- The `C^n` groupoid is closed under restriction. -/
instance : ClosedUnderRestriction (contDiffGroupoid n I) :=
  (closedUnderRestriction_iff_id_le _).mpr
    (by
      rw [StructureGroupoid.le_iff]
      rintro e ⟨s, hs, hes⟩
      apply (contDiffGroupoid n I).mem_of_eqOnSource' _ _ _ hes
      exact ofSet_mem_contDiffGroupoid n I hs)

end contDiffGroupoid

section SmoothManifoldWithCorners

/-! ### Smooth manifolds with corners -/


/-- Typeclass defining smooth manifolds with corners with respect to a model with corners, over a
field `𝕜` and with infinite smoothness to simplify typeclass search and statements later on. -/
class SmoothManifoldWithCorners {𝕜 : Type*} [NontriviallyNormedField 𝕜] {E : Type*}
    [NormedAddCommGroup E] [NormedSpace 𝕜 E] {H : Type*} [TopologicalSpace H]
    (I : ModelWithCorners 𝕜 E H) (M : Type*) [TopologicalSpace M] [ChartedSpace H M] extends
    HasGroupoid M (contDiffGroupoid ∞ I) : Prop

theorem SmoothManifoldWithCorners.mk' {𝕜 : Type*} [NontriviallyNormedField 𝕜] {E : Type*}
    [NormedAddCommGroup E] [NormedSpace 𝕜 E] {H : Type*} [TopologicalSpace H]
    (I : ModelWithCorners 𝕜 E H) (M : Type*) [TopologicalSpace M] [ChartedSpace H M]
    [gr : HasGroupoid M (contDiffGroupoid ∞ I)] : SmoothManifoldWithCorners I M :=
  { gr with }

theorem smoothManifoldWithCorners_of_contDiffOn {𝕜 : Type*} [NontriviallyNormedField 𝕜]
    {E : Type*} [NormedAddCommGroup E] [NormedSpace 𝕜 E] {H : Type*} [TopologicalSpace H]
    (I : ModelWithCorners 𝕜 E H) (M : Type*) [TopologicalSpace M] [ChartedSpace H M]
    (h : ∀ e e' : PartialHomeomorph M H, e ∈ atlas H M → e' ∈ atlas H M →
      ContDiffOn 𝕜 ⊤ (I ∘ e.symm ≫ₕ e' ∘ I.symm) (I.symm ⁻¹' (e.symm ≫ₕ e').source ∩ range I)) :
    SmoothManifoldWithCorners I M where
  compatible := by
    haveI : HasGroupoid M (contDiffGroupoid ∞ I) := hasGroupoid_of_pregroupoid _ (h _ _)
    apply StructureGroupoid.compatible

/-- For any model with corners, the model space is a smooth manifold -/
instance model_space_smooth {𝕜 : Type*} [NontriviallyNormedField 𝕜] {E : Type*}
    [NormedAddCommGroup E] [NormedSpace 𝕜 E] {H : Type*} [TopologicalSpace H]
    {I : ModelWithCorners 𝕜 E H} : SmoothManifoldWithCorners I H :=
  { hasGroupoid_model_space _ _ with }

end SmoothManifoldWithCorners

namespace SmoothManifoldWithCorners

/- We restate in the namespace `SmoothManifoldWithCorners` some lemmas that hold for general
charted space with a structure groupoid, avoiding the need to specify the groupoid
`contDiffGroupoid ∞ I` explicitly. -/
variable {𝕜 : Type*} [NontriviallyNormedField 𝕜] {E : Type*} [NormedAddCommGroup E]
  [NormedSpace 𝕜 E] {H : Type*} [TopologicalSpace H] (I : ModelWithCorners 𝕜 E H) (M : Type*)
  [TopologicalSpace M] [ChartedSpace H M]

/-- The maximal atlas of `M` for the smooth manifold with corners structure corresponding to the
model with corners `I`. -/
def maximalAtlas :=
  (contDiffGroupoid ∞ I).maximalAtlas M

variable {M}

theorem subset_maximalAtlas [SmoothManifoldWithCorners I M] : atlas H M ⊆ maximalAtlas I M :=
  StructureGroupoid.subset_maximalAtlas _

theorem chart_mem_maximalAtlas [SmoothManifoldWithCorners I M] (x : M) :
    chartAt H x ∈ maximalAtlas I M :=
  StructureGroupoid.chart_mem_maximalAtlas _ x

variable {I}

theorem compatible_of_mem_maximalAtlas {e e' : PartialHomeomorph M H} (he : e ∈ maximalAtlas I M)
    (he' : e' ∈ maximalAtlas I M) : e.symm.trans e' ∈ contDiffGroupoid ∞ I :=
  StructureGroupoid.compatible_of_mem_maximalAtlas he he'

/-- The empty set is a smooth manifold w.r.t. any charted space and model. -/
instance empty [IsEmpty M] : SmoothManifoldWithCorners I M := by
  apply smoothManifoldWithCorners_of_contDiffOn
  intro e e' _ _ x hx
  set t := I.symm ⁻¹' (e.symm ≫ₕ e').source ∩ range I
  -- Since `M` is empty, the condition about compatibility of transition maps is vacuous.
  have : (e.symm ≫ₕ e').source = ∅ := calc (e.symm ≫ₕ e').source
    _ = (e.symm.source) ∩ e.symm ⁻¹' e'.source := by rw [← PartialHomeomorph.trans_source]
    _ = (e.symm.source) ∩ e.symm ⁻¹' ∅ := by rw [eq_empty_of_isEmpty (e'.source)]
    _ = (e.symm.source) ∩ ∅ := by rw [preimage_empty]
    _ = ∅ := inter_empty e.symm.source
  have : t = ∅ := calc t
    _ = I.symm ⁻¹' (e.symm ≫ₕ e').source ∩ range I := by
      rw [← Subtype.preimage_val_eq_preimage_val_iff]
    _ = ∅ ∩ range I := by rw [this, preimage_empty]
    _ = ∅ := empty_inter (range I)
  apply (this ▸ hx).elim

/-- The product of two smooth manifolds with corners is naturally a smooth manifold with corners. -/
instance prod {𝕜 : Type*} [NontriviallyNormedField 𝕜] {E : Type*} [NormedAddCommGroup E]
    [NormedSpace 𝕜 E] {E' : Type*} [NormedAddCommGroup E'] [NormedSpace 𝕜 E'] {H : Type*}
    [TopologicalSpace H] {I : ModelWithCorners 𝕜 E H} {H' : Type*} [TopologicalSpace H']
    {I' : ModelWithCorners 𝕜 E' H'} (M : Type*) [TopologicalSpace M] [ChartedSpace H M]
    [SmoothManifoldWithCorners I M] (M' : Type*) [TopologicalSpace M'] [ChartedSpace H' M']
    [SmoothManifoldWithCorners I' M'] : SmoothManifoldWithCorners (I.prod I') (M × M') where
  compatible := by
    rintro f g ⟨f1, hf1, f2, hf2, rfl⟩ ⟨g1, hg1, g2, hg2, rfl⟩
    rw [PartialHomeomorph.prod_symm, PartialHomeomorph.prod_trans]
    have h1 := (contDiffGroupoid ⊤ I).compatible hf1 hg1
    have h2 := (contDiffGroupoid ⊤ I').compatible hf2 hg2
    exact contDiffGroupoid_prod h1 h2

end SmoothManifoldWithCorners

theorem PartialHomeomorph.singleton_smoothManifoldWithCorners
    {𝕜 : Type*} [NontriviallyNormedField 𝕜] {E : Type*} [NormedAddCommGroup E] [NormedSpace 𝕜 E]
    {H : Type*} [TopologicalSpace H] (I : ModelWithCorners 𝕜 E H)
    {M : Type*} [TopologicalSpace M] (e : PartialHomeomorph M H) (h : e.source = Set.univ) :
    @SmoothManifoldWithCorners 𝕜 _ E _ _ H _ I M _ (e.singletonChartedSpace h) :=
  @SmoothManifoldWithCorners.mk' _ _ _ _ _ _ _ _ _ _ (id _) <|
    e.singleton_hasGroupoid h (contDiffGroupoid ∞ I)

theorem OpenEmbedding.singleton_smoothManifoldWithCorners {𝕜 : Type*} [NontriviallyNormedField 𝕜]
    {E : Type*} [NormedAddCommGroup E] [NormedSpace 𝕜 E] {H : Type*} [TopologicalSpace H]
    (I : ModelWithCorners 𝕜 E H) {M : Type*} [TopologicalSpace M] [Nonempty M] {f : M → H}
    (h : OpenEmbedding f) :
    @SmoothManifoldWithCorners 𝕜 _ E _ _ H _ I M _ h.singletonChartedSpace :=
  (h.toPartialHomeomorph f).singleton_smoothManifoldWithCorners I (by simp)

namespace TopologicalSpace.Opens

open TopologicalSpace

variable {𝕜 : Type*} [NontriviallyNormedField 𝕜] {E : Type*} [NormedAddCommGroup E]
  [NormedSpace 𝕜 E] {H : Type*} [TopologicalSpace H] (I : ModelWithCorners 𝕜 E H) {M : Type*}
  [TopologicalSpace M] [ChartedSpace H M] [SmoothManifoldWithCorners I M] (s : Opens M)

instance : SmoothManifoldWithCorners I s :=
  { s.instHasGroupoid (contDiffGroupoid ∞ I) with }

end TopologicalSpace.Opens

section ExtendedCharts

open scoped Topology

variable {𝕜 E M H E' M' H' : Type*} [NontriviallyNormedField 𝕜] [NormedAddCommGroup E]
  [NormedSpace 𝕜 E] [TopologicalSpace H] [TopologicalSpace M] (f f' : PartialHomeomorph M H)
  (I : ModelWithCorners 𝕜 E H) [NormedAddCommGroup E'] [NormedSpace 𝕜 E'] [TopologicalSpace H']
  [TopologicalSpace M'] (I' : ModelWithCorners 𝕜 E' H') {s t : Set M}

/-!
### Extended charts

In a smooth manifold with corners, the model space is the space `H`. However, we will also
need to use extended charts taking values in the model vector space `E`. These extended charts are
not `PartialHomeomorph` as the target is not open in `E` in general, but we can still register them
as `PartialEquiv`.
-/


namespace PartialHomeomorph

/-- Given a chart `f` on a manifold with corners, `f.extend I` is the extended chart to the model
vector space. -/
@[simp, mfld_simps]
def extend : PartialEquiv M E :=
  f.toPartialEquiv ≫ I.toPartialEquiv

theorem extend_coe : ⇑(f.extend I) = I ∘ f :=
  rfl

theorem extend_coe_symm : ⇑(f.extend I).symm = f.symm ∘ I.symm :=
  rfl

theorem extend_source : (f.extend I).source = f.source := by
  rw [extend, PartialEquiv.trans_source, I.source_eq, preimage_univ, inter_univ]

theorem isOpen_extend_source : IsOpen (f.extend I).source := by
  rw [extend_source]
  exact f.open_source

theorem extend_target : (f.extend I).target = I.symm ⁻¹' f.target ∩ range I := by
  simp_rw [extend, PartialEquiv.trans_target, I.target_eq, I.toPartialEquiv_coe_symm, inter_comm]

theorem extend_target' : (f.extend I).target = I '' f.target := by
  rw [extend, PartialEquiv.trans_target'', I.source_eq, univ_inter, I.toPartialEquiv_coe]

lemma isOpen_extend_target [I.Boundaryless] : IsOpen (f.extend I).target := by
  rw [extend_target, I.range_eq_univ, inter_univ]
  exact I.continuous_symm.isOpen_preimage _ f.open_target

theorem mapsTo_extend (hs : s ⊆ f.source) :
    MapsTo (f.extend I) s ((f.extend I).symm ⁻¹' s ∩ range I) := by
  rw [mapsTo', extend_coe, extend_coe_symm, preimage_comp, ← I.image_eq, image_comp,
    f.image_eq_target_inter_inv_preimage hs]
  exact image_subset _ inter_subset_right

theorem extend_left_inv {x : M} (hxf : x ∈ f.source) : (f.extend I).symm (f.extend I x) = x :=
  (f.extend I).left_inv <| by rwa [f.extend_source]

/-- Variant of `f.extend_left_inv I`, stated in terms of images. -/
lemma extend_left_inv' (ht : t ⊆ f.source) : ((f.extend I).symm ∘ (f.extend I)) '' t = t :=
  EqOn.image_eq_self (fun _ hx ↦ f.extend_left_inv I (ht hx))

theorem extend_source_mem_nhds {x : M} (h : x ∈ f.source) : (f.extend I).source ∈ 𝓝 x :=
  (isOpen_extend_source f I).mem_nhds <| by rwa [f.extend_source I]

theorem extend_source_mem_nhdsWithin {x : M} (h : x ∈ f.source) : (f.extend I).source ∈ 𝓝[s] x :=
  mem_nhdsWithin_of_mem_nhds <| extend_source_mem_nhds f I h

theorem continuousOn_extend : ContinuousOn (f.extend I) (f.extend I).source := by
  refine I.continuous.comp_continuousOn ?_
  rw [extend_source]
  exact f.continuousOn

theorem continuousAt_extend {x : M} (h : x ∈ f.source) : ContinuousAt (f.extend I) x :=
  (continuousOn_extend f I).continuousAt <| extend_source_mem_nhds f I h

theorem map_extend_nhds {x : M} (hy : x ∈ f.source) :
    map (f.extend I) (𝓝 x) = 𝓝[range I] f.extend I x := by
  rwa [extend_coe, comp_apply, ← I.map_nhds_eq, ← f.map_nhds_eq, map_map]

theorem map_extend_nhds_of_boundaryless [I.Boundaryless] {x : M} (hx : x ∈ f.source) :
    map (f.extend I) (𝓝 x) = 𝓝 (f.extend I x) := by
  rw [f.map_extend_nhds _ hx, I.range_eq_univ, nhdsWithin_univ]

theorem extend_target_mem_nhdsWithin {y : M} (hy : y ∈ f.source) :
    (f.extend I).target ∈ 𝓝[range I] f.extend I y := by
  rw [← PartialEquiv.image_source_eq_target, ← map_extend_nhds f I hy]
  exact image_mem_map (extend_source_mem_nhds _ _ hy)

theorem extend_image_nhd_mem_nhds_of_boundaryless [I.Boundaryless] {x} (hx : x ∈ f.source)
    {s : Set M} (h : s ∈ 𝓝 x) : (f.extend I) '' s ∈ 𝓝 ((f.extend I) x) := by
  rw [← f.map_extend_nhds_of_boundaryless _ hx, Filter.mem_map]
  filter_upwards [h] using subset_preimage_image (f.extend I) s

theorem extend_target_subset_range : (f.extend I).target ⊆ range I := by simp only [mfld_simps]

lemma interior_extend_target_subset_interior_range :
    interior (f.extend I).target ⊆ interior (range I) := by
  rw [f.extend_target, interior_inter, (f.open_target.preimage I.continuous_symm).interior_eq]
  exact inter_subset_right

/-- If `y ∈ f.target` and `I y ∈ interior (range I)`,
  then `I y` is an interior point of `(I ∘ f).target`. -/
lemma mem_interior_extend_target {y : H} (hy : y ∈ f.target)
    (hy' : I y ∈ interior (range I)) : I y ∈ interior (f.extend I).target := by
  rw [f.extend_target, interior_inter, (f.open_target.preimage I.continuous_symm).interior_eq,
    mem_inter_iff, mem_preimage]
  exact ⟨mem_of_eq_of_mem (I.left_inv (y)) hy, hy'⟩

theorem nhdsWithin_extend_target_eq {y : M} (hy : y ∈ f.source) :
    𝓝[(f.extend I).target] f.extend I y = 𝓝[range I] f.extend I y :=
  (nhdsWithin_mono _ (extend_target_subset_range _ _)).antisymm <|
    nhdsWithin_le_of_mem (extend_target_mem_nhdsWithin _ _ hy)

theorem continuousAt_extend_symm' {x : E} (h : x ∈ (f.extend I).target) :
    ContinuousAt (f.extend I).symm x :=
  (f.continuousAt_symm h.2).comp I.continuous_symm.continuousAt

theorem continuousAt_extend_symm {x : M} (h : x ∈ f.source) :
    ContinuousAt (f.extend I).symm (f.extend I x) :=
  continuousAt_extend_symm' f I <| (f.extend I).map_source <| by rwa [f.extend_source]

theorem continuousOn_extend_symm : ContinuousOn (f.extend I).symm (f.extend I).target := fun _ h =>
  (continuousAt_extend_symm' _ _ h).continuousWithinAt

theorem extend_symm_continuousWithinAt_comp_right_iff {X} [TopologicalSpace X] {g : M → X}
    {s : Set M} {x : M} :
    ContinuousWithinAt (g ∘ (f.extend I).symm) ((f.extend I).symm ⁻¹' s ∩ range I) (f.extend I x) ↔
      ContinuousWithinAt (g ∘ f.symm) (f.symm ⁻¹' s) (f x) := by
  rw [← I.symm_continuousWithinAt_comp_right_iff]; rfl

theorem isOpen_extend_preimage' {s : Set E} (hs : IsOpen s) :
    IsOpen ((f.extend I).source ∩ f.extend I ⁻¹' s) :=
  (continuousOn_extend f I).isOpen_inter_preimage (isOpen_extend_source _ _) hs

theorem isOpen_extend_preimage {s : Set E} (hs : IsOpen s) :
    IsOpen (f.source ∩ f.extend I ⁻¹' s) := by
  rw [← extend_source f I]; exact isOpen_extend_preimage' f I hs

theorem map_extend_nhdsWithin_eq_image {y : M} (hy : y ∈ f.source) :
    map (f.extend I) (𝓝[s] y) = 𝓝[f.extend I '' ((f.extend I).source ∩ s)] f.extend I y := by
  set e := f.extend I
  calc
    map e (𝓝[s] y) = map e (𝓝[e.source ∩ s] y) :=
      congr_arg (map e) (nhdsWithin_inter_of_mem (extend_source_mem_nhdsWithin f I hy)).symm
    _ = 𝓝[e '' (e.source ∩ s)] e y :=
      ((f.extend I).leftInvOn.mono inter_subset_left).map_nhdsWithin_eq
        ((f.extend I).left_inv <| by rwa [f.extend_source])
        (continuousAt_extend_symm f I hy).continuousWithinAt
        (continuousAt_extend f I hy).continuousWithinAt

theorem map_extend_nhdsWithin_eq_image_of_subset {y : M} (hy : y ∈ f.source) (hs : s ⊆ f.source) :
    map (f.extend I) (𝓝[s] y) = 𝓝[f.extend I '' s] f.extend I y := by
  rw [map_extend_nhdsWithin_eq_image _ _ hy, inter_eq_self_of_subset_right]
  rwa [extend_source]

theorem map_extend_nhdsWithin {y : M} (hy : y ∈ f.source) :
    map (f.extend I) (𝓝[s] y) = 𝓝[(f.extend I).symm ⁻¹' s ∩ range I] f.extend I y := by
  rw [map_extend_nhdsWithin_eq_image f I hy, nhdsWithin_inter, ←
    nhdsWithin_extend_target_eq _ _ hy, ← nhdsWithin_inter, (f.extend I).image_source_inter_eq',
    inter_comm]

theorem map_extend_symm_nhdsWithin {y : M} (hy : y ∈ f.source) :
    map (f.extend I).symm (𝓝[(f.extend I).symm ⁻¹' s ∩ range I] f.extend I y) = 𝓝[s] y := by
  rw [← map_extend_nhdsWithin f I hy, map_map, Filter.map_congr, map_id]
  exact (f.extend I).leftInvOn.eqOn.eventuallyEq_of_mem (extend_source_mem_nhdsWithin _ _ hy)

theorem map_extend_symm_nhdsWithin_range {y : M} (hy : y ∈ f.source) :
    map (f.extend I).symm (𝓝[range I] f.extend I y) = 𝓝 y := by
  rw [← nhdsWithin_univ, ← map_extend_symm_nhdsWithin f I hy, preimage_univ, univ_inter]

theorem tendsto_extend_comp_iff {α : Type*} {l : Filter α} {g : α → M}
    (hg : ∀ᶠ z in l, g z ∈ f.source) {y : M} (hy : y ∈ f.source) :
    Tendsto (f.extend I ∘ g) l (𝓝 (f.extend I y)) ↔ Tendsto g l (𝓝 y) := by
  refine ⟨fun h u hu ↦ mem_map.2 ?_, (continuousAt_extend _ _ hy).tendsto.comp⟩
  have := (f.continuousAt_extend_symm I hy).tendsto.comp h
  rw [extend_left_inv _ _ hy] at this
  filter_upwards [hg, mem_map.1 (this hu)] with z hz hzu
  simpa only [(· ∘ ·), extend_left_inv _ _ hz, mem_preimage] using hzu

-- there is no definition `writtenInExtend` but we already use some made-up names in this file
theorem continuousWithinAt_writtenInExtend_iff {f' : PartialHomeomorph M' H'} {g : M → M'} {y : M}
    (hy : y ∈ f.source) (hgy : g y ∈ f'.source) (hmaps : MapsTo g s f'.source) :
    ContinuousWithinAt (f'.extend I' ∘ g ∘ (f.extend I).symm)
      ((f.extend I).symm ⁻¹' s ∩ range I) (f.extend I y) ↔ ContinuousWithinAt g s y := by
  unfold ContinuousWithinAt
  simp only [comp_apply]
  rw [extend_left_inv _ _ hy, f'.tendsto_extend_comp_iff _ _ hgy,
    ← f.map_extend_symm_nhdsWithin I hy, tendsto_map'_iff]
  rw [← f.map_extend_nhdsWithin I hy, eventually_map]
  filter_upwards [inter_mem_nhdsWithin _ (f.open_source.mem_nhds hy)] with z hz
  rw [comp_apply, extend_left_inv _ _ hz.2]
  exact hmaps hz.1

-- there is no definition `writtenInExtend` but we already use some made-up names in this file

/-- If `s ⊆ f.source` and `g x ∈ f'.source` whenever `x ∈ s`, then `g` is continuous on `s` if and
only if `g` written in charts `f.extend I` and `f'.extend I'` is continuous on `f.extend I '' s`. -/
theorem continuousOn_writtenInExtend_iff {f' : PartialHomeomorph M' H'} {g : M → M'}
    (hs : s ⊆ f.source) (hmaps : MapsTo g s f'.source) :
    ContinuousOn (f'.extend I' ∘ g ∘ (f.extend I).symm) (f.extend I '' s) ↔ ContinuousOn g s := by
  refine forall_mem_image.trans <| forall₂_congr fun x hx ↦ ?_
  refine (continuousWithinAt_congr_nhds ?_).trans
    (continuousWithinAt_writtenInExtend_iff _ _ _ (hs hx) (hmaps hx) hmaps)
  rw [← map_extend_nhdsWithin_eq_image_of_subset, ← map_extend_nhdsWithin]
  exacts [hs hx, hs hx, hs]

/-- Technical lemma ensuring that the preimage under an extended chart of a neighborhood of a point
in the source is a neighborhood of the preimage, within a set. -/
theorem extend_preimage_mem_nhdsWithin {x : M} (h : x ∈ f.source) (ht : t ∈ 𝓝[s] x) :
    (f.extend I).symm ⁻¹' t ∈ 𝓝[(f.extend I).symm ⁻¹' s ∩ range I] f.extend I x := by
  rwa [← map_extend_symm_nhdsWithin f I h, mem_map] at ht

theorem extend_preimage_mem_nhds {x : M} (h : x ∈ f.source) (ht : t ∈ 𝓝 x) :
    (f.extend I).symm ⁻¹' t ∈ 𝓝 (f.extend I x) := by
  apply (continuousAt_extend_symm f I h).preimage_mem_nhds
  rwa [(f.extend I).left_inv]
  rwa [f.extend_source]

/-- Technical lemma to rewrite suitably the preimage of an intersection under an extended chart, to
bring it into a convenient form to apply derivative lemmas. -/
theorem extend_preimage_inter_eq :
    (f.extend I).symm ⁻¹' (s ∩ t) ∩ range I =
      (f.extend I).symm ⁻¹' s ∩ range I ∩ (f.extend I).symm ⁻¹' t := by
  mfld_set_tac

-- Porting note: an `aux` lemma that is no longer needed. Delete?
theorem extend_symm_preimage_inter_range_eventuallyEq_aux {s : Set M} {x : M} (hx : x ∈ f.source) :
    ((f.extend I).symm ⁻¹' s ∩ range I : Set _) =ᶠ[𝓝 (f.extend I x)]
      ((f.extend I).target ∩ (f.extend I).symm ⁻¹' s : Set _) := by
  rw [f.extend_target, inter_assoc, inter_comm (range I)]
  conv =>
    congr
    · skip
    rw [← univ_inter (_ ∩ range I)]
  refine (eventuallyEq_univ.mpr ?_).symm.inter EventuallyEq.rfl
  refine I.continuousAt_symm.preimage_mem_nhds (f.open_target.mem_nhds ?_)
  simp_rw [f.extend_coe, Function.comp_apply, I.left_inv, f.mapsTo hx]

theorem extend_symm_preimage_inter_range_eventuallyEq {s : Set M} {x : M} (hs : s ⊆ f.source)
    (hx : x ∈ f.source) :
    ((f.extend I).symm ⁻¹' s ∩ range I : Set _) =ᶠ[𝓝 (f.extend I x)] f.extend I '' s := by
  rw [← nhdsWithin_eq_iff_eventuallyEq, ← map_extend_nhdsWithin _ _ hx,
    map_extend_nhdsWithin_eq_image_of_subset _ _ hx hs]

/-! We use the name `extend_coord_change` for `(f'.extend I).symm ≫ f.extend I`. -/

theorem extend_coord_change_source :
    ((f.extend I).symm ≫ f'.extend I).source = I '' (f.symm ≫ₕ f').source := by
  simp_rw [PartialEquiv.trans_source, I.image_eq, extend_source, PartialEquiv.symm_source,
    extend_target, inter_right_comm _ (range I)]
  rfl

theorem extend_image_source_inter :
    f.extend I '' (f.source ∩ f'.source) = ((f.extend I).symm ≫ f'.extend I).source := by
  simp_rw [f.extend_coord_change_source, f.extend_coe, image_comp I f, trans_source'', symm_symm,
    symm_target]

theorem extend_coord_change_source_mem_nhdsWithin {x : E}
    (hx : x ∈ ((f.extend I).symm ≫ f'.extend I).source) :
    ((f.extend I).symm ≫ f'.extend I).source ∈ 𝓝[range I] x := by
  rw [f.extend_coord_change_source] at hx ⊢
  obtain ⟨x, hx, rfl⟩ := hx
  refine I.image_mem_nhdsWithin ?_
  exact (PartialHomeomorph.open_source _).mem_nhds hx

theorem extend_coord_change_source_mem_nhdsWithin' {x : M} (hxf : x ∈ f.source)
    (hxf' : x ∈ f'.source) :
    ((f.extend I).symm ≫ f'.extend I).source ∈ 𝓝[range I] f.extend I x := by
  apply extend_coord_change_source_mem_nhdsWithin
  rw [← extend_image_source_inter]
  exact mem_image_of_mem _ ⟨hxf, hxf'⟩

variable {f f'}

open SmoothManifoldWithCorners

theorem contDiffOn_extend_coord_change [ChartedSpace H M] (hf : f ∈ maximalAtlas I M)
    (hf' : f' ∈ maximalAtlas I M) :
    ContDiffOn 𝕜 ⊤ (f.extend I ∘ (f'.extend I).symm) ((f'.extend I).symm ≫ f.extend I).source := by
  rw [extend_coord_change_source, I.image_eq]
  exact (StructureGroupoid.compatible_of_mem_maximalAtlas hf' hf).1

theorem contDiffWithinAt_extend_coord_change [ChartedSpace H M] (hf : f ∈ maximalAtlas I M)
    (hf' : f' ∈ maximalAtlas I M) {x : E} (hx : x ∈ ((f'.extend I).symm ≫ f.extend I).source) :
    ContDiffWithinAt 𝕜 ⊤ (f.extend I ∘ (f'.extend I).symm) (range I) x := by
  apply (contDiffOn_extend_coord_change I hf hf' x hx).mono_of_mem
  rw [extend_coord_change_source] at hx ⊢
  obtain ⟨z, hz, rfl⟩ := hx
  exact I.image_mem_nhdsWithin ((PartialHomeomorph.open_source _).mem_nhds hz)

theorem contDiffWithinAt_extend_coord_change' [ChartedSpace H M] (hf : f ∈ maximalAtlas I M)
    (hf' : f' ∈ maximalAtlas I M) {x : M} (hxf : x ∈ f.source) (hxf' : x ∈ f'.source) :
    ContDiffWithinAt 𝕜 ⊤ (f.extend I ∘ (f'.extend I).symm) (range I) (f'.extend I x) := by
  refine contDiffWithinAt_extend_coord_change I hf hf' ?_
  rw [← extend_image_source_inter]
  exact mem_image_of_mem _ ⟨hxf', hxf⟩

end PartialHomeomorph

open PartialHomeomorph

variable [ChartedSpace H M] [ChartedSpace H' M']

/-- The preferred extended chart on a manifold with corners around a point `x`, from a neighborhood
of `x` to the model vector space. -/
@[simp, mfld_simps]
def extChartAt (x : M) : PartialEquiv M E :=
  (chartAt H x).extend I

theorem extChartAt_coe (x : M) : ⇑(extChartAt I x) = I ∘ chartAt H x :=
  rfl

theorem extChartAt_coe_symm (x : M) : ⇑(extChartAt I x).symm = (chartAt H x).symm ∘ I.symm :=
  rfl

theorem extChartAt_source (x : M) : (extChartAt I x).source = (chartAt H x).source :=
  extend_source _ _

theorem isOpen_extChartAt_source (x : M) : IsOpen (extChartAt I x).source :=
  isOpen_extend_source _ _

theorem mem_extChartAt_source (x : M) : x ∈ (extChartAt I x).source := by
  simp only [extChartAt_source, mem_chart_source]

theorem mem_extChartAt_target (x : M) : extChartAt I x x ∈ (extChartAt I x).target :=
  (extChartAt I x).map_source <| mem_extChartAt_source _ _

theorem extChartAt_target (x : M) :
    (extChartAt I x).target = I.symm ⁻¹' (chartAt H x).target ∩ range I :=
  extend_target _ _

theorem uniqueDiffOn_extChartAt_target (x : M) : UniqueDiffOn 𝕜 (extChartAt I x).target := by
  rw [extChartAt_target]
  exact I.uniqueDiffOn_preimage (chartAt H x).open_target

theorem uniqueDiffWithinAt_extChartAt_target (x : M) :
    UniqueDiffWithinAt 𝕜 (extChartAt I x).target (extChartAt I x x) :=
  uniqueDiffOn_extChartAt_target I x _ <| mem_extChartAt_target I x

theorem extChartAt_to_inv (x : M) : (extChartAt I x).symm ((extChartAt I x) x) = x :=
  (extChartAt I x).left_inv (mem_extChartAt_source I x)

theorem mapsTo_extChartAt {x : M} (hs : s ⊆ (chartAt H x).source) :
    MapsTo (extChartAt I x) s ((extChartAt I x).symm ⁻¹' s ∩ range I) :=
  mapsTo_extend _ _ hs

theorem extChartAt_source_mem_nhds' {x x' : M} (h : x' ∈ (extChartAt I x).source) :
    (extChartAt I x).source ∈ 𝓝 x' :=
  extend_source_mem_nhds _ _ <| by rwa [← extChartAt_source I]

theorem extChartAt_source_mem_nhds (x : M) : (extChartAt I x).source ∈ 𝓝 x :=
  extChartAt_source_mem_nhds' I (mem_extChartAt_source I x)

theorem extChartAt_source_mem_nhdsWithin' {x x' : M} (h : x' ∈ (extChartAt I x).source) :
    (extChartAt I x).source ∈ 𝓝[s] x' :=
  mem_nhdsWithin_of_mem_nhds (extChartAt_source_mem_nhds' I h)

theorem extChartAt_source_mem_nhdsWithin (x : M) : (extChartAt I x).source ∈ 𝓝[s] x :=
  mem_nhdsWithin_of_mem_nhds (extChartAt_source_mem_nhds I x)

theorem continuousOn_extChartAt (x : M) : ContinuousOn (extChartAt I x) (extChartAt I x).source :=
  continuousOn_extend _ _

theorem continuousAt_extChartAt' {x x' : M} (h : x' ∈ (extChartAt I x).source) :
    ContinuousAt (extChartAt I x) x' :=
  continuousAt_extend _ _ <| by rwa [← extChartAt_source I]

theorem continuousAt_extChartAt (x : M) : ContinuousAt (extChartAt I x) x :=
  continuousAt_extChartAt' _ (mem_extChartAt_source I x)

theorem map_extChartAt_nhds' {x y : M} (hy : y ∈ (extChartAt I x).source) :
    map (extChartAt I x) (𝓝 y) = 𝓝[range I] extChartAt I x y :=
  map_extend_nhds _ _ <| by rwa [← extChartAt_source I]

theorem map_extChartAt_nhds (x : M) : map (extChartAt I x) (𝓝 x) = 𝓝[range I] extChartAt I x x :=
  map_extChartAt_nhds' I <| mem_extChartAt_source I x

theorem map_extChartAt_nhds_of_boundaryless [I.Boundaryless] (x : M) :
    map (extChartAt I x) (𝓝 x) = 𝓝 (extChartAt I x x) := by
  rw [extChartAt]
  exact map_extend_nhds_of_boundaryless (chartAt H x) I (mem_chart_source H x)

variable {x} in
theorem extChartAt_image_nhd_mem_nhds_of_boundaryless [I.Boundaryless]
    {x : M} (hx : s ∈ 𝓝 x) : extChartAt I x '' s ∈ 𝓝 (extChartAt I x x) := by
  rw [extChartAt]
  exact extend_image_nhd_mem_nhds_of_boundaryless _ I (mem_chart_source H x) hx

theorem extChartAt_target_mem_nhdsWithin' {x y : M} (hy : y ∈ (extChartAt I x).source) :
    (extChartAt I x).target ∈ 𝓝[range I] extChartAt I x y :=
  extend_target_mem_nhdsWithin _ _ <| by rwa [← extChartAt_source I]

theorem extChartAt_target_mem_nhdsWithin (x : M) :
    (extChartAt I x).target ∈ 𝓝[range I] extChartAt I x x :=
  extChartAt_target_mem_nhdsWithin' I (mem_extChartAt_source I x)

/-- If we're boundaryless, `extChartAt` has open target -/
theorem isOpen_extChartAt_target [I.Boundaryless] (x : M) : IsOpen (extChartAt I x).target := by
  simp_rw [extChartAt_target, I.range_eq_univ, inter_univ]
  exact (PartialHomeomorph.open_target _).preimage I.continuous_symm

/-- If we're boundaryless, `(extChartAt I x).target` is a neighborhood of the key point -/
theorem extChartAt_target_mem_nhds [I.Boundaryless] (x : M) :
    (extChartAt I x).target ∈ 𝓝 (extChartAt I x x) := by
  convert extChartAt_target_mem_nhdsWithin I x
  simp only [I.range_eq_univ, nhdsWithin_univ]

/-- If we're boundaryless, `(extChartAt I x).target` is a neighborhood of any of its points -/
theorem extChartAt_target_mem_nhds' [I.Boundaryless] {x : M} {y : E}
    (m : y ∈ (extChartAt I x).target) : (extChartAt I x).target ∈ 𝓝 y :=
  (isOpen_extChartAt_target I x).mem_nhds m

theorem extChartAt_target_subset_range (x : M) : (extChartAt I x).target ⊆ range I := by
  simp only [mfld_simps]

theorem nhdsWithin_extChartAt_target_eq' {x y : M} (hy : y ∈ (extChartAt I x).source) :
    𝓝[(extChartAt I x).target] extChartAt I x y = 𝓝[range I] extChartAt I x y :=
  nhdsWithin_extend_target_eq _ _ <| by rwa [← extChartAt_source I]

theorem nhdsWithin_extChartAt_target_eq (x : M) :
    𝓝[(extChartAt I x).target] (extChartAt I x) x = 𝓝[range I] (extChartAt I x) x :=
  nhdsWithin_extChartAt_target_eq' I (mem_extChartAt_source I x)

theorem continuousAt_extChartAt_symm'' {x : M} {y : E} (h : y ∈ (extChartAt I x).target) :
    ContinuousAt (extChartAt I x).symm y :=
  continuousAt_extend_symm' _ _ h

theorem continuousAt_extChartAt_symm' {x x' : M} (h : x' ∈ (extChartAt I x).source) :
    ContinuousAt (extChartAt I x).symm (extChartAt I x x') :=
  continuousAt_extChartAt_symm'' I <| (extChartAt I x).map_source h

theorem continuousAt_extChartAt_symm (x : M) :
    ContinuousAt (extChartAt I x).symm ((extChartAt I x) x) :=
  continuousAt_extChartAt_symm' I (mem_extChartAt_source I x)

theorem continuousOn_extChartAt_symm (x : M) :
    ContinuousOn (extChartAt I x).symm (extChartAt I x).target :=
  fun _y hy => (continuousAt_extChartAt_symm'' _ hy).continuousWithinAt

theorem isOpen_extChartAt_preimage' (x : M) {s : Set E} (hs : IsOpen s) :
    IsOpen ((extChartAt I x).source ∩ extChartAt I x ⁻¹' s) :=
  isOpen_extend_preimage' _ _ hs

theorem isOpen_extChartAt_preimage (x : M) {s : Set E} (hs : IsOpen s) :
    IsOpen ((chartAt H x).source ∩ extChartAt I x ⁻¹' s) := by
  rw [← extChartAt_source I]
  exact isOpen_extChartAt_preimage' I x hs

theorem map_extChartAt_nhdsWithin_eq_image' {x y : M} (hy : y ∈ (extChartAt I x).source) :
    map (extChartAt I x) (𝓝[s] y) =
      𝓝[extChartAt I x '' ((extChartAt I x).source ∩ s)] extChartAt I x y :=
  map_extend_nhdsWithin_eq_image _ _ <| by rwa [← extChartAt_source I]

theorem map_extChartAt_nhdsWithin_eq_image (x : M) :
    map (extChartAt I x) (𝓝[s] x) =
      𝓝[extChartAt I x '' ((extChartAt I x).source ∩ s)] extChartAt I x x :=
  map_extChartAt_nhdsWithin_eq_image' I (mem_extChartAt_source I x)

theorem map_extChartAt_nhdsWithin' {x y : M} (hy : y ∈ (extChartAt I x).source) :
    map (extChartAt I x) (𝓝[s] y) = 𝓝[(extChartAt I x).symm ⁻¹' s ∩ range I] extChartAt I x y :=
  map_extend_nhdsWithin _ _ <| by rwa [← extChartAt_source I]

theorem map_extChartAt_nhdsWithin (x : M) :
    map (extChartAt I x) (𝓝[s] x) = 𝓝[(extChartAt I x).symm ⁻¹' s ∩ range I] extChartAt I x x :=
  map_extChartAt_nhdsWithin' I (mem_extChartAt_source I x)

theorem map_extChartAt_symm_nhdsWithin' {x y : M} (hy : y ∈ (extChartAt I x).source) :
    map (extChartAt I x).symm (𝓝[(extChartAt I x).symm ⁻¹' s ∩ range I] extChartAt I x y) =
      𝓝[s] y :=
  map_extend_symm_nhdsWithin _ _ <| by rwa [← extChartAt_source I]

theorem map_extChartAt_symm_nhdsWithin_range' {x y : M} (hy : y ∈ (extChartAt I x).source) :
    map (extChartAt I x).symm (𝓝[range I] extChartAt I x y) = 𝓝 y :=
  map_extend_symm_nhdsWithin_range _ _ <| by rwa [← extChartAt_source I]

theorem map_extChartAt_symm_nhdsWithin (x : M) :
    map (extChartAt I x).symm (𝓝[(extChartAt I x).symm ⁻¹' s ∩ range I] extChartAt I x x) =
      𝓝[s] x :=
  map_extChartAt_symm_nhdsWithin' I (mem_extChartAt_source I x)

theorem map_extChartAt_symm_nhdsWithin_range (x : M) :
    map (extChartAt I x).symm (𝓝[range I] extChartAt I x x) = 𝓝 x :=
  map_extChartAt_symm_nhdsWithin_range' I (mem_extChartAt_source I x)

/-- Technical lemma ensuring that the preimage under an extended chart of a neighborhood of a point
in the source is a neighborhood of the preimage, within a set. -/
theorem extChartAt_preimage_mem_nhdsWithin' {x x' : M} (h : x' ∈ (extChartAt I x).source)
    (ht : t ∈ 𝓝[s] x') :
    (extChartAt I x).symm ⁻¹' t ∈ 𝓝[(extChartAt I x).symm ⁻¹' s ∩ range I] (extChartAt I x) x' := by
  rwa [← map_extChartAt_symm_nhdsWithin' I h, mem_map] at ht

/-- Technical lemma ensuring that the preimage under an extended chart of a neighborhood of the
base point is a neighborhood of the preimage, within a set. -/
theorem extChartAt_preimage_mem_nhdsWithin {x : M} (ht : t ∈ 𝓝[s] x) :
    (extChartAt I x).symm ⁻¹' t ∈ 𝓝[(extChartAt I x).symm ⁻¹' s ∩ range I] (extChartAt I x) x :=
  extChartAt_preimage_mem_nhdsWithin' I (mem_extChartAt_source I x) ht

theorem extChartAt_preimage_mem_nhds' {x x' : M} (h : x' ∈ (extChartAt I x).source)
    (ht : t ∈ 𝓝 x') : (extChartAt I x).symm ⁻¹' t ∈ 𝓝 (extChartAt I x x') :=
  extend_preimage_mem_nhds _ _ (by rwa [← extChartAt_source I]) ht

/-- Technical lemma ensuring that the preimage under an extended chart of a neighborhood of a point
is a neighborhood of the preimage. -/
theorem extChartAt_preimage_mem_nhds {x : M} (ht : t ∈ 𝓝 x) :
    (extChartAt I x).symm ⁻¹' t ∈ 𝓝 ((extChartAt I x) x) := by
  apply (continuousAt_extChartAt_symm I x).preimage_mem_nhds
  rwa [(extChartAt I x).left_inv (mem_extChartAt_source _ _)]

/-- Technical lemma to rewrite suitably the preimage of an intersection under an extended chart, to
bring it into a convenient form to apply derivative lemmas. -/
theorem extChartAt_preimage_inter_eq (x : M) :
    (extChartAt I x).symm ⁻¹' (s ∩ t) ∩ range I =
      (extChartAt I x).symm ⁻¹' s ∩ range I ∩ (extChartAt I x).symm ⁻¹' t := by
  mfld_set_tac

theorem ContinuousWithinAt.nhdsWithin_extChartAt_symm_preimage_inter_range
    {f : M → M'} {x : M} (hc : ContinuousWithinAt f s x) :
    𝓝[(extChartAt I x).symm ⁻¹' s ∩ range I] (extChartAt I x x) =
      𝓝[(extChartAt I x).target ∩
        (extChartAt I x).symm ⁻¹' (s ∩ f ⁻¹' (extChartAt I' (f x)).source)] (extChartAt I x x) := by
  rw [← (extChartAt I x).image_source_inter_eq', ← map_extChartAt_nhdsWithin_eq_image,
    ← map_extChartAt_nhdsWithin, nhdsWithin_inter_of_mem']
  exact hc (extChartAt_source_mem_nhds _ _)

/-! We use the name `ext_coord_change` for `(extChartAt I x').symm ≫ extChartAt I x`. -/

theorem ext_coord_change_source (x x' : M) :
    ((extChartAt I x').symm ≫ extChartAt I x).source =
      I '' ((chartAt H x').symm ≫ₕ chartAt H x).source :=
  extend_coord_change_source _ _ _

open SmoothManifoldWithCorners

theorem contDiffOn_ext_coord_change [SmoothManifoldWithCorners I M] (x x' : M) :
    ContDiffOn 𝕜 ⊤ (extChartAt I x ∘ (extChartAt I x').symm)
      ((extChartAt I x').symm ≫ extChartAt I x).source :=
  contDiffOn_extend_coord_change I (chart_mem_maximalAtlas I x) (chart_mem_maximalAtlas I x')

theorem contDiffWithinAt_ext_coord_change [SmoothManifoldWithCorners I M] (x x' : M) {y : E}
    (hy : y ∈ ((extChartAt I x').symm ≫ extChartAt I x).source) :
    ContDiffWithinAt 𝕜 ⊤ (extChartAt I x ∘ (extChartAt I x').symm) (range I) y :=
  contDiffWithinAt_extend_coord_change I (chart_mem_maximalAtlas I x) (chart_mem_maximalAtlas I x')
    hy

/-- Conjugating a function to write it in the preferred charts around `x`.
The manifold derivative of `f` will just be the derivative of this conjugated function. -/
@[simp, mfld_simps]
def writtenInExtChartAt (x : M) (f : M → M') : E → E' :=
  extChartAt I' (f x) ∘ f ∘ (extChartAt I x).symm

theorem writtenInExtChartAt_chartAt {x : M} {y : E} (h : y ∈ (extChartAt I x).target) :
    writtenInExtChartAt I I x (chartAt H x) y = y := by simp_all only [mfld_simps]

theorem writtenInExtChartAt_chartAt_symm {x : M} {y : E} (h : y ∈ (extChartAt I x).target) :
    writtenInExtChartAt I I (chartAt H x x) (chartAt H x).symm y = y := by
  simp_all only [mfld_simps]

theorem writtenInExtChartAt_extChartAt {x : M} {y : E} (h : y ∈ (extChartAt I x).target) :
    writtenInExtChartAt I 𝓘(𝕜, E) x (extChartAt I x) y = y := by
  simp_all only [mfld_simps]

theorem writtenInExtChartAt_extChartAt_symm {x : M} {y : E} (h : y ∈ (extChartAt I x).target) :
    writtenInExtChartAt 𝓘(𝕜, E) I (extChartAt I x x) (extChartAt I x).symm y = y := by
  simp_all only [mfld_simps]

variable (𝕜)

theorem extChartAt_self_eq {x : H} : ⇑(extChartAt I x) = I :=
  rfl

theorem extChartAt_self_apply {x y : H} : extChartAt I x y = I y :=
  rfl

/-- In the case of the manifold structure on a vector space, the extended charts are just the
identity. -/
theorem extChartAt_model_space_eq_id (x : E) : extChartAt 𝓘(𝕜, E) x = PartialEquiv.refl E := by
  simp only [mfld_simps]

theorem ext_chart_model_space_apply {x y : E} : extChartAt 𝓘(𝕜, E) x y = y :=
  rfl

variable {𝕜}

theorem extChartAt_prod (x : M × M') :
    extChartAt (I.prod I') x = (extChartAt I x.1).prod (extChartAt I' x.2) := by
  simp only [mfld_simps]
  -- Porting note: `simp` can't use `PartialEquiv.prod_trans` here because of a type
  -- synonym
  rw [PartialEquiv.prod_trans]

theorem extChartAt_comp [ChartedSpace H H'] (x : M') :
    (letI := ChartedSpace.comp H H' M'; extChartAt I x) =
      (chartAt H' x).toPartialEquiv ≫ extChartAt I (chartAt H' x x) :=
  PartialEquiv.trans_assoc ..

theorem writtenInExtChartAt_chartAt_comp [ChartedSpace H H'] (x : M') {y}
    (hy : y ∈ letI := ChartedSpace.comp H H' M'; (extChartAt I x).target) :
    (letI := ChartedSpace.comp H H' M'; writtenInExtChartAt I I x (chartAt H' x) y) = y := by
  letI := ChartedSpace.comp H H' M'
  simp_all only [mfld_simps, chartAt_comp]

theorem writtenInExtChartAt_chartAt_symm_comp [ChartedSpace H H'] (x : M') {y}
    (hy : y ∈ letI := ChartedSpace.comp H H' M'; (extChartAt I x).target) :
    ( letI := ChartedSpace.comp H H' M'
      writtenInExtChartAt I I (chartAt H' x x) (chartAt H' x).symm y) = y := by
  letI := ChartedSpace.comp H H' M'
  simp_all only [mfld_simps, chartAt_comp]

end ExtendedCharts

section Topology
-- Let `M` be a topological manifold over the field 𝕜.
variable
  {E : Type*} {𝕜 : Type*} [NontriviallyNormedField 𝕜]
  [NormedAddCommGroup E] [NormedSpace 𝕜 E] {H : Type*} [TopologicalSpace H]
  {M : Type*} [TopologicalSpace M] [ChartedSpace H M]

/-- A finite-dimensional manifold modelled on a locally compact field
  (such as ℝ, ℂ or the `p`-adic numbers) is locally compact. -/
lemma Manifold.locallyCompact_of_finiteDimensional
    (I : ModelWithCorners 𝕜 E H) [LocallyCompactSpace 𝕜] [FiniteDimensional 𝕜 E] :
    LocallyCompactSpace M := by
  have : ProperSpace E := FiniteDimensional.proper 𝕜 E
  have : LocallyCompactSpace H := I.locallyCompactSpace
  exact ChartedSpace.locallyCompactSpace H M

end Topology

section TangentSpace

/- We define the tangent space to `M` modelled on `I : ModelWithCorners 𝕜 E H` as a type synonym
for `E`. This is enough to define linear maps between tangent spaces, for instance derivatives,
but the interesting part is to define a manifold structure on the whole tangent bundle, which
requires that `M` is a smooth manifold with corners. The definition is put here to avoid importing
all the smooth bundle structure when defining manifold derivatives. -/

set_option linter.unusedVariables false in
/-- The tangent space at a point of the manifold `M`. It is just `E`. We could use instead
`(tangentBundleCore I M).to_topological_vector_bundle_core.fiber x`, but we use `E` to help the
kernel.
-/
@[nolint unusedArguments]
def TangentSpace {𝕜 : Type*} [NontriviallyNormedField 𝕜]
    {E : Type u} [NormedAddCommGroup E] [NormedSpace 𝕜 E]
    {H : Type*} [TopologicalSpace H] (I : ModelWithCorners 𝕜 E H)
    {M : Type*} [TopologicalSpace M] [ChartedSpace H M] (_x : M) : Type u := E
-- Porting note: was deriving TopologicalSpace, AddCommGroup, TopologicalAddGroup

/- In general, the definition of `TangentSpace` is not reducible, so that type class inference
does not pick wrong instances. We record the right instances for them. -/

variable {𝕜 : Type*} [NontriviallyNormedField 𝕜]
  {E : Type*} [NormedAddCommGroup E] [NormedSpace 𝕜 E]
  {H : Type*} [TopologicalSpace H] (I : ModelWithCorners 𝕜 E H)
  {M : Type*} [TopologicalSpace M] [ChartedSpace H M] {x : M}

instance : TopologicalSpace (TangentSpace I x) := inferInstanceAs (TopologicalSpace E)
instance : AddCommGroup (TangentSpace I x) := inferInstanceAs (AddCommGroup E)
instance : TopologicalAddGroup (TangentSpace I x) := inferInstanceAs (TopologicalAddGroup E)
instance : Module 𝕜 (TangentSpace I x) := inferInstanceAs (Module 𝕜 E)
instance : Inhabited (TangentSpace I x) := ⟨0⟩

variable (M) in
-- is empty if the base manifold is empty
/-- The tangent bundle to a smooth manifold, as a Sigma type. Defined in terms of
`Bundle.TotalSpace` to be able to put a suitable topology on it. -/
-- Porting note(#5171): was nolint has_nonempty_instance
abbrev TangentBundle :=
  Bundle.TotalSpace E (TangentSpace I : M → Type _)

end TangentSpace

section Real

variable {E : Type*} [NormedAddCommGroup E] [NormedSpace ℝ E] {H : Type*} [TopologicalSpace H]
  {I : ModelWithCorners ℝ E H} {M : Type*} [TopologicalSpace M] [ChartedSpace H M] {x : M}

instance : PathConnectedSpace (TangentSpace I x) := inferInstanceAs (PathConnectedSpace E)

end Real<|MERGE_RESOLUTION|>--- conflicted
+++ resolved
@@ -317,17 +317,10 @@
 
 @[deprecated (since := "2024-09-30")]
 alias unique_diff_preimage_source := uniqueDiffOn_preimage_source
-<<<<<<< HEAD
 
 theorem uniqueDiffWithinAt_image {x : H} : UniqueDiffWithinAt 𝕜 (range I) (I x) :=
   I.uniqueDiffOn _ (mem_range_self _)
 
-=======
-
-theorem uniqueDiffWithinAt_image {x : H} : UniqueDiffWithinAt 𝕜 (range I) (I x) :=
-  I.uniqueDiffOn _ (mem_range_self _)
-
->>>>>>> 22b17a30
 @[deprecated (since := "2024-09-30")]
 alias unique_diff_at_image := uniqueDiffWithinAt_image
 
