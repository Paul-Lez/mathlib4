/-
Copyright (c) 2022 Floris van Doorn. All rights reserved.
Released under Apache 2.0 license as described in the file LICENSE.
Authors: Floris van Doorn, Heather Macbeth
-/
import Mathlib.Geometry.Manifold.VectorBundle.Basic

/-! # Tangent bundles

This file defines the tangent bundle as a smooth vector bundle.

Let `M` be a manifold with model `I` on `(E, H)`. The tangent space `TangentSpace I (x : M)` has
already been defined as a type synonym for `E`, and the tangent bundle `TangentBundle I M` as an
abbrev of `Bundle.TotalSpace E (TangentSpace I : M → Type _)`.

In this file, when `M` is smooth, we construct a smooth vector bundle structure
on `TangentBundle I M` using the `VectorBundleCore` construction indexed by the charts of `M`
with fibers `E`. Given two charts `i, j : PartialHomeomorph M H`, the coordinate change
between `i` and `j` at a point `x : M` is the derivative of the composite
```
  I.symm   i.symm    j     I
E -----> H -----> M --> H --> E
```
within the set `range I ⊆ E` at `I (i x) : E`.
This defines a smooth vector bundle `TangentBundle` with fibers `TangentSpace`.

## Main definitions and results

* `tangentBundleCore I M` is the vector bundle core for the tangent bundle over `M`.

* When `M` is a smooth manifold with corners, `TangentBundle I M` has a smooth vector bundle
structure over `M`. In particular, it is a topological space, a vector bundle, a fiber bundle,
and a smooth manifold.
-/


open Bundle Set SmoothManifoldWithCorners PartialHomeomorph ContinuousLinearMap

open scoped Manifold Topology Bundle ContDiff

noncomputable section

section General

variable {𝕜 : Type*} [NontriviallyNormedField 𝕜] {E : Type*} [NormedAddCommGroup E]
  [NormedSpace 𝕜 E] {E' : Type*} [NormedAddCommGroup E'] [NormedSpace 𝕜 E'] {H : Type*}
  [TopologicalSpace H] {I : ModelWithCorners 𝕜 E H} {H' : Type*} [TopologicalSpace H']
  {I' : ModelWithCorners 𝕜 E' H'} {M : Type*} [TopologicalSpace M] [ChartedSpace H M]
  [SmoothManifoldWithCorners I M] {M' : Type*} [TopologicalSpace M'] [ChartedSpace H' M']
  [SmoothManifoldWithCorners I' M'] {F : Type*} [NormedAddCommGroup F] [NormedSpace 𝕜 F]


/-- Auxiliary lemma for tangent spaces: the derivative of a coordinate change between two charts is
  smooth on its source. -/
theorem contDiffOn_fderiv_coord_change (i j : atlas H M) :
    ContDiffOn 𝕜 ∞ (fderivWithin 𝕜 (j.1.extend I ∘ (i.1.extend I).symm) (range I))
      ((i.1.extend I).symm ≫ j.1.extend I).source := by
  have h : ((i.1.extend I).symm ≫ j.1.extend I).source ⊆ range I := by
    rw [i.1.extend_coord_change_source]; apply image_subset_range
  intro x hx
<<<<<<< HEAD
  refine (ContDiffWithinAt.fderivWithin_right ?_ I.uniqueDiffOn (n := ∞) (by exact_mod_cast le_top)
    <| h hx).mono h
  refine (PartialHomeomorph.contDiffOn_extend_coord_change I (subset_maximalAtlas I j.2)
    (subset_maximalAtlas I i.2) x hx).mono_of_mem ?_
  exact i.1.extend_coord_change_source_mem_nhdsWithin j.1 I hx
=======
  refine (ContDiffWithinAt.fderivWithin_right ?_ I.uniqueDiffOn le_top <| h hx).mono h
  refine (PartialHomeomorph.contDiffOn_extend_coord_change (subset_maximalAtlas j.2)
    (subset_maximalAtlas i.2) x hx).mono_of_mem_nhdsWithin ?_
  exact i.1.extend_coord_change_source_mem_nhdsWithin j.1 hx
>>>>>>> 2f5cf5f5


open SmoothManifoldWithCorners

variable (I M) in
/-- Let `M` be a smooth manifold with corners with model `I` on `(E, H)`.
Then `tangentBundleCore I M` is the vector bundle core for the tangent bundle over `M`.
It is indexed by the atlas of `M`, with fiber `E` and its change of coordinates from the chart `i`
to the chart `j` at point `x : M` is the derivative of the composite
```
  I.symm   i.symm    j     I
E -----> H -----> M --> H --> E
```
within the set `range I ⊆ E` at `I (i x) : E`. -/
@[simps indexAt coordChange]
def tangentBundleCore : VectorBundleCore 𝕜 M E (atlas H M) where
  baseSet i := i.1.source
  isOpen_baseSet i := i.1.open_source
  indexAt := achart H
  mem_baseSet_at := mem_chart_source H
  coordChange i j x :=
    fderivWithin 𝕜 (j.1.extend I ∘ (i.1.extend I).symm) (range I) (i.1.extend I x)
  coordChange_self i x hx v := by
    simp only
    rw [Filter.EventuallyEq.fderivWithin_eq, fderivWithin_id', ContinuousLinearMap.id_apply]
    · exact I.uniqueDiffWithinAt_image
    · filter_upwards [i.1.extend_target_mem_nhdsWithin hx] with y hy
      exact (i.1.extend I).right_inv hy
    · simp_rw [Function.comp_apply, i.1.extend_left_inv hx]
  continuousOn_coordChange i j := by
    refine (contDiffOn_fderiv_coord_change i j).continuousOn.comp
      (i.1.continuousOn_extend.mono ?_) ?_
    · rw [i.1.extend_source]; exact inter_subset_left
    simp_rw [← i.1.extend_image_source_inter, mapsTo_image]
  coordChange_comp := by
    rintro i j k x ⟨⟨hxi, hxj⟩, hxk⟩ v
    rw [fderivWithin_fderivWithin, Filter.EventuallyEq.fderivWithin_eq]
    · have := i.1.extend_preimage_mem_nhds (I := I) hxi (j.1.extend_source_mem_nhds (I := I) hxj)
      filter_upwards [nhdsWithin_le_nhds this] with y hy
      simp_rw [Function.comp_apply, (j.1.extend I).left_inv hy]
<<<<<<< HEAD
    · simp_rw [Function.comp_apply, i.1.extend_left_inv I hxi, j.1.extend_left_inv I hxj]
    · exact (contDiffWithinAt_extend_coord_change' I (subset_maximalAtlas I k.2)
        (subset_maximalAtlas I j.2) hxk hxj).differentiableWithinAt (by exact_mod_cast le_top)
    · exact (contDiffWithinAt_extend_coord_change' I (subset_maximalAtlas I j.2)
        (subset_maximalAtlas I i.2) hxj hxi).differentiableWithinAt (by exact_mod_cast le_top)
=======
    · simp_rw [Function.comp_apply, i.1.extend_left_inv hxi, j.1.extend_left_inv hxj]
    · exact (contDiffWithinAt_extend_coord_change' (subset_maximalAtlas k.2)
        (subset_maximalAtlas j.2) hxk hxj).differentiableWithinAt le_top
    · exact (contDiffWithinAt_extend_coord_change' (subset_maximalAtlas j.2)
        (subset_maximalAtlas i.2) hxj hxi).differentiableWithinAt le_top
>>>>>>> 2f5cf5f5
    · intro x _; exact mem_range_self _
    · exact I.uniqueDiffWithinAt_image
    · rw [Function.comp_apply, i.1.extend_left_inv hxi]

-- Porting note: moved to a separate `simp high` lemma b/c `simp` can simplify the LHS
@[simp high]
theorem tangentBundleCore_baseSet (i) : (tangentBundleCore I M).baseSet i = i.1.source := rfl

theorem tangentBundleCore_coordChange_achart (x x' z : M) :
    (tangentBundleCore I M).coordChange (achart H x) (achart H x') z =
      fderivWithin 𝕜 (extChartAt I x' ∘ (extChartAt I x).symm) (range I) (extChartAt I x z) :=
  rfl

section tangentCoordChange

variable (I) in
/-- In a manifold `M`, given two preferred charts indexed by `x y : M`, `tangentCoordChange I x y`
is the family of derivatives of the corresponding change-of-coordinates map. It takes junk values
outside the intersection of the sources of the two charts.

Note that this definition takes advantage of the fact that `tangentBundleCore` has the same base
sets as the preferred charts of the base manifold. -/
abbrev tangentCoordChange (x y : M) : M → E →L[𝕜] E :=
  (tangentBundleCore I M).coordChange (achart H x) (achart H y)

lemma tangentCoordChange_def {x y z : M} : tangentCoordChange I x y z =
    fderivWithin 𝕜 (extChartAt I y ∘ (extChartAt I x).symm) (range I) (extChartAt I x z) := rfl

lemma tangentCoordChange_self {x z : M} {v : E} (h : z ∈ (extChartAt I x).source) :
    tangentCoordChange I x x z v = v := by
  apply (tangentBundleCore I M).coordChange_self
  rw [tangentBundleCore_baseSet, coe_achart, ← extChartAt_source I]
  exact h

lemma tangentCoordChange_comp {w x y z : M} {v : E}
    (h : z ∈ (extChartAt I w).source ∩ (extChartAt I x).source ∩ (extChartAt I y).source) :
    tangentCoordChange I x y z (tangentCoordChange I w x z v) = tangentCoordChange I w y z v := by
  apply (tangentBundleCore I M).coordChange_comp
  simp only [tangentBundleCore_baseSet, coe_achart, ← extChartAt_source I]
  exact h

lemma hasFDerivWithinAt_tangentCoordChange {x y z : M}
    (h : z ∈ (extChartAt I x).source ∩ (extChartAt I y).source) :
    HasFDerivWithinAt ((extChartAt I y) ∘ (extChartAt I x).symm) (tangentCoordChange I x y z)
      (range I) (extChartAt I x z) :=
  have h' : extChartAt I x z ∈ ((extChartAt I x).symm ≫ (extChartAt I y)).source := by
    rw [PartialEquiv.trans_source'', PartialEquiv.symm_symm, PartialEquiv.symm_target]
    exact mem_image_of_mem _ h
  ((contDiffWithinAt_ext_coord_change y x h').differentiableWithinAt (by simp)).hasFDerivWithinAt

lemma continuousOn_tangentCoordChange (x y : M) : ContinuousOn (tangentCoordChange I x y)
    ((extChartAt I x).source ∩ (extChartAt I y).source) := by
  convert (tangentBundleCore I M).continuousOn_coordChange (achart H x) (achart H y) <;>
  simp only [tangentBundleCore_baseSet, coe_achart, ← extChartAt_source I]

end tangentCoordChange

local notation "TM" => TangentBundle I M

section TangentBundleInstances

instance : TopologicalSpace TM :=
  (tangentBundleCore I M).toTopologicalSpace

instance TangentSpace.fiberBundle : FiberBundle E (TangentSpace I : M → Type _) :=
  (tangentBundleCore I M).fiberBundle

instance TangentSpace.vectorBundle : VectorBundle 𝕜 E (TangentSpace I : M → Type _) :=
  (tangentBundleCore I M).vectorBundle

namespace TangentBundle

protected theorem chartAt (p : TM) :
    chartAt (ModelProd H E) p =
      ((tangentBundleCore I M).toFiberBundleCore.localTriv (achart H p.1)).toPartialHomeomorph ≫ₕ
        (chartAt H p.1).prod (PartialHomeomorph.refl E) :=
  rfl

theorem chartAt_toPartialEquiv (p : TM) :
    (chartAt (ModelProd H E) p).toPartialEquiv =
      (tangentBundleCore I M).toFiberBundleCore.localTrivAsPartialEquiv (achart H p.1) ≫
        (chartAt H p.1).toPartialEquiv.prod (PartialEquiv.refl E) :=
  rfl

theorem trivializationAt_eq_localTriv (x : M) :
    trivializationAt E (TangentSpace I) x =
      (tangentBundleCore I M).toFiberBundleCore.localTriv (achart H x) :=
  rfl

@[simp, mfld_simps]
theorem trivializationAt_source (x : M) :
    (trivializationAt E (TangentSpace I) x).source =
      π E (TangentSpace I) ⁻¹' (chartAt H x).source :=
  rfl

@[simp, mfld_simps]
theorem trivializationAt_target (x : M) :
    (trivializationAt E (TangentSpace I) x).target = (chartAt H x).source ×ˢ univ :=
  rfl

@[simp, mfld_simps]
theorem trivializationAt_baseSet (x : M) :
    (trivializationAt E (TangentSpace I) x).baseSet = (chartAt H x).source :=
  rfl

theorem trivializationAt_apply (x : M) (z : TM) :
    trivializationAt E (TangentSpace I) x z =
      (z.1, fderivWithin 𝕜 ((chartAt H x).extend I ∘ ((chartAt H z.1).extend I).symm) (range I)
        ((chartAt H z.1).extend I z.1) z.2) :=
  rfl

@[simp, mfld_simps]
theorem trivializationAt_fst (x : M) (z : TM) : (trivializationAt E (TangentSpace I) x z).1 = z.1 :=
  rfl

@[simp, mfld_simps]
theorem mem_chart_source_iff (p q : TM) :
    p ∈ (chartAt (ModelProd H E) q).source ↔ p.1 ∈ (chartAt H q.1).source := by
  simp only [FiberBundle.chartedSpace_chartAt, mfld_simps]

@[simp, mfld_simps]
theorem mem_chart_target_iff (p : H × E) (q : TM) :
    p ∈ (chartAt (ModelProd H E) q).target ↔ p.1 ∈ (chartAt H q.1).target := by
  /- porting note: was
  simp (config := { contextual := true }) only [FiberBundle.chartedSpace_chartAt,
    and_iff_left_iff_imp, mfld_simps]
  -/
  simp only [FiberBundle.chartedSpace_chartAt, mfld_simps]
  rw [PartialEquiv.prod_symm]
  simp (config := { contextual := true }) only [and_iff_left_iff_imp, mfld_simps]

@[simp, mfld_simps]
theorem coe_chartAt_fst (p q : TM) : ((chartAt (ModelProd H E) q) p).1 = chartAt H q.1 p.1 :=
  rfl

@[simp, mfld_simps]
theorem coe_chartAt_symm_fst (p : H × E) (q : TM) :
    ((chartAt (ModelProd H E) q).symm p).1 = ((chartAt H q.1).symm : H → M) p.1 :=
  rfl

@[simp, mfld_simps]
theorem trivializationAt_continuousLinearMapAt {b₀ b : M}
    (hb : b ∈ (trivializationAt E (TangentSpace I) b₀).baseSet) :
    (trivializationAt E (TangentSpace I) b₀).continuousLinearMapAt 𝕜 b =
      (tangentBundleCore I M).coordChange (achart H b) (achart H b₀) b :=
  (tangentBundleCore I M).localTriv_continuousLinearMapAt hb

@[simp, mfld_simps]
theorem trivializationAt_symmL {b₀ b : M}
    (hb : b ∈ (trivializationAt E (TangentSpace I) b₀).baseSet) :
    (trivializationAt E (TangentSpace I) b₀).symmL 𝕜 b =
      (tangentBundleCore I M).coordChange (achart H b₀) (achart H b) b :=
  (tangentBundleCore I M).localTriv_symmL hb

-- Porting note: `simp` simplifies LHS to `.id _ _`
@[simp high, mfld_simps]
theorem coordChange_model_space (b b' x : F) :
    (tangentBundleCore 𝓘(𝕜, F) F).coordChange (achart F b) (achart F b') x = 1 := by
  simpa only [tangentBundleCore_coordChange, mfld_simps] using
    fderivWithin_id uniqueDiffWithinAt_univ

-- Porting note: `simp` simplifies LHS to `.id _ _`
@[simp high, mfld_simps]
theorem symmL_model_space (b b' : F) :
    (trivializationAt F (TangentSpace 𝓘(𝕜, F)) b).symmL 𝕜 b' = (1 : F →L[𝕜] F) := by
  rw [TangentBundle.trivializationAt_symmL, coordChange_model_space]
  apply mem_univ

-- Porting note: `simp` simplifies LHS to `.id _ _`
@[simp high, mfld_simps]
theorem continuousLinearMapAt_model_space (b b' : F) :
    (trivializationAt F (TangentSpace 𝓘(𝕜, F)) b).continuousLinearMapAt 𝕜 b' = (1 : F →L[𝕜] F) := by
  rw [TangentBundle.trivializationAt_continuousLinearMapAt, coordChange_model_space]
  apply mem_univ

end TangentBundle

instance tangentBundleCore.isSmooth : (tangentBundleCore I M).IsSmooth I := by
  refine ⟨fun i j => ?_⟩
  rw [SmoothOn, contMDiffOn_iff_source_of_mem_maximalAtlas (subset_maximalAtlas i.2),
    contMDiffOn_iff_contDiffOn]
  · refine ((contDiffOn_fderiv_coord_change (I := I) i j).congr fun x hx => ?_).mono ?_
    · rw [PartialEquiv.trans_source'] at hx
      simp_rw [Function.comp_apply, tangentBundleCore_coordChange, (i.1.extend I).right_inv hx.1]
    · exact (i.1.extend_image_source_inter j.1).subset
  · apply inter_subset_left

instance TangentBundle.smoothVectorBundle : SmoothVectorBundle E (TangentSpace I : M → Type _) I :=
  (tangentBundleCore I M).smoothVectorBundle

end TangentBundleInstances

/-! ## The tangent bundle to the model space -/


/-- In the tangent bundle to the model space, the charts are just the canonical identification
between a product type and a sigma type, a.k.a. `TotalSpace.toProd`. -/
@[simp, mfld_simps]
theorem tangentBundle_model_space_chartAt (p : TangentBundle I H) :
    (chartAt (ModelProd H E) p).toPartialEquiv = (TotalSpace.toProd H E).toPartialEquiv := by
  ext x : 1
  · ext; · rfl
    exact (tangentBundleCore I H).coordChange_self (achart _ x.1) x.1 (mem_achart_source H x.1) x.2
  · ext; · rfl
    apply heq_of_eq
    exact (tangentBundleCore I H).coordChange_self (achart _ x.1) x.1 (mem_achart_source H x.1) x.2
  simp_rw [TangentBundle.chartAt, FiberBundleCore.localTriv,
    FiberBundleCore.localTrivAsPartialEquiv, VectorBundleCore.toFiberBundleCore_baseSet,
    tangentBundleCore_baseSet]
  simp only [mfld_simps]

@[simp, mfld_simps]
theorem tangentBundle_model_space_coe_chartAt (p : TangentBundle I H) :
    ⇑(chartAt (ModelProd H E) p) = TotalSpace.toProd H E := by
  rw [← PartialHomeomorph.coe_coe, tangentBundle_model_space_chartAt]; rfl

@[simp, mfld_simps]
theorem tangentBundle_model_space_coe_chartAt_symm (p : TangentBundle I H) :
    ((chartAt (ModelProd H E) p).symm : ModelProd H E → TangentBundle I H) =
      (TotalSpace.toProd H E).symm := by
  rw [← PartialHomeomorph.coe_coe, PartialHomeomorph.symm_toPartialEquiv,
    tangentBundle_model_space_chartAt]; rfl

theorem tangentBundleCore_coordChange_model_space (x x' z : H) :
    (tangentBundleCore I H).coordChange (achart H x) (achart H x') z =
    ContinuousLinearMap.id 𝕜 E := by
  ext v; exact (tangentBundleCore I H).coordChange_self (achart _ z) z (mem_univ _) v

variable (I) in
/-- The canonical identification between the tangent bundle to the model space and the product,
as a homeomorphism -/
def tangentBundleModelSpaceHomeomorph : TangentBundle I H ≃ₜ ModelProd H E :=
  { TotalSpace.toProd H E with
    continuous_toFun := by
      let p : TangentBundle I H := ⟨I.symm (0 : E), (0 : E)⟩
      have : Continuous (chartAt (ModelProd H E) p) := by
        rw [continuous_iff_continuousOn_univ]
        convert (chartAt (ModelProd H E) p).continuousOn
        simp only [TangentSpace.fiberBundle, mfld_simps]
      simpa only [mfld_simps] using this
    continuous_invFun := by
      let p : TangentBundle I H := ⟨I.symm (0 : E), (0 : E)⟩
      have : Continuous (chartAt (ModelProd H E) p).symm := by
        rw [continuous_iff_continuousOn_univ]
        convert (chartAt (ModelProd H E) p).symm.continuousOn
        simp only [mfld_simps]
      simpa only [mfld_simps] using this }

@[simp, mfld_simps]
theorem tangentBundleModelSpaceHomeomorph_coe :
    (tangentBundleModelSpaceHomeomorph I : TangentBundle I H → ModelProd H E) =
      TotalSpace.toProd H E :=
  rfl

@[simp, mfld_simps]
theorem tangentBundleModelSpaceHomeomorph_coe_symm :
    ((tangentBundleModelSpaceHomeomorph I).symm : ModelProd H E → TangentBundle I H) =
      (TotalSpace.toProd H E).symm :=
  rfl

section inTangentCoordinates

variable {N : Type*}

/-- The map `in_coordinates` for the tangent bundle is trivial on the model spaces -/
theorem inCoordinates_tangent_bundle_core_model_space (x₀ x : H) (y₀ y : H') (ϕ : E →L[𝕜] E') :
    inCoordinates E (TangentSpace I) E' (TangentSpace I') x₀ x y₀ y ϕ = ϕ := by
  erw [VectorBundleCore.inCoordinates_eq] <;> try trivial
  simp_rw [tangentBundleCore_indexAt, tangentBundleCore_coordChange_model_space,
    ContinuousLinearMap.id_comp, ContinuousLinearMap.comp_id]

variable (I I') in
/-- When `ϕ x` is a continuous linear map that changes vectors in charts around `f x` to vectors
in charts around `g x`, `inTangentCoordinates I I' f g ϕ x₀ x` is a coordinate change of
this continuous linear map that makes sense from charts around `f x₀` to charts around `g x₀`
by composing it with appropriate coordinate changes.
Note that the type of `ϕ` is more accurately
`Π x : N, TangentSpace I (f x) →L[𝕜] TangentSpace I' (g x)`.
We are unfolding `TangentSpace` in this type so that Lean recognizes that the type of `ϕ` doesn't
actually depend on `f` or `g`.

This is the underlying function of the trivializations of the hom of (pullbacks of) tangent spaces.
-/
def inTangentCoordinates (f : N → M) (g : N → M') (ϕ : N → E →L[𝕜] E') : N → N → E →L[𝕜] E' :=
  fun x₀ x => inCoordinates E (TangentSpace I) E' (TangentSpace I') (f x₀) (f x) (g x₀) (g x) (ϕ x)

theorem inTangentCoordinates_model_space (f : N → H) (g : N → H') (ϕ : N → E →L[𝕜] E') (x₀ : N) :
    inTangentCoordinates I I' f g ϕ x₀ = ϕ := by
  simp (config := { unfoldPartialApp := true }) only [inTangentCoordinates,
    inCoordinates_tangent_bundle_core_model_space]

theorem inTangentCoordinates_eq (f : N → M) (g : N → M') (ϕ : N → E →L[𝕜] E') {x₀ x : N}
    (hx : f x ∈ (chartAt H (f x₀)).source) (hy : g x ∈ (chartAt H' (g x₀)).source) :
    inTangentCoordinates I I' f g ϕ x₀ x =
      (tangentBundleCore I' M').coordChange (achart H' (g x)) (achart H' (g x₀)) (g x) ∘L
        ϕ x ∘L (tangentBundleCore I M).coordChange (achart H (f x₀)) (achart H (f x)) (f x) :=
  (tangentBundleCore I M).inCoordinates_eq (tangentBundleCore I' M') (ϕ x) hx hy

end inTangentCoordinates

end General<|MERGE_RESOLUTION|>--- conflicted
+++ resolved
@@ -58,18 +58,11 @@
   have h : ((i.1.extend I).symm ≫ j.1.extend I).source ⊆ range I := by
     rw [i.1.extend_coord_change_source]; apply image_subset_range
   intro x hx
-<<<<<<< HEAD
   refine (ContDiffWithinAt.fderivWithin_right ?_ I.uniqueDiffOn (n := ∞) (by exact_mod_cast le_top)
     <| h hx).mono h
   refine (PartialHomeomorph.contDiffOn_extend_coord_change I (subset_maximalAtlas I j.2)
     (subset_maximalAtlas I i.2) x hx).mono_of_mem ?_
   exact i.1.extend_coord_change_source_mem_nhdsWithin j.1 I hx
-=======
-  refine (ContDiffWithinAt.fderivWithin_right ?_ I.uniqueDiffOn le_top <| h hx).mono h
-  refine (PartialHomeomorph.contDiffOn_extend_coord_change (subset_maximalAtlas j.2)
-    (subset_maximalAtlas i.2) x hx).mono_of_mem_nhdsWithin ?_
-  exact i.1.extend_coord_change_source_mem_nhdsWithin j.1 hx
->>>>>>> 2f5cf5f5
 
 
 open SmoothManifoldWithCorners
@@ -110,19 +103,11 @@
     · have := i.1.extend_preimage_mem_nhds (I := I) hxi (j.1.extend_source_mem_nhds (I := I) hxj)
       filter_upwards [nhdsWithin_le_nhds this] with y hy
       simp_rw [Function.comp_apply, (j.1.extend I).left_inv hy]
-<<<<<<< HEAD
     · simp_rw [Function.comp_apply, i.1.extend_left_inv I hxi, j.1.extend_left_inv I hxj]
     · exact (contDiffWithinAt_extend_coord_change' I (subset_maximalAtlas I k.2)
         (subset_maximalAtlas I j.2) hxk hxj).differentiableWithinAt (by exact_mod_cast le_top)
     · exact (contDiffWithinAt_extend_coord_change' I (subset_maximalAtlas I j.2)
         (subset_maximalAtlas I i.2) hxj hxi).differentiableWithinAt (by exact_mod_cast le_top)
-=======
-    · simp_rw [Function.comp_apply, i.1.extend_left_inv hxi, j.1.extend_left_inv hxj]
-    · exact (contDiffWithinAt_extend_coord_change' (subset_maximalAtlas k.2)
-        (subset_maximalAtlas j.2) hxk hxj).differentiableWithinAt le_top
-    · exact (contDiffWithinAt_extend_coord_change' (subset_maximalAtlas j.2)
-        (subset_maximalAtlas i.2) hxj hxi).differentiableWithinAt le_top
->>>>>>> 2f5cf5f5
     · intro x _; exact mem_range_self _
     · exact I.uniqueDiffWithinAt_image
     · rw [Function.comp_apply, i.1.extend_left_inv hxi]
