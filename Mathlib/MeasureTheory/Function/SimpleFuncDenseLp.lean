--- conflicted
+++ resolved
@@ -684,12 +684,6 @@
 
 @[deprecated (since := "2024-10-01")] alias uniformEmbedding := isUniformEmbedding
 
-<<<<<<< HEAD
-lemma isDenseEmbedding (hp_ne_top : p ≠ ∞) :
-    IsDenseEmbedding ((↑) : Lp.simpleFunc E p μ → Lp E p μ) := by
-  borelize E
-  apply simpleFunc.uniformEmbedding.isDenseEmbedding
-=======
 theorem isUniformInducing : IsUniformInducing ((↑) : Lp.simpleFunc E p μ → Lp E p μ) :=
   simpleFunc.isUniformEmbedding.isUniformInducing
 
@@ -700,7 +694,6 @@
     IsDenseEmbedding ((↑) : Lp.simpleFunc E p μ → Lp E p μ) := by
   borelize E
   apply simpleFunc.isUniformEmbedding.isDenseEmbedding
->>>>>>> d43cd043
   intro f
   rw [mem_closure_iff_seq_limit]
   have hfi' : Memℒp f p μ := Lp.memℒp f
