/-
Copyright (c) 2015 Nathaniel Thomas. All rights reserved.
Released under Apache 2.0 license as described in the file LICENSE.
Authors: Nathaniel Thomas, Jeremy Avigad, Johannes Hölzl, Mario Carneiro
-/
<<<<<<< HEAD
import Mathlib.Algebra.Function.Indicator
import Mathlib.Algebra.SMulWithZero
import Mathlib.Algebra.Ring.Int
import Mathlib.Data.NNRat.Defs
=======
import Mathlib.Algebra.Group.Action.Pi
import Mathlib.Algebra.Group.Indicator
import Mathlib.Algebra.Module.Defs
import Mathlib.Algebra.Field.Basic
>>>>>>> 59de845a
import Mathlib.GroupTheory.GroupAction.Group

/-!
<<<<<<< HEAD
# Modules over a ring

In this file we define

* `Module R M` : an additive commutative monoid `M` is a `Module` over a
  `Semiring R` if for `r : R` and `x : M` their "scalar multiplication" `r • x : M` is defined, and
  the operation `•` satisfies some natural associativity and distributivity axioms similar to those
  on a ring.

## Implementation notes

In typical mathematical usage, our definition of `Module` corresponds to "semimodule", and the
word "module" is reserved for `Module R M` where `R` is a `Ring` and `M` an `AddCommGroup`.
If `R` is a `Field` and `M` an `AddCommGroup`, `M` would be called an `R`-vector space.
Since those assumptions can be made by changing the typeclasses applied to `R` and `M`,
without changing the axioms in `Module`, mathlib calls everything a `Module`.

In older versions of mathlib3, we had separate abbreviations for semimodules and vector spaces.
This caused inference issues in some cases, while not providing any real advantages, so we decided
to use a canonical `Module` typeclass throughout.
=======
# Further basic results about modules.
>>>>>>> 59de845a

-/

assert_not_exists Nonneg.inv

open Function Set

universe u v

variable {α R M M₂ : Type*}

@[deprecated (since := "2024-04-17")]
alias map_nat_cast_smul := map_natCast_smul

theorem map_inv_natCast_smul [AddCommMonoid M] [AddCommMonoid M₂] {F : Type*} [FunLike F M M₂]
    [AddMonoidHomClass F M M₂] (f : F) (R S : Type*)
    [DivisionSemiring R] [DivisionSemiring S] [Module R M]
    [Module S M₂] (n : ℕ) (x : M) : f ((n⁻¹ : R) • x) = (n⁻¹ : S) • f x := by
  by_cases hR : (n : R) = 0 <;> by_cases hS : (n : S) = 0
  · simp [hR, hS, map_zero f]
  · suffices ∀ y, f y = 0 by rw [this, this, smul_zero]
    clear x
    intro x
    rw [← inv_smul_smul₀ hS (f x), ← map_natCast_smul f R S]
    simp [hR, map_zero f]
  · suffices ∀ y, f y = 0 by simp [this]
    clear x
    intro x
    rw [← smul_inv_smul₀ hR x, map_natCast_smul f R S, hS, zero_smul]
  · rw [← inv_smul_smul₀ hS (f _), ← map_natCast_smul f R S, smul_inv_smul₀ hR]

@[deprecated (since := "2024-04-17")]
alias map_inv_nat_cast_smul := map_inv_natCast_smul

theorem map_inv_intCast_smul [AddCommGroup M] [AddCommGroup M₂] {F : Type*} [FunLike F M M₂]
    [AddMonoidHomClass F M M₂] (f : F) (R S : Type*) [DivisionRing R] [DivisionRing S] [Module R M]
    [Module S M₂] (z : ℤ) (x : M) : f ((z⁻¹ : R) • x) = (z⁻¹ : S) • f x := by
  obtain ⟨n, rfl | rfl⟩ := z.eq_nat_or_neg
  · rw [Int.cast_natCast, Int.cast_natCast, map_inv_natCast_smul _ R S]
  · simp_rw [Int.cast_neg, Int.cast_natCast, inv_neg, neg_smul, map_neg,
      map_inv_natCast_smul _ R S]

@[deprecated (since := "2024-04-17")]
alias map_inv_int_cast_smul := map_inv_intCast_smul

/-- If `E` is a vector space over two division semirings `R` and `S`, then scalar multiplications
agree on inverses of natural numbers in `R` and `S`. -/
theorem inv_natCast_smul_eq {E : Type*} (R S : Type*) [AddCommMonoid E] [DivisionSemiring R]
    [DivisionSemiring S] [Module R E] [Module S E] (n : ℕ) (x : E) :
    (n⁻¹ : R) • x = (n⁻¹ : S) • x :=
  map_inv_natCast_smul (AddMonoidHom.id E) R S n x

@[deprecated (since := "2024-04-17")]
alias inv_nat_cast_smul_eq := inv_natCast_smul_eq

/-- If `E` is a vector space over two division rings `R` and `S`, then scalar multiplications
agree on inverses of integer numbers in `R` and `S`. -/
theorem inv_intCast_smul_eq {E : Type*} (R S : Type*) [AddCommGroup E] [DivisionRing R]
    [DivisionRing S] [Module R E] [Module S E] (n : ℤ) (x : E) : (n⁻¹ : R) • x = (n⁻¹ : S) • x :=
  map_inv_intCast_smul (AddMonoidHom.id E) R S n x

@[deprecated (since := "2024-04-17")]
alias inv_int_cast_smul_eq := inv_intCast_smul_eq

/-- If `E` is a vector space over a division semiring `R` and has a monoid action by `α`, then that
action commutes by scalar multiplication of inverses of natural numbers in `R`. -/
theorem inv_natCast_smul_comm {α E : Type*} (R : Type*) [AddCommMonoid E] [DivisionSemiring R]
    [Monoid α] [Module R E] [DistribMulAction α E] (n : ℕ) (s : α) (x : E) :
    (n⁻¹ : R) • s • x = s • (n⁻¹ : R) • x :=
  (map_inv_natCast_smul (DistribMulAction.toAddMonoidHom E s) R R n x).symm

@[deprecated (since := "2024-04-17")]
alias inv_nat_cast_smul_comm := inv_natCast_smul_comm

/-- If `E` is a vector space over a division ring `R` and has a monoid action by `α`, then that
action commutes by scalar multiplication of inverses of integers in `R` -/
theorem inv_intCast_smul_comm {α E : Type*} (R : Type*) [AddCommGroup E] [DivisionRing R]
    [Monoid α] [Module R E] [DistribMulAction α E] (n : ℤ) (s : α) (x : E) :
    (n⁻¹ : R) • s • x = s • (n⁻¹ : R) • x :=
  (map_inv_intCast_smul (DistribMulAction.toAddMonoidHom E s) R R n x).symm

@[deprecated (since := "2024-04-17")]
alias inv_int_cast_smul_comm := inv_intCast_smul_comm



section NoZeroSMulDivisors

section Module

variable [Ring R] [AddCommGroup M] [Module R M] [NoZeroSMulDivisors R M]

instance [NoZeroSMulDivisors ℤ M] : NoZeroSMulDivisors ℕ M :=
  ⟨fun {c x} hcx ↦ by rwa [nsmul_eq_smul_cast ℤ c x, smul_eq_zero, Nat.cast_eq_zero] at hcx⟩

end Module

section GroupWithZero

variable [GroupWithZero R] [AddMonoid M] [DistribMulAction R M]

-- see note [lower instance priority]
/-- This instance applies to `DivisionSemiring`s, in particular `NNReal` and `NNRat`. -/
instance (priority := 100) GroupWithZero.toNoZeroSMulDivisors : NoZeroSMulDivisors R M :=
  ⟨fun {a _} h ↦ or_iff_not_imp_left.2 fun ha ↦ (smul_eq_zero_iff_eq <| Units.mk0 a ha).1 h⟩

end GroupWithZero

end NoZeroSMulDivisors

namespace Function

lemma support_smul_subset_left [Zero R] [Zero M] [SMulWithZero R M] (f : α → R) (g : α → M) :
    support (f • g) ⊆ support f := fun x hfg hf ↦
  hfg <| by rw [Pi.smul_apply', hf, zero_smul]

-- Changed (2024-01-21): this lemma was generalised;
-- the old version is now called `support_const_smul_subset`.
lemma support_smul_subset_right [Zero M] [SMulZeroClass R M] (f : α → R) (g : α → M) :
    support (f • g) ⊆ support g :=
  fun x hbf hf ↦ hbf <| by rw [Pi.smul_apply', hf, smul_zero]

lemma support_const_smul_of_ne_zero [Zero R] [Zero M] [SMulWithZero R M] [NoZeroSMulDivisors R M]
    (c : R) (g : α → M) (hc : c ≠ 0) : support (c • g) = support g :=
  ext fun x ↦ by simp only [hc, mem_support, Pi.smul_apply, Ne, smul_eq_zero, false_or_iff]

lemma support_smul [Zero R] [Zero M] [SMulWithZero R M] [NoZeroSMulDivisors R M] (f : α → R)
    (g : α → M) : support (f • g) = support f ∩ support g :=
  ext fun _ => smul_ne_zero_iff

lemma support_const_smul_subset [Zero M] [SMulZeroClass R M] (a : R) (f : α → M) :
    support (a • f) ⊆ support f := support_smul_subset_right (fun _ ↦ a) f

end Function

namespace Set
section SMulZeroClass
variable [Zero R] [Zero M] [SMulZeroClass R M]

lemma indicator_smul_apply (s : Set α) (r : α → R) (f : α → M) (a : α) :
    indicator s (fun a ↦ r a • f a) a = r a • indicator s f a := by
  dsimp only [indicator]
  split_ifs
  exacts [rfl, (smul_zero (r a)).symm]

lemma indicator_smul (s : Set α) (r : α → R) (f : α → M) :
    indicator s (fun a ↦ r a • f a) = fun a ↦ r a • indicator s f a :=
  funext <| indicator_smul_apply s r f

lemma indicator_const_smul_apply (s : Set α) (r : R) (f : α → M) (a : α) :
    indicator s (r • f ·) a = r • indicator s f a :=
  indicator_smul_apply s (fun _ ↦ r) f a

lemma indicator_const_smul (s : Set α) (r : R) (f : α → M) :
    indicator s (r • f ·) = (r • indicator s f ·) :=
  funext <| indicator_const_smul_apply s r f

end SMulZeroClass

section SMulWithZero
variable [Zero R] [Zero M] [SMulWithZero R M]

lemma indicator_smul_apply_left (s : Set α) (r : α → R) (f : α → M) (a : α) :
    indicator s (fun a ↦ r a • f a) a = indicator s r a • f a := by
  dsimp only [indicator]
  split_ifs
  exacts [rfl, (zero_smul _ (f a)).symm]

lemma indicator_smul_left (s : Set α) (r : α → R) (f : α → M) :
    indicator s (fun a ↦ r a • f a) = fun a ↦ indicator s r a • f a :=
  funext <| indicator_smul_apply_left _ _ _

lemma indicator_smul_const_apply (s : Set α) (r : α → R) (m : M) (a : α) :
    indicator s (r · • m) a = indicator s r a • m := indicator_smul_apply_left _ _ _ _

lemma indicator_smul_const (s : Set α) (r : α → R) (m : M) :
    indicator s (r · • m) = (indicator s r · • m) :=
  funext <| indicator_smul_const_apply _ _ _

end SMulWithZero
end Set

assert_not_exists Multiset<|MERGE_RESOLUTION|>--- conflicted
+++ resolved
@@ -3,44 +3,14 @@
 Released under Apache 2.0 license as described in the file LICENSE.
 Authors: Nathaniel Thomas, Jeremy Avigad, Johannes Hölzl, Mario Carneiro
 -/
-<<<<<<< HEAD
-import Mathlib.Algebra.Function.Indicator
-import Mathlib.Algebra.SMulWithZero
-import Mathlib.Algebra.Ring.Int
-import Mathlib.Data.NNRat.Defs
-=======
 import Mathlib.Algebra.Group.Action.Pi
 import Mathlib.Algebra.Group.Indicator
 import Mathlib.Algebra.Module.Defs
 import Mathlib.Algebra.Field.Basic
->>>>>>> 59de845a
 import Mathlib.GroupTheory.GroupAction.Group
 
 /-!
-<<<<<<< HEAD
-# Modules over a ring
-
-In this file we define
-
-* `Module R M` : an additive commutative monoid `M` is a `Module` over a
-  `Semiring R` if for `r : R` and `x : M` their "scalar multiplication" `r • x : M` is defined, and
-  the operation `•` satisfies some natural associativity and distributivity axioms similar to those
-  on a ring.
-
-## Implementation notes
-
-In typical mathematical usage, our definition of `Module` corresponds to "semimodule", and the
-word "module" is reserved for `Module R M` where `R` is a `Ring` and `M` an `AddCommGroup`.
-If `R` is a `Field` and `M` an `AddCommGroup`, `M` would be called an `R`-vector space.
-Since those assumptions can be made by changing the typeclasses applied to `R` and `M`,
-without changing the axioms in `Module`, mathlib calls everything a `Module`.
-
-In older versions of mathlib3, we had separate abbreviations for semimodules and vector spaces.
-This caused inference issues in some cases, while not providing any real advantages, so we decided
-to use a canonical `Module` typeclass throughout.
-=======
 # Further basic results about modules.
->>>>>>> 59de845a
 
 -/
 
