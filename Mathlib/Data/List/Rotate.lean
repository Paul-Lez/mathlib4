--- conflicted
+++ resolved
@@ -460,11 +460,7 @@
   use n
 
 theorem IsRotated.cons_getLast_dropLast
-<<<<<<< HEAD
-    {α} (L : List α) (hL : L ≠ []) : (L.getLast hL :: L.dropLast) ~r L := by
-=======
     (L : List α) (hL : L ≠ []) : L.getLast hL :: L.dropLast ~r L := by
->>>>>>> 5652cc6a
   induction L using List.reverseRecOn with
   | nil => simp at hL
   | append_singleton a L _ =>
