/-
Copyright (c) 2022 Michael Stoll. All rights reserved.
Released under Apache 2.0 license as described in the file LICENSE.
Authors: Michael Stoll
-/
import Mathlib.NumberTheory.Cyclotomic.PrimitiveRoots
import Mathlib.FieldTheory.Finite.Trace
import Mathlib.Algebra.Group.AddChar
import Mathlib.Data.ZMod.Units
import Mathlib.Analysis.Complex.Polynomial

/-!
# Additive characters of finite rings and fields

This file collects some results on additive characters whose domain is (the additive group of)
a finite ring or field.

## Main definitions and results

We define an additive character `ψ` to be *primitive* if `mulShift ψ a` is trivial only when
`a = 0`.

We show that when `ψ` is primitive, then the map `a ↦ mulShift ψ a` is injective
(`AddChar.to_mulShift_inj_of_isPrimitive`) and that `ψ` is primitive when `R` is a field
and `ψ` is nontrivial (`AddChar.IsNontrivial.isPrimitive`).

We also show that there are primitive additive characters on `R` (with suitable
target `R'`) when `R` is a field or `R = ZMod n` (`AddChar.primitiveCharFiniteField`
and `AddChar.primitiveZModChar`).

Finally, we show that the sum of all character values is zero when the character
is nontrivial (and the target is a domain); see `AddChar.sum_eq_zero_of_isNontrivial`.

## Tags

additive character
-/


universe u v

namespace AddChar

section Additive

-- The domain and target of our additive characters. Now we restrict to a ring in the domain.
variable {R : Type u} [CommRing R] {R' : Type v} [CommMonoid R']

/-- The values of an additive character on a ring of positive characteristic are roots of unity. -/
lemma val_mem_rootsOfUnity (φ : AddChar R R') (a : R) (h : 0 < ringChar R) :
    (φ.val_isUnit a).unit ∈ rootsOfUnity (ringChar R).toPNat' R' := by
  simp only [mem_rootsOfUnity', IsUnit.unit_spec, Nat.toPNat'_coe, h, ↓reduceIte,
    ← map_nsmul_eq_pow, nsmul_eq_mul, CharP.cast_eq_zero, zero_mul, map_zero_eq_one]

/-- An additive character is *primitive* iff all its multiplicative shifts by nonzero
elements are nontrivial. -/
def IsPrimitive (ψ : AddChar R R') : Prop := ∀ ⦃a : R⦄, a ≠ 0 → mulShift ψ a ≠ 1

/-- The composition of a primitive additive character with an injective mooid homomorphism
is also primitive. -/
lemma IsPrimitive.compMulHom_of_isPrimitive {R'' : Type*} [CommMonoid R''] {φ : AddChar R R'}
    {f : R' →* R''} (hφ : φ.IsPrimitive) (hf : Function.Injective f) :
    (f.compAddChar φ).IsPrimitive := fun a ha ↦ by
  simpa [DFunLike.ext_iff] using (MonoidHom.compAddChar_injective_right f hf).ne (hφ ha)

/-- The map associating to `a : R` the multiplicative shift of `ψ` by `a`
is injective when `ψ` is primitive. -/
theorem to_mulShift_inj_of_isPrimitive {ψ : AddChar R R'} (hψ : IsPrimitive ψ) :
    Function.Injective ψ.mulShift := by
  intro a b h
  apply_fun fun x => x * mulShift ψ (-b) at h
  simp only [mulShift_mul, mulShift_zero, add_right_neg, mulShift_apply] at h
  simpa [← sub_eq_add_neg, sub_eq_zero] using (hψ . h)

-- `AddCommGroup.equiv_direct_sum_zmod_of_fintype`
-- gives the structure theorem for finite abelian groups.
-- This could be used to show that the map above is a bijection.
-- We leave this for a later occasion.
/-- When `R` is a field `F`, then a nontrivial additive character is primitive -/
theorem IsPrimitive.of_ne_one {F : Type u} [Field F] {ψ : AddChar F R'} (hψ : ψ ≠ 1) :
    IsPrimitive ψ :=
  fun a ha h ↦ hψ <| by simpa [mulShift_mulShift, ha] using congr_arg (mulShift · a⁻¹) h

/-- If `r` is not a unit, then `e.mulShift r` is not primitive. -/
lemma not_isPrimitive_mulShift [Finite R] (e : AddChar R R') {r : R}
    (hr : ¬ IsUnit r) : ¬ IsPrimitive (e.mulShift r) := by
  simp only [IsPrimitive, not_forall]
  simp only [isUnit_iff_mem_nonZeroDivisors_of_finite, mem_nonZeroDivisors_iff, not_forall] at hr
  rcases hr with ⟨x, h, h'⟩
  exact ⟨x, h', by simp only [mulShift_mulShift, mul_comm r, h, mulShift_zero, not_ne_iff]⟩

/-- Definition for a primitive additive character on a finite ring `R` into a cyclotomic extension
of a field `R'`. It records which cyclotomic extension it is, the character, and the
fact that the character is primitive. -/
-- Porting note(#5171): this linter isn't ported yet.
<<<<<<< HEAD
-- @[nolint has_nonempty_instance]
def PrimitiveAddChar (R : Type u) [CommRing R] (R' : Type v) [Field R'] :=
  Σ n : ℕ+, Σ' char : AddChar R (CyclotomicField n R'), IsPrimitive char
#align add_char.primitive_add_char AddChar.PrimitiveAddChar

/-- The first projection from `PrimitiveAddChar`, giving the cyclotomic field. -/
noncomputable def PrimitiveAddChar.n {R : Type u} [CommRing R] {R' : Type v} [Field R'] :
    PrimitiveAddChar R R' → ℕ+ := fun χ => χ.1
#align add_char.primitive_add_char.n AddChar.PrimitiveAddChar.n

/-- The second projection from `PrimitiveAddChar`, giving the character. -/
noncomputable def PrimitiveAddChar.char {R : Type u} [CommRing R] {R' : Type v} [Field R'] :
    ∀ χ : PrimitiveAddChar R R', AddChar R (CyclotomicField χ.n R') := fun χ => χ.2.1
#align add_char.primitive_add_char.char AddChar.PrimitiveAddChar.char

/-- The third projection from `PrimitiveAddChar`, showing that `χ.char` is primitive. -/
theorem PrimitiveAddChar.prim {R : Type u} [CommRing R] {R' : Type v} [Field R'] :
    ∀ χ : PrimitiveAddChar R R', IsPrimitive χ.char := fun χ => χ.2.2
#align add_char.primitive_add_char.prim AddChar.PrimitiveAddChar.prim
=======
-- can't prove that they always exist (referring to providing an `Inhabited` instance)
-- @[nolint has_nonempty_instance]
structure PrimitiveAddChar (R : Type u) [CommRing R] (R' : Type v) [Field R'] where
  /-- The first projection from `PrimitiveAddChar`, giving the cyclotomic field. -/
  n : ℕ+
  /-- The second projection from `PrimitiveAddChar`, giving the character. -/
  char : AddChar R (CyclotomicField n R')
  /-- The third projection from `PrimitiveAddChar`, showing that `χ.char` is primitive. -/
  prim : IsPrimitive char
>>>>>>> 59de845a

/-!
### Additive characters on `ZMod n`
-/

section ZMod

variable {N : ℕ} [NeZero N] {R : Type*} [CommRing R] (e : AddChar (ZMod N) R)

/-- If `e` is not primitive, then `e.mulShift d = 1` for some proper divisor `d` of `N`. -/
lemma exists_divisor_of_not_isPrimitive (he : ¬e.IsPrimitive) :
    ∃ d : ℕ, d ∣ N ∧ d < N ∧ e.mulShift d = 1 := by
  simp_rw [IsPrimitive, not_forall, not_ne_iff] at he
  rcases he with ⟨b, hb_ne, hb⟩
  -- We have `AddChar.mulShift e b = 1`, but `b ≠ 0`.
  obtain ⟨d, hd, u, hu, rfl⟩ := b.eq_unit_mul_divisor
  refine ⟨d, hd, lt_of_le_of_ne (Nat.le_of_dvd (NeZero.pos _) hd) ?_, ?_⟩
  · exact fun h ↦ by simp only [h, ZMod.natCast_self, mul_zero, ne_eq, not_true_eq_false] at hb_ne
  · rw [← mulShift_unit_eq_one_iff _ hu, ← hb, mul_comm]
    ext1 y
    rw [mulShift_apply, mulShift_apply, mulShift_apply, mul_assoc]

end ZMod

section ZModChar

variable {C : Type v} [CommMonoid C]

section ZModCharDef


/-- We can define an additive character on `ZMod n` when we have an `n`th root of unity `ζ : C`. -/
def zmodChar (n : ℕ) [NeZero n] {ζ : C} (hζ : ζ ^ n = 1) : AddChar (ZMod n) C where
  toFun a := ζ ^ a.val
  map_zero_eq_one' := by simp only [ZMod.val_zero, pow_zero]
  map_add_eq_mul' x y := by simp only [ZMod.val_add, ← pow_eq_pow_mod _ hζ, ← pow_add]

/-- The additive character on `ZMod n` defined using `ζ` sends `a` to `ζ^a`. -/
theorem zmodChar_apply {n : ℕ} [NeZero n] {ζ : C} (hζ : ζ ^ n = 1) (a : ZMod n) :
    zmodChar n hζ a = ζ ^ a.val :=
  rfl

theorem zmodChar_apply' {n : ℕ} [NeZero n] {ζ : C} (hζ : ζ ^ n = 1) (a : ℕ) :
    zmodChar n hζ a = ζ ^ a := by
  rw [pow_eq_pow_mod a hζ, zmodChar_apply, ZMod.val_natCast a]

end ZModCharDef

/-- An additive character on `ZMod n` is nontrivial iff it takes a value `≠ 1` on `1`. -/
theorem zmod_char_ne_one_iff (n : ℕ) [NeZero n] (ψ : AddChar (ZMod n) C) : ψ ≠ 1 ↔ ψ 1 ≠ 1 := by
  rw [ne_one_iff]
  refine ⟨?_, fun h => ⟨_, h⟩⟩
  contrapose!
  rintro h₁ a
  have ha₁ : a = a.val • (1 : ZMod ↑n) := by
    rw [nsmul_eq_mul, mul_one]; exact (ZMod.natCast_zmod_val a).symm
  rw [ha₁, map_nsmul_eq_pow, h₁, one_pow]

/-- A primitive additive character on `ZMod n` takes the value `1` only at `0`. -/
theorem IsPrimitive.zmod_char_eq_one_iff (n : ℕ) [NeZero n]
    {ψ : AddChar (ZMod n) C} (hψ : IsPrimitive ψ) (a : ZMod n) :
    ψ a = 1 ↔ a = 0 := by
  refine ⟨fun h => not_imp_comm.mp (@hψ a) ?_, fun ha => by rw [ha, map_zero_eq_one]⟩
  rw [zmod_char_ne_one_iff n (mulShift ψ a), mulShift_apply, mul_one, h, Classical.not_not]

/-- The converse: if the additive character takes the value `1` only at `0`,
then it is primitive. -/
theorem zmod_char_primitive_of_eq_one_only_at_zero (n : ℕ) (ψ : AddChar (ZMod n) C)
    (hψ : ∀ a, ψ a = 1 → a = 0) : IsPrimitive ψ := by
  refine fun a ha hf => ?_
  have h : mulShift ψ a 1 = (1 : AddChar (ZMod n) C) (1 : ZMod n) :=
    congr_fun (congr_arg (↑) hf) 1
  rw [mulShift_apply, mul_one] at h; norm_cast at h
  exact ha (hψ a h)

/-- The additive character on `ZMod n` associated to a primitive `n`th root of unity
is primitive -/
theorem zmodChar_primitive_of_primitive_root (n : ℕ) [NeZero n] {ζ : C} (h : IsPrimitiveRoot ζ n) :
    IsPrimitive (zmodChar n ((IsPrimitiveRoot.iff_def ζ n).mp h).left) := by
  apply zmod_char_primitive_of_eq_one_only_at_zero
  intro a ha
  rw [zmodChar_apply, ← pow_zero ζ] at ha
  exact (ZMod.val_eq_zero a).mp (IsPrimitiveRoot.pow_inj h (ZMod.val_lt a) (NeZero.pos _) ha)

/-- There is a primitive additive character on `ZMod n` if the characteristic of the target
does not divide `n` -/
noncomputable def primitiveZModChar (n : ℕ+) (F' : Type v) [Field F'] (h : (n : F') ≠ 0) :
    PrimitiveAddChar (ZMod n) F' :=
  have : NeZero (n : F') := ⟨h⟩
  ⟨n, zmodChar n (IsCyclotomicExtension.zeta_pow n F' _),
    zmodChar_primitive_of_primitive_root n (IsCyclotomicExtension.zeta_spec n F' _)⟩

end ZModChar

end Additive

/-!
### Existence of a primitive additive character on a finite field
-/

/-- There is a primitive additive character on the finite field `F` if the characteristic
of the target is different from that of `F`.

We obtain it as the composition of the trace from `F` to `ZMod p` with a primitive
additive character on `ZMod p`, where `p` is the characteristic of `F`. -/
noncomputable def FiniteField.primitiveChar (F F' : Type*) [Field F] [Finite F] [Field F']
    (h : ringChar F' ≠ ringChar F) : PrimitiveAddChar F F' := by
  let p := ringChar F
  haveI hp : Fact p.Prime := ⟨CharP.char_is_prime F _⟩
  let pp := p.toPNat hp.1.pos
  have hp₂ : ¬ringChar F' ∣ p := by
    cases' CharP.char_is_prime_or_zero F' (ringChar F') with hq hq
    · exact mt (Nat.Prime.dvd_iff_eq hp.1 (Nat.Prime.ne_one hq)).mp h.symm
    · rw [hq]
      exact fun hf => Nat.Prime.ne_zero hp.1 (zero_dvd_iff.mp hf)
  let ψ := primitiveZModChar pp F' (neZero_iff.mp (NeZero.of_not_dvd F' hp₂))
  letI : Algebra (ZMod p) F := ZMod.algebra _ _
  let ψ' := ψ.char.compAddMonoidHom (Algebra.trace (ZMod p) F).toAddMonoidHom
  have hψ' : ψ' ≠ 1 := by
    obtain ⟨a, ha⟩ := FiniteField.trace_to_zmod_nondegenerate F one_ne_zero
    rw [one_mul] at ha
    exact ne_one_iff.2
      ⟨a, fun hf => ha <| (ψ.prim.zmod_char_eq_one_iff pp <| Algebra.trace (ZMod p) F a).mp hf⟩
  exact ⟨ψ.n, ψ', IsPrimitive.of_ne_one hψ'⟩
@[deprecated (since := "2024-05-30")] alias primitiveCharFiniteField := FiniteField.primitiveChar

/-!
### The sum of all character values
-/

section sum

variable {R : Type*} [AddGroup R] [Fintype R] {R' : Type*} [CommRing R']

/-- The sum over the values of a nontrivial additive character vanishes if the target ring
is a domain. -/
theorem sum_eq_zero_of_ne_one [IsDomain R'] {ψ : AddChar R R'} (hψ : ψ ≠ 1) : ∑ a, ψ a = 0 := by
  rcases ne_one_iff.1 hψ with ⟨b, hb⟩
  have h₁ : ∑ a : R, ψ (b + a) = ∑ a : R, ψ a :=
    Fintype.sum_bijective _ (AddGroup.addLeft_bijective b) _ _ fun x => rfl
  simp_rw [map_add_eq_mul] at h₁
  have h₂ : ∑ a : R, ψ a = Finset.univ.sum ↑ψ := rfl
  rw [← Finset.mul_sum, h₂] at h₁
  exact eq_zero_of_mul_eq_self_left hb h₁

/-- The sum over the values of the trivial additive character is the cardinality of the source. -/
theorem sum_eq_card_of_eq_one {ψ : AddChar R R'} (hψ : ψ = 1) :
    ∑ a, ψ a = Fintype.card R := by simp [hψ]

end sum

/-- The sum over the values of `mulShift ψ b` for `ψ` primitive is zero when `b ≠ 0`
and `#R` otherwise. -/
theorem sum_mulShift {R : Type*} [CommRing R] [Fintype R] [DecidableEq R]
    {R' : Type*} [CommRing R'] [IsDomain R'] {ψ : AddChar R R'} (b : R)
    (hψ : IsPrimitive ψ) : ∑ x : R, ψ (x * b) = if b = 0 then Fintype.card R else 0 := by
  split_ifs with h
  · -- case `b = 0`
    simp only [h, mul_zero, map_zero_eq_one, Finset.sum_const, Nat.smul_one_eq_cast]
    rfl
  · -- case `b ≠ 0`
    simp_rw [mul_comm]
    exact mod_cast sum_eq_zero_of_ne_one (hψ h)

/-!
### Complex-valued additive characters
-/

section Ring

variable {R : Type*} [CommRing R]

/-- Post-composing an additive character to `ℂ` with complex conjugation gives the inverse
character. -/
lemma starComp_eq_inv (hR : 0 < ringChar R) {φ : AddChar R ℂ} :
    (starRingEnd ℂ).compAddChar φ = φ⁻¹ := by
  ext1 a
  simp only [RingHom.toMonoidHom_eq_coe, MonoidHom.coe_compAddChar, MonoidHom.coe_coe,
    Function.comp_apply, inv_apply']
  have H := Complex.norm_eq_one_of_mem_rootsOfUnity <| φ.val_mem_rootsOfUnity a hR
  exact (Complex.inv_eq_conj H).symm

lemma starComp_apply (hR : 0 < ringChar R) {φ : AddChar R ℂ} (a : R) :
    (starRingEnd ℂ) (φ a) = φ⁻¹ a := by
  rw [← starComp_eq_inv hR]
  rfl

end Ring

section Field

variable (F : Type*) [Field F] [Finite F] [DecidableEq F]

private lemma ringChar_ne : ringChar ℂ ≠ ringChar F := by
  simpa only [ringChar.eq_zero] using (CharP.ringChar_ne_zero_of_finite F).symm

/--  A primitive additive character on the finite field `F` with values in `ℂ`. -/
noncomputable def FiniteField.primitiveChar_to_Complex : AddChar F ℂ := by
  refine MonoidHom.compAddChar ?_ (primitiveChar F ℂ <| ringChar_ne F).char
  exact (IsCyclotomicExtension.algEquiv ?n ℂ (CyclotomicField ?n ℂ) ℂ : CyclotomicField ?n ℂ →* ℂ)

lemma FiniteField.primitiveChar_to_Complex_isPrimitive :
    (primitiveChar_to_Complex F).IsPrimitive := by
  refine IsPrimitive.compMulHom_of_isPrimitive (PrimitiveAddChar.prim _) ?_
  let nn := (primitiveChar F ℂ <| ringChar_ne F).n
  exact (IsCyclotomicExtension.algEquiv nn ℂ (CyclotomicField nn ℂ) ℂ).injective

end Field

end AddChar<|MERGE_RESOLUTION|>--- conflicted
+++ resolved
@@ -93,27 +93,6 @@
 of a field `R'`. It records which cyclotomic extension it is, the character, and the
 fact that the character is primitive. -/
 -- Porting note(#5171): this linter isn't ported yet.
-<<<<<<< HEAD
--- @[nolint has_nonempty_instance]
-def PrimitiveAddChar (R : Type u) [CommRing R] (R' : Type v) [Field R'] :=
-  Σ n : ℕ+, Σ' char : AddChar R (CyclotomicField n R'), IsPrimitive char
-#align add_char.primitive_add_char AddChar.PrimitiveAddChar
-
-/-- The first projection from `PrimitiveAddChar`, giving the cyclotomic field. -/
-noncomputable def PrimitiveAddChar.n {R : Type u} [CommRing R] {R' : Type v} [Field R'] :
-    PrimitiveAddChar R R' → ℕ+ := fun χ => χ.1
-#align add_char.primitive_add_char.n AddChar.PrimitiveAddChar.n
-
-/-- The second projection from `PrimitiveAddChar`, giving the character. -/
-noncomputable def PrimitiveAddChar.char {R : Type u} [CommRing R] {R' : Type v} [Field R'] :
-    ∀ χ : PrimitiveAddChar R R', AddChar R (CyclotomicField χ.n R') := fun χ => χ.2.1
-#align add_char.primitive_add_char.char AddChar.PrimitiveAddChar.char
-
-/-- The third projection from `PrimitiveAddChar`, showing that `χ.char` is primitive. -/
-theorem PrimitiveAddChar.prim {R : Type u} [CommRing R] {R' : Type v} [Field R'] :
-    ∀ χ : PrimitiveAddChar R R', IsPrimitive χ.char := fun χ => χ.2.2
-#align add_char.primitive_add_char.prim AddChar.PrimitiveAddChar.prim
-=======
 -- can't prove that they always exist (referring to providing an `Inhabited` instance)
 -- @[nolint has_nonempty_instance]
 structure PrimitiveAddChar (R : Type u) [CommRing R] (R' : Type v) [Field R'] where
@@ -123,7 +102,6 @@
   char : AddChar R (CyclotomicField n R')
   /-- The third projection from `PrimitiveAddChar`, showing that `χ.char` is primitive. -/
   prim : IsPrimitive char
->>>>>>> 59de845a
 
 /-!
 ### Additive characters on `ZMod n`
