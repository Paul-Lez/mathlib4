--- conflicted
+++ resolved
@@ -263,11 +263,7 @@
 theorem nodup_flatMap {l₁ : List α} {f : α → List β} :
     Nodup (l₁.flatMap f) ↔
       (∀ x ∈ l₁, Nodup (f x)) ∧ Pairwise (fun a b : α => Disjoint (f a) (f b)) l₁ := by
-<<<<<<< HEAD
-  simp only [List.bind, nodup_flatten, pairwise_map, and_comm, and_left_comm, mem_map,
-=======
   simp only [List.flatMap, nodup_flatten, pairwise_map, and_comm, and_left_comm, mem_map,
->>>>>>> 71802680
     exists_imp, and_imp]
   rw [show (∀ (l : List β) (x : α), f x = l → x ∈ l₁ → Nodup l) ↔ ∀ x : α, x ∈ l₁ → Nodup (f x)
       from forall_swap.trans <| forall_congr' fun _ => forall_eq']
