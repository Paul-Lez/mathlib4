/-
Copyright (c) 2022 Michael Stoll. All rights reserved.
Released under Apache 2.0 license as described in the file LICENSE.
Authors: Michael Stoll
-/
import Mathlib.NumberTheory.LegendreSymbol.AddCharacter
import Mathlib.NumberTheory.LegendreSymbol.ZModChar
import Mathlib.Algebra.CharP.CharAndCard

/-!
# Gauss sums

We define the Gauss sum associated to a multiplicative and an additive
character of a finite field and prove some results about them.

## Main definition

Let `R` be a finite commutative ring and let `R'` be another commutative ring.
If `χ` is a multiplicative character `R → R'` (type `MulChar R R'`) and `ψ`
is an additive character `R → R'` (type `AddChar R R'`, which abbreviates
`(Multiplicative R) →* R'`), then the *Gauss sum* of `χ` and `ψ` is `∑ a, χ a * ψ a`.

## Main results

Some important results are as follows.

* `gaussSum_mul_gaussSum_eq_card`: The product of the Gauss
  sums of `χ` and `ψ` and that of `χ⁻¹` and `ψ⁻¹` is the cardinality
  of the source ring `R` (if `χ` is nontrivial, `ψ` is primitive and `R` is a field).
* `gaussSum_sq`: The square of the Gauss sum is `χ(-1)` times
  the cardinality of `R` if in addition `χ` is a quadratic character.
* `MulChar.IsQuadratic.gaussSum_frob`: For a quadratic character `χ`, raising
  the Gauss sum to the `p`th power (where `p` is the characteristic of
  the target ring `R'`) multiplies it by `χ p`.
* `Char.card_pow_card`: When `F` and `F'` are finite fields and `χ : F → F'`
  is a nontrivial quadratic character, then `(χ (-1) * #F)^(#F'/2) = χ #F'`.
* `FiniteField.two_pow_card`: For every finite field `F` of odd characteristic,
  we have `2^(#F/2) = χ₈ #F` in `F`.

This machinery can be used to derive (a generalization of) the Law of
Quadratic Reciprocity.

## Tags

additive character, multiplicative character, Gauss sum
-/


universe u v

open AddChar MulChar

section GaussSumDef

-- `R` is the domain of the characters
variable {R : Type u} [CommRing R] [Fintype R]

-- `R'` is the target of the characters
variable {R' : Type v} [CommRing R']

/-!
### Definition and first properties
-/

/-- Definition of the Gauss sum associated to a multiplicative and an additive character. -/
def gaussSum (χ : MulChar R R') (ψ : AddChar R R') : R' :=
  ∑ a, χ a * ψ a

/-- Replacing `ψ` by `mulShift ψ a` and multiplying the Gauss sum by `χ a` does not change it. -/
theorem gaussSum_mulShift (χ : MulChar R R') (ψ : AddChar R R') (a : Rˣ) :
    χ a * gaussSum χ (mulShift ψ a) = gaussSum χ ψ := by
  simp only [gaussSum, mulShift_apply, Finset.mul_sum]
  simp_rw [← mul_assoc, ← map_mul]
  exact Fintype.sum_bijective _ a.mulLeft_bijective _ _ fun x ↦ rfl

end GaussSumDef

/-!
### The product of two Gauss sums
-/

section GaussSumProd

open Finset in
/-- A formula for the product of two Gauss sums with the same additive character. -/
lemma gaussSum_mul {R : Type u} [CommRing R] [Fintype R] {R' : Type v} [CommRing R']
    (χ φ : MulChar R R') (ψ : AddChar R R') :
    gaussSum χ ψ * gaussSum φ ψ = ∑ t : R, ∑ x : R, χ x * φ (t - x) * ψ t := by
  rw [gaussSum, gaussSum, sum_mul_sum]
  conv => enter [1, 2, x, 2, x_1]; rw [mul_mul_mul_comm]
  simp only [← ψ.map_add_eq_mul]
  have sum_eq x : ∑ y : R, χ x * φ y * ψ (x + y) = ∑ y : R, χ x * φ (y - x) * ψ y := by
    rw [sum_bij (fun a _ ↦ a + x)]
    · simp only [mem_univ, forall_true_left, forall_const]
    · simp only [mem_univ, add_left_inj, imp_self, forall_const]
    · exact fun b _ ↦ ⟨b - x, mem_univ _, by rw [sub_add_cancel]⟩
    · exact fun a _ ↦ by rw [add_sub_cancel_right, add_comm]
  rw [sum_congr rfl fun x _ ↦ sum_eq x, sum_comm]

<<<<<<< HEAD
-- In the following, we need `R` to be a finite field and `R'` to be a domain.
variable {R : Type u} [Field R] [Fintype R] {R' : Type v} [CommRing R'] [IsDomain R']
=======
-- In the following, we need `R` to be a finite field.
variable {R : Type u} [Field R] [Fintype R] {R' : Type v} [CommRing R']

lemma mul_gaussSum_inv_eq_gaussSum (χ : MulChar R R') (ψ : AddChar R R') :
    χ (-1) * gaussSum χ ψ⁻¹ = gaussSum χ ψ := by
  rw [ψ.inv_mulShift, ← Units.coe_neg_one]
  exact gaussSum_mulShift χ ψ (-1)

variable [IsDomain R'] --  From now on, `R'` needs to be a domain.
>>>>>>> d0df76bd

-- A helper lemma for `gaussSum_mul_gaussSum_eq_card` below
-- Is this useful enough in other contexts to be public?
private theorem gaussSum_mul_aux {χ : MulChar R R'} (hχ : χ ≠ 1) (ψ : AddChar R R')
    (b : R) :
    ∑ a, χ (a * b⁻¹) * ψ (a - b) = ∑ c, χ c * ψ (b * (c - 1)) := by
  rcases eq_or_ne b 0 with hb | hb
  · -- case `b = 0`
    simp only [hb, inv_zero, mul_zero, MulChar.map_zero, zero_mul,
      Finset.sum_const_zero, map_zero_eq_one, mul_one, χ.sum_eq_zero_of_ne_one hχ]
  · -- case `b ≠ 0`
    refine (Fintype.sum_bijective _ (mulLeft_bijective₀ b hb) _ _ fun x ↦ ?_).symm
    rw [mul_assoc, mul_comm x, ← mul_assoc, mul_inv_cancel₀ hb, one_mul, mul_sub, mul_one]

/-- We have `gaussSum χ ψ * gaussSum χ⁻¹ ψ⁻¹ = Fintype.card R`
when `χ` is nontrivial and `ψ` is primitive (and `R` is a field). -/
theorem gaussSum_mul_gaussSum_eq_card {χ : MulChar R R'} (hχ : χ ≠ 1) {ψ : AddChar R R'}
    (hψ : IsPrimitive ψ) :
    gaussSum χ ψ * gaussSum χ⁻¹ ψ⁻¹ = Fintype.card R := by
  simp only [gaussSum, AddChar.inv_apply, Finset.sum_mul, Finset.mul_sum, MulChar.inv_apply']
  conv =>
    enter [1, 2, x, 2, y]
    rw [mul_mul_mul_comm, ← map_mul, ← map_add_eq_mul, ← sub_eq_add_neg]
--  conv in _ * _ * (_ * _) => rw [mul_mul_mul_comm, ← map_mul, ← map_add_eq_mul, ← sub_eq_add_neg]
  simp_rw [gaussSum_mul_aux hχ ψ]
  rw [Finset.sum_comm]
  classical -- to get `[DecidableEq R]` for `sum_mulShift`
  simp_rw [← Finset.mul_sum, sum_mulShift _ hψ, sub_eq_zero, apply_ite, Nat.cast_zero, mul_zero]
  rw [Finset.sum_ite_eq' Finset.univ (1 : R)]
  simp only [Finset.mem_univ, map_one, one_mul, if_true]

<<<<<<< HEAD
=======
/-- If `χ` is a multiplicative character of order `n` on a finite field `F`,
then `g(χ) * g(χ^(n-1)) = χ(-1)*#F` -/
lemma gaussSum_mul_gaussSum_pow_orderOf_sub_one {χ : MulChar R R'} {ψ : AddChar R R'}
    (hχ : χ ≠ 1) (hψ : ψ.IsPrimitive) :
    gaussSum χ ψ * gaussSum (χ ^ (orderOf χ - 1)) ψ = χ (-1) * Fintype.card R := by
  have h : χ ^ (orderOf χ - 1) = χ⁻¹ := by
    refine (inv_eq_of_mul_eq_one_right ?_).symm
    rw [← pow_succ', Nat.sub_one_add_one_eq_of_pos χ.orderOf_pos, pow_orderOf_eq_one]
  rw [h, ← mul_gaussSum_inv_eq_gaussSum χ⁻¹, mul_left_comm, gaussSum_mul_gaussSum_eq_card hχ hψ,
    MulChar.inv_apply', inv_neg_one]

>>>>>>> d0df76bd
/-- The Gauss sum of a nontrivial character on a finite field does not vanish. -/
lemma gaussSum_ne_zero_of_nontrivial (h : (Fintype.card R : R') ≠ 0) {χ : MulChar R R'}
    (hχ : χ ≠ 1) {ψ : AddChar R R'} (hψ : ψ.IsPrimitive) :
    gaussSum χ ψ ≠ 0 :=
  fun H ↦ h.symm <| zero_mul (gaussSum χ⁻¹ _) ▸ H ▸ gaussSum_mul_gaussSum_eq_card hχ hψ

/-- When `χ` is a nontrivial quadratic character, then the square of `gaussSum χ ψ`
is `χ(-1)` times the cardinality of `R`. -/
theorem gaussSum_sq {χ : MulChar R R'} (hχ₁ : χ ≠ 1) (hχ₂ : IsQuadratic χ)
    {ψ : AddChar R R'} (hψ : IsPrimitive ψ) :
    gaussSum χ ψ ^ 2 = χ (-1) * Fintype.card R := by
  rw [pow_two, ← gaussSum_mul_gaussSum_eq_card hχ₁ hψ, hχ₂.inv, mul_rotate']
  congr
  rw [mul_comm, ← gaussSum_mulShift _ _ (-1 : Rˣ), inv_mulShift]
  rfl

end GaussSumProd

/-!
### Gauss sums and Frobenius
-/

section gaussSum_frob

variable {R : Type u} [CommRing R] [Fintype R] {R' : Type v} [CommRing R']

-- We assume that the target ring `R'` has prime characteristic `p`.
variable (p : ℕ) [fp : Fact p.Prime] [hch : CharP R' p]

/-- When `R'` has prime characteristic `p`, then the `p`th power of the Gauss sum
of `χ` and `ψ` is the Gauss sum of `χ^p` and `ψ^p`. -/
theorem gaussSum_frob (χ : MulChar R R') (ψ : AddChar R R') :
    gaussSum χ ψ ^ p = gaussSum (χ ^ p) (ψ ^ p) := by
  rw [← frobenius_def, gaussSum, gaussSum, map_sum]
  simp_rw [pow_apply' χ fp.1.ne_zero, map_mul, frobenius_def]
  rfl

/-- For a quadratic character `χ` and when the characteristic `p` of the target ring
is a unit in the source ring, the `p`th power of the Gauss sum of`χ` and `ψ` is
`χ p` times the original Gauss sum. -/
theorem MulChar.IsQuadratic.gaussSum_frob (hp : IsUnit (p : R)) {χ : MulChar R R'}
    (hχ : IsQuadratic χ) (ψ : AddChar R R') :
    gaussSum χ ψ ^ p = χ p * gaussSum χ ψ := by
  rw [_root_.gaussSum_frob, pow_mulShift, hχ.pow_char p, ← gaussSum_mulShift χ ψ hp.unit,
    ← mul_assoc, hp.unit_spec, ← pow_two, ← pow_apply' _ two_ne_zero, hχ.sq_eq_one, ← hp.unit_spec,
    one_apply_coe, one_mul]

/-- For a quadratic character `χ` and when the characteristic `p` of the target ring
is a unit in the source ring and `n` is a natural number, the `p^n`th power of the Gauss
sum of`χ` and `ψ` is `χ (p^n)` times the original Gauss sum. -/
theorem MulChar.IsQuadratic.gaussSum_frob_iter (n : ℕ) (hp : IsUnit (p : R)) {χ : MulChar R R'}
    (hχ : IsQuadratic χ) (ψ : AddChar R R') :
    gaussSum χ ψ ^ p ^ n = χ ((p : R) ^ n) * gaussSum χ ψ := by
  induction' n with n ih
  · rw [pow_zero, pow_one, pow_zero, MulChar.map_one, one_mul]
  · rw [pow_succ, pow_mul, ih, mul_pow, hχ.gaussSum_frob _ hp, ← mul_assoc, pow_succ, map_mul,
      ← pow_apply' χ fp.1.ne_zero ((p : R) ^ n), hχ.pow_char p]

end gaussSum_frob

/-!
### Values of quadratic characters
-/

section GaussSumValues

variable {R : Type u} [CommRing R] [Fintype R] {R' : Type v} [CommRing R'] [IsDomain R']

/-- If the square of the Gauss sum of a quadratic character is `χ(-1) * #R`,
then we get, for all `n : ℕ`, the relation `(χ(-1) * #R) ^ (p^n/2) = χ(p^n)`,
where `p` is the (odd) characteristic of the target ring `R'`.
This version can be used when `R` is not a field, e.g., `ℤ/8ℤ`. -/
theorem Char.card_pow_char_pow {χ : MulChar R R'} (hχ : IsQuadratic χ) (ψ : AddChar R R') (p n : ℕ)
    [fp : Fact p.Prime] [hch : CharP R' p] (hp : IsUnit (p : R)) (hp' : p ≠ 2)
    (hg : gaussSum χ ψ ^ 2 = χ (-1) * Fintype.card R) :
    (χ (-1) * Fintype.card R) ^ (p ^ n / 2) = χ ((p : R) ^ n) := by
  have : gaussSum χ ψ ≠ 0 := by
    intro hf
    rw [hf, zero_pow two_ne_zero, eq_comm, mul_eq_zero] at hg
    exact not_isUnit_prime_of_dvd_card p
        ((CharP.cast_eq_zero_iff R' p _).mp <| hg.resolve_left (isUnit_one.neg.map χ).ne_zero) hp
  rw [← hg]
  apply mul_right_cancel₀ this
  rw [← hχ.gaussSum_frob_iter p n hp ψ, ← pow_mul, ← pow_succ,
    Nat.two_mul_div_two_add_one_of_odd (fp.1.eq_two_or_odd'.resolve_left hp').pow]

/-- When `F` and `F'` are finite fields and `χ : F → F'` is a nontrivial quadratic character,
then `(χ(-1) * #F)^(#F'/2) = χ #F'`. -/
theorem Char.card_pow_card {F : Type*} [Field F] [Fintype F] {F' : Type*} [Field F'] [Fintype F']
    {χ : MulChar F F'} (hχ₁ : χ ≠ 1) (hχ₂ : IsQuadratic χ)
    (hch₁ : ringChar F' ≠ ringChar F) (hch₂ : ringChar F' ≠ 2) :
    (χ (-1) * Fintype.card F) ^ (Fintype.card F' / 2) = χ (Fintype.card F') := by
  obtain ⟨n, hp, hc⟩ := FiniteField.card F (ringChar F)
  obtain ⟨n', hp', hc'⟩ := FiniteField.card F' (ringChar F')
  let ψ := FiniteField.primitiveChar F F' hch₁
  let FF' := CyclotomicField ψ.n F'
  have hchar := Algebra.ringChar_eq F' FF'
  apply (algebraMap F' FF').injective
  rw [map_pow, map_mul, map_natCast, hc', hchar, Nat.cast_pow]
  simp only [← MulChar.ringHomComp_apply]
  have := Fact.mk hp'
  have := Fact.mk (hchar.subst hp')
  rw [Ne, ← Nat.prime_dvd_prime_iff_eq hp' hp, ← isUnit_iff_not_dvd_char, hchar] at hch₁
  exact Char.card_pow_char_pow (hχ₂.comp _) ψ.char (ringChar FF') n' hch₁ (hchar ▸ hch₂)
       (gaussSum_sq ((ringHomComp_ne_one_iff (RingHom.injective _)).mpr hχ₁) (hχ₂.comp _) ψ.prim)

end GaussSumValues

section GaussSumTwo

/-!
### The quadratic character of 2

This section proves the following result.

For every finite field `F` of odd characteristic, we have `2^(#F/2) = χ₈#F` in `F`.
This can be used to show that the quadratic character of `F` takes the value
`χ₈#F` at `2`.

The proof uses the Gauss sum of `χ₈` and a primitive additive character on `ℤ/8ℤ`;
in this way, the result is reduced to `card_pow_char_pow`.
-/

open ZMod

/-- For every finite field `F` of odd characteristic, we have `2^(#F/2) = χ₈ #F` in `F`. -/
theorem FiniteField.two_pow_card {F : Type*} [Fintype F] [Field F] (hF : ringChar F ≠ 2) :
    (2 : F) ^ (Fintype.card F / 2) = χ₈ (Fintype.card F) := by
  have hp2 (n : ℕ) : (2 ^ n : F) ≠ 0 := pow_ne_zero n (Ring.two_ne_zero hF)
  obtain ⟨n, hp, hc⟩ := FiniteField.card F (ringChar F)

  -- we work in `FF`, the eighth cyclotomic field extension of `F`
  let FF := CyclotomicField 8 F
  have hchar := Algebra.ringChar_eq F FF
  have FFp := hchar.subst hp
  have := Fact.mk FFp
  have hFF := hchar ▸ hF -- `ringChar FF ≠ 2`
  have hu : IsUnit (ringChar FF : ZMod 8) := by
    rw [isUnit_iff_not_dvd_char, ringChar_zmod_n]
    rw [Ne, ← Nat.prime_dvd_prime_iff_eq FFp Nat.prime_two] at hFF
    change ¬_ ∣ 2 ^ 3
    exact mt FFp.dvd_of_dvd_pow hFF

  -- there is a primitive additive character `ℤ/8ℤ → FF`, sending `a + 8ℤ ↦ τ^a`
  -- with a primitive eighth root of unity `τ`
  let ψ₈ := primitiveZModChar 8 F (by convert hp2 3 using 1; norm_cast)
  -- We cast from `AddChar (ZMod (8 : ℕ+)) FF` to `AddChar (ZMod 8) FF`
  -- This is needed to make `simp_rw [← h₁]` below work.
  let ψ₈char : AddChar (ZMod 8) FF := ψ₈.char
  let τ : FF := ψ₈char 1
  have τ_spec : τ ^ 4 = -1 := by
    rw [show τ = ψ₈.char 1 from rfl] -- to make `rw [ψ₈.prim.zmod_char_eq_one_iff]` work
    refine (sq_eq_one_iff.1 ?_).resolve_left ?_
    · rw [← pow_mul, ← map_nsmul_eq_pow ψ₈.char, ψ₈.prim.zmod_char_eq_one_iff]
      decide
    · rw [← map_nsmul_eq_pow ψ₈.char, ψ₈.prim.zmod_char_eq_one_iff]
      decide

  -- we consider `χ₈` as a multiplicative character `ℤ/8ℤ → FF`
  let χ := χ₈.ringHomComp (Int.castRingHom FF)
  have hχ : χ (-1) = 1 := Int.cast_one
  have hq : IsQuadratic χ := isQuadratic_χ₈.comp _

  -- we now show that the Gauss sum of `χ` and `ψ₈` has the relevant property
  have h₁ : (fun (a : Fin 8) ↦ ↑(χ₈ a) * τ ^ (a : ℕ)) = fun a ↦ χ a * ↑(ψ₈char a) := by
    ext1; congr; apply pow_one
  have hg₁ : gaussSum χ ψ₈char = 2 * (τ - τ ^ 3) := by
    rw [gaussSum, ← h₁, Fin.sum_univ_eight,
      -- evaluate `χ₈`
      show χ₈ 0 = 0 from rfl, show χ₈ 1 = 1 from rfl, show χ₈ 2 = 0 from rfl,
      show χ₈ 3 = -1 from rfl, show χ₈ 4 = 0 from rfl, show χ₈ 5 = -1 from rfl,
      show χ₈ 6 = 0 from rfl, show χ₈ 7 = 1 from rfl,
      -- normalize exponents
      show ((3 : Fin 8) : ℕ) = 3 from rfl, show ((5 : Fin 8) : ℕ) = 5 from rfl,
      show ((7 : Fin 8) : ℕ) = 7 from rfl]
    simp only [Int.cast_zero, zero_mul, Int.cast_one, Fin.val_one, pow_one, one_mul, zero_add,
      Fin.val_two, add_zero, Int.reduceNeg, Int.cast_neg, neg_mul]
    linear_combination (τ ^ 3 - τ) * τ_spec
  have hg : gaussSum χ ψ₈char ^ 2 = χ (-1) * Fintype.card (ZMod 8) := by
    rw [hχ, one_mul, ZMod.card, Nat.cast_ofNat, hg₁]
    linear_combination (4 * τ ^ 2 - 8) * τ_spec

  -- this allows us to apply `card_pow_char_pow` to our situation
  have h := Char.card_pow_char_pow (R := ZMod 8) hq ψ₈char (ringChar FF) n hu hFF hg
  rw [ZMod.card, ← hchar, hχ, one_mul, ← hc, ← Nat.cast_pow (ringChar F), ← hc] at h

  -- finally, we change `2` to `8` on the left hand side
  convert_to (8 : F) ^ (Fintype.card F / 2) = _
  · rw [(by norm_num : (8 : F) = 2 ^ 2 * 2), mul_pow,
      (FiniteField.isSquare_iff hF <| hp2 2).mp ⟨2, pow_two 2⟩, one_mul]
  apply (algebraMap F FF).injective
  simpa only [map_pow, map_ofNat, map_intCast, Nat.cast_ofNat] using h

end GaussSumTwo<|MERGE_RESOLUTION|>--- conflicted
+++ resolved
@@ -97,10 +97,6 @@
     · exact fun a _ ↦ by rw [add_sub_cancel_right, add_comm]
   rw [sum_congr rfl fun x _ ↦ sum_eq x, sum_comm]
 
-<<<<<<< HEAD
--- In the following, we need `R` to be a finite field and `R'` to be a domain.
-variable {R : Type u} [Field R] [Fintype R] {R' : Type v} [CommRing R'] [IsDomain R']
-=======
 -- In the following, we need `R` to be a finite field.
 variable {R : Type u} [Field R] [Fintype R] {R' : Type v} [CommRing R']
 
@@ -110,7 +106,6 @@
   exact gaussSum_mulShift χ ψ (-1)
 
 variable [IsDomain R'] --  From now on, `R'` needs to be a domain.
->>>>>>> d0df76bd
 
 -- A helper lemma for `gaussSum_mul_gaussSum_eq_card` below
 -- Is this useful enough in other contexts to be public?
@@ -142,8 +137,6 @@
   rw [Finset.sum_ite_eq' Finset.univ (1 : R)]
   simp only [Finset.mem_univ, map_one, one_mul, if_true]
 
-<<<<<<< HEAD
-=======
 /-- If `χ` is a multiplicative character of order `n` on a finite field `F`,
 then `g(χ) * g(χ^(n-1)) = χ(-1)*#F` -/
 lemma gaussSum_mul_gaussSum_pow_orderOf_sub_one {χ : MulChar R R'} {ψ : AddChar R R'}
@@ -155,7 +148,6 @@
   rw [h, ← mul_gaussSum_inv_eq_gaussSum χ⁻¹, mul_left_comm, gaussSum_mul_gaussSum_eq_card hχ hψ,
     MulChar.inv_apply', inv_neg_one]
 
->>>>>>> d0df76bd
 /-- The Gauss sum of a nontrivial character on a finite field does not vanish. -/
 lemma gaussSum_ne_zero_of_nontrivial (h : (Fintype.card R : R') ≠ 0) {χ : MulChar R R'}
     (hχ : χ ≠ 1) {ψ : AddChar R R'} (hψ : ψ.IsPrimitive) :
