--- conflicted
+++ resolved
@@ -60,11 +60,7 @@
   intro x hx
   refine (ContDiffWithinAt.fderivWithin_right ?_ I.uniqueDiffOn le_top <| h hx).mono h
   refine (PartialHomeomorph.contDiffOn_extend_coord_change (subset_maximalAtlas j.2)
-<<<<<<< HEAD
-    (subset_maximalAtlas i.2) x hx).mono_of_mem ?_
-=======
     (subset_maximalAtlas i.2) x hx).mono_of_mem_nhdsWithin ?_
->>>>>>> 4efbd2b0
   exact i.1.extend_coord_change_source_mem_nhdsWithin j.1 hx
 
 
