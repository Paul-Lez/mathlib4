/-
Copyright (c) 2017 Johannes Hölzl. All rights reserved.
Released under Apache 2.0 license as described in the file LICENSE.
Authors: Mario Carneiro, Floris van Doorn, Violeta Hernández Palacios
-/
import Mathlib.SetTheory.Ordinal.Basic
import Mathlib.Data.Nat.SuccPred
import Mathlib.Algebra.GroupWithZero.Divisibility

/-!
# Ordinal arithmetic

Ordinals have an addition (corresponding to disjoint union) that turns them into an additive
monoid, and a multiplication (corresponding to the lexicographic order on the product) that turns
them into a monoid. One can also define correspondingly a subtraction, a division, a successor
function, a power function and a logarithm function.

We also define limit ordinals and prove the basic induction principle on ordinals separating
successor ordinals and limit ordinals, in `limitRecOn`.

## Main definitions and results

* `o₁ + o₂` is the order on the disjoint union of `o₁` and `o₂` obtained by declaring that
  every element of `o₁` is smaller than every element of `o₂`.
* `o₁ - o₂` is the unique ordinal `o` such that `o₂ + o = o₁`, when `o₂ ≤ o₁`.
* `o₁ * o₂` is the lexicographic order on `o₂ × o₁`.
* `o₁ / o₂` is the ordinal `o` such that `o₁ = o₂ * o + o'` with `o' < o₂`. We also define the
  divisibility predicate, and a modulo operation.
* `Order.succ o = o + 1` is the successor of `o`.
* `pred o` if the predecessor of `o`. If `o` is not a successor, we set `pred o = o`.

We discuss the properties of casts of natural numbers of and of `ω` with respect to these
operations.

Some properties of the operations are also used to discuss general tools on ordinals:

* `IsLimit o`: an ordinal is a limit ordinal if it is neither `0` nor a successor.
* `limitRecOn` is the main induction principle of ordinals: if one can prove a property by
  induction at successor ordinals and at limit ordinals, then it holds for all ordinals.
* `IsNormal`: a function `f : Ordinal → Ordinal` satisfies `IsNormal` if it is strictly increasing
  and order-continuous, i.e., the image `f o` of a limit ordinal `o` is the sup of `f a` for
  `a < o`.
* `enumOrd`: enumerates an unbounded set of ordinals by the ordinals themselves.
* `sup`, `lsub`: the supremum / least strict upper bound of an indexed family of ordinals in
  `Type u`, as an ordinal in `Type u`.
* `bsup`, `blsub`: the supremum / least strict upper bound of a set of ordinals indexed by ordinals
  less than a given ordinal `o`.

Various other basic arithmetic results are given in `Principal.lean` instead.
-/

assert_not_exists Field
assert_not_exists Module

noncomputable section

open Function Cardinal Set Equiv Order
open scoped Ordinal

universe u v w

namespace Ordinal

variable {α : Type*} {β : Type*} {γ : Type*} {r : α → α → Prop} {s : β → β → Prop}
  {t : γ → γ → Prop}

/-! ### Further properties of addition on ordinals -/

@[simp]
theorem lift_add (a b : Ordinal.{v}) : lift.{u} (a + b) = lift.{u} a + lift.{u} b :=
  Quotient.inductionOn₂ a b fun ⟨_α, _r, _⟩ ⟨_β, _s, _⟩ =>
    Quotient.sound
      ⟨(RelIso.preimage Equiv.ulift _).trans
          (RelIso.sumLexCongr (RelIso.preimage Equiv.ulift _) (RelIso.preimage Equiv.ulift _)).symm⟩

@[simp]
theorem lift_succ (a : Ordinal.{v}) : lift.{u} (succ a) = succ (lift.{u} a) := by
  rw [← add_one_eq_succ, lift_add, lift_one]
  rfl

instance add_contravariantClass_le : ContravariantClass Ordinal.{u} Ordinal.{u} (· + ·) (· ≤ ·) :=
  ⟨fun a b c =>
    inductionOn a fun α r hr =>
      inductionOn b fun β₁ s₁ hs₁ =>
        inductionOn c fun β₂ s₂ hs₂ ⟨f⟩ =>
          ⟨have fl : ∀ a, f (Sum.inl a) = Sum.inl a := fun a => by
              simpa only [InitialSeg.trans_apply, InitialSeg.leAdd_apply] using
                @InitialSeg.eq _ _ _ _ _
                  ((InitialSeg.leAdd r s₁).trans f) (InitialSeg.leAdd r s₂) a
            have : ∀ b, { b' // f (Sum.inr b) = Sum.inr b' } := by
              intro b; cases e : f (Sum.inr b)
              · rw [← fl] at e
                have := f.inj' e
                contradiction
              · exact ⟨_, rfl⟩
            let g (b) := (this b).1
            have fr : ∀ b, f (Sum.inr b) = Sum.inr (g b) := fun b => (this b).2
            ⟨⟨⟨g, fun x y h => by
                  injection f.inj' (by rw [fr, fr, h] : f (Sum.inr x) = f (Sum.inr y))⟩,
                @fun a b => by
                  -- Porting note:
                  --  `relEmbedding.coe_fn_to_embedding` & `initial_seg.coe_fn_to_rel_embedding`
                  --  → `InitialSeg.coe_coe_fn`
                  simpa only [Sum.lex_inr_inr, fr, InitialSeg.coe_coe_fn, Embedding.coeFn_mk] using
                    @RelEmbedding.map_rel_iff _ _ _ _ f.toRelEmbedding (Sum.inr a) (Sum.inr b)⟩,
              fun a b H => by
                rcases f.init (by rw [fr] <;> exact Sum.lex_inr_inr.2 H) with ⟨a' | a', h⟩
                · rw [fl] at h
                  cases h
                · rw [fr] at h
                  exact ⟨a', Sum.inr.inj h⟩⟩⟩⟩

theorem add_left_cancel (a) {b c : Ordinal} : a + b = a + c ↔ b = c := by
  simp only [le_antisymm_iff, add_le_add_iff_left]

private theorem add_lt_add_iff_left' (a) {b c : Ordinal} : a + b < a + c ↔ b < c := by
  rw [← not_le, ← not_le, add_le_add_iff_left]

instance add_covariantClass_lt : CovariantClass Ordinal.{u} Ordinal.{u} (· + ·) (· < ·) :=
  ⟨fun a _b _c => (add_lt_add_iff_left' a).2⟩

instance add_contravariantClass_lt : ContravariantClass Ordinal.{u} Ordinal.{u} (· + ·) (· < ·) :=
  ⟨fun a _b _c => (add_lt_add_iff_left' a).1⟩

instance add_swap_contravariantClass_lt :
    ContravariantClass Ordinal.{u} Ordinal.{u} (swap (· + ·)) (· < ·) :=
  ⟨fun _a _b _c => lt_imp_lt_of_le_imp_le fun h => add_le_add_right h _⟩

theorem add_le_add_iff_right {a b : Ordinal} : ∀ n : ℕ, a + n ≤ b + n ↔ a ≤ b
  | 0 => by simp
  | n + 1 => by
    simp only [natCast_succ, add_succ, add_succ, succ_le_succ_iff, add_le_add_iff_right]

theorem add_right_cancel {a b : Ordinal} (n : ℕ) : a + n = b + n ↔ a = b := by
  simp only [le_antisymm_iff, add_le_add_iff_right]

theorem add_eq_zero_iff {a b : Ordinal} : a + b = 0 ↔ a = 0 ∧ b = 0 :=
  inductionOn a fun α r _ =>
    inductionOn b fun β s _ => by
      simp_rw [← type_sum_lex, type_eq_zero_iff_isEmpty]
      exact isEmpty_sum

theorem left_eq_zero_of_add_eq_zero {a b : Ordinal} (h : a + b = 0) : a = 0 :=
  (add_eq_zero_iff.1 h).1

theorem right_eq_zero_of_add_eq_zero {a b : Ordinal} (h : a + b = 0) : b = 0 :=
  (add_eq_zero_iff.1 h).2

/-! ### The predecessor of an ordinal -/

open Classical in
/-- The ordinal predecessor of `o` is `o'` if `o = succ o'`, and `o` otherwise.

Note that this cannot be implemented as `Order.pred`, as `pred ω = ω` despite `ω` not being minimal.
-/
def pred (o : Ordinal) : Ordinal :=
  if h : o ∈ range succ then Classical.choose h else o

@[simp]
theorem pred_succ (o) : pred (succ o) = o := by
  have h : succ o ∈  _ := mem_range_self _
  rw [pred, dif_pos h]
  exact succ_injective <| Classical.choose_spec h

theorem pred_eq {o} (h : o ∉ range succ) : pred o = o := by
  rw [pred, dif_neg h]

theorem pred_le_self (o) : pred o ≤ o := by
  by_cases h : o ∈ range succ
  · obtain ⟨a, rfl⟩ := h
    rw [pred_succ]
    exact le_succ a
  · rw [pred_eq h]

theorem pred_eq_iff_not_succ {o} : pred o = o ↔ o ∉ range succ := by
  refine ⟨?_, pred_eq⟩
  rintro h ⟨a, rfl⟩
  rw [pred_succ] at h
  exact (lt_succ a).ne h

theorem pred_eq_iff_not_succ' {o} : pred o = o ↔ ∀ a, succ a ≠ o := by
  rw [pred_eq_iff_not_succ, mem_range, not_exists]

theorem pred_lt_iff_is_succ {o} : pred o < o ↔ o ∈ range succ := by
  rw [(pred_le_self o).lt_iff_ne, not_iff_comm, pred_eq_iff_not_succ]

@[simp]
theorem pred_zero : pred 0 = 0 :=
  Ordinal.le_zero.1 <| pred_le_self 0

@[simp]
theorem pred_one : pred 1 = 0 := by
  rw [← succ_zero, pred_succ]

theorem succ_pred_iff_is_succ {o} : succ (pred o) = o ↔ o ∈ range succ := by
  use fun h => ⟨_, h⟩
  rintro ⟨_, rfl⟩
  rw [pred_succ]

theorem succ_lt_of_not_succ {o b : Ordinal} (h : o ∉ range succ) : succ b < o ↔ b < o :=
  ⟨(lt_succ b).trans, fun l => (succ_le_of_lt l).lt_of_ne fun e => h ⟨_, e⟩⟩

theorem lt_pred {a b} : a < pred b ↔ succ a < b := by
  by_cases h : b ∈ range succ
  · obtain ⟨c, rfl⟩ := h
    rw [pred_succ, succ_lt_succ_iff]
  · rw [pred_eq h, succ_lt_of_not_succ h]

theorem pred_le {a b} : pred a ≤ b ↔ a ≤ succ b :=
  le_iff_le_iff_lt_iff_lt.2 lt_pred

theorem lift_is_succ {o : Ordinal.{v}} : lift.{u} o ∈ range succ ↔ o ∈ range succ := by
  constructor <;>
  rintro ⟨a, h⟩
  · obtain ⟨b, rfl⟩ := lift_down (h ▸ lt_succ a).le
    use b
    rwa [← lift_succ, lift_inj] at h
  · use lift a
    rw [← h, lift_succ]

@[simp]
theorem lift_is_succ' {o : Ordinal.{v}} : (∃ a, succ a = lift.{u} o) ↔ ∃ a, succ a = o :=
  lift_is_succ

@[simp]
theorem lift_pred (o : Ordinal.{v}) : lift.{u} (pred o) = pred (lift.{u} o) := by
  by_cases h : o ∈ range succ
  · obtain ⟨a, rfl⟩ := h
    rw [lift_succ, pred_succ, pred_succ]
  · rw [pred_eq h, pred_eq (mt lift_is_succ.1 h)]

/-! ### Limit ordinals -/


/-- A limit ordinal is an ordinal which is not zero and not a successor. -/
def IsLimit (o : Ordinal) : Prop :=
  o ≠ 0 ∧ ∀ a < o, succ a < o

theorem IsLimit.isSuccLimit {o} (h : IsLimit o) : IsSuccLimit o := isSuccLimit_iff_succ_lt.mpr h.2

theorem IsLimit.succ_lt {o a : Ordinal} (h : IsLimit o) : a < o → succ a < o :=
  h.2 a

theorem isSuccLimit_zero : IsSuccLimit (0 : Ordinal) := isSuccLimit_bot

theorem not_zero_isLimit : ¬IsLimit 0
  | ⟨h, _⟩ => h rfl

theorem not_succ_isLimit (o) : ¬IsLimit (succ o)
  | ⟨_, h⟩ => lt_irrefl _ (h _ (lt_succ o))

theorem not_succ_of_isLimit {o} (h : IsLimit o) : ¬∃ a, o = succ a
  | ⟨a, e⟩ => not_succ_isLimit a (e ▸ h)

theorem succ_lt_of_isLimit {o a : Ordinal} (h : IsLimit o) : succ a < o ↔ a < o :=
  ⟨(lt_succ a).trans, h.2 _⟩

theorem le_succ_of_isLimit {o} (h : IsLimit o) {a} : o ≤ succ a ↔ o ≤ a :=
  le_iff_le_iff_lt_iff_lt.2 <| succ_lt_of_isLimit h

theorem limit_le {o} (h : IsLimit o) {a} : o ≤ a ↔ ∀ x < o, x ≤ a :=
  ⟨fun h _x l => l.le.trans h, fun H =>
    (le_succ_of_isLimit h).1 <| le_of_not_lt fun hn => not_lt_of_le (H _ hn) (lt_succ a)⟩

theorem lt_limit {o} (h : IsLimit o) {a} : a < o ↔ ∃ x < o, a < x := by
  -- Porting note: `bex_def` is required.
  simpa only [not_forall₂, not_le, bex_def] using not_congr (@limit_le _ h a)

@[simp]
theorem lift_isLimit (o : Ordinal.{v}) : IsLimit (lift.{u,v} o) ↔ IsLimit o :=
  and_congr (not_congr <| by simpa only [lift_zero] using @lift_inj o 0)
    ⟨fun H a h => (lift_lt.{u,v}).1 <|
      by simpa only [lift_succ] using H _ (lift_lt.2 h), fun H a h => by
        obtain ⟨a', rfl⟩ := lift_down h.le
        rw [← lift_succ, lift_lt]
        exact H a' (lift_lt.1 h)⟩

theorem IsLimit.pos {o : Ordinal} (h : IsLimit o) : 0 < o :=
  lt_of_le_of_ne (Ordinal.zero_le _) h.1.symm

theorem IsLimit.one_lt {o : Ordinal} (h : IsLimit o) : 1 < o := by
  simpa only [succ_zero] using h.2 _ h.pos

theorem IsLimit.nat_lt {o : Ordinal} (h : IsLimit o) : ∀ n : ℕ, (n : Ordinal) < o
  | 0 => h.pos
  | n + 1 => h.2 _ (IsLimit.nat_lt h n)

theorem zero_or_succ_or_limit (o : Ordinal) : o = 0 ∨ o ∈ range succ ∨ IsLimit o := by
  rw [or_iff_not_imp_left, or_iff_not_imp_left]
  intro ho hs
  exact ⟨ho, fun _ => (succ_lt_of_not_succ hs).2⟩

/-- Main induction principle of ordinals: if one can prove a property by
  induction at successor ordinals and at limit ordinals, then it holds for all ordinals. -/
@[elab_as_elim]
def limitRecOn {C : Ordinal → Sort*} (o : Ordinal) (H₁ : C 0) (H₂ : ∀ o, C o → C (succ o))
    (H₃ : ∀ o, IsLimit o → (∀ o' < o, C o') → C o) : C o :=
  SuccOrder.limitRecOn o (fun o _ ↦ H₂ o) fun o hl ↦
    if h : o = 0 then fun _ ↦ h ▸ H₁ else H₃ o ⟨h, fun _ ↦ hl.succ_lt⟩

@[simp]
theorem limitRecOn_zero {C} (H₁ H₂ H₃) : @limitRecOn C 0 H₁ H₂ H₃ = H₁ := by
  rw [limitRecOn, SuccOrder.limitRecOn_limit _ _ isSuccLimit_zero, dif_pos rfl]

@[simp]
theorem limitRecOn_succ {C} (o H₁ H₂ H₃) :
    @limitRecOn C (succ o) H₁ H₂ H₃ = H₂ o (@limitRecOn C o H₁ H₂ H₃) := by
  simp_rw [limitRecOn, SuccOrder.limitRecOn_succ _ _ (not_isMax _)]

@[simp]
theorem limitRecOn_limit {C} (o H₁ H₂ H₃ h) :
    @limitRecOn C o H₁ H₂ H₃ = H₃ o h fun x _h => @limitRecOn C x H₁ H₂ H₃ := by
  simp_rw [limitRecOn, SuccOrder.limitRecOn_limit _ _ h.isSuccLimit, dif_neg h.1]

instance orderTopToTypeSucc (o : Ordinal) : OrderTop (succ o).toType :=
  @OrderTop.mk _ _ (Top.mk _) le_enum_succ

theorem enum_succ_eq_top {o : Ordinal} :
    enum (α := (succ o).toType) (· < ·) ⟨o, by rw [type_lt]; exact lt_succ o⟩ = ⊤ :=
  rfl

theorem has_succ_of_type_succ_lt {α} {r : α → α → Prop} [wo : IsWellOrder α r]
    (h : ∀ a < type r, succ a < type r) (x : α) : ∃ y, r x y := by
  use enum r ⟨succ (typein r x), h _ (typein_lt_type r x)⟩
  convert enum_lt_enum (o₁ := ⟨_, typein_lt_type r x⟩) (o₂ := ⟨_, h _ (typein_lt_type r x)⟩).mpr _
  · rw [enum_typein]
  · rw [Subtype.mk_lt_mk, lt_succ_iff]

theorem toType_noMax_of_succ_lt {o : Ordinal} (ho : ∀ a < o, succ a < o) : NoMaxOrder o.toType :=
  ⟨has_succ_of_type_succ_lt (by rwa [type_lt])⟩

@[deprecated toType_noMax_of_succ_lt (since := "2024-08-26")]
alias out_no_max_of_succ_lt := toType_noMax_of_succ_lt

theorem bounded_singleton {r : α → α → Prop} [IsWellOrder α r] (hr : (type r).IsLimit) (x) :
    Bounded r {x} := by
  refine ⟨enum r ⟨succ (typein r x), hr.2 _ (typein_lt_type r x)⟩, ?_⟩
  intro b hb
  rw [mem_singleton_iff.1 hb]
  nth_rw 1 [← enum_typein r x]
  rw [@enum_lt_enum _ r, Subtype.mk_lt_mk]
  apply lt_succ

-- Porting note: `· < ·` requires a type ascription for an `IsWellOrder` instance.
theorem type_subrel_lt (o : Ordinal.{u}) :
    type (@Subrel Ordinal (· < ·) { o' : Ordinal | o' < o }) = Ordinal.lift.{u + 1} o := by
  refine Quotient.inductionOn o ?_
  rintro ⟨α, r, wo⟩; apply Quotient.sound
  constructor; refine ((RelIso.preimage Equiv.ulift r).trans (enum r).symm).symm

theorem mk_initialSeg (o : Ordinal.{u}) :
    #{ o' : Ordinal | o' < o } = Cardinal.lift.{u + 1} o.card := by
  rw [lift_card, ← type_subrel_lt, card_type]

/-! ### Normal ordinal functions -/


/-- A normal ordinal function is a strictly increasing function which is
  order-continuous, i.e., the image `f o` of a limit ordinal `o` is the sup of `f a` for
  `a < o`. -/
def IsNormal (f : Ordinal → Ordinal) : Prop :=
  (∀ o, f o < f (succ o)) ∧ ∀ o, IsLimit o → ∀ a, f o ≤ a ↔ ∀ b < o, f b ≤ a

theorem IsNormal.limit_le {f} (H : IsNormal f) :
    ∀ {o}, IsLimit o → ∀ {a}, f o ≤ a ↔ ∀ b < o, f b ≤ a :=
  @H.2

theorem IsNormal.limit_lt {f} (H : IsNormal f) {o} (h : IsLimit o) {a} :
    a < f o ↔ ∃ b < o, a < f b :=
  not_iff_not.1 <| by simpa only [exists_prop, not_exists, not_and, not_lt] using H.2 _ h a

theorem IsNormal.strictMono {f} (H : IsNormal f) : StrictMono f := fun a b =>
  limitRecOn b (Not.elim (not_lt_of_le <| Ordinal.zero_le _))
    (fun _b IH h =>
      (lt_or_eq_of_le (le_of_lt_succ h)).elim (fun h => (IH h).trans (H.1 _)) fun e => e ▸ H.1 _)
    fun _b l _IH h => lt_of_lt_of_le (H.1 a) ((H.2 _ l _).1 le_rfl _ (l.2 _ h))

theorem IsNormal.monotone {f} (H : IsNormal f) : Monotone f :=
  H.strictMono.monotone

theorem isNormal_iff_strictMono_limit (f : Ordinal → Ordinal) :
    IsNormal f ↔ StrictMono f ∧ ∀ o, IsLimit o → ∀ a, (∀ b < o, f b ≤ a) → f o ≤ a :=
  ⟨fun hf => ⟨hf.strictMono, fun a ha c => (hf.2 a ha c).2⟩, fun ⟨hs, hl⟩ =>
    ⟨fun a => hs (lt_succ a), fun a ha c =>
      ⟨fun hac _b hba => ((hs hba).trans_le hac).le, hl a ha c⟩⟩⟩

theorem IsNormal.lt_iff {f} (H : IsNormal f) {a b} : f a < f b ↔ a < b :=
  StrictMono.lt_iff_lt <| H.strictMono

theorem IsNormal.le_iff {f} (H : IsNormal f) {a b} : f a ≤ f b ↔ a ≤ b :=
  le_iff_le_iff_lt_iff_lt.2 H.lt_iff

theorem IsNormal.inj {f} (H : IsNormal f) {a b} : f a = f b ↔ a = b := by
  simp only [le_antisymm_iff, H.le_iff]

theorem IsNormal.self_le {f} (H : IsNormal f) (a) : a ≤ f a :=
  lt_wf.self_le_of_strictMono H.strictMono a

theorem IsNormal.le_set {f o} (H : IsNormal f) (p : Set Ordinal) (p0 : p.Nonempty) (b)
    (H₂ : ∀ o, b ≤ o ↔ ∀ a ∈ p, a ≤ o) : f b ≤ o ↔ ∀ a ∈ p, f a ≤ o :=
  ⟨fun h a pa => (H.le_iff.2 ((H₂ _).1 le_rfl _ pa)).trans h, fun h => by
    -- Porting note: `refine'` didn't work well so `induction` is used
    induction b using limitRecOn with
    | H₁ =>
      cases' p0 with x px
      have := Ordinal.le_zero.1 ((H₂ _).1 (Ordinal.zero_le _) _ px)
      rw [this] at px
      exact h _ px
    | H₂ S _ =>
      rcases not_forall₂.1 (mt (H₂ S).2 <| (lt_succ S).not_le) with ⟨a, h₁, h₂⟩
      exact (H.le_iff.2 <| succ_le_of_lt <| not_le.1 h₂).trans (h _ h₁)
    | H₃ S L _ =>
      refine (H.2 _ L _).2 fun a h' => ?_
      rcases not_forall₂.1 (mt (H₂ a).2 h'.not_le) with ⟨b, h₁, h₂⟩
      exact (H.le_iff.2 <| (not_le.1 h₂).le).trans (h _ h₁)⟩

theorem IsNormal.le_set' {f o} (H : IsNormal f) (p : Set α) (p0 : p.Nonempty) (g : α → Ordinal) (b)
    (H₂ : ∀ o, b ≤ o ↔ ∀ a ∈ p, g a ≤ o) : f b ≤ o ↔ ∀ a ∈ p, f (g a) ≤ o := by
  simpa [H₂] using H.le_set (g '' p) (p0.image g) b

theorem IsNormal.refl : IsNormal id :=
  ⟨lt_succ, fun _o l _a => Ordinal.limit_le l⟩

theorem IsNormal.trans {f g} (H₁ : IsNormal f) (H₂ : IsNormal g) : IsNormal (f ∘ g) :=
  ⟨fun _x => H₁.lt_iff.2 (H₂.1 _), fun o l _a =>
    H₁.le_set' (· < o) ⟨0, l.pos⟩ g _ fun _c => H₂.2 _ l _⟩

theorem IsNormal.isLimit {f} (H : IsNormal f) {o} (l : IsLimit o) : IsLimit (f o) :=
  ⟨ne_of_gt <| (Ordinal.zero_le _).trans_lt <| H.lt_iff.2 l.pos, fun _ h =>
    let ⟨_b, h₁, h₂⟩ := (H.limit_lt l).1 h
    (succ_le_of_lt h₂).trans_lt (H.lt_iff.2 h₁)⟩

theorem IsNormal.le_iff_eq {f} (H : IsNormal f) {a} : f a ≤ a ↔ f a = a :=
  (H.self_le a).le_iff_eq

theorem add_le_of_limit {a b c : Ordinal} (h : IsLimit b) : a + b ≤ c ↔ ∀ b' < b, a + b' ≤ c :=
  ⟨fun h b' l => (add_le_add_left l.le _).trans h, fun H =>
    le_of_not_lt <| by
      -- Porting note: `induction` tactics are required because of the parser bug.
      induction a using inductionOn with
      | H α r =>
        induction b using inductionOn with
        | H β s =>
          intro l
          suffices ∀ x : β, Sum.Lex r s (Sum.inr x) (enum _ ⟨_, l⟩) by
            -- Porting note: `revert` & `intro` is required because `cases'` doesn't replace
            --               `enum _ _ l` in `this`.
            revert this; cases' enum _ ⟨_, l⟩ with x x <;> intro this
            · cases this (enum s ⟨0, h.pos⟩)
            · exact irrefl _ (this _)
          intro x
          rw [← typein_lt_typein (Sum.Lex r s), typein_enum]
          have := H _ (h.2 _ (typein_lt_type s x))
          rw [add_succ, succ_le_iff] at this
          refine
            (RelEmbedding.ofMonotone (fun a => ?_) fun a b => ?_).ordinal_type_le.trans_lt this
          · rcases a with ⟨a | b, h⟩
            · exact Sum.inl a
            · exact Sum.inr ⟨b, by cases h; assumption⟩
          · rcases a with ⟨a | a, h₁⟩ <;> rcases b with ⟨b | b, h₂⟩ <;> cases h₁ <;> cases h₂ <;>
              rintro ⟨⟩ <;> constructor <;> assumption⟩

theorem add_isNormal (a : Ordinal) : IsNormal (a + ·) :=
  ⟨fun b => (add_lt_add_iff_left a).2 (lt_succ b), fun _b l _c => add_le_of_limit l⟩

theorem add_isLimit (a) {b} : IsLimit b → IsLimit (a + b) :=
  (add_isNormal a).isLimit

alias IsLimit.add := add_isLimit

/-! ### Subtraction on ordinals -/


/-- The set in the definition of subtraction is nonempty. -/
theorem sub_nonempty {a b : Ordinal} : { o | a ≤ b + o }.Nonempty :=
  ⟨a, le_add_left _ _⟩

/-- `a - b` is the unique ordinal satisfying `b + (a - b) = a` when `b ≤ a`. -/
instance sub : Sub Ordinal :=
  ⟨fun a b => sInf { o | a ≤ b + o }⟩

theorem le_add_sub (a b : Ordinal) : a ≤ b + (a - b) :=
  csInf_mem sub_nonempty

theorem sub_le {a b c : Ordinal} : a - b ≤ c ↔ a ≤ b + c :=
  ⟨fun h => (le_add_sub a b).trans (add_le_add_left h _), fun h => csInf_le' h⟩

theorem lt_sub {a b c : Ordinal} : a < b - c ↔ c + a < b :=
  lt_iff_lt_of_le_iff_le sub_le

theorem add_sub_cancel (a b : Ordinal) : a + b - a = b :=
  le_antisymm (sub_le.2 <| le_rfl) ((add_le_add_iff_left a).1 <| le_add_sub _ _)

theorem sub_eq_of_add_eq {a b c : Ordinal} (h : a + b = c) : c - a = b :=
  h ▸ add_sub_cancel _ _

theorem sub_le_self (a b : Ordinal) : a - b ≤ a :=
  sub_le.2 <| le_add_left _ _

protected theorem add_sub_cancel_of_le {a b : Ordinal} (h : b ≤ a) : b + (a - b) = a :=
  (le_add_sub a b).antisymm'
    (by
      rcases zero_or_succ_or_limit (a - b) with (e | ⟨c, e⟩ | l)
      · simp only [e, add_zero, h]
      · rw [← e, add_succ, succ_le_iff, ← lt_sub, ← e]
        exact lt_succ c
      · exact (add_le_of_limit l).2 fun c l => (lt_sub.1 l).le)

theorem le_sub_of_le {a b c : Ordinal} (h : b ≤ a) : c ≤ a - b ↔ b + c ≤ a := by
  rw [← add_le_add_iff_left b, Ordinal.add_sub_cancel_of_le h]

theorem sub_lt_of_le {a b c : Ordinal} (h : b ≤ a) : a - b < c ↔ a < b + c :=
  lt_iff_lt_of_le_iff_le (le_sub_of_le h)

instance existsAddOfLE : ExistsAddOfLE Ordinal :=
  ⟨fun h => ⟨_, (Ordinal.add_sub_cancel_of_le h).symm⟩⟩

@[simp]
theorem sub_zero (a : Ordinal) : a - 0 = a := by simpa only [zero_add] using add_sub_cancel 0 a

@[simp]
theorem zero_sub (a : Ordinal) : 0 - a = 0 := by rw [← Ordinal.le_zero]; apply sub_le_self

@[simp]
theorem sub_self (a : Ordinal) : a - a = 0 := by simpa only [add_zero] using add_sub_cancel a 0

protected theorem sub_eq_zero_iff_le {a b : Ordinal} : a - b = 0 ↔ a ≤ b :=
  ⟨fun h => by simpa only [h, add_zero] using le_add_sub a b, fun h => by
    rwa [← Ordinal.le_zero, sub_le, add_zero]⟩

theorem sub_sub (a b c : Ordinal) : a - b - c = a - (b + c) :=
  eq_of_forall_ge_iff fun d => by rw [sub_le, sub_le, sub_le, add_assoc]

@[simp]
theorem add_sub_add_cancel (a b c : Ordinal) : a + b - (a + c) = b - c := by
  rw [← sub_sub, add_sub_cancel]

theorem sub_isLimit {a b} (l : IsLimit a) (h : b < a) : IsLimit (a - b) :=
  ⟨ne_of_gt <| lt_sub.2 <| by rwa [add_zero], fun c h => by
    rw [lt_sub, add_succ]; exact l.2 _ (lt_sub.1 h)⟩

-- @[simp] -- Porting note (#10618): simp can prove this
theorem one_add_omega : 1 + ω = ω := by
  refine le_antisymm ?_ (le_add_left _ _)
  rw [omega, ← lift_one.{0}, ← lift_add, lift_le, ← type_unit, ← type_sum_lex]
  refine ⟨RelEmbedding.collapse (RelEmbedding.ofMonotone ?_ ?_)⟩
  · apply Sum.rec
    · exact fun _ => 0
    · exact Nat.succ
  · intro a b
    cases a <;> cases b <;> intro H <;> cases' H with _ _ H _ _ H <;>
      [exact H.elim; exact Nat.succ_pos _; exact Nat.succ_lt_succ H]

@[simp]
theorem one_add_of_omega_le {o} (h : ω ≤ o) : 1 + o = o := by
  rw [← Ordinal.add_sub_cancel_of_le h, ← add_assoc, one_add_omega]

/-! ### Multiplication of ordinals -/


/-- The multiplication of ordinals `o₁` and `o₂` is the (well founded) lexicographic order on
`o₂ × o₁`. -/
instance monoid : Monoid Ordinal.{u} where
  mul a b :=
    Quotient.liftOn₂ a b
      (fun ⟨α, r, wo⟩ ⟨β, s, wo'⟩ => ⟦⟨β × α, Prod.Lex s r, inferInstance⟩⟧ :
        WellOrder → WellOrder → Ordinal)
      fun ⟨α₁, r₁, o₁⟩ ⟨α₂, r₂, o₂⟩ ⟨β₁, s₁, p₁⟩ ⟨β₂, s₂, p₂⟩ ⟨f⟩ ⟨g⟩ =>
      Quot.sound ⟨RelIso.prodLexCongr g f⟩
  one := 1
  mul_assoc a b c :=
    Quotient.inductionOn₃ a b c fun ⟨α, r, _⟩ ⟨β, s, _⟩ ⟨γ, t, _⟩ =>
      Eq.symm <|
        Quotient.sound
          ⟨⟨prodAssoc _ _ _, @fun a b => by
              rcases a with ⟨⟨a₁, a₂⟩, a₃⟩
              rcases b with ⟨⟨b₁, b₂⟩, b₃⟩
              simp [Prod.lex_def, and_or_left, or_assoc, and_assoc]⟩⟩
  mul_one a :=
    inductionOn a fun α r _ =>
      Quotient.sound
        ⟨⟨punitProd _, @fun a b => by
            rcases a with ⟨⟨⟨⟩⟩, a⟩; rcases b with ⟨⟨⟨⟩⟩, b⟩
            simp only [Prod.lex_def, EmptyRelation, false_or_iff]
            simp only [eq_self_iff_true, true_and_iff]
            rfl⟩⟩
  one_mul a :=
    inductionOn a fun α r _ =>
      Quotient.sound
        ⟨⟨prodPUnit _, @fun a b => by
            rcases a with ⟨a, ⟨⟨⟩⟩⟩; rcases b with ⟨b, ⟨⟨⟩⟩⟩
            simp only [Prod.lex_def, EmptyRelation, and_false_iff, or_false_iff]
            rfl⟩⟩

@[simp]
theorem type_prod_lex {α β : Type u} (r : α → α → Prop) (s : β → β → Prop) [IsWellOrder α r]
    [IsWellOrder β s] : type (Prod.Lex s r) = type r * type s :=
  rfl

private theorem mul_eq_zero' {a b : Ordinal} : a * b = 0 ↔ a = 0 ∨ b = 0 :=
  inductionOn a fun α _ _ =>
    inductionOn b fun β _ _ => by
      simp_rw [← type_prod_lex, type_eq_zero_iff_isEmpty]
      rw [or_comm]
      exact isEmpty_prod

instance monoidWithZero : MonoidWithZero Ordinal :=
  { Ordinal.monoid with
    zero := 0
    mul_zero := fun _a => mul_eq_zero'.2 <| Or.inr rfl
    zero_mul := fun _a => mul_eq_zero'.2 <| Or.inl rfl }

instance noZeroDivisors : NoZeroDivisors Ordinal :=
  ⟨fun {_ _} => mul_eq_zero'.1⟩

@[simp]
theorem lift_mul (a b : Ordinal.{v}) : lift.{u} (a * b) = lift.{u} a * lift.{u} b :=
  Quotient.inductionOn₂ a b fun ⟨_α, _r, _⟩ ⟨_β, _s, _⟩ =>
    Quotient.sound
      ⟨(RelIso.preimage Equiv.ulift _).trans
          (RelIso.prodLexCongr (RelIso.preimage Equiv.ulift _)
              (RelIso.preimage Equiv.ulift _)).symm⟩

@[simp]
theorem card_mul (a b) : card (a * b) = card a * card b :=
  Quotient.inductionOn₂ a b fun ⟨α, _r, _⟩ ⟨β, _s, _⟩ => mul_comm #β #α

instance leftDistribClass : LeftDistribClass Ordinal.{u} :=
  ⟨fun a b c =>
    Quotient.inductionOn₃ a b c fun ⟨α, r, _⟩ ⟨β, s, _⟩ ⟨γ, t, _⟩ =>
      Quotient.sound
        ⟨⟨sumProdDistrib _ _ _, by
          rintro ⟨a₁ | a₁, a₂⟩ ⟨b₁ | b₁, b₂⟩ <;>
            simp only [Prod.lex_def, Sum.lex_inl_inl, Sum.Lex.sep, Sum.lex_inr_inl,
              Sum.lex_inr_inr, sumProdDistrib_apply_left, sumProdDistrib_apply_right] <;>
            -- Porting note: `Sum.inr.inj_iff` is required.
            simp only [Sum.inl.inj_iff, Sum.inr.inj_iff,
              true_or_iff, false_and_iff, false_or_iff]⟩⟩⟩

theorem mul_succ (a b : Ordinal) : a * succ b = a * b + a :=
  mul_add_one a b

instance mul_covariantClass_le : CovariantClass Ordinal.{u} Ordinal.{u} (· * ·) (· ≤ ·) :=
  ⟨fun c a b =>
    Quotient.inductionOn₃ a b c fun ⟨α, r, _⟩ ⟨β, s, _⟩ ⟨γ, t, _⟩ ⟨f⟩ => by
      refine
        (RelEmbedding.ofMonotone (fun a : α × γ => (f a.1, a.2)) fun a b h => ?_).ordinal_type_le
      cases' h with a₁ b₁ a₂ b₂ h' a b₁ b₂ h'
      · exact Prod.Lex.left _ _ (f.toRelEmbedding.map_rel_iff.2 h')
      · exact Prod.Lex.right _ h'⟩

instance mul_swap_covariantClass_le :
    CovariantClass Ordinal.{u} Ordinal.{u} (swap (· * ·)) (· ≤ ·) :=
  ⟨fun c a b =>
    Quotient.inductionOn₃ a b c fun ⟨α, r, _⟩ ⟨β, s, _⟩ ⟨γ, t, _⟩ ⟨f⟩ => by
      refine
        (RelEmbedding.ofMonotone (fun a : γ × α => (a.1, f a.2)) fun a b h => ?_).ordinal_type_le
      cases' h with a₁ b₁ a₂ b₂ h' a b₁ b₂ h'
      · exact Prod.Lex.left _ _ h'
      · exact Prod.Lex.right _ (f.toRelEmbedding.map_rel_iff.2 h')⟩

theorem le_mul_left (a : Ordinal) {b : Ordinal} (hb : 0 < b) : a ≤ a * b := by
  convert mul_le_mul_left' (one_le_iff_pos.2 hb) a
  rw [mul_one a]

theorem le_mul_right (a : Ordinal) {b : Ordinal} (hb : 0 < b) : a ≤ b * a := by
  convert mul_le_mul_right' (one_le_iff_pos.2 hb) a
  rw [one_mul a]

private theorem mul_le_of_limit_aux {α β r s} [IsWellOrder α r] [IsWellOrder β s] {c}
    (h : IsLimit (type s)) (H : ∀ b' < type s, type r * b' ≤ c) (l : c < type r * type s) :
    False := by
  suffices ∀ a b, Prod.Lex s r (b, a) (enum _ ⟨_, l⟩) by
    cases' enum _ ⟨_, l⟩ with b a
    exact irrefl _ (this _ _)
  intro a b
  rw [← typein_lt_typein (Prod.Lex s r), typein_enum]
  have := H _ (h.2 _ (typein_lt_type s b))
  rw [mul_succ] at this
  have := ((add_lt_add_iff_left _).2 (typein_lt_type _ a)).trans_le this
  refine (RelEmbedding.ofMonotone (fun a => ?_) fun a b => ?_).ordinal_type_le.trans_lt this
  · rcases a with ⟨⟨b', a'⟩, h⟩
    by_cases e : b = b'
    · refine Sum.inr ⟨a', ?_⟩
      subst e
      cases' h with _ _ _ _ h _ _ _ h
      · exact (irrefl _ h).elim
      · exact h
    · refine Sum.inl (⟨b', ?_⟩, a')
      cases' h with _ _ _ _ h _ _ _ h
      · exact h
      · exact (e rfl).elim
  · rcases a with ⟨⟨b₁, a₁⟩, h₁⟩
    rcases b with ⟨⟨b₂, a₂⟩, h₂⟩
    intro h
    by_cases e₁ : b = b₁ <;> by_cases e₂ : b = b₂
    · substs b₁ b₂
      simpa only [subrel_val, Prod.lex_def, @irrefl _ s _ b, true_and_iff, false_or_iff,
        eq_self_iff_true, dif_pos, Sum.lex_inr_inr] using h
    · subst b₁
      simp only [subrel_val, Prod.lex_def, e₂, Prod.lex_def, dif_pos, subrel_val, eq_self_iff_true,
        or_false_iff, dif_neg, not_false_iff, Sum.lex_inr_inl, false_and_iff] at h ⊢
      cases' h₂ with _ _ _ _ h₂_h h₂_h <;> [exact asymm h h₂_h; exact e₂ rfl]
    · simp [e₂, dif_neg e₁, show b₂ ≠ b₁ from e₂ ▸ e₁]
    · simpa only [dif_neg e₁, dif_neg e₂, Prod.lex_def, subrel_val, Subtype.mk_eq_mk,
        Sum.lex_inl_inl] using h

theorem mul_le_of_limit {a b c : Ordinal} (h : IsLimit b) : a * b ≤ c ↔ ∀ b' < b, a * b' ≤ c :=
  ⟨fun h b' l => (mul_le_mul_left' l.le _).trans h, fun H =>
    -- Porting note: `induction` tactics are required because of the parser bug.
    le_of_not_lt <| by
      induction a using inductionOn with
      | H α r =>
        induction b using inductionOn with
        | H β s =>
          exact mul_le_of_limit_aux h H⟩

theorem mul_isNormal {a : Ordinal} (h : 0 < a) : IsNormal (a * ·) :=
  -- Porting note(#12129): additional beta reduction needed
  ⟨fun b => by
      beta_reduce
      rw [mul_succ]
      simpa only [add_zero] using (add_lt_add_iff_left (a * b)).2 h,
    fun b l c => mul_le_of_limit l⟩

theorem lt_mul_of_limit {a b c : Ordinal} (h : IsLimit c) : a < b * c ↔ ∃ c' < c, a < b * c' := by
  -- Porting note: `bex_def` is required.
  simpa only [not_forall₂, not_le, bex_def] using not_congr (@mul_le_of_limit b c a h)

theorem mul_lt_mul_iff_left {a b c : Ordinal} (a0 : 0 < a) : a * b < a * c ↔ b < c :=
  (mul_isNormal a0).lt_iff

theorem mul_le_mul_iff_left {a b c : Ordinal} (a0 : 0 < a) : a * b ≤ a * c ↔ b ≤ c :=
  (mul_isNormal a0).le_iff

theorem mul_lt_mul_of_pos_left {a b c : Ordinal} (h : a < b) (c0 : 0 < c) : c * a < c * b :=
  (mul_lt_mul_iff_left c0).2 h

theorem mul_pos {a b : Ordinal} (h₁ : 0 < a) (h₂ : 0 < b) : 0 < a * b := by
  simpa only [mul_zero] using mul_lt_mul_of_pos_left h₂ h₁

theorem mul_ne_zero {a b : Ordinal} : a ≠ 0 → b ≠ 0 → a * b ≠ 0 := by
  simpa only [Ordinal.pos_iff_ne_zero] using mul_pos

theorem le_of_mul_le_mul_left {a b c : Ordinal} (h : c * a ≤ c * b) (h0 : 0 < c) : a ≤ b :=
  le_imp_le_of_lt_imp_lt (fun h' => mul_lt_mul_of_pos_left h' h0) h

theorem mul_right_inj {a b c : Ordinal} (a0 : 0 < a) : a * b = a * c ↔ b = c :=
  (mul_isNormal a0).inj

theorem mul_isLimit {a b : Ordinal} (a0 : 0 < a) : IsLimit b → IsLimit (a * b) :=
  (mul_isNormal a0).isLimit

theorem mul_isLimit_left {a b : Ordinal} (l : IsLimit a) (b0 : 0 < b) : IsLimit (a * b) := by
  rcases zero_or_succ_or_limit b with (rfl | ⟨b, rfl⟩ | lb)
  · exact b0.false.elim
  · rw [mul_succ]
    exact add_isLimit _ l
  · exact mul_isLimit l.pos lb

theorem smul_eq_mul : ∀ (n : ℕ) (a : Ordinal), n • a = a * n
  | 0, a => by rw [zero_nsmul, Nat.cast_zero, mul_zero]
  | n + 1, a => by rw [succ_nsmul, Nat.cast_add, mul_add, Nat.cast_one, mul_one, smul_eq_mul n]

/-! ### Division on ordinals -/


/-- The set in the definition of division is nonempty. -/
theorem div_nonempty {a b : Ordinal} (h : b ≠ 0) : { o | a < b * succ o }.Nonempty :=
  ⟨a, (succ_le_iff (a := a) (b := b * succ a)).1 <| by
    simpa only [succ_zero, one_mul] using
      mul_le_mul_right' (succ_le_of_lt (Ordinal.pos_iff_ne_zero.2 h)) (succ a)⟩

/-- `a / b` is the unique ordinal `o` satisfying `a = b * o + o'` with `o' < b`. -/
instance div : Div Ordinal :=
  ⟨fun a b => if _h : b = 0 then 0 else sInf { o | a < b * succ o }⟩

@[simp]
theorem div_zero (a : Ordinal) : a / 0 = 0 :=
  dif_pos rfl

theorem div_def (a) {b : Ordinal} (h : b ≠ 0) : a / b = sInf { o | a < b * succ o } :=
  dif_neg h

theorem lt_mul_succ_div (a) {b : Ordinal} (h : b ≠ 0) : a < b * succ (a / b) := by
  rw [div_def a h]; exact csInf_mem (div_nonempty h)

theorem lt_mul_div_add (a) {b : Ordinal} (h : b ≠ 0) : a < b * (a / b) + b := by
  simpa only [mul_succ] using lt_mul_succ_div a h

theorem div_le {a b c : Ordinal} (b0 : b ≠ 0) : a / b ≤ c ↔ a < b * succ c :=
  ⟨fun h => (lt_mul_succ_div a b0).trans_le (mul_le_mul_left' (succ_le_succ_iff.2 h) _), fun h => by
    rw [div_def a b0]; exact csInf_le' h⟩

theorem lt_div {a b c : Ordinal} (h : c ≠ 0) : a < b / c ↔ c * succ a ≤ b := by
  rw [← not_le, div_le h, not_lt]

theorem div_pos {b c : Ordinal} (h : c ≠ 0) : 0 < b / c ↔ c ≤ b := by simp [lt_div h]

theorem le_div {a b c : Ordinal} (c0 : c ≠ 0) : a ≤ b / c ↔ c * a ≤ b := by
  induction a using limitRecOn with
  | H₁ => simp only [mul_zero, Ordinal.zero_le]
  | H₂ _ _ => rw [succ_le_iff, lt_div c0]
  | H₃ _ h₁ h₂ =>
    revert h₁ h₂
    simp (config := { contextual := true }) only [mul_le_of_limit, limit_le, iff_self_iff,
      forall_true_iff]

theorem div_lt {a b c : Ordinal} (b0 : b ≠ 0) : a / b < c ↔ a < b * c :=
  lt_iff_lt_of_le_iff_le <| le_div b0

theorem div_le_of_le_mul {a b c : Ordinal} (h : a ≤ b * c) : a / b ≤ c :=
  if b0 : b = 0 then by simp only [b0, div_zero, Ordinal.zero_le]
  else
    (div_le b0).2 <| h.trans_lt <| mul_lt_mul_of_pos_left (lt_succ c) (Ordinal.pos_iff_ne_zero.2 b0)

theorem mul_lt_of_lt_div {a b c : Ordinal} : a < b / c → c * a < b :=
  lt_imp_lt_of_le_imp_le div_le_of_le_mul

@[simp]
theorem zero_div (a : Ordinal) : 0 / a = 0 :=
  Ordinal.le_zero.1 <| div_le_of_le_mul <| Ordinal.zero_le _

theorem mul_div_le (a b : Ordinal) : b * (a / b) ≤ a :=
  if b0 : b = 0 then by simp only [b0, zero_mul, Ordinal.zero_le] else (le_div b0).1 le_rfl

theorem mul_add_div (a) {b : Ordinal} (b0 : b ≠ 0) (c) : (b * a + c) / b = a + c / b := by
  apply le_antisymm
  · apply (div_le b0).2
    rw [mul_succ, mul_add, add_assoc, add_lt_add_iff_left]
    apply lt_mul_div_add _ b0
  · rw [le_div b0, mul_add, add_le_add_iff_left]
    apply mul_div_le

theorem div_eq_zero_of_lt {a b : Ordinal} (h : a < b) : a / b = 0 := by
  rw [← Ordinal.le_zero, div_le <| Ordinal.pos_iff_ne_zero.1 <| (Ordinal.zero_le _).trans_lt h]
  simpa only [succ_zero, mul_one] using h

@[simp]
theorem mul_div_cancel (a) {b : Ordinal} (b0 : b ≠ 0) : b * a / b = a := by
  simpa only [add_zero, zero_div] using mul_add_div a b0 0

@[simp]
theorem div_one (a : Ordinal) : a / 1 = a := by
  simpa only [one_mul] using mul_div_cancel a Ordinal.one_ne_zero

@[simp]
theorem div_self {a : Ordinal} (h : a ≠ 0) : a / a = 1 := by
  simpa only [mul_one] using mul_div_cancel 1 h

theorem mul_sub (a b c : Ordinal) : a * (b - c) = a * b - a * c :=
  if a0 : a = 0 then by simp only [a0, zero_mul, sub_self]
  else
    eq_of_forall_ge_iff fun d => by rw [sub_le, ← le_div a0, sub_le, ← le_div a0, mul_add_div _ a0]

theorem isLimit_add_iff {a b} : IsLimit (a + b) ↔ IsLimit b ∨ b = 0 ∧ IsLimit a := by
  constructor <;> intro h
  · by_cases h' : b = 0
    · rw [h', add_zero] at h
      right
      exact ⟨h', h⟩
    left
    rw [← add_sub_cancel a b]
    apply sub_isLimit h
    suffices a + 0 < a + b by simpa only [add_zero] using this
    rwa [add_lt_add_iff_left, Ordinal.pos_iff_ne_zero]
  rcases h with (h | ⟨rfl, h⟩)
  · exact add_isLimit a h
  · simpa only [add_zero]

theorem dvd_add_iff : ∀ {a b c : Ordinal}, a ∣ b → (a ∣ b + c ↔ a ∣ c)
  | a, _, c, ⟨b, rfl⟩ =>
    ⟨fun ⟨d, e⟩ => ⟨d - b, by rw [mul_sub, ← e, add_sub_cancel]⟩, fun ⟨d, e⟩ => by
      rw [e, ← mul_add]
      apply dvd_mul_right⟩

theorem div_mul_cancel : ∀ {a b : Ordinal}, a ≠ 0 → a ∣ b → a * (b / a) = b
  | a, _, a0, ⟨b, rfl⟩ => by rw [mul_div_cancel _ a0]

theorem le_of_dvd : ∀ {a b : Ordinal}, b ≠ 0 → a ∣ b → a ≤ b
  -- Porting note: `⟨b, rfl⟩ => by` → `⟨b, e⟩ => by subst e`
  | a, _, b0, ⟨b, e⟩ => by
    subst e
    -- Porting note: `Ne` is required.
    simpa only [mul_one] using
      mul_le_mul_left'
        (one_le_iff_ne_zero.2 fun h : b = 0 => by
          simp only [h, mul_zero, Ne, not_true_eq_false] at b0) a

theorem dvd_antisymm {a b : Ordinal} (h₁ : a ∣ b) (h₂ : b ∣ a) : a = b :=
  if a0 : a = 0 then by subst a; exact (eq_zero_of_zero_dvd h₁).symm
  else
    if b0 : b = 0 then by subst b; exact eq_zero_of_zero_dvd h₂
    else (le_of_dvd b0 h₁).antisymm (le_of_dvd a0 h₂)

instance isAntisymm : IsAntisymm Ordinal (· ∣ ·) :=
  ⟨@dvd_antisymm⟩

/-- `a % b` is the unique ordinal `o'` satisfying
  `a = b * o + o'` with `o' < b`. -/
instance mod : Mod Ordinal :=
  ⟨fun a b => a - b * (a / b)⟩

theorem mod_def (a b : Ordinal) : a % b = a - b * (a / b) :=
  rfl

theorem mod_le (a b : Ordinal) : a % b ≤ a :=
  sub_le_self a _

@[simp]
theorem mod_zero (a : Ordinal) : a % 0 = a := by simp only [mod_def, div_zero, zero_mul, sub_zero]

theorem mod_eq_of_lt {a b : Ordinal} (h : a < b) : a % b = a := by
  simp only [mod_def, div_eq_zero_of_lt h, mul_zero, sub_zero]

@[simp]
theorem zero_mod (b : Ordinal) : 0 % b = 0 := by simp only [mod_def, zero_div, mul_zero, sub_self]

theorem div_add_mod (a b : Ordinal) : b * (a / b) + a % b = a :=
  Ordinal.add_sub_cancel_of_le <| mul_div_le _ _

theorem mod_lt (a) {b : Ordinal} (h : b ≠ 0) : a % b < b :=
  (add_lt_add_iff_left (b * (a / b))).1 <| by rw [div_add_mod]; exact lt_mul_div_add a h

@[simp]
theorem mod_self (a : Ordinal) : a % a = 0 :=
  if a0 : a = 0 then by simp only [a0, zero_mod]
  else by simp only [mod_def, div_self a0, mul_one, sub_self]

@[simp]
theorem mod_one (a : Ordinal) : a % 1 = 0 := by simp only [mod_def, div_one, one_mul, sub_self]

theorem dvd_of_mod_eq_zero {a b : Ordinal} (H : a % b = 0) : b ∣ a :=
  ⟨a / b, by simpa [H] using (div_add_mod a b).symm⟩

theorem mod_eq_zero_of_dvd {a b : Ordinal} (H : b ∣ a) : a % b = 0 := by
  rcases H with ⟨c, rfl⟩
  rcases eq_or_ne b 0 with (rfl | hb)
  · simp
  · simp [mod_def, hb]

theorem dvd_iff_mod_eq_zero {a b : Ordinal} : b ∣ a ↔ a % b = 0 :=
  ⟨mod_eq_zero_of_dvd, dvd_of_mod_eq_zero⟩

@[simp]
theorem mul_add_mod_self (x y z : Ordinal) : (x * y + z) % x = z % x := by
  rcases eq_or_ne x 0 with rfl | hx
  · simp
  · rwa [mod_def, mul_add_div, mul_add, ← sub_sub, add_sub_cancel, mod_def]

@[simp]
theorem mul_mod (x y : Ordinal) : x * y % x = 0 := by
  simpa using mul_add_mod_self x y 0

theorem mod_mod_of_dvd (a : Ordinal) {b c : Ordinal} (h : c ∣ b) : a % b % c = a % c := by
  nth_rw 2 [← div_add_mod a b]
  rcases h with ⟨d, rfl⟩
  rw [mul_assoc, mul_add_mod_self]

@[simp]
theorem mod_mod (a b : Ordinal) : a % b % b = a % b :=
  mod_mod_of_dvd a dvd_rfl

/-! ### Families of ordinals

There are two kinds of indexed families that naturally arise when dealing with ordinals: those
indexed by some type in the appropriate universe, and those indexed by ordinals less than another.
The following API allows one to convert from one kind of family to the other.

In many cases, this makes it easy to prove claims about one kind of family via the corresponding
claim on the other. -/


/-- Converts a family indexed by a `Type u` to one indexed by an `Ordinal.{u}` using a specified
well-ordering. -/
def bfamilyOfFamily' {ι : Type u} (r : ι → ι → Prop) [IsWellOrder ι r] (f : ι → α) :
    ∀ a < type r, α := fun a ha => f (enum r ⟨a, ha⟩)

/-- Converts a family indexed by a `Type u` to one indexed by an `Ordinal.{u}` using a well-ordering
given by the axiom of choice. -/
def bfamilyOfFamily {ι : Type u} : (ι → α) → ∀ a < type (@WellOrderingRel ι), α :=
  bfamilyOfFamily' WellOrderingRel

/-- Converts a family indexed by an `Ordinal.{u}` to one indexed by a `Type u` using a specified
well-ordering. -/
def familyOfBFamily' {ι : Type u} (r : ι → ι → Prop) [IsWellOrder ι r] {o} (ho : type r = o)
    (f : ∀ a < o, α) : ι → α := fun i =>
  f (typein r i)
    (by
      rw [← ho]
      exact typein_lt_type r i)

/-- Converts a family indexed by an `Ordinal.{u}` to one indexed by a `Type u` using a well-ordering
given by the axiom of choice. -/
def familyOfBFamily (o : Ordinal) (f : ∀ a < o, α) : o.toType → α :=
  familyOfBFamily' (· < ·) (type_lt o) f

@[simp]
theorem bfamilyOfFamily'_typein {ι} (r : ι → ι → Prop) [IsWellOrder ι r] (f : ι → α) (i) :
    bfamilyOfFamily' r f (typein r i) (typein_lt_type r i) = f i := by
  simp only [bfamilyOfFamily', enum_typein]

@[simp]
theorem bfamilyOfFamily_typein {ι} (f : ι → α) (i) :
    bfamilyOfFamily f (typein _ i) (typein_lt_type _ i) = f i :=
  bfamilyOfFamily'_typein _ f i

@[simp, nolint simpNF] -- Porting note (#10959): simp cannot prove this
theorem familyOfBFamily'_enum {ι : Type u} (r : ι → ι → Prop) [IsWellOrder ι r] {o}
    (ho : type r = o) (f : ∀ a < o, α) (i hi) :
    familyOfBFamily' r ho f (enum r ⟨i, by rwa [ho]⟩) = f i hi := by
  simp only [familyOfBFamily', typein_enum]

@[simp, nolint simpNF] -- Porting note (#10959): simp cannot prove this
theorem familyOfBFamily_enum (o : Ordinal) (f : ∀ a < o, α) (i hi) :
    familyOfBFamily o f (enum (α := o.toType) (· < ·) ⟨i, hi.trans_eq (type_lt _).symm⟩) = f i hi :=
  familyOfBFamily'_enum _ (type_lt o) f _ _

/-- The range of a family indexed by ordinals. -/
def brange (o : Ordinal) (f : ∀ a < o, α) : Set α :=
  { a | ∃ i hi, f i hi = a }

theorem mem_brange {o : Ordinal} {f : ∀ a < o, α} {a} : a ∈ brange o f ↔ ∃ i hi, f i hi = a :=
  Iff.rfl

theorem mem_brange_self {o} (f : ∀ a < o, α) (i hi) : f i hi ∈ brange o f :=
  ⟨i, hi, rfl⟩

@[simp]
theorem range_familyOfBFamily' {ι : Type u} (r : ι → ι → Prop) [IsWellOrder ι r] {o}
    (ho : type r = o) (f : ∀ a < o, α) : range (familyOfBFamily' r ho f) = brange o f := by
  refine Set.ext fun a => ⟨?_, ?_⟩
  · rintro ⟨b, rfl⟩
    apply mem_brange_self
  · rintro ⟨i, hi, rfl⟩
    exact ⟨_, familyOfBFamily'_enum _ _ _ _ _⟩

@[simp]
theorem range_familyOfBFamily {o} (f : ∀ a < o, α) : range (familyOfBFamily o f) = brange o f :=
  range_familyOfBFamily' _ _ f

@[simp]
theorem brange_bfamilyOfFamily' {ι : Type u} (r : ι → ι → Prop) [IsWellOrder ι r] (f : ι → α) :
    brange _ (bfamilyOfFamily' r f) = range f := by
  refine Set.ext fun a => ⟨?_, ?_⟩
  · rintro ⟨i, hi, rfl⟩
    apply mem_range_self
  · rintro ⟨b, rfl⟩
    exact ⟨_, _, bfamilyOfFamily'_typein _ _ _⟩

@[simp]
theorem brange_bfamilyOfFamily {ι : Type u} (f : ι → α) : brange _ (bfamilyOfFamily f) = range f :=
  brange_bfamilyOfFamily' _ _

@[simp]
theorem brange_const {o : Ordinal} (ho : o ≠ 0) {c : α} : (brange o fun _ _ => c) = {c} := by
  rw [← range_familyOfBFamily]
<<<<<<< HEAD
  exact @range_const _ o.out.α (out_nonempty_iff_ne_zero.2 ho) c
=======
  exact @Set.range_const _ o.toType (toType_nonempty_iff_ne_zero.2 ho) c
>>>>>>> 44e298cc

theorem comp_bfamilyOfFamily' {ι : Type u} (r : ι → ι → Prop) [IsWellOrder ι r] (f : ι → α)
    (g : α → β) : (fun i hi => g (bfamilyOfFamily' r f i hi)) = bfamilyOfFamily' r (g ∘ f) :=
  rfl

theorem comp_bfamilyOfFamily {ι : Type u} (f : ι → α) (g : α → β) :
    (fun i hi => g (bfamilyOfFamily f i hi)) = bfamilyOfFamily (g ∘ f) :=
  rfl

theorem comp_familyOfBFamily' {ι : Type u} (r : ι → ι → Prop) [IsWellOrder ι r] {o}
    (ho : type r = o) (f : ∀ a < o, α) (g : α → β) :
    g ∘ familyOfBFamily' r ho f = familyOfBFamily' r ho fun i hi => g (f i hi) :=
  rfl

theorem comp_familyOfBFamily {o} (f : ∀ a < o, α) (g : α → β) :
    g ∘ familyOfBFamily o f = familyOfBFamily o fun i hi => g (f i hi) :=
  rfl

/-! ### Supremum of a family of ordinals -/

-- Porting note: Universes should be specified in `sup`s.

/-- The supremum of a family of ordinals -/
def sup {ι : Type u} (f : ι → Ordinal.{max u v}) : Ordinal.{max u v} :=
  iSup f

@[simp]
theorem sSup_eq_sup {ι : Type u} (f : ι → Ordinal.{max u v}) : sSup (range f) = sup.{_, v} f :=
  rfl

/-- The range of an indexed ordinal function, whose outputs live in a higher universe than the
    inputs, is always bounded above. See `Ordinal.lsub` for an explicit bound. -/
theorem bddAbove_range {ι : Type u} (f : ι → Ordinal.{max u v}) : BddAbove (range f) :=
  ⟨(iSup (succ ∘ card ∘ f)).ord, by
    rintro a ⟨i, rfl⟩
    exact le_of_lt (Cardinal.lt_ord.2 ((lt_succ _).trans_le
      (le_ciSup (Cardinal.bddAbove_range.{_, v} _) _)))⟩

theorem le_sup {ι : Type u} (f : ι → Ordinal.{max u v}) : ∀ i, f i ≤ sup.{_, v} f := fun i =>
  le_csSup (bddAbove_range.{_, v} f) (mem_range_self i)

theorem sup_le_iff {ι : Type u} {f : ι → Ordinal.{max u v}} {a} : sup.{_, v} f ≤ a ↔ ∀ i, f i ≤ a :=
  (csSup_le_iff' (bddAbove_range.{_, v} f)).trans (by simp)

theorem sup_le {ι : Type u} {f : ι → Ordinal.{max u v}} {a} : (∀ i, f i ≤ a) → sup.{_, v} f ≤ a :=
  sup_le_iff.2

theorem lt_sup {ι : Type u} {f : ι → Ordinal.{max u v}} {a} : a < sup.{_, v} f ↔ ∃ i, a < f i := by
  simpa only [not_forall, not_le] using not_congr (@sup_le_iff.{_, v} _ f a)

theorem ne_sup_iff_lt_sup {ι : Type u} {f : ι → Ordinal.{max u v}} :
    (∀ i, f i ≠ sup.{_, v} f) ↔ ∀ i, f i < sup.{_, v} f :=
  ⟨fun hf _ => lt_of_le_of_ne (le_sup _ _) (hf _), fun hf _ => ne_of_lt (hf _)⟩

theorem sup_not_succ_of_ne_sup {ι : Type u} {f : ι → Ordinal.{max u v}}
    (hf : ∀ i, f i ≠ sup.{_, v} f) {a} (hao : a < sup.{_, v} f) : succ a < sup.{_, v} f := by
  by_contra! hoa
  exact
    hao.not_le (sup_le fun i => le_of_lt_succ <| (lt_of_le_of_ne (le_sup _ _) (hf i)).trans_le hoa)

@[simp]
theorem sup_eq_zero_iff {ι : Type u} {f : ι → Ordinal.{max u v}} :
    sup.{_, v} f = 0 ↔ ∀ i, f i = 0 := by
  refine
    ⟨fun h i => ?_, fun h =>
      le_antisymm (sup_le fun i => Ordinal.le_zero.2 (h i)) (Ordinal.zero_le _)⟩
  rw [← Ordinal.le_zero, ← h]
  exact le_sup f i

theorem IsNormal.sup {f : Ordinal.{max u v} → Ordinal.{max u w}} (H : IsNormal f) {ι : Type u}
    (g : ι → Ordinal.{max u v}) [Nonempty ι] : f (sup.{_, v} g) = sup.{_, w} (f ∘ g) :=
  eq_of_forall_ge_iff fun a => by
    rw [sup_le_iff]; simp only [comp]; rw [H.le_set' Set.univ Set.univ_nonempty g] <;>
      simp [sup_le_iff]

@[simp]
theorem sup_empty {ι} [IsEmpty ι] (f : ι → Ordinal) : sup f = 0 :=
  ciSup_of_empty f

@[simp]
theorem sup_const {ι} [_hι : Nonempty ι] (o : Ordinal) : (sup fun _ : ι => o) = o :=
  ciSup_const

@[simp]
theorem sup_unique {ι} [Unique ι] (f : ι → Ordinal) : sup f = f default :=
  ciSup_unique

theorem sup_le_of_range_subset {ι ι'} {f : ι → Ordinal} {g : ι' → Ordinal}
    (h : range f ⊆ range g) : sup.{u, max v w} f ≤ sup.{v, max u w} g :=
  sup_le fun i =>
    match h (mem_range_self i) with
    | ⟨_j, hj⟩ => hj ▸ le_sup _ _

theorem sup_eq_of_range_eq {ι ι'} {f : ι → Ordinal} {g : ι' → Ordinal}
    (h : range f = range g) : sup.{u, max v w} f = sup.{v, max u w} g :=
  (sup_le_of_range_subset.{u, v, w} h.le).antisymm (sup_le_of_range_subset.{v, u, w} h.ge)

@[simp]
theorem sup_sum {α : Type u} {β : Type v} (f : α ⊕ β → Ordinal) :
    sup.{max u v, w} f =
      max (sup.{u, max v w} fun a => f (Sum.inl a)) (sup.{v, max u w} fun b => f (Sum.inr b)) := by
  apply (sup_le_iff.2 _).antisymm (max_le_iff.2 ⟨_, _⟩)
  · rintro (i | i)
    · exact le_max_of_le_left (le_sup _ i)
    · exact le_max_of_le_right (le_sup _ i)
  all_goals
    apply sup_le_of_range_subset.{_, max u v, w}
    rintro i ⟨a, rfl⟩
    apply mem_range_self

theorem unbounded_range_of_sup_ge {α β : Type u} (r : α → α → Prop) [IsWellOrder α r] (f : β → α)
    (h : type r ≤ sup.{u, u} (typein r ∘ f)) : Unbounded r (range f) :=
  (not_bounded_iff _).1 fun ⟨x, hx⟩ =>
    not_lt_of_le h <|
      lt_of_le_of_lt
        (sup_le fun y => le_of_lt <| (typein_lt_typein r).2 <| hx _ <| mem_range_self y)
        (typein_lt_type r x)

theorem le_sup_shrink_equiv {s : Set Ordinal.{u}} (hs : Small.{u} s) (a) (ha : a ∈ s) :
    a ≤ sup.{u, u} fun x => ((@equivShrink s hs).symm x).val := by
  convert le_sup.{u, u} (fun x => ((@equivShrink s hs).symm x).val) ((@equivShrink s hs) ⟨a, ha⟩)
  rw [symm_apply_apply]

instance small_Iio (o : Ordinal.{u}) : Small.{u} (Set.Iio o) :=
  let f : o.toType → Set.Iio o :=
    fun x => ⟨typein (α := o.toType) (· < ·) x, typein_lt_self x⟩
  let hf : Surjective f := fun b =>
    ⟨enum (α := o.toType) (· < ·) ⟨b.val,
        by
          rw [type_lt]
          exact b.prop⟩,
      Subtype.ext (typein_enum _ _)⟩
  small_of_surjective hf

instance small_Iic (o : Ordinal.{u}) : Small.{u} (Set.Iic o) := by
  rw [← Iio_succ]
  infer_instance

theorem bddAbove_iff_small {s : Set Ordinal.{u}} : BddAbove s ↔ Small.{u} s :=
  ⟨fun ⟨a, h⟩ => small_subset <| show s ⊆ Iic a from fun _x hx => h hx, fun h =>
    ⟨sup.{u, u} fun x => ((@equivShrink s h).symm x).val, le_sup_shrink_equiv h⟩⟩

theorem bddAbove_of_small (s : Set Ordinal.{u}) [h : Small.{u} s] : BddAbove s :=
  bddAbove_iff_small.2 h

theorem sup_eq_sSup {s : Set Ordinal.{u}} (hs : Small.{u} s) :
    (sup.{u, u} fun x => (@equivShrink s hs).symm x) = sSup s :=
  let hs' := bddAbove_iff_small.2 hs
  ((csSup_le_iff' hs').2 (le_sup_shrink_equiv hs)).antisymm'
    (sup_le fun _x => le_csSup hs' (Subtype.mem _))

theorem sSup_ord {s : Set Cardinal.{u}} (hs : BddAbove s) : (sSup s).ord = sSup (ord '' s) :=
  eq_of_forall_ge_iff fun a => by
    rw [csSup_le_iff'
        (bddAbove_iff_small.2 (@small_image _ _ _ s (Cardinal.bddAbove_iff_small.1 hs))),
      ord_le, csSup_le_iff' hs]
    simp [ord_le]

theorem iSup_ord {ι} {f : ι → Cardinal} (hf : BddAbove (range f)) :
    (iSup f).ord = ⨆ i, (f i).ord := by
  unfold iSup
  convert sSup_ord hf
  -- Porting note: `change` is required.
  conv_lhs => change range (ord ∘ f)
  rw [range_comp]

private theorem sup_le_sup {ι ι' : Type u} (r : ι → ι → Prop) (r' : ι' → ι' → Prop)
    [IsWellOrder ι r] [IsWellOrder ι' r'] {o} (ho : type r = o) (ho' : type r' = o)
    (f : ∀ a < o, Ordinal.{max u v}) :
    sup.{_, v} (familyOfBFamily' r ho f) ≤ sup.{_, v} (familyOfBFamily' r' ho' f) :=
  sup_le fun i => by
    cases'
      typein_surj r'
        (by
          rw [ho', ← ho]
          exact typein_lt_type r i) with
      j hj
    simp_rw [familyOfBFamily', ← hj]
    apply le_sup

theorem sup_eq_sup {ι ι' : Type u} (r : ι → ι → Prop) (r' : ι' → ι' → Prop) [IsWellOrder ι r]
    [IsWellOrder ι' r'] {o : Ordinal.{u}} (ho : type r = o) (ho' : type r' = o)
    (f : ∀ a < o, Ordinal.{max u v}) :
    sup.{_, v} (familyOfBFamily' r ho f) = sup.{_, v} (familyOfBFamily' r' ho' f) :=
  sup_eq_of_range_eq.{u, u, v} (by simp)

/-- The supremum of a family of ordinals indexed by the set of ordinals less than some
    `o : Ordinal.{u}`. This is a special case of `sup` over the family provided by
    `familyOfBFamily`. -/
def bsup (o : Ordinal.{u}) (f : ∀ a < o, Ordinal.{max u v}) : Ordinal.{max u v} :=
  sup.{_, v} (familyOfBFamily o f)

@[simp]
theorem sup_eq_bsup {o : Ordinal.{u}} (f : ∀ a < o, Ordinal.{max u v}) :
    sup.{_, v} (familyOfBFamily o f) = bsup.{_, v} o f :=
  rfl

@[simp]
theorem sup_eq_bsup' {o : Ordinal.{u}} {ι} (r : ι → ι → Prop) [IsWellOrder ι r] (ho : type r = o)
    (f : ∀ a < o, Ordinal.{max u v}) : sup.{_, v} (familyOfBFamily' r ho f) = bsup.{_, v} o f :=
  sup_eq_sup r _ ho _ f

@[simp, nolint simpNF] -- Porting note (#10959): simp cannot prove this
theorem sSup_eq_bsup {o : Ordinal.{u}} (f : ∀ a < o, Ordinal.{max u v}) :
    sSup (brange o f) = bsup.{_, v} o f := by
  congr
  rw [range_familyOfBFamily]

@[simp]
theorem bsup_eq_sup' {ι : Type u} (r : ι → ι → Prop) [IsWellOrder ι r] (f : ι → Ordinal.{max u v}) :
    bsup.{_, v} _ (bfamilyOfFamily' r f) = sup.{_, v} f := by
  simp (config := { unfoldPartialApp := true }) only [← sup_eq_bsup' r, enum_typein,
    familyOfBFamily', bfamilyOfFamily']

theorem bsup_eq_bsup {ι : Type u} (r r' : ι → ι → Prop) [IsWellOrder ι r] [IsWellOrder ι r']
    (f : ι → Ordinal.{max u v}) :
    bsup.{_, v} _ (bfamilyOfFamily' r f) = bsup.{_, v} _ (bfamilyOfFamily' r' f) := by
  rw [bsup_eq_sup', bsup_eq_sup']

@[simp]
theorem bsup_eq_sup {ι : Type u} (f : ι → Ordinal.{max u v}) :
    bsup.{_, v} _ (bfamilyOfFamily f) = sup.{_, v} f :=
  bsup_eq_sup' _ f

@[congr]
theorem bsup_congr {o₁ o₂ : Ordinal.{u}} (f : ∀ a < o₁, Ordinal.{max u v}) (ho : o₁ = o₂) :
    bsup.{_, v} o₁ f = bsup.{_, v} o₂ fun a h => f a (h.trans_eq ho.symm) := by
  subst ho
  -- Porting note: `rfl` is required.
  rfl

theorem bsup_le_iff {o f a} : bsup.{u, v} o f ≤ a ↔ ∀ i h, f i h ≤ a :=
  sup_le_iff.trans
    ⟨fun h i hi => by
      rw [← familyOfBFamily_enum o f]
      exact h _, fun h i => h _ _⟩

theorem bsup_le {o : Ordinal} {f : ∀ b < o, Ordinal} {a} :
    (∀ i h, f i h ≤ a) → bsup.{u, v} o f ≤ a :=
  bsup_le_iff.2

theorem le_bsup {o} (f : ∀ a < o, Ordinal) (i h) : f i h ≤ bsup o f :=
  bsup_le_iff.1 le_rfl _ _

theorem lt_bsup {o : Ordinal.{u}} (f : ∀ a < o, Ordinal.{max u v}) {a} :
    a < bsup.{_, v} o f ↔ ∃ i hi, a < f i hi := by
  simpa only [not_forall, not_le] using not_congr (@bsup_le_iff.{_, v} _ f a)

theorem IsNormal.bsup {f : Ordinal.{max u v} → Ordinal.{max u w}} (H : IsNormal f)
    {o : Ordinal.{u}} :
    ∀ (g : ∀ a < o, Ordinal), o ≠ 0 → f (bsup.{_, v} o g) = bsup.{_, w} o fun a h => f (g a h) :=
  inductionOn o fun α r _ g h => by
    haveI := type_ne_zero_iff_nonempty.1 h
    rw [← sup_eq_bsup' r, IsNormal.sup.{_, v, w} H, ← sup_eq_bsup' r] <;> rfl

theorem lt_bsup_of_ne_bsup {o : Ordinal.{u}} {f : ∀ a < o, Ordinal.{max u v}} :
    (∀ i h, f i h ≠ bsup.{_, v} o f) ↔ ∀ i h, f i h < bsup.{_, v} o f :=
  ⟨fun hf _ _ => lt_of_le_of_ne (le_bsup _ _ _) (hf _ _), fun hf _ _ => ne_of_lt (hf _ _)⟩

theorem bsup_not_succ_of_ne_bsup {o : Ordinal.{u}} {f : ∀ a < o, Ordinal.{max u v}}
    (hf : ∀ {i : Ordinal} (h : i < o), f i h ≠ bsup.{_, v} o f) (a) :
    a < bsup.{_, v} o f → succ a < bsup.{_, v} o f := by
  rw [← sup_eq_bsup] at *
  exact sup_not_succ_of_ne_sup fun i => hf _

@[simp]
theorem bsup_eq_zero_iff {o} {f : ∀ a < o, Ordinal} : bsup o f = 0 ↔ ∀ i hi, f i hi = 0 := by
  refine
    ⟨fun h i hi => ?_, fun h =>
      le_antisymm (bsup_le fun i hi => Ordinal.le_zero.2 (h i hi)) (Ordinal.zero_le _)⟩
  rw [← Ordinal.le_zero, ← h]
  exact le_bsup f i hi

theorem lt_bsup_of_limit {o : Ordinal} {f : ∀ a < o, Ordinal}
    (hf : ∀ {a a'} (ha : a < o) (ha' : a' < o), a < a' → f a ha < f a' ha')
    (ho : ∀ a < o, succ a < o) (i h) : f i h < bsup o f :=
  (hf _ _ <| lt_succ i).trans_le (le_bsup f (succ i) <| ho _ h)

theorem bsup_succ_of_mono {o : Ordinal} {f : ∀ a < succ o, Ordinal}
    (hf : ∀ {i j} (hi hj), i ≤ j → f i hi ≤ f j hj) : bsup _ f = f o (lt_succ o) :=
  le_antisymm (bsup_le fun _i hi => hf _ _ <| le_of_lt_succ hi) (le_bsup _ _ _)

@[simp]
theorem bsup_zero (f : ∀ a < (0 : Ordinal), Ordinal) : bsup 0 f = 0 :=
  bsup_eq_zero_iff.2 fun i hi => (Ordinal.not_lt_zero i hi).elim

theorem bsup_const {o : Ordinal.{u}} (ho : o ≠ 0) (a : Ordinal.{max u v}) :
    (bsup.{_, v} o fun _ _ => a) = a :=
  le_antisymm (bsup_le fun _ _ => le_rfl) (le_bsup _ 0 (Ordinal.pos_iff_ne_zero.2 ho))

@[simp]
theorem bsup_one (f : ∀ a < (1 : Ordinal), Ordinal) : bsup 1 f = f 0 zero_lt_one := by
  simp_rw [← sup_eq_bsup, sup_unique, familyOfBFamily, familyOfBFamily', typein_one_toType]

theorem bsup_le_of_brange_subset {o o'} {f : ∀ a < o, Ordinal} {g : ∀ a < o', Ordinal}
    (h : brange o f ⊆ brange o' g) : bsup.{u, max v w} o f ≤ bsup.{v, max u w} o' g :=
  bsup_le fun i hi => by
    obtain ⟨j, hj, hj'⟩ := h ⟨i, hi, rfl⟩
    rw [← hj']
    apply le_bsup

theorem bsup_eq_of_brange_eq {o o'} {f : ∀ a < o, Ordinal} {g : ∀ a < o', Ordinal}
    (h : brange o f = brange o' g) : bsup.{u, max v w} o f = bsup.{v, max u w} o' g :=
  (bsup_le_of_brange_subset.{u, v, w} h.le).antisymm (bsup_le_of_brange_subset.{v, u, w} h.ge)

/-- The least strict upper bound of a family of ordinals. -/
def lsub {ι} (f : ι → Ordinal) : Ordinal :=
  sup (succ ∘ f)

@[simp]
theorem sup_eq_lsub {ι : Type u} (f : ι → Ordinal.{max u v}) :
    sup.{_, v} (succ ∘ f) = lsub.{_, v} f :=
  rfl

theorem lsub_le_iff {ι : Type u} {f : ι → Ordinal.{max u v}} {a} :
    lsub.{_, v} f ≤ a ↔ ∀ i, f i < a := by
  convert sup_le_iff.{_, v} (f := succ ∘ f) (a := a) using 2
  -- Porting note: `comp_apply` is required.
  simp only [comp_apply, succ_le_iff]

theorem lsub_le {ι} {f : ι → Ordinal} {a} : (∀ i, f i < a) → lsub f ≤ a :=
  lsub_le_iff.2

theorem lt_lsub {ι} (f : ι → Ordinal) (i) : f i < lsub f :=
  succ_le_iff.1 (le_sup _ i)

theorem lt_lsub_iff {ι : Type u} {f : ι → Ordinal.{max u v}} {a} :
    a < lsub.{_, v} f ↔ ∃ i, a ≤ f i := by
  simpa only [not_forall, not_lt, not_le] using not_congr (@lsub_le_iff.{_, v} _ f a)

theorem sup_le_lsub {ι : Type u} (f : ι → Ordinal.{max u v}) : sup.{_, v} f ≤ lsub.{_, v} f :=
  sup_le fun i => (lt_lsub f i).le

theorem lsub_le_sup_succ {ι : Type u} (f : ι → Ordinal.{max u v}) :
    lsub.{_, v} f ≤ succ (sup.{_, v} f) :=
  lsub_le fun i => lt_succ_iff.2 (le_sup f i)

theorem sup_eq_lsub_or_sup_succ_eq_lsub {ι : Type u} (f : ι → Ordinal.{max u v}) :
    sup.{_, v} f = lsub.{_, v} f ∨ succ (sup.{_, v} f) = lsub.{_, v} f := by
  cases' eq_or_lt_of_le (sup_le_lsub.{_, v} f) with h h
  · exact Or.inl h
  · exact Or.inr ((succ_le_of_lt h).antisymm (lsub_le_sup_succ f))

theorem sup_succ_le_lsub {ι : Type u} (f : ι → Ordinal.{max u v}) :
    succ (sup.{_, v} f) ≤ lsub.{_, v} f ↔ ∃ i, f i = sup.{_, v} f := by
  refine ⟨fun h => ?_, ?_⟩
  · by_contra! hf
    exact (succ_le_iff.1 h).ne ((sup_le_lsub f).antisymm (lsub_le (ne_sup_iff_lt_sup.1 hf)))
  rintro ⟨_, hf⟩
  rw [succ_le_iff, ← hf]
  exact lt_lsub _ _

theorem sup_succ_eq_lsub {ι : Type u} (f : ι → Ordinal.{max u v}) :
    succ (sup.{_, v} f) = lsub.{_, v} f ↔ ∃ i, f i = sup.{_, v} f :=
  (lsub_le_sup_succ f).le_iff_eq.symm.trans (sup_succ_le_lsub f)

theorem sup_eq_lsub_iff_succ {ι : Type u} (f : ι → Ordinal.{max u v}) :
    sup.{_, v} f = lsub.{_, v} f ↔ ∀ a < lsub.{_, v} f, succ a < lsub.{_, v} f := by
  refine ⟨fun h => ?_, fun hf => le_antisymm (sup_le_lsub f) (lsub_le fun i => ?_)⟩
  · rw [← h]
    exact fun a => sup_not_succ_of_ne_sup fun i => (lsub_le_iff.1 (le_of_eq h.symm) i).ne
  by_contra! hle
  have heq := (sup_succ_eq_lsub f).2 ⟨i, le_antisymm (le_sup _ _) hle⟩
  have :=
    hf _
      (by
        rw [← heq]
        exact lt_succ (sup f))
  rw [heq] at this
  exact this.false

theorem sup_eq_lsub_iff_lt_sup {ι : Type u} (f : ι → Ordinal.{max u v}) :
    sup.{_, v} f = lsub.{_, v} f ↔ ∀ i, f i < sup.{_, v} f :=
  ⟨fun h i => by
    rw [h]
    apply lt_lsub, fun h => le_antisymm (sup_le_lsub f) (lsub_le h)⟩

@[simp]
theorem lsub_empty {ι} [h : IsEmpty ι] (f : ι → Ordinal) : lsub f = 0 := by
  rw [← Ordinal.le_zero, lsub_le_iff]
  exact h.elim

theorem lsub_pos {ι : Type u} [h : Nonempty ι] (f : ι → Ordinal.{max u v}) : 0 < lsub.{_, v} f :=
  h.elim fun i => (Ordinal.zero_le _).trans_lt (lt_lsub f i)

@[simp]
theorem lsub_eq_zero_iff {ι : Type u} (f : ι → Ordinal.{max u v}) :
    lsub.{_, v} f = 0 ↔ IsEmpty ι := by
  refine ⟨fun h => ⟨fun i => ?_⟩, fun h => @lsub_empty _ h _⟩
  have := @lsub_pos.{_, v} _ ⟨i⟩ f
  rw [h] at this
  exact this.false

@[simp]
theorem lsub_const {ι} [Nonempty ι] (o : Ordinal) : (lsub fun _ : ι => o) = succ o :=
  sup_const (succ o)

@[simp]
theorem lsub_unique {ι} [Unique ι] (f : ι → Ordinal) : lsub f = succ (f default) :=
  sup_unique _

theorem lsub_le_of_range_subset {ι ι'} {f : ι → Ordinal} {g : ι' → Ordinal}
    (h : range f ⊆ range g) : lsub.{u, max v w} f ≤ lsub.{v, max u w} g :=
  sup_le_of_range_subset.{u, v, w} (by convert Set.image_subset succ h <;> apply range_comp)

theorem lsub_eq_of_range_eq {ι ι'} {f : ι → Ordinal} {g : ι' → Ordinal}
    (h : range f = range g) : lsub.{u, max v w} f = lsub.{v, max u w} g :=
  (lsub_le_of_range_subset.{u, v, w} h.le).antisymm (lsub_le_of_range_subset.{v, u, w} h.ge)

@[simp]
theorem lsub_sum {α : Type u} {β : Type v} (f : α ⊕ β → Ordinal) :
    lsub.{max u v, w} f =
      max (lsub.{u, max v w} fun a => f (Sum.inl a)) (lsub.{v, max u w} fun b => f (Sum.inr b)) :=
  sup_sum _

theorem lsub_not_mem_range {ι : Type u} (f : ι → Ordinal.{max u v}) :
    lsub.{_, v} f ∉ range f := fun ⟨i, h⟩ =>
  h.not_lt (lt_lsub f i)

theorem nonempty_compl_range {ι : Type u} (f : ι → Ordinal.{max u v}) : (range f)ᶜ.Nonempty :=
  ⟨_, lsub_not_mem_range.{_, v} f⟩

@[simp]
theorem lsub_typein (o : Ordinal) : lsub.{u, u} (typein (α := o.toType) (· < ·)) = o :=
  (lsub_le.{u, u} typein_lt_self).antisymm
    (by
      by_contra! h
      -- Porting note: `nth_rw` → `conv_rhs` & `rw`
      conv_rhs at h => rw [← type_lt o]
      simpa [typein_enum] using lt_lsub.{u, u} (typein (· < ·)) (enum (· < ·) ⟨_, h⟩))

theorem sup_typein_limit {o : Ordinal} (ho : ∀ a, a < o → succ a < o) :
    sup.{u, u} (typein ((· < ·) : o.toType → o.toType → Prop)) = o := by
  -- Porting note: `rwa` → `rw` & `assumption`
  rw [(sup_eq_lsub_iff_succ.{u, u} (typein (· < ·))).2] <;> rw [lsub_typein o]; assumption

@[simp]
theorem sup_typein_succ {o : Ordinal} :
    sup.{u, u} (typein ((· < ·) : (succ o).toType → (succ o).toType → Prop)) = o := by
  cases'
    sup_eq_lsub_or_sup_succ_eq_lsub.{u, u}
      (typein ((· < ·) : (succ o).toType → (succ o).toType → Prop)) with
    h h
  · rw [sup_eq_lsub_iff_succ] at h
    simp only [lsub_typein] at h
    exact (h o (lt_succ o)).false.elim
  rw [← succ_eq_succ_iff, h]
  apply lsub_typein

/-- The least strict upper bound of a family of ordinals indexed by the set of ordinals less than
    some `o : Ordinal.{u}`.

    This is to `lsub` as `bsup` is to `sup`. -/
def blsub (o : Ordinal.{u}) (f : ∀ a < o, Ordinal.{max u v}) : Ordinal.{max u v} :=
  bsup.{_, v} o fun a ha => succ (f a ha)

@[simp]
theorem bsup_eq_blsub (o : Ordinal.{u}) (f : ∀ a < o, Ordinal.{max u v}) :
    (bsup.{_, v} o fun a ha => succ (f a ha)) = blsub.{_, v} o f :=
  rfl

theorem lsub_eq_blsub' {ι : Type u} (r : ι → ι → Prop) [IsWellOrder ι r] {o} (ho : type r = o)
    (f : ∀ a < o, Ordinal.{max u v}) : lsub.{_, v} (familyOfBFamily' r ho f) = blsub.{_, v} o f :=
  sup_eq_bsup'.{_, v} r ho fun a ha => succ (f a ha)

theorem lsub_eq_lsub {ι ι' : Type u} (r : ι → ι → Prop) (r' : ι' → ι' → Prop) [IsWellOrder ι r]
    [IsWellOrder ι' r'] {o} (ho : type r = o) (ho' : type r' = o)
    (f : ∀ a < o, Ordinal.{max u v}) :
    lsub.{_, v} (familyOfBFamily' r ho f) = lsub.{_, v} (familyOfBFamily' r' ho' f) := by
  rw [lsub_eq_blsub', lsub_eq_blsub']

@[simp]
theorem lsub_eq_blsub {o : Ordinal.{u}} (f : ∀ a < o, Ordinal.{max u v}) :
    lsub.{_, v} (familyOfBFamily o f) = blsub.{_, v} o f :=
  lsub_eq_blsub' _ _ _

@[simp]
theorem blsub_eq_lsub' {ι : Type u} (r : ι → ι → Prop) [IsWellOrder ι r]
    (f : ι → Ordinal.{max u v}) : blsub.{_, v} _ (bfamilyOfFamily' r f) = lsub.{_, v} f :=
  bsup_eq_sup'.{_, v} r (succ ∘ f)

theorem blsub_eq_blsub {ι : Type u} (r r' : ι → ι → Prop) [IsWellOrder ι r] [IsWellOrder ι r']
    (f : ι → Ordinal.{max u v}) :
    blsub.{_, v} _ (bfamilyOfFamily' r f) = blsub.{_, v} _ (bfamilyOfFamily' r' f) := by
  rw [blsub_eq_lsub', blsub_eq_lsub']

@[simp]
theorem blsub_eq_lsub {ι : Type u} (f : ι → Ordinal.{max u v}) :
    blsub.{_, v} _ (bfamilyOfFamily f) = lsub.{_, v} f :=
  blsub_eq_lsub' _ _

@[congr]
theorem blsub_congr {o₁ o₂ : Ordinal.{u}} (f : ∀ a < o₁, Ordinal.{max u v}) (ho : o₁ = o₂) :
    blsub.{_, v} o₁ f = blsub.{_, v} o₂ fun a h => f a (h.trans_eq ho.symm) := by
  subst ho
  -- Porting note: `rfl` is required.
  rfl

theorem blsub_le_iff {o : Ordinal.{u}} {f : ∀ a < o, Ordinal.{max u v}} {a} :
    blsub.{_, v} o f ≤ a ↔ ∀ i h, f i h < a := by
  convert bsup_le_iff.{_, v} (f := fun a ha => succ (f a ha)) (a := a) using 2
  simp_rw [succ_le_iff]

theorem blsub_le {o : Ordinal} {f : ∀ b < o, Ordinal} {a} : (∀ i h, f i h < a) → blsub o f ≤ a :=
  blsub_le_iff.2

theorem lt_blsub {o} (f : ∀ a < o, Ordinal) (i h) : f i h < blsub o f :=
  blsub_le_iff.1 le_rfl _ _

theorem lt_blsub_iff {o : Ordinal.{u}} {f : ∀ b < o, Ordinal.{max u v}} {a} :
    a < blsub.{_, v} o f ↔ ∃ i hi, a ≤ f i hi := by
  simpa only [not_forall, not_lt, not_le] using not_congr (@blsub_le_iff.{_, v} _ f a)

theorem bsup_le_blsub {o : Ordinal.{u}} (f : ∀ a < o, Ordinal.{max u v}) :
    bsup.{_, v} o f ≤ blsub.{_, v} o f :=
  bsup_le fun i h => (lt_blsub f i h).le

theorem blsub_le_bsup_succ {o : Ordinal.{u}} (f : ∀ a < o, Ordinal.{max u v}) :
    blsub.{_, v} o f ≤ succ (bsup.{_, v} o f) :=
  blsub_le fun i h => lt_succ_iff.2 (le_bsup f i h)

theorem bsup_eq_blsub_or_succ_bsup_eq_blsub {o : Ordinal.{u}} (f : ∀ a < o, Ordinal.{max u v}) :
    bsup.{_, v} o f = blsub.{_, v} o f ∨ succ (bsup.{_, v} o f) = blsub.{_, v} o f := by
  rw [← sup_eq_bsup, ← lsub_eq_blsub]
  exact sup_eq_lsub_or_sup_succ_eq_lsub _

theorem bsup_succ_le_blsub {o : Ordinal.{u}} (f : ∀ a < o, Ordinal.{max u v}) :
    succ (bsup.{_, v} o f) ≤ blsub.{_, v} o f ↔ ∃ i hi, f i hi = bsup.{_, v} o f := by
  refine ⟨fun h => ?_, ?_⟩
  · by_contra! hf
    exact
      ne_of_lt (succ_le_iff.1 h)
        (le_antisymm (bsup_le_blsub f) (blsub_le (lt_bsup_of_ne_bsup.1 hf)))
  rintro ⟨_, _, hf⟩
  rw [succ_le_iff, ← hf]
  exact lt_blsub _ _ _

theorem bsup_succ_eq_blsub {o : Ordinal.{u}} (f : ∀ a < o, Ordinal.{max u v}) :
    succ (bsup.{_, v} o f) = blsub.{_, v} o f ↔ ∃ i hi, f i hi = bsup.{_, v} o f :=
  (blsub_le_bsup_succ f).le_iff_eq.symm.trans (bsup_succ_le_blsub f)

theorem bsup_eq_blsub_iff_succ {o : Ordinal.{u}} (f : ∀ a < o, Ordinal.{max u v}) :
    bsup.{_, v} o f = blsub.{_, v} o f ↔ ∀ a < blsub.{_, v} o f, succ a < blsub.{_, v} o f := by
  rw [← sup_eq_bsup, ← lsub_eq_blsub]
  apply sup_eq_lsub_iff_succ

theorem bsup_eq_blsub_iff_lt_bsup {o : Ordinal.{u}} (f : ∀ a < o, Ordinal.{max u v}) :
    bsup.{_, v} o f = blsub.{_, v} o f ↔ ∀ i hi, f i hi < bsup.{_, v} o f :=
  ⟨fun h i => by
    rw [h]
    apply lt_blsub, fun h => le_antisymm (bsup_le_blsub f) (blsub_le h)⟩

theorem bsup_eq_blsub_of_lt_succ_limit {o : Ordinal.{u}} (ho : IsLimit o)
    {f : ∀ a < o, Ordinal.{max u v}} (hf : ∀ a ha, f a ha < f (succ a) (ho.2 a ha)) :
    bsup.{_, v} o f = blsub.{_, v} o f := by
  rw [bsup_eq_blsub_iff_lt_bsup]
  exact fun i hi => (hf i hi).trans_le (le_bsup f _ _)

theorem blsub_succ_of_mono {o : Ordinal.{u}} {f : ∀ a < succ o, Ordinal.{max u v}}
    (hf : ∀ {i j} (hi hj), i ≤ j → f i hi ≤ f j hj) : blsub.{_, v} _ f = succ (f o (lt_succ o)) :=
  bsup_succ_of_mono fun {_ _} hi hj h => succ_le_succ (hf hi hj h)

@[simp]
theorem blsub_eq_zero_iff {o} {f : ∀ a < o, Ordinal} : blsub o f = 0 ↔ o = 0 := by
  rw [← lsub_eq_blsub, lsub_eq_zero_iff]
  exact toType_empty_iff_eq_zero

-- Porting note: `rwa` → `rw`
@[simp]
theorem blsub_zero (f : ∀ a < (0 : Ordinal), Ordinal) : blsub 0 f = 0 := by rw [blsub_eq_zero_iff]

theorem blsub_pos {o : Ordinal} (ho : 0 < o) (f : ∀ a < o, Ordinal) : 0 < blsub o f :=
  (Ordinal.zero_le _).trans_lt (lt_blsub f 0 ho)

theorem blsub_type {α : Type u} (r : α → α → Prop) [IsWellOrder α r]
    (f : ∀ a < type r, Ordinal.{max u v}) :
    blsub.{_, v} (type r) f = lsub.{_, v} fun a => f (typein r a) (typein_lt_type _ _) :=
  eq_of_forall_ge_iff fun o => by
    rw [blsub_le_iff, lsub_le_iff]
    exact ⟨fun H b => H _ _, fun H i h => by simpa only [typein_enum] using H (enum r ⟨i, h⟩)⟩

theorem blsub_const {o : Ordinal} (ho : o ≠ 0) (a : Ordinal) :
    (blsub.{u, v} o fun _ _ => a) = succ a :=
  bsup_const.{u, v} ho (succ a)

@[simp]
theorem blsub_one (f : ∀ a < (1 : Ordinal), Ordinal) : blsub 1 f = succ (f 0 zero_lt_one) :=
  bsup_one _

@[simp]
theorem blsub_id : ∀ o, (blsub.{u, u} o fun x _ => x) = o :=
  lsub_typein

theorem bsup_id_limit {o : Ordinal} : (∀ a < o, succ a < o) → (bsup.{u, u} o fun x _ => x) = o :=
  sup_typein_limit

@[simp]
theorem bsup_id_succ (o) : (bsup.{u, u} (succ o) fun x _ => x) = o :=
  sup_typein_succ

theorem blsub_le_of_brange_subset {o o'} {f : ∀ a < o, Ordinal} {g : ∀ a < o', Ordinal}
    (h : brange o f ⊆ brange o' g) : blsub.{u, max v w} o f ≤ blsub.{v, max u w} o' g :=
  bsup_le_of_brange_subset.{u, v, w} fun a ⟨b, hb, hb'⟩ => by
    obtain ⟨c, hc, hc'⟩ := h ⟨b, hb, rfl⟩
    simp_rw [← hc'] at hb'
    exact ⟨c, hc, hb'⟩

theorem blsub_eq_of_brange_eq {o o'} {f : ∀ a < o, Ordinal} {g : ∀ a < o', Ordinal}
    (h : { o | ∃ i hi, f i hi = o } = { o | ∃ i hi, g i hi = o }) :
    blsub.{u, max v w} o f = blsub.{v, max u w} o' g :=
  (blsub_le_of_brange_subset.{u, v, w} h.le).antisymm (blsub_le_of_brange_subset.{v, u, w} h.ge)

theorem bsup_comp {o o' : Ordinal.{max u v}} {f : ∀ a < o, Ordinal.{max u v w}}
    (hf : ∀ {i j} (hi) (hj), i ≤ j → f i hi ≤ f j hj) {g : ∀ a < o', Ordinal.{max u v}}
    (hg : blsub.{_, u} o' g = o) :
    (bsup.{_, w} o' fun a ha => f (g a ha) (by rw [← hg]; apply lt_blsub)) = bsup.{_, w} o f := by
  apply le_antisymm <;> refine bsup_le fun i hi => ?_
  · apply le_bsup
  · rw [← hg, lt_blsub_iff] at hi
    rcases hi with ⟨j, hj, hj'⟩
    exact (hf _ _ hj').trans (le_bsup _ _ _)

theorem blsub_comp {o o' : Ordinal.{max u v}} {f : ∀ a < o, Ordinal.{max u v w}}
    (hf : ∀ {i j} (hi) (hj), i ≤ j → f i hi ≤ f j hj) {g : ∀ a < o', Ordinal.{max u v}}
    (hg : blsub.{_, u} o' g = o) :
    (blsub.{_, w} o' fun a ha => f (g a ha) (by rw [← hg]; apply lt_blsub)) = blsub.{_, w} o f :=
  @bsup_comp.{u, v, w} o _ (fun a ha => succ (f a ha))
    (fun {_ _} _ _ h => succ_le_succ_iff.2 (hf _ _ h)) g hg

theorem IsNormal.bsup_eq {f : Ordinal.{u} → Ordinal.{max u v}} (H : IsNormal f) {o : Ordinal.{u}}
    (h : IsLimit o) : (Ordinal.bsup.{_, v} o fun x _ => f x) = f o := by
  rw [← IsNormal.bsup.{u, u, v} H (fun x _ => x) h.1, bsup_id_limit h.2]

theorem IsNormal.blsub_eq {f : Ordinal.{u} → Ordinal.{max u v}} (H : IsNormal f) {o : Ordinal.{u}}
    (h : IsLimit o) : (blsub.{_, v} o fun x _ => f x) = f o := by
  rw [← IsNormal.bsup_eq.{u, v} H h, bsup_eq_blsub_of_lt_succ_limit h]
  exact fun a _ => H.1 a

theorem isNormal_iff_lt_succ_and_bsup_eq {f : Ordinal.{u} → Ordinal.{max u v}} :
    IsNormal f ↔ (∀ a, f a < f (succ a)) ∧ ∀ o, IsLimit o → (bsup.{_, v} o fun x _ => f x) = f o :=
  ⟨fun h => ⟨h.1, @IsNormal.bsup_eq f h⟩, fun ⟨h₁, h₂⟩ =>
    ⟨h₁, fun o ho a => by
      rw [← h₂ o ho]
      exact bsup_le_iff⟩⟩

theorem isNormal_iff_lt_succ_and_blsub_eq {f : Ordinal.{u} → Ordinal.{max u v}} :
    IsNormal f ↔ (∀ a, f a < f (succ a)) ∧
      ∀ o, IsLimit o → (blsub.{_, v} o fun x _ => f x) = f o := by
  rw [isNormal_iff_lt_succ_and_bsup_eq.{u, v}, and_congr_right_iff]
  intro h
  constructor <;> intro H o ho <;> have := H o ho <;>
    rwa [← bsup_eq_blsub_of_lt_succ_limit ho fun a _ => h a] at *

theorem IsNormal.eq_iff_zero_and_succ {f g : Ordinal.{u} → Ordinal.{u}} (hf : IsNormal f)
    (hg : IsNormal g) : f = g ↔ f 0 = g 0 ∧ ∀ a, f a = g a → f (succ a) = g (succ a) :=
  ⟨fun h => by simp [h], fun ⟨h₁, h₂⟩ =>
    funext fun a => by
      induction' a using limitRecOn with _ _ _ ho H
      any_goals solve_by_elim
      rw [← IsNormal.bsup_eq.{u, u} hf ho, ← IsNormal.bsup_eq.{u, u} hg ho]
      congr
      ext b hb
      exact H b hb⟩

/-- A two-argument version of `Ordinal.blsub`.
We don't develop a full API for this, since it's only used in a handful of existence results. -/
def blsub₂ (o₁ o₂ : Ordinal) (op : {a : Ordinal} → (a < o₁) → {b : Ordinal} → (b < o₂) → Ordinal) :
    Ordinal :=
  lsub (fun x : o₁.toType × o₂.toType => op (typein_lt_self x.1) (typein_lt_self x.2))

theorem lt_blsub₂ {o₁ o₂ : Ordinal}
    (op : {a : Ordinal} → (a < o₁) → {b : Ordinal} → (b < o₂) → Ordinal) {a b : Ordinal}
    (ha : a < o₁) (hb : b < o₂) : op ha hb < blsub₂ o₁ o₂ op := by
  convert lt_lsub _ (Prod.mk (enum (· < ·) ⟨a, by rwa [type_lt]⟩)
    (enum (· < ·) ⟨b, by rwa [type_lt]⟩))
  simp only [typein_enum]

/-! ### Minimum excluded ordinals -/


/-- The minimum excluded ordinal in a family of ordinals. -/
def mex {ι : Type u} (f : ι → Ordinal.{max u v}) : Ordinal :=
  sInf (range f)ᶜ

theorem mex_not_mem_range {ι : Type u} (f : ι → Ordinal.{max u v}) : mex.{_, v} f ∉ range f :=
  csInf_mem (nonempty_compl_range.{_, v} f)

theorem le_mex_of_forall {ι : Type u} {f : ι → Ordinal.{max u v}} {a : Ordinal}
    (H : ∀ b < a, ∃ i, f i = b) : a ≤ mex.{_, v} f := by
  by_contra! h
  exact mex_not_mem_range f (H _ h)

theorem ne_mex {ι : Type u} (f : ι → Ordinal.{max u v}) : ∀ i, f i ≠ mex.{_, v} f := by
  simpa using mex_not_mem_range.{_, v} f

theorem mex_le_of_ne {ι} {f : ι → Ordinal} {a} (ha : ∀ i, f i ≠ a) : mex f ≤ a :=
  csInf_le' (by simp [ha])

theorem exists_of_lt_mex {ι} {f : ι → Ordinal} {a} (ha : a < mex f) : ∃ i, f i = a := by
  by_contra! ha'
  exact ha.not_le (mex_le_of_ne ha')

theorem mex_le_lsub {ι : Type u} (f : ι → Ordinal.{max u v}) : mex.{_, v} f ≤ lsub.{_, v} f :=
  csInf_le' (lsub_not_mem_range f)

theorem mex_monotone {α β : Type u} {f : α → Ordinal.{max u v}} {g : β → Ordinal.{max u v}}
    (h : range f ⊆ range g) : mex.{_, v} f ≤ mex.{_, v} g := by
  refine mex_le_of_ne fun i hi => ?_
  cases' h ⟨i, rfl⟩ with j hj
  rw [← hj] at hi
  exact ne_mex g j hi

theorem mex_lt_ord_succ_mk {ι : Type u} (f : ι → Ordinal.{u}) :
    mex.{_, u} f < (succ #ι).ord := by
  by_contra! h
  apply (lt_succ #ι).not_le
  have H := fun a => exists_of_lt_mex ((typein_lt_self a).trans_le h)
  let g : (succ #ι).ord.toType → ι := fun a => Classical.choose (H a)
  have hg : Injective g := fun a b h' => by
    have Hf : ∀ x, f (g x) =
        typein ((· < ·) : (succ #ι).ord.toType → (succ #ι).ord.toType → Prop) x :=
      fun a => Classical.choose_spec (H a)
    apply_fun f at h'
    rwa [Hf, Hf, typein_inj] at h'
  convert Cardinal.mk_le_of_injective hg
  rw [Cardinal.mk_ord_toType (succ #ι)]

/-- The minimum excluded ordinal of a family of ordinals indexed by the set of ordinals less than
    some `o : Ordinal.{u}`. This is a special case of `mex` over the family provided by
    `familyOfBFamily`.

    This is to `mex` as `bsup` is to `sup`. -/
def bmex (o : Ordinal) (f : ∀ a < o, Ordinal) : Ordinal :=
  mex (familyOfBFamily o f)

theorem bmex_not_mem_brange {o : Ordinal} (f : ∀ a < o, Ordinal) : bmex o f ∉ brange o f := by
  rw [← range_familyOfBFamily]
  apply mex_not_mem_range

theorem le_bmex_of_forall {o : Ordinal} (f : ∀ a < o, Ordinal) {a : Ordinal}
    (H : ∀ b < a, ∃ i hi, f i hi = b) : a ≤ bmex o f := by
  by_contra! h
  exact bmex_not_mem_brange f (H _ h)

theorem ne_bmex {o : Ordinal.{u}} (f : ∀ a < o, Ordinal.{max u v}) {i} (hi) :
    f i hi ≠ bmex.{_, v} o f := by
  convert (config := {transparency := .default})
    ne_mex.{_, v} (familyOfBFamily o f) (enum (α := o.toType) (· < ·) ⟨i, by rwa [type_lt]⟩) using 2
  -- Porting note: `familyOfBFamily_enum` → `typein_enum`
  rw [typein_enum]

theorem bmex_le_of_ne {o : Ordinal} {f : ∀ a < o, Ordinal} {a} (ha : ∀ i hi, f i hi ≠ a) :
    bmex o f ≤ a :=
  mex_le_of_ne fun _i => ha _ _

theorem exists_of_lt_bmex {o : Ordinal} {f : ∀ a < o, Ordinal} {a} (ha : a < bmex o f) :
    ∃ i hi, f i hi = a := by
  cases' exists_of_lt_mex ha with i hi
  exact ⟨_, typein_lt_self i, hi⟩

theorem bmex_le_blsub {o : Ordinal.{u}} (f : ∀ a < o, Ordinal.{max u v}) :
    bmex.{_, v} o f ≤ blsub.{_, v} o f :=
  mex_le_lsub _

theorem bmex_monotone {o o' : Ordinal.{u}}
    {f : ∀ a < o, Ordinal.{max u v}} {g : ∀ a < o', Ordinal.{max u v}}
    (h : brange o f ⊆ brange o' g) : bmex.{_, v} o f ≤ bmex.{_, v} o' g :=
  mex_monotone (by rwa [range_familyOfBFamily, range_familyOfBFamily])

theorem bmex_lt_ord_succ_card {o : Ordinal.{u}} (f : ∀ a < o, Ordinal.{u}) :
    bmex.{_, u} o f < (succ o.card).ord := by
  rw [← mk_toType]
  exact mex_lt_ord_succ_mk (familyOfBFamily o f)

end Ordinal

/-! ### Results about injectivity and surjectivity -/


theorem not_surjective_of_ordinal {α : Type u} (f : α → Ordinal.{u}) : ¬Surjective f := fun h =>
  Ordinal.lsub_not_mem_range.{u, u} f (h _)

theorem not_injective_of_ordinal {α : Type u} (f : Ordinal.{u} → α) : ¬Injective f := fun h =>
  not_surjective_of_ordinal _ (invFun_surjective h)

theorem not_surjective_of_ordinal_of_small {α : Type v} [Small.{u} α] (f : α → Ordinal.{u}) :
    ¬Surjective f := fun h => not_surjective_of_ordinal _ (h.comp (equivShrink _).symm.surjective)

theorem not_injective_of_ordinal_of_small {α : Type v} [Small.{u} α] (f : Ordinal.{u} → α) :
    ¬Injective f := fun h => not_injective_of_ordinal _ ((equivShrink _).injective.comp h)

/-- The type of ordinals in universe `u` is not `Small.{u}`. This is the type-theoretic analog of
the Burali-Forti paradox. -/
theorem not_small_ordinal : ¬Small.{u} Ordinal.{max u v} := fun h =>
  @not_injective_of_ordinal_of_small _ h _ fun _a _b => Ordinal.lift_inj.{v, u}.1

/-! ### Enumerating unbounded sets of ordinals with ordinals -/


namespace Ordinal

section

/-- Enumerator function for an unbounded set of ordinals. -/
def enumOrd (S : Set Ordinal.{u}) : Ordinal → Ordinal :=
  lt_wf.fix fun o f => sInf (S ∩ Set.Ici (blsub.{u, u} o f))

variable {S : Set Ordinal.{u}}

/-- The equation that characterizes `enumOrd` definitionally. This isn't the nicest expression to
    work with, so consider using `enumOrd_def` instead. -/
theorem enumOrd_def' (o) :
    enumOrd S o = sInf (S ∩ Set.Ici (blsub.{u, u} o fun a _ => enumOrd S a)) :=
  lt_wf.fix_eq _ _

/-- The set in `enumOrd_def'` is nonempty. -/
theorem enumOrd_def'_nonempty (hS : Unbounded (· < ·) S) (a) : (S ∩ Set.Ici a).Nonempty :=
  let ⟨b, hb, hb'⟩ := hS a
  ⟨b, hb, le_of_not_gt hb'⟩

private theorem enumOrd_mem_aux (hS : Unbounded (· < ·) S) (o) :
    enumOrd S o ∈ S ∩ Set.Ici (blsub.{u, u} o fun c _ => enumOrd S c) := by
  rw [enumOrd_def']
  exact csInf_mem (enumOrd_def'_nonempty hS _)

theorem enumOrd_mem (hS : Unbounded (· < ·) S) (o) : enumOrd S o ∈ S :=
  (enumOrd_mem_aux hS o).left

theorem blsub_le_enumOrd (hS : Unbounded (· < ·) S) (o) :
    (blsub.{u, u} o fun c _ => enumOrd S c) ≤ enumOrd S o :=
  (enumOrd_mem_aux hS o).right

theorem enumOrd_strictMono (hS : Unbounded (· < ·) S) : StrictMono (enumOrd S) := fun _ _ h =>
  (lt_blsub.{u, u} _ _ h).trans_le (blsub_le_enumOrd hS _)

/-- A more workable definition for `enumOrd`. -/
theorem enumOrd_def (o) : enumOrd S o = sInf (S ∩ { b | ∀ c, c < o → enumOrd S c < b }) := by
  rw [enumOrd_def']
  congr; ext
  exact ⟨fun h a hao => (lt_blsub.{u, u} _ _ hao).trans_le h, blsub_le⟩

/-- The set in `enumOrd_def` is nonempty. -/
theorem enumOrd_def_nonempty (hS : Unbounded (· < ·) S) {o} :
    { x | x ∈ S ∧ ∀ c, c < o → enumOrd S c < x }.Nonempty :=
  ⟨_, enumOrd_mem hS o, fun _ b => enumOrd_strictMono hS b⟩

@[simp]
theorem enumOrd_range {f : Ordinal → Ordinal} (hf : StrictMono f) : enumOrd (range f) = f :=
  funext fun o => by
    apply Ordinal.induction o
    intro a H
    rw [enumOrd_def a]
    have Hfa : f a ∈ range f ∩ { b | ∀ c, c < a → enumOrd (range f) c < b } :=
      ⟨mem_range_self a, fun b hb => by
        rw [H b hb]
        exact hf hb⟩
    refine (csInf_le' Hfa).antisymm ((le_csInf_iff'' ⟨_, Hfa⟩).2 ?_)
    rintro _ ⟨⟨c, rfl⟩, hc : ∀ b < a, enumOrd (range f) b < f c⟩
    rw [hf.le_iff_le]
    contrapose! hc
    exact ⟨c, hc, (H c hc).ge⟩

@[simp]
theorem enumOrd_univ : enumOrd Set.univ = id := by
  rw [← range_id]
  exact enumOrd_range strictMono_id

@[simp]
theorem enumOrd_zero : enumOrd S 0 = sInf S := by
  rw [enumOrd_def]
  simp [Ordinal.not_lt_zero]

theorem enumOrd_succ_le {a b} (hS : Unbounded (· < ·) S) (ha : a ∈ S) (hb : enumOrd S b < a) :
    enumOrd S (succ b) ≤ a := by
  rw [enumOrd_def]
  exact
    csInf_le' ⟨ha, fun c hc => ((enumOrd_strictMono hS).monotone (le_of_lt_succ hc)).trans_lt hb⟩

theorem enumOrd_le_of_subset {S T : Set Ordinal} (hS : Unbounded (· < ·) S) (hST : S ⊆ T) (a) :
    enumOrd T a ≤ enumOrd S a := by
  apply Ordinal.induction a
  intro b H
  rw [enumOrd_def]
  exact csInf_le' ⟨hST (enumOrd_mem hS b), fun c h => (H c h).trans_lt (enumOrd_strictMono hS h)⟩

theorem enumOrd_surjective (hS : Unbounded (· < ·) S) : ∀ s ∈ S, ∃ a, enumOrd S a = s := fun s hs =>
  ⟨sSup { a | enumOrd S a ≤ s }, by
    apply le_antisymm
    · rw [enumOrd_def]
      refine csInf_le' ⟨hs, fun a ha => ?_⟩
      have : enumOrd S 0 ≤ s := by
        rw [enumOrd_zero]
        exact csInf_le' hs
      -- Porting note: `flip` is required to infer a metavariable.
      rcases flip exists_lt_of_lt_csSup ha ⟨0, this⟩ with ⟨b, hb, hab⟩
      exact (enumOrd_strictMono hS hab).trans_le hb
    · by_contra! h
      exact
        (le_csSup ⟨s, fun a => (lt_wf.self_le_of_strictMono (enumOrd_strictMono hS) a).trans⟩
              (enumOrd_succ_le hS hs h)).not_lt
          (lt_succ _)⟩

/-- An order isomorphism between an unbounded set of ordinals and the ordinals. -/
def enumOrdOrderIso (hS : Unbounded (· < ·) S) : Ordinal ≃o S :=
  StrictMono.orderIsoOfSurjective (fun o => ⟨_, enumOrd_mem hS o⟩) (enumOrd_strictMono hS) fun s =>
    let ⟨a, ha⟩ := enumOrd_surjective hS s s.prop
    ⟨a, Subtype.eq ha⟩

theorem range_enumOrd (hS : Unbounded (· < ·) S) : range (enumOrd S) = S := by
  rw [range_eq_iff]
  exact ⟨enumOrd_mem hS, enumOrd_surjective hS⟩

/-- A characterization of `enumOrd`: it is the unique strict monotonic function with range `S`. -/
theorem eq_enumOrd (f : Ordinal → Ordinal) (hS : Unbounded (· < ·) S) :
    StrictMono f ∧ range f = S ↔ f = enumOrd S := by
  constructor
  · rintro ⟨h₁, h₂⟩
    rwa [← lt_wf.eq_strictMono_iff_eq_range h₁ (enumOrd_strictMono hS), range_enumOrd hS]
  · rintro rfl
    exact ⟨enumOrd_strictMono hS, range_enumOrd hS⟩

end

/-! ### Casting naturals into ordinals, compatibility with operations -/


@[simp]
theorem one_add_natCast (m : ℕ) : 1 + (m : Ordinal) = succ m := by
  rw [← Nat.cast_one, ← Nat.cast_add, add_comm]
  rfl

@[deprecated (since := "2024-04-17")]
alias one_add_nat_cast := one_add_natCast

-- See note [no_index around OfNat.ofNat]
@[simp]
theorem one_add_ofNat (m : ℕ) [m.AtLeastTwo] :
    1 + (no_index (OfNat.ofNat m : Ordinal)) = Order.succ (OfNat.ofNat m : Ordinal) :=
  one_add_natCast m

@[simp, norm_cast]
theorem natCast_mul (m : ℕ) : ∀ n : ℕ, ((m * n : ℕ) : Ordinal) = m * n
  | 0 => by simp
  | n + 1 => by rw [Nat.mul_succ, Nat.cast_add, natCast_mul m n, Nat.cast_succ, mul_add_one]

@[deprecated (since := "2024-04-17")]
alias nat_cast_mul := natCast_mul

/-- Alias of `Nat.cast_le`, specialized to `Ordinal` --/
theorem natCast_le {m n : ℕ} : (m : Ordinal) ≤ n ↔ m ≤ n := by
  rw [← Cardinal.ord_nat, ← Cardinal.ord_nat, Cardinal.ord_le_ord, Cardinal.natCast_le]

@[deprecated (since := "2024-04-17")]
alias nat_cast_le := natCast_le

/-- Alias of `Nat.cast_inj`, specialized to `Ordinal` --/
theorem natCast_inj {m n : ℕ} : (m : Ordinal) = n ↔ m = n := by
  simp only [le_antisymm_iff, natCast_le]

@[deprecated (since := "2024-04-17")]
alias nat_cast_inj := natCast_inj

instance charZero : CharZero Ordinal where
  cast_injective _ _ := natCast_inj.mp

/-- Alias of `Nat.cast_lt`, specialized to `Ordinal` --/
theorem natCast_lt {m n : ℕ} : (m : Ordinal) < n ↔ m < n := Nat.cast_lt

@[deprecated (since := "2024-04-17")]
alias nat_cast_lt := natCast_lt

/-- Alias of `Nat.cast_eq_zero`, specialized to `Ordinal` --/
theorem natCast_eq_zero {n : ℕ} : (n : Ordinal) = 0 ↔ n = 0 := Nat.cast_eq_zero

@[deprecated (since := "2024-04-17")]
alias nat_cast_eq_zero := natCast_eq_zero

/-- Alias of `Nat.cast_eq_zero`, specialized to `Ordinal` --/
theorem natCast_ne_zero {n : ℕ} : (n : Ordinal) ≠ 0 ↔ n ≠ 0 := Nat.cast_ne_zero

@[deprecated (since := "2024-04-17")]
alias nat_cast_ne_zero := natCast_ne_zero

/-- Alias of `Nat.cast_pos'`, specialized to `Ordinal` --/
theorem natCast_pos {n : ℕ} : (0 : Ordinal) < n ↔ 0 < n := Nat.cast_pos'

@[deprecated (since := "2024-04-17")]
alias nat_cast_pos := natCast_pos

@[simp, norm_cast]
theorem natCast_sub (m n : ℕ) : ((m - n : ℕ) : Ordinal) = m - n := by
  rcases le_total m n with h | h
  · rw [tsub_eq_zero_iff_le.2 h, Ordinal.sub_eq_zero_iff_le.2 (natCast_le.2 h)]
    rfl
  · apply (add_left_cancel n).1
    rw [← Nat.cast_add, add_tsub_cancel_of_le h, Ordinal.add_sub_cancel_of_le (natCast_le.2 h)]

@[deprecated (since := "2024-04-17")]
alias nat_cast_sub := natCast_sub

@[simp, norm_cast]
theorem natCast_div (m n : ℕ) : ((m / n : ℕ) : Ordinal) = m / n := by
  rcases eq_or_ne n 0 with (rfl | hn)
  · simp
  · have hn' := natCast_ne_zero.2 hn
    apply le_antisymm
    · rw [le_div hn', ← natCast_mul, natCast_le, mul_comm]
      apply Nat.div_mul_le_self
    · rw [div_le hn', ← add_one_eq_succ, ← Nat.cast_succ, ← natCast_mul, natCast_lt, mul_comm, ←
        Nat.div_lt_iff_lt_mul (Nat.pos_of_ne_zero hn)]
      apply Nat.lt_succ_self

@[deprecated (since := "2024-04-17")]
alias nat_cast_div := natCast_div

@[simp, norm_cast]
theorem natCast_mod (m n : ℕ) : ((m % n : ℕ) : Ordinal) = m % n := by
  rw [← add_left_cancel, div_add_mod, ← natCast_div, ← natCast_mul, ← Nat.cast_add,
    Nat.div_add_mod]

@[deprecated (since := "2024-04-17")]
alias nat_cast_mod := natCast_mod

@[simp]
theorem lift_natCast : ∀ n : ℕ, lift.{u, v} n = n
  | 0 => by simp
  | n + 1 => by simp [lift_natCast n]

@[deprecated (since := "2024-04-17")]
alias lift_nat_cast := lift_natCast

-- See note [no_index around OfNat.ofNat]
@[simp]
theorem lift_ofNat (n : ℕ) [n.AtLeastTwo] :
    lift.{u, v} (no_index (OfNat.ofNat n)) = OfNat.ofNat n :=
  lift_natCast n

end Ordinal

/-! ### Properties of `omega` -/


namespace Cardinal

open Ordinal

@[simp]
theorem ord_aleph0 : ord.{u} ℵ₀ = ω :=
  le_antisymm (ord_le.2 <| le_rfl) <|
    le_of_forall_lt fun o h => by
      rcases Ordinal.lt_lift_iff.1 h with ⟨o, rfl, h'⟩
      rw [lt_ord, ← lift_card, lift_lt_aleph0, ← typein_enum (· < ·) h']
      exact lt_aleph0_iff_fintype.2 ⟨Set.fintypeLTNat _⟩

@[simp]
theorem add_one_of_aleph0_le {c} (h : ℵ₀ ≤ c) : c + 1 = c := by
  rw [add_comm, ← card_ord c, ← card_one, ← card_add, one_add_of_omega_le]
  rwa [← ord_aleph0, ord_le_ord]

end Cardinal

namespace Ordinal

theorem lt_add_of_limit {a b c : Ordinal.{u}} (h : IsLimit c) :
    a < b + c ↔ ∃ c' < c, a < b + c' := by
  -- Porting note: `bex_def` is required.
  rw [← IsNormal.bsup_eq.{u, u} (add_isNormal b) h, lt_bsup, bex_def]

theorem lt_omega {o : Ordinal} : o < ω ↔ ∃ n : ℕ, o = n := by
  simp_rw [← Cardinal.ord_aleph0, Cardinal.lt_ord, lt_aleph0, card_eq_nat]

theorem nat_lt_omega (n : ℕ) : ↑n < ω :=
  lt_omega.2 ⟨_, rfl⟩

theorem omega_pos : 0 < ω :=
  nat_lt_omega 0

theorem omega_ne_zero : ω ≠ 0 :=
  omega_pos.ne'

theorem one_lt_omega : 1 < ω := by simpa only [Nat.cast_one] using nat_lt_omega 1

theorem omega_isLimit : IsLimit ω :=
  ⟨omega_ne_zero, fun o h => by
    let ⟨n, e⟩ := lt_omega.1 h
    rw [e]; exact nat_lt_omega (n + 1)⟩

theorem omega_le {o : Ordinal} : ω ≤ o ↔ ∀ n : ℕ, ↑n ≤ o :=
  ⟨fun h n => (nat_lt_omega _).le.trans h, fun H =>
    le_of_forall_lt fun a h => by
      let ⟨n, e⟩ := lt_omega.1 h
      rw [e, ← succ_le_iff]; exact H (n + 1)⟩

@[simp]
theorem sup_natCast : sup Nat.cast = ω :=
  (sup_le fun n => (nat_lt_omega n).le).antisymm <| omega_le.2 <| le_sup _

@[deprecated (since := "2024-04-17")]
alias sup_nat_cast := sup_natCast

theorem nat_lt_limit {o} (h : IsLimit o) : ∀ n : ℕ, ↑n < o
  | 0 => lt_of_le_of_ne (Ordinal.zero_le o) h.1.symm
  | n + 1 => h.2 _ (nat_lt_limit h n)

theorem omega_le_of_isLimit {o} (h : IsLimit o) : ω ≤ o :=
  omega_le.2 fun n => le_of_lt <| nat_lt_limit h n

theorem isLimit_iff_omega_dvd {a : Ordinal} : IsLimit a ↔ a ≠ 0 ∧ ω ∣ a := by
  refine ⟨fun l => ⟨l.1, ⟨a / ω, le_antisymm ?_ (mul_div_le _ _)⟩⟩, fun h => ?_⟩
  · refine (limit_le l).2 fun x hx => le_of_lt ?_
    rw [← div_lt omega_ne_zero, ← succ_le_iff, le_div omega_ne_zero, mul_succ,
      add_le_of_limit omega_isLimit]
    intro b hb
    rcases lt_omega.1 hb with ⟨n, rfl⟩
    exact
      (add_le_add_right (mul_div_le _ _) _).trans
        (lt_sub.1 <| nat_lt_limit (sub_isLimit l hx) _).le
  · rcases h with ⟨a0, b, rfl⟩
    refine mul_isLimit_left omega_isLimit (Ordinal.pos_iff_ne_zero.2 <| mt ?_ a0)
    intro e
    simp only [e, mul_zero]

theorem add_mul_limit_aux {a b c : Ordinal} (ba : b + a = a) (l : IsLimit c)
    (IH : ∀ c' < c, (a + b) * succ c' = a * succ c' + b) : (a + b) * c = a * c :=
  le_antisymm
    ((mul_le_of_limit l).2 fun c' h => by
      apply (mul_le_mul_left' (le_succ c') _).trans
      rw [IH _ h]
      apply (add_le_add_left _ _).trans
      · rw [← mul_succ]
        exact mul_le_mul_left' (succ_le_of_lt <| l.2 _ h) _
      · rw [← ba]
        exact le_add_right _ _)
    (mul_le_mul_right' (le_add_right _ _) _)

theorem add_mul_succ {a b : Ordinal} (c) (ba : b + a = a) : (a + b) * succ c = a * succ c + b := by
  induction c using limitRecOn with
  | H₁ => simp only [succ_zero, mul_one]
  | H₂ c IH =>
    rw [mul_succ, IH, ← add_assoc, add_assoc _ b, ba, ← mul_succ]
  | H₃ c l IH =>
    -- Porting note: Unused.
    -- have := add_mul_limit_aux ba l IH
    rw [mul_succ, add_mul_limit_aux ba l IH, mul_succ, add_assoc]

theorem add_mul_limit {a b c : Ordinal} (ba : b + a = a) (l : IsLimit c) : (a + b) * c = a * c :=
  add_mul_limit_aux ba l fun c' _ => add_mul_succ c' ba

theorem add_le_of_forall_add_lt {a b c : Ordinal} (hb : 0 < b) (h : ∀ d < b, a + d < c) :
    a + b ≤ c := by
  have H : a + (c - a) = c :=
    Ordinal.add_sub_cancel_of_le
      (by
        rw [← add_zero a]
        exact (h _ hb).le)
  rw [← H]
  apply add_le_add_left _ a
  by_contra! hb
  exact (h _ hb).ne H

theorem IsNormal.apply_omega {f : Ordinal.{u} → Ordinal.{u}} (hf : IsNormal f) :
    Ordinal.sup.{0, u} (f ∘ Nat.cast) = f ω := by rw [← sup_natCast, IsNormal.sup.{0, u, u} hf]

@[simp]
theorem sup_add_nat (o : Ordinal) : (sup fun n : ℕ => o + n) = o + ω :=
  (add_isNormal o).apply_omega

@[simp]
theorem sup_mul_nat (o : Ordinal) : (sup fun n : ℕ => o * n) = o * ω := by
  rcases eq_zero_or_pos o with (rfl | ho)
  · rw [zero_mul]
    exact sup_eq_zero_iff.2 fun n => zero_mul (n : Ordinal)
  · exact (mul_isNormal ho).apply_omega

end Ordinal

variable {α : Type u} {r : α → α → Prop} {a b : α}

namespace Acc

/-- The rank of an element `a` accessible under a relation `r` is defined inductively as the
smallest ordinal greater than the ranks of all elements below it (i.e. elements `b` such that
`r b a`). -/
noncomputable def rank (h : Acc r a) : Ordinal.{u} :=
  Acc.recOn h fun a _h ih => Ordinal.sup.{u, u} fun b : { b // r b a } => Order.succ <| ih b b.2

theorem rank_eq (h : Acc r a) :
    h.rank = Ordinal.sup.{u, u} fun b : { b // r b a } => Order.succ (h.inv b.2).rank := by
  change (Acc.intro a fun _ => h.inv).rank = _
  rfl

/-- if `r a b` then the rank of `a` is less than the rank of `b`. -/
theorem rank_lt_of_rel (hb : Acc r b) (h : r a b) : (hb.inv h).rank < hb.rank :=
  (Order.lt_succ _).trans_le <| by
    rw [hb.rank_eq]
    refine le_trans ?_ (Ordinal.le_sup _ ⟨a, h⟩)
    rfl

end Acc

namespace WellFounded

variable (hwf : WellFounded r)

/-- The rank of an element `a` under a well-founded relation `r` is defined inductively as the
smallest ordinal greater than the ranks of all elements below it (i.e. elements `b` such that
`r b a`). -/
noncomputable def rank (a : α) : Ordinal.{u} :=
  (hwf.apply a).rank

theorem rank_eq :
    hwf.rank a = Ordinal.sup.{u, u} fun b : { b // r b a } => Order.succ <| hwf.rank b := by
  rw [rank, Acc.rank_eq]
  rfl

theorem rank_lt_of_rel (h : r a b) : hwf.rank a < hwf.rank b :=
  Acc.rank_lt_of_rel _ h

theorem rank_strictMono [Preorder α] [WellFoundedLT α] :
    StrictMono (rank <| @wellFounded_lt α _ _) := fun _ _ => rank_lt_of_rel _

theorem rank_strictAnti [Preorder α] [WellFoundedGT α] :
    StrictAnti (rank <| @wellFounded_gt α _ _) := fun _ _ => rank_lt_of_rel wellFounded_gt

end WellFounded

set_option linter.style.longFile 2400<|MERGE_RESOLUTION|>--- conflicted
+++ resolved
@@ -1055,11 +1055,7 @@
 @[simp]
 theorem brange_const {o : Ordinal} (ho : o ≠ 0) {c : α} : (brange o fun _ _ => c) = {c} := by
   rw [← range_familyOfBFamily]
-<<<<<<< HEAD
-  exact @range_const _ o.out.α (out_nonempty_iff_ne_zero.2 ho) c
-=======
-  exact @Set.range_const _ o.toType (toType_nonempty_iff_ne_zero.2 ho) c
->>>>>>> 44e298cc
+  exact @range_const _ o.toType (out_nonempty_iff_ne_zero.2 ho) c
 
 theorem comp_bfamilyOfFamily' {ι : Type u} (r : ι → ι → Prop) [IsWellOrder ι r] (f : ι → α)
     (g : α → β) : (fun i hi => g (bfamilyOfFamily' r f i hi)) = bfamilyOfFamily' r (g ∘ f) :=
