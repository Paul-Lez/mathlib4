--- conflicted
+++ resolved
@@ -463,7 +463,6 @@
     inf_le_right := min_le_right
     le_inf := fun _ _ _ => le_min }
 
-<<<<<<< HEAD
 noncomputable instance orderedAddCommMonoid : OrderedAddCommMonoid PartENat :=
   { PartENat.linearOrder, PartENat.addCommMonoid with
     add_le_add_left := fun a b ⟨h₁, h₂⟩ c =>
@@ -473,12 +472,6 @@
 
 instance : CanonicallyOrderedAdd PartENat :=
   { le_self_add := fun a b =>
-=======
-noncomputable instance : CanonicallyOrderedAddCommMonoid PartENat :=
-  { PartENat.semilatticeSup, PartENat.orderBot,
-    PartENat.orderedAddCommMonoid with
-    le_self_add := fun a b =>
->>>>>>> e9fb5b31
       PartENat.casesOn b (le_top.trans_eq (add_top _).symm) fun b =>
         PartENat.casesOn a (top_add _).ge fun a =>
           (coe_le_coe.2 le_self_add).trans_eq (Nat.cast_add _ _)
