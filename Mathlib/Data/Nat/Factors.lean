--- conflicted
+++ resolved
@@ -37,16 +37,10 @@
   | 1 => []
   | k + 2 =>
     let m := minFac (k + 2)
-<<<<<<< HEAD
-    m :: factors ((k + 2) / m)
-decreasing_by show (k + 2) / m < (k + 2); exact factors_lemma
-#align nat.factors Nat.factors
-=======
     m :: primeFactorsList ((k + 2) / m)
 decreasing_by show (k + 2) / m < (k + 2); exact factors_lemma
 
 @[deprecated (since := "2024-06-14")] alias factors := primeFactorsList
->>>>>>> 99508fb5
 
 @[simp]
 theorem primeFactorsList_zero : primeFactorsList 0 = [] := by rw [primeFactorsList]
