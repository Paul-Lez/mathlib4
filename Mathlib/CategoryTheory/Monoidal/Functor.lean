--- conflicted
+++ resolved
@@ -705,28 +705,12 @@
   dsimp
   infer_instance
 
-instance [F.IsEquivalence] : IsIso (monoidalAdjoint F h).ε := by
-  dsimp
-  rw [Adjunction.homEquiv_unit]
-  infer_instance
-
-instance (X Y : D) [F.IsEquivalence] : IsIso ((monoidalAdjoint F h).μ X Y) := by
-  dsimp
-  rw [Adjunction.homEquiv_unit]
-  infer_instance
-
 /-- If a monoidal functor `F` is an equivalence of categories then its inverse is also monoidal. -/
 @[simps]
 noncomputable def monoidalInverse [F.IsEquivalence] :
     MonoidalFunctor D C where
   toLaxMonoidalFunctor := monoidalAdjoint F h
-<<<<<<< HEAD
-#align category_theory.monoidal_inverse CategoryTheory.monoidalInverse
-=======
 
 end
->>>>>>> 99508fb5
-
-end
 
 end CategoryTheory