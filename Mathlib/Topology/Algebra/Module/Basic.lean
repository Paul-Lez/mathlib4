--- conflicted
+++ resolved
@@ -734,17 +734,10 @@
   simp
 
 theorem finset_sum_comp {ι : Type*} {s : Finset ι}
-<<<<<<< HEAD
-    [ContinuousAdd M₂] [ContinuousAdd M₃] (g : ι → M₂ →SL[σ₂₃] M₃)
-    (f : M₁ →SL[σ₁₂] M₂) : (∑ i ∈ s, g i).comp f = ∑ i ∈ s, (g i).comp f := by
-  ext
-  simp
-=======
     [ContinuousAdd M₃] (g : ι → M₂ →SL[σ₂₃] M₃)
     (f : M₁ →SL[σ₁₂] M₂) : (∑ i ∈ s, g i).comp f = ∑ i ∈ s, (g i).comp f := by
   ext
   simp only [coe_comp', coe_sum', Function.comp_apply, Finset.sum_apply]
->>>>>>> 0f630816
 
 theorem comp_assoc {R₄ : Type*} [Semiring R₄] [Module R₄ M₄] {σ₁₄ : R₁ →+* R₄} {σ₂₄ : R₂ →+* R₄}
     {σ₃₄ : R₃ →+* R₄} [RingHomCompTriple σ₁₃ σ₃₄ σ₁₄] [RingHomCompTriple σ₂₃ σ₃₄ σ₂₄]
