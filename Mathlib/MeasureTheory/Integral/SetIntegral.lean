--- conflicted
+++ resolved
@@ -7,11 +7,7 @@
 import Mathlib.MeasureTheory.Integral.Bochner
 import Mathlib.MeasureTheory.Function.LocallyIntegrable
 import Mathlib.Topology.MetricSpace.ThickenedIndicator
-<<<<<<< HEAD
-import Mathlib.Topology.ContinuousFunction.ContinuousMapZero
-=======
 import Mathlib.Topology.ContinuousMap.ContinuousMapZero
->>>>>>> d0df76bd
 import Mathlib.Analysis.NormedSpace.HahnBanach.SeparatingDual
 
 /-!
@@ -60,11 +56,6 @@
 open Filter Function MeasureTheory RCLike Set TopologicalSpace Topology
 open scoped Classical ENNReal NNReal
 
-<<<<<<< HEAD
-open scoped Classical Topology ENNReal NNReal
-
-=======
->>>>>>> d0df76bd
 variable {X Y E F : Type*}
 
 namespace MeasureTheory
@@ -93,12 +84,9 @@
 theorem setIntegral_congr_fun₀ (hs : NullMeasurableSet s μ) (h : EqOn f g s) :
     ∫ x in s, f x ∂μ = ∫ x in s, g x ∂μ :=
   setIntegral_congr_ae₀ hs <| Eventually.of_forall h
-<<<<<<< HEAD
-=======
 
 @[deprecated (since := "2024-10-12")]
 alias setIntegral_congr₀ := setIntegral_congr_fun₀
->>>>>>> d0df76bd
 
 @[deprecated (since := "2024-04-17")]
 alias set_integral_congr₀ := setIntegral_congr_fun₀
@@ -106,12 +94,9 @@
 theorem setIntegral_congr_fun (hs : MeasurableSet s) (h : EqOn f g s) :
     ∫ x in s, f x ∂μ = ∫ x in s, g x ∂μ :=
   setIntegral_congr_ae hs <| Eventually.of_forall h
-<<<<<<< HEAD
-=======
 
 @[deprecated (since := "2024-10-12")]
 alias setIntegral_congr := setIntegral_congr_fun
->>>>>>> d0df76bd
 
 @[deprecated (since := "2024-04-17")]
 alias set_integral_congr := setIntegral_congr_fun
@@ -283,21 +268,6 @@
   refine .of_neBot_imp fun hne ↦ ?_
   have := (atTop_neBot_iff.mp hne).2
   rcases hfi with ⟨i₀, hi₀⟩
-<<<<<<< HEAD
-  have νi₀ : ν (s i₀) ≠ ∞ := by
-    simpa [hsm i₀, ν, ENNReal.ofReal, norm_toNNReal] using hi₀.norm.lintegral_lt_top.ne
-  have νS : ν S ≠ ∞ := ((measure_mono (hsub i₀)).trans_lt νi₀.lt_top).ne
-  have : ∀ᶠ i in atTop, ν (s i) ∈ Icc (ν S - ε) (ν S + ε) := by
-    apply tendsto_measure_iInter (fun i ↦ (hsm i).nullMeasurableSet) h_anti ⟨i₀, νi₀⟩
-    apply ENNReal.Icc_mem_nhds νS (ENNReal.coe_pos.2 ε0).ne'
-  filter_upwards [this, Ici_mem_atTop i₀] with i hi h'i
-  rw [mem_closedBall_iff_norm, ← integral_diff hSm (hi₀.mono_set (h_anti h'i)) (hsub i),
-    ← coe_nnnorm, NNReal.coe_le_coe, ← ENNReal.coe_le_coe]
-  refine (ennnorm_integral_le_lintegral_ennnorm _).trans ?_
-  rw [← withDensity_apply _ ((hsm _).diff hSm), ← hν,
-    measure_diff_le_iff_le_add hSm.nullMeasurableSet (hsub i) νS]
-  exact hi.2
-=======
   suffices Tendsto (∫ x in s i₀, f x ∂μ - ∫ x in s i₀ \ s ·, f x ∂μ) atTop
       (𝓝 (∫ x in s i₀, f x ∂μ - ∫ x in ⋃ i, s i₀ \ s i, f x ∂μ)) by
     convert this.congr' <| (eventually_ge_atTop i₀).mono fun i hi ↦ ?_
@@ -309,7 +279,6 @@
   · exact fun i j h ↦ diff_subset_diff_right (h_anti h)
   · rw [← diff_iInter]
     exact hi₀.mono_set diff_subset
->>>>>>> d0df76bd
 
 @[deprecated (since := "2024-04-17")]
 alias tendsto_set_integral_of_antitone := tendsto_setIntegral_of_antitone
