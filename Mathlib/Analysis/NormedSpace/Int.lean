/-
Copyright (c) 2021 Johan Commelin. All rights reserved.
Released under Apache 2.0 license as described in the file LICENSE.
Authors: Johan Commelin
-/
import Mathlib.Analysis.Normed.Field.Basic

/-!
# The integers as normed ring

This file contains basic facts about the integers as normed ring.

Recall that `‖n‖` denotes the norm of `n` as real number.
This norm is always nonnegative, so we can bundle the norm together with this fact,
to obtain a term of type `NNReal` (the nonnegative real numbers).
The resulting nonnegative real number is denoted by `‖n‖₊`.
-/


namespace Int

theorem nnnorm_coe_units (e : ℤˣ) : ‖(e : ℤ)‖₊ = 1 := by
  obtain rfl | rfl := units_eq_one_or e <;>
    simp only [Units.coe_neg_one, Units.val_one, nnnorm_neg, nnnorm_one]

theorem norm_coe_units (e : ℤˣ) : ‖(e : ℤ)‖ = 1 := by
  rw [← coe_nnnorm, nnnorm_coe_units, NNReal.coe_one]

@[simp]
theorem nnnorm_natCast (n : ℕ) : ‖(n : ℤ)‖₊ = n :=
  Real.nnnorm_natCast _
<<<<<<< HEAD
#align int.nnnorm_coe_nat Int.nnnorm_natCast

-- 2024-04-05
@[deprecated] alias nnnorm_coe_nat := nnnorm_natCast
=======

@[deprecated (since := "2024-04-05")] alias nnnorm_coe_nat := nnnorm_natCast
>>>>>>> 59de845a

@[simp]
theorem toNat_add_toNat_neg_eq_nnnorm (n : ℤ) : ↑n.toNat + ↑(-n).toNat = ‖n‖₊ := by
  rw [← Nat.cast_add, toNat_add_toNat_neg_eq_natAbs, NNReal.natCast_natAbs]
<<<<<<< HEAD
#align int.to_nat_add_to_nat_neg_eq_nnnorm Int.toNat_add_toNat_neg_eq_nnnorm
=======
>>>>>>> 59de845a

@[simp]
theorem toNat_add_toNat_neg_eq_norm (n : ℤ) : ↑n.toNat + ↑(-n).toNat = ‖n‖ := by
  simpa only [NNReal.coe_natCast, NNReal.coe_add] using
    congrArg NNReal.toReal (toNat_add_toNat_neg_eq_nnnorm n)

end Int<|MERGE_RESOLUTION|>--- conflicted
+++ resolved
@@ -29,23 +29,12 @@
 @[simp]
 theorem nnnorm_natCast (n : ℕ) : ‖(n : ℤ)‖₊ = n :=
   Real.nnnorm_natCast _
-<<<<<<< HEAD
-#align int.nnnorm_coe_nat Int.nnnorm_natCast
-
--- 2024-04-05
-@[deprecated] alias nnnorm_coe_nat := nnnorm_natCast
-=======
 
 @[deprecated (since := "2024-04-05")] alias nnnorm_coe_nat := nnnorm_natCast
->>>>>>> 59de845a
 
 @[simp]
 theorem toNat_add_toNat_neg_eq_nnnorm (n : ℤ) : ↑n.toNat + ↑(-n).toNat = ‖n‖₊ := by
   rw [← Nat.cast_add, toNat_add_toNat_neg_eq_natAbs, NNReal.natCast_natAbs]
-<<<<<<< HEAD
-#align int.to_nat_add_to_nat_neg_eq_nnnorm Int.toNat_add_toNat_neg_eq_nnnorm
-=======
->>>>>>> 59de845a
 
 @[simp]
 theorem toNat_add_toNat_neg_eq_norm (n : ℤ) : ↑n.toNat + ↑(-n).toNat = ‖n‖ := by
