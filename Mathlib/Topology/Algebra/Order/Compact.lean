--- conflicted
+++ resolved
@@ -278,11 +278,7 @@
   have hsub : insert x₀ (K ∩ s) ⊆ s := insert_subset_iff.2 ⟨h₀, inter_subset_right⟩
   obtain ⟨x, hx, hxf⟩ : ∃ x ∈ insert x₀ (K ∩ s), ∀ y ∈ insert x₀ (K ∩ s), f x ≤ f y :=
     ((hK.inter_right hsc).insert x₀).exists_isMinOn (insert_nonempty _ _) (hf.mono hsub)
-<<<<<<< HEAD
-  refine' ⟨x, hsub hx, fun y hy => _⟩
-=======
   refine ⟨x, hsub hx, fun y hy => ?_⟩
->>>>>>> 99508fb5
   by_cases hyK : y ∈ K
   exacts [hxf _ (Or.inr ⟨hyK, hy⟩), (hxf _ (Or.inl rfl)).trans (hKf ⟨hyK, hy⟩)]
 
@@ -300,10 +296,6 @@
   let ⟨x, _, hx⟩ := hf.continuousOn.exists_isMinOn' isClosed_univ (mem_univ x₀)
     (by rwa [principal_univ, inf_top_eq])
   ⟨x, fun y => hx (mem_univ y)⟩
-<<<<<<< HEAD
-#align continuous.exists_forall_le' Continuous.exists_forall_le'
-=======
->>>>>>> 99508fb5
 
 /-- The **extreme value theorem**: if a continuous function `f` is smaller than a value in its range
 away from compact sets, then it has a global maximum. -/
@@ -385,20 +377,11 @@
 theorem IsCompact.sSup_lt_iff_of_continuous [ClosedIciTopology α] {f : β → α} {K : Set β}
     (hK : IsCompact K) (h0K : K.Nonempty) (hf : ContinuousOn f K) (y : α) :
     sSup (f '' K) < y ↔ ∀ x ∈ K, f x < y := by
-<<<<<<< HEAD
-  refine' ⟨fun h x hx => (le_csSup (hK.bddAbove_image hf) <| mem_image_of_mem f hx).trans_lt h,
-    fun h => _⟩
-  obtain ⟨x, hx, h2x⟩ := hK.exists_isMaxOn h0K hf
-  refine' (csSup_le (h0K.image f) _).trans_lt (h x hx)
-  rintro _ ⟨x', hx', rfl⟩; exact h2x hx'
-#align is_compact.Sup_lt_iff_of_continuous IsCompact.sSup_lt_iff_of_continuous
-=======
   refine ⟨fun h x hx => (le_csSup (hK.bddAbove_image hf) <| mem_image_of_mem f hx).trans_lt h,
     fun h => ?_⟩
   obtain ⟨x, hx, h2x⟩ := hK.exists_isMaxOn h0K hf
   refine (csSup_le (h0K.image f) ?_).trans_lt (h x hx)
   rintro _ ⟨x', hx', rfl⟩; exact h2x hx'
->>>>>>> 99508fb5
 
 theorem IsCompact.lt_sInf_iff_of_continuous [ClosedIicTopology α] {f : β → α} {K : Set β}
     (hK : IsCompact K) (h0K : K.Nonempty) (hf : ContinuousOn f K) (y : α) :
