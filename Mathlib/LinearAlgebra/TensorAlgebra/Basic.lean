/-
Copyright (c) 2020 Adam Topaz. All rights reserved.
Released under Apache 2.0 license as described in the file LICENSE.
Authors: Adam Topaz
-/
import Mathlib.Algebra.FreeAlgebra
import Mathlib.Algebra.RingQuot
import Mathlib.Algebra.TrivSqZeroExt
import Mathlib.Algebra.Algebra.Operations
import Mathlib.LinearAlgebra.Multilinear.Basic

/-!
# Tensor Algebras

Given a commutative semiring `R`, and an `R`-module `M`, we construct the tensor algebra of `M`.
This is the free `R`-algebra generated (`R`-linearly) by the module `M`.

## Notation

1. `TensorAlgebra R M` is the tensor algebra itself. It is endowed with an R-algebra structure.
2. `TensorAlgebra.ι R` is the canonical R-linear map `M → TensorAlgebra R M`.
3. Given a linear map `f : M → A` to an R-algebra `A`, `lift R f` is the lift of `f` to an
  `R`-algebra morphism `TensorAlgebra R M → A`.

## Theorems

1. `ι_comp_lift` states that the composition `(lift R f) ∘ (ι R)` is identical to `f`.
2. `lift_unique` states that whenever an R-algebra morphism `g : TensorAlgebra R M → A` is
  given whose composition with `ι R` is `f`, then one has `g = lift R f`.
3. `hom_ext` is a variant of `lift_unique` in the form of an extensionality theorem.
4. `lift_comp_ι` is a combination of `ι_comp_lift` and `lift_unique`. It states that the lift
  of the composition of an algebra morphism with `ι` is the algebra morphism itself.

## Implementation details

As noted above, the tensor algebra of `M` is constructed as the free `R`-algebra generated by `M`,
modulo the additional relations making the inclusion of `M` into an `R`-linear map.
-/


variable (R : Type*) [CommSemiring R]
variable (M : Type*) [AddCommMonoid M] [Module R M]

namespace TensorAlgebra

/-- An inductively defined relation on `Pre R M` used to force the initial algebra structure on
the associated quotient.
-/
inductive Rel : FreeAlgebra R M → FreeAlgebra R M → Prop
  -- force `ι` to be linear
  | add {a b : M} : Rel (FreeAlgebra.ι R (a + b)) (FreeAlgebra.ι R a + FreeAlgebra.ι R b)
  | smul {r : R} {a : M} :
    Rel (FreeAlgebra.ι R (r • a)) (algebraMap R (FreeAlgebra R M) r * FreeAlgebra.ι R a)

end TensorAlgebra

/-- The tensor algebra of the module `M` over the commutative semiring `R`.
-/
def TensorAlgebra :=
  RingQuot (TensorAlgebra.Rel R M)

-- Porting note: Expanded `deriving Inhabited, Semiring, Algebra`
instance : Inhabited (TensorAlgebra R M) := RingQuot.instInhabited _
instance : Semiring (TensorAlgebra R M) := RingQuot.instSemiring _

-- `IsScalarTower` is not needed, but the instance isn't really canonical without it.
@[nolint unusedArguments]
instance instAlgebra {R A M} [CommSemiring R] [AddCommMonoid M] [CommSemiring A]
    [Algebra R A] [Module R M] [Module A M]
    [IsScalarTower R A M] :
    Algebra R (TensorAlgebra A M) :=
  RingQuot.instAlgebra _

-- verify there is no diamond
<<<<<<< HEAD
-- but doesn't work at `reducible_and_instances` #10906
=======
-- but doesn't work at `reducible_and_instances` https://github.com/leanprover-community/mathlib4/issues/10906
>>>>>>> d0df76bd
example : (Semiring.toNatAlgebra : Algebra ℕ (TensorAlgebra R M)) = instAlgebra := rfl

instance {R S A M} [CommSemiring R] [CommSemiring S] [AddCommMonoid M] [CommSemiring A]
    [Algebra R A] [Algebra S A] [Module R M] [Module S M] [Module A M]
    [IsScalarTower R A M] [IsScalarTower S A M] :
    SMulCommClass R S (TensorAlgebra A M) :=
  RingQuot.instSMulCommClass _

instance {R S A M} [CommSemiring R] [CommSemiring S] [AddCommMonoid M] [CommSemiring A]
    [SMul R S] [Algebra R A] [Algebra S A] [Module R M] [Module S M] [Module A M]
    [IsScalarTower R A M] [IsScalarTower S A M] [IsScalarTower R S A] :
    IsScalarTower R S (TensorAlgebra A M) :=
  RingQuot.instIsScalarTower _

namespace TensorAlgebra

instance {S : Type*} [CommRing S] [Module S M] : Ring (TensorAlgebra S M) :=
  RingQuot.instRing (Rel S M)

-- verify there is no diamond
-- but doesn't work at `reducible_and_instances` https://github.com/leanprover-community/mathlib4/issues/10906
variable (S M : Type) [CommRing S] [AddCommGroup M] [Module S M] in
example : (Ring.toIntAlgebra _ : Algebra ℤ (TensorAlgebra S M)) = instAlgebra := rfl

variable {M}

/-- The canonical linear map `M →ₗ[R] TensorAlgebra R M`.
-/
irreducible_def ι : M →ₗ[R] TensorAlgebra R M :=
  { toFun := fun m => RingQuot.mkAlgHom R _ (FreeAlgebra.ι R m)
    map_add' := fun x y => by
      rw [← map_add (RingQuot.mkAlgHom R (Rel R M))]
      exact RingQuot.mkAlgHom_rel R Rel.add
    map_smul' := fun r x => by
      rw [← map_smul (RingQuot.mkAlgHom R (Rel R M))]
      exact RingQuot.mkAlgHom_rel R Rel.smul }

theorem ringQuot_mkAlgHom_freeAlgebra_ι_eq_ι (m : M) :
    RingQuot.mkAlgHom R (Rel R M) (FreeAlgebra.ι R m) = ι R m := by
  rw [ι]
  rfl

-- Porting note: Changed `irreducible_def` to `def` to get `@[simps symm_apply]` to work
/-- Given a linear map `f : M → A` where `A` is an `R`-algebra, `lift R f` is the unique lift
of `f` to a morphism of `R`-algebras `TensorAlgebra R M → A`.
-/
@[simps symm_apply]
def lift {A : Type*} [Semiring A] [Algebra R A] : (M →ₗ[R] A) ≃ (TensorAlgebra R M →ₐ[R] A) :=
  { toFun :=
      RingQuot.liftAlgHom R ∘ fun f =>
        ⟨FreeAlgebra.lift R (⇑f), fun x y (h : Rel R M x y) => by
          induction h <;>
            simp only [Algebra.smul_def, FreeAlgebra.lift_ι_apply, LinearMap.map_smulₛₗ,
              RingHom.id_apply, map_mul, AlgHom.commutes, map_add]⟩
    invFun := fun F => F.toLinearMap.comp (ι R)
    left_inv := fun f => by
      rw [ι]
      ext1 x
      exact (RingQuot.liftAlgHom_mkAlgHom_apply _ _ _ _).trans (FreeAlgebra.lift_ι_apply f x)
    right_inv := fun F =>
      RingQuot.ringQuot_ext' _ _ _ <|
        FreeAlgebra.hom_ext <|
          funext fun x => by
            rw [ι]
            exact
              (RingQuot.liftAlgHom_mkAlgHom_apply _ _ _ _).trans (FreeAlgebra.lift_ι_apply _ _) }

variable {R}

@[simp]
theorem ι_comp_lift {A : Type*} [Semiring A] [Algebra R A] (f : M →ₗ[R] A) :
    (lift R f).toLinearMap.comp (ι R) = f := by
  convert (lift R).symm_apply_apply f

@[simp]
theorem lift_ι_apply {A : Type*} [Semiring A] [Algebra R A] (f : M →ₗ[R] A) (x) :
    lift R f (ι R x) = f x := by
  conv_rhs => rw [← ι_comp_lift f]
  rfl

@[simp]
theorem lift_unique {A : Type*} [Semiring A] [Algebra R A] (f : M →ₗ[R] A)
    (g : TensorAlgebra R M →ₐ[R] A) : g.toLinearMap.comp (ι R) = f ↔ g = lift R f := by
  rw [← (lift R).symm_apply_eq]
  simp only [lift, Equiv.coe_fn_symm_mk]

-- Marking `TensorAlgebra` irreducible makes `Ring` instances inaccessible on quotients.
-- https://leanprover.zulipchat.com/#narrow/stream/113488-general/topic/algebra.2Esemiring_to_ring.20breaks.20semimodule.20typeclass.20lookup/near/212580241
-- For now, we avoid this by not marking it irreducible.
@[simp]
theorem lift_comp_ι {A : Type*} [Semiring A] [Algebra R A] (g : TensorAlgebra R M →ₐ[R] A) :
    lift R (g.toLinearMap.comp (ι R)) = g := by
  rw [← lift_symm_apply]
  exact (lift R).apply_symm_apply g

/-- See note [partially-applied ext lemmas]. -/
@[ext]
theorem hom_ext {A : Type*} [Semiring A] [Algebra R A] {f g : TensorAlgebra R M →ₐ[R] A}
    (w : f.toLinearMap.comp (ι R) = g.toLinearMap.comp (ι R)) : f = g := by
  rw [← lift_symm_apply, ← lift_symm_apply] at w
  exact (lift R).symm.injective w

-- This proof closely follows `FreeAlgebra.induction`
/-- If `C` holds for the `algebraMap` of `r : R` into `TensorAlgebra R M`, the `ι` of `x : M`,
and is preserved under addition and multiplication, then it holds for all of `TensorAlgebra R M`.
-/
@[elab_as_elim]
theorem induction {C : TensorAlgebra R M → Prop}
    (algebraMap : ∀ r, C (algebraMap R (TensorAlgebra R M) r)) (ι : ∀ x, C (ι R x))
    (mul : ∀ a b, C a → C b → C (a * b)) (add : ∀ a b, C a → C b → C (a + b))
    (a : TensorAlgebra R M) : C a := by
  -- the arguments are enough to construct a subalgebra, and a mapping into it from M
  let s : Subalgebra R (TensorAlgebra R M) :=
    { carrier := C
      mul_mem' := @mul
      add_mem' := @add
      algebraMap_mem' := algebraMap }
  -- Porting note: Added `h`. `h` is needed for `of`.
  let h : AddCommMonoid s := inferInstanceAs (AddCommMonoid (Subalgebra.toSubmodule s))
  let of : M →ₗ[R] s := (TensorAlgebra.ι R).codRestrict (Subalgebra.toSubmodule s) ι
  -- the mapping through the subalgebra is the identity
  have of_id : AlgHom.id R (TensorAlgebra R M) = s.val.comp (lift R of) := by
    ext
    simp only [AlgHom.toLinearMap_id, LinearMap.id_comp, AlgHom.comp_toLinearMap,
      LinearMap.coe_comp, Function.comp_apply, AlgHom.toLinearMap_apply, lift_ι_apply,
      Subalgebra.coe_val]
    erw [LinearMap.codRestrict_apply]
  -- finding a proof is finding an element of the subalgebra
  rw [← AlgHom.id_apply (R := R) a, of_id]
  exact Subtype.prop (lift R of a)

/-- The left-inverse of `algebraMap`. -/
def algebraMapInv : TensorAlgebra R M →ₐ[R] R :=
  lift R (0 : M →ₗ[R] R)

variable (M)

theorem algebraMap_leftInverse :
    Function.LeftInverse algebraMapInv (algebraMap R <| TensorAlgebra R M) := fun x => by
  simp [algebraMapInv]

@[simp]
theorem algebraMap_inj (x y : R) :
    algebraMap R (TensorAlgebra R M) x = algebraMap R (TensorAlgebra R M) y ↔ x = y :=
  (algebraMap_leftInverse M).injective.eq_iff

@[simp]
theorem algebraMap_eq_zero_iff (x : R) : algebraMap R (TensorAlgebra R M) x = 0 ↔ x = 0 :=
  map_eq_zero_iff (algebraMap _ _) (algebraMap_leftInverse _).injective

@[simp]
theorem algebraMap_eq_one_iff (x : R) : algebraMap R (TensorAlgebra R M) x = 1 ↔ x = 1 :=
  map_eq_one_iff (algebraMap _ _) (algebraMap_leftInverse _).injective

/-- A `TensorAlgebra` over a nontrivial semiring is nontrivial. -/
instance [Nontrivial R] : Nontrivial (TensorAlgebra R M) :=
  (algebraMap_leftInverse M).injective.nontrivial

variable {M}

/-- The canonical map from `TensorAlgebra R M` into `TrivSqZeroExt R M` that sends
`TensorAlgebra.ι` to `TrivSqZeroExt.inr`. -/
def toTrivSqZeroExt [Module Rᵐᵒᵖ M] [IsCentralScalar R M] :
    TensorAlgebra R M →ₐ[R] TrivSqZeroExt R M :=
  lift R (TrivSqZeroExt.inrHom R M)

@[simp]
theorem toTrivSqZeroExt_ι (x : M) [Module Rᵐᵒᵖ M] [IsCentralScalar R M] :
    toTrivSqZeroExt (ι R x) = TrivSqZeroExt.inr x :=
  lift_ι_apply _ _

/-- The left-inverse of `ι`.

As an implementation detail, we implement this using `TrivSqZeroExt` which has a suitable
algebra structure. -/
def ιInv : TensorAlgebra R M →ₗ[R] M := by
  letI : Module Rᵐᵒᵖ M := Module.compHom _ ((RingHom.id R).fromOpposite mul_comm)
  haveI : IsCentralScalar R M := ⟨fun r m => rfl⟩
  exact (TrivSqZeroExt.sndHom R M).comp toTrivSqZeroExt.toLinearMap

theorem ι_leftInverse : Function.LeftInverse ιInv (ι R : M → TensorAlgebra R M) := fun x ↦ by
  simp [ιInv]

variable (R)

@[simp]
theorem ι_inj (x y : M) : ι R x = ι R y ↔ x = y :=
  ι_leftInverse.injective.eq_iff

@[simp]
theorem ι_eq_zero_iff (x : M) : ι R x = 0 ↔ x = 0 := by rw [← ι_inj R x 0, LinearMap.map_zero]

variable {R}

@[simp]
theorem ι_eq_algebraMap_iff (x : M) (r : R) : ι R x = algebraMap R _ r ↔ x = 0 ∧ r = 0 := by
  refine ⟨fun h => ?_, ?_⟩
  · letI : Module Rᵐᵒᵖ M := Module.compHom _ ((RingHom.id R).fromOpposite mul_comm)
    haveI : IsCentralScalar R M := ⟨fun r m => rfl⟩
    have hf0 : toTrivSqZeroExt (ι R x) = (0, x) := lift_ι_apply _ _
    rw [h, AlgHom.commutes] at hf0
    have : r = 0 ∧ 0 = x := Prod.ext_iff.1 hf0
    exact this.symm.imp_left Eq.symm
  · rintro ⟨rfl, rfl⟩
    rw [LinearMap.map_zero, RingHom.map_zero]

@[simp]
theorem ι_ne_one [Nontrivial R] (x : M) : ι R x ≠ 1 := by
  rw [← (algebraMap R (TensorAlgebra R M)).map_one, Ne, ι_eq_algebraMap_iff]
  exact one_ne_zero ∘ And.right

/-- The generators of the tensor algebra are disjoint from its scalars. -/
theorem ι_range_disjoint_one :
    Disjoint (LinearMap.range (ι R : M →ₗ[R] TensorAlgebra R M))
      (1 : Submodule R (TensorAlgebra R M)) := by
  rw [Submodule.disjoint_def, Submodule.one_eq_range]
  rintro _ ⟨x, hx⟩ ⟨r, rfl⟩
  rw [Algebra.linearMap_apply, ι_eq_algebraMap_iff] at hx
  rw [hx.2, map_zero]

variable (R M)

/-- Construct a product of `n` elements of the module within the tensor algebra.

See also `PiTensorProduct.tprod`. -/
def tprod (n : ℕ) : MultilinearMap R (fun _ : Fin n => M) (TensorAlgebra R M) :=
  (MultilinearMap.mkPiAlgebraFin R n (TensorAlgebra R M)).compLinearMap fun _ => ι R

@[simp]
theorem tprod_apply {n : ℕ} (x : Fin n → M) : tprod R M n x = (List.ofFn fun i => ι R (x i)).prod :=
  rfl

variable {R M}

end TensorAlgebra

namespace FreeAlgebra

variable {R M}

/-- The canonical image of the `FreeAlgebra` in the `TensorAlgebra`, which maps
`FreeAlgebra.ι R x` to `TensorAlgebra.ι R x`. -/
def toTensor : FreeAlgebra R M →ₐ[R] TensorAlgebra R M :=
  FreeAlgebra.lift R (TensorAlgebra.ι R)

@[simp]
theorem toTensor_ι (m : M) : FreeAlgebra.toTensor (FreeAlgebra.ι R m) = TensorAlgebra.ι R m := by
  simp [toTensor]

end FreeAlgebra<|MERGE_RESOLUTION|>--- conflicted
+++ resolved
@@ -72,11 +72,7 @@
   RingQuot.instAlgebra _
 
 -- verify there is no diamond
-<<<<<<< HEAD
--- but doesn't work at `reducible_and_instances` #10906
-=======
 -- but doesn't work at `reducible_and_instances` https://github.com/leanprover-community/mathlib4/issues/10906
->>>>>>> d0df76bd
 example : (Semiring.toNatAlgebra : Algebra ℕ (TensorAlgebra R M)) = instAlgebra := rfl
 
 instance {R S A M} [CommSemiring R] [CommSemiring S] [AddCommMonoid M] [CommSemiring A]
