/-
Copyright (c) 2017 Mario Carneiro. All rights reserved.
Released under Apache 2.0 license as described in the file LICENSE.
Authors: Mario Carneiro
-/
import Mathlib.Data.List.Basic

/-!
# Prefixes, suffixes, infixes

This file proves properties about
* `List.isPrefix`: `l₁` is a prefix of `l₂` if `l₂` starts with `l₁`.
* `List.isSuffix`: `l₁` is a suffix of `l₂` if `l₂` ends with `l₁`.
* `List.isInfix`: `l₁` is an infix of `l₂` if `l₁` is a prefix of some suffix of `l₂`.
* `List.inits`: The list of prefixes of a list.
* `List.tails`: The list of prefixes of a list.
* `insert` on lists

All those (except `insert`) are defined in `Mathlib.Data.List.Defs`.

## Notation

* `l₁ <+: l₂`: `l₁` is a prefix of `l₂`.
* `l₁ <:+ l₂`: `l₁` is a suffix of `l₂`.
* `l₁ <:+: l₂`: `l₁` is an infix of `l₂`.
-/

variable {α β : Type*}

namespace List

variable {l l₁ l₂ l₃ : List α} {a b : α} {m n : ℕ}

/-! ### prefix, suffix, infix -/

section Fix

@[deprecated IsSuffix.reverse (since := "2024-08-12")] alias isSuffix.reverse := IsSuffix.reverse
@[deprecated IsPrefix.reverse (since := "2024-08-12")] alias isPrefix.reverse := IsPrefix.reverse
@[deprecated IsInfix.reverse (since := "2024-08-12")] alias isInfix.reverse := IsInfix.reverse

@[deprecated IsInfix.eq_of_length (since := "2024-08-12")]
theorem eq_of_infix_of_length_eq (h : l₁ <:+: l₂) : l₁.length = l₂.length → l₁ = l₂ :=
  h.eq_of_length

@[deprecated IsPrefix.eq_of_length (since := "2024-08-12")]
theorem eq_of_prefix_of_length_eq (h : l₁ <+: l₂) : l₁.length = l₂.length → l₁ = l₂ :=
  h.eq_of_length

@[deprecated IsSuffix.eq_of_length (since := "2024-08-12")]
theorem eq_of_suffix_of_length_eq (h : l₁ <:+ l₂) : l₁.length = l₂.length → l₁ = l₂ :=
  h.eq_of_length

lemma dropSlice_sublist (n m : ℕ) (l : List α) : l.dropSlice n m <+ l :=
  calc
    l.dropSlice n m = take n l ++ drop m (drop n l) := by rw [dropSlice_eq, drop_drop, Nat.add_comm]
  _ <+ take n l ++ drop n l := (Sublist.refl _).append (drop_sublist _ _)
  _ = _ := take_append_drop _ _

lemma dropSlice_subset (n m : ℕ) (l : List α) : l.dropSlice n m ⊆ l :=
  (dropSlice_sublist n m l).subset

lemma mem_of_mem_dropSlice {n m : ℕ} {l : List α} {a : α} (h : a ∈ l.dropSlice n m) : a ∈ l :=
  dropSlice_subset n m l h

attribute [gcongr] drop_sublist_drop_left

theorem tail_subset (l : List α) : tail l ⊆ l :=
  (tail_sublist l).subset

theorem mem_of_mem_dropLast (h : a ∈ l.dropLast) : a ∈ l :=
  dropLast_subset l h

theorem mem_of_mem_tail (h : a ∈ l.tail) : a ∈ l :=
  tail_subset l h

attribute [gcongr] Sublist.drop

theorem concat_get_prefix {x y : List α} (h : x <+: y) (hl : x.length < y.length) :
    x ++ [y.get ⟨x.length, hl⟩] <+: y := by
  use y.drop (x.length + 1)
  nth_rw 1 [List.prefix_iff_eq_take.mp h]
  convert List.take_append_drop (x.length + 1) y using 2
  rw [← List.take_concat_get, List.concat_eq_append]; rfl

@[deprecated cons_prefix_cons (since := "2024-08-14")]
theorem cons_prefix_iff : a :: l₁ <+: b :: l₂ ↔ a = b ∧ l₁ <+: l₂ := by
  simp

@[deprecated (since := "2024-03-26")] alias IsPrefix.filter_map := IsPrefix.filterMap

protected theorem IsPrefix.reduceOption {l₁ l₂ : List (Option α)} (h : l₁ <+: l₂) :
    l₁.reduceOption <+: l₂.reduceOption :=
  h.filterMap id
<<<<<<< HEAD
#align list.is_prefix.reduce_option List.IsPrefix.reduceOption

#align list.is_prefix.filter List.IsPrefix.filter
#align list.is_suffix.filter List.IsSuffix.filter
#align list.is_infix.filter List.IsInfix.filter
=======
>>>>>>> 99508fb5

instance : IsPartialOrder (List α) (· <+: ·) where
  refl _ := prefix_rfl
  trans _ _ _ := IsPrefix.trans
  antisymm _ _ h₁ h₂ := h₁.eq_of_length <| h₁.length_le.antisymm h₂.length_le

instance : IsPartialOrder (List α) (· <:+ ·) where
  refl _ := suffix_rfl
  trans _ _ _ := IsSuffix.trans
  antisymm _ _ h₁ h₂ := h₁.eq_of_length <| h₁.length_le.antisymm h₂.length_le

instance : IsPartialOrder (List α) (· <:+: ·) where
  refl _ := infix_rfl
  trans _ _ _ := IsInfix.trans
  antisymm _ _ h₁ h₂ := h₁.eq_of_length <| h₁.length_le.antisymm h₂.length_le

end Fix

section InitsTails

@[simp]
theorem mem_inits : ∀ s t : List α, s ∈ inits t ↔ s <+: t
  | s, [] =>
    suffices s = nil ↔ s <+: nil by simpa only [inits, mem_singleton]
    ⟨fun h => h.symm ▸ prefix_rfl, eq_nil_of_prefix_nil⟩
  | s, a :: t =>
    suffices (s = nil ∨ ∃ l ∈ inits t, a :: l = s) ↔ s <+: a :: t by simpa
    ⟨fun o =>
      match s, o with
      | _, Or.inl rfl => ⟨_, rfl⟩
      | s, Or.inr ⟨r, hr, hs⟩ => by
        let ⟨s, ht⟩ := (mem_inits _ _).1 hr
        rw [← hs, ← ht]; exact ⟨s, rfl⟩,
      fun mi =>
      match s, mi with
      | [], ⟨_, rfl⟩ => Or.inl rfl
      | b :: s, ⟨r, hr⟩ =>
        (List.noConfusion hr) fun ba (st : s ++ r = t) =>
          Or.inr <| by rw [ba]; exact ⟨_, (mem_inits _ _).2 ⟨_, st⟩, rfl⟩⟩

@[simp]
theorem mem_tails : ∀ s t : List α, s ∈ tails t ↔ s <:+ t
  | s, [] => by
    simp only [tails, mem_singleton, suffix_nil]
  | s, a :: t => by
    simp only [tails, mem_cons, mem_tails s t]
    exact
      show s = a :: t ∨ s <:+ t ↔ s <:+ a :: t from
        ⟨fun o =>
          match s, t, o with
          | _, t, Or.inl rfl => suffix_rfl
          | s, _, Or.inr ⟨l, rfl⟩ => ⟨a :: l, rfl⟩,
          fun e =>
          match s, t, e with
          | _, t, ⟨[], rfl⟩ => Or.inl rfl
          | s, t, ⟨b :: l, he⟩ => List.noConfusion he fun _ lt => Or.inr ⟨l, lt⟩⟩

theorem inits_cons (a : α) (l : List α) : inits (a :: l) = [] :: l.inits.map fun t => a :: t := by
  simp

theorem tails_cons (a : α) (l : List α) : tails (a :: l) = (a :: l) :: l.tails := by simp

@[simp]
theorem inits_append : ∀ s t : List α, inits (s ++ t) = s.inits ++ t.inits.tail.map fun l => s ++ l
  | [], [] => by simp
  | [], a :: t => by simp
  | a :: s, t => by simp [inits_append s t, Function.comp_def]

@[simp]
theorem tails_append :
    ∀ s t : List α, tails (s ++ t) = (s.tails.map fun l => l ++ t) ++ t.tails.tail
  | [], [] => by simp
  | [], a :: t => by simp
  | a :: s, t => by simp [tails_append s t]

-- the lemma names `inits_eq_tails` and `tails_eq_inits` are like `sublists_eq_sublists'`
theorem inits_eq_tails : ∀ l : List α, l.inits = (reverse <| map reverse <| tails <| reverse l)
  | [] => by simp
  | a :: l => by simp [inits_eq_tails l, map_inj_left, ← map_reverse]

theorem tails_eq_inits : ∀ l : List α, l.tails = (reverse <| map reverse <| inits <| reverse l)
  | [] => by simp
  | a :: l => by simp [tails_eq_inits l, append_left_inj]

theorem inits_reverse (l : List α) : inits (reverse l) = reverse (map reverse l.tails) := by
  rw [tails_eq_inits l]
  simp [reverse_involutive.comp_self, ← map_reverse]

theorem tails_reverse (l : List α) : tails (reverse l) = reverse (map reverse l.inits) := by
  rw [inits_eq_tails l]
  simp [reverse_involutive.comp_self, ← map_reverse]

theorem map_reverse_inits (l : List α) : map reverse l.inits = (reverse <| tails <| reverse l) := by
  rw [inits_eq_tails l]
  simp [reverse_involutive.comp_self, ← map_reverse]

theorem map_reverse_tails (l : List α) : map reverse l.tails = (reverse <| inits <| reverse l) := by
  rw [tails_eq_inits l]
  simp [reverse_involutive.comp_self, ← map_reverse]

@[simp]
theorem length_tails (l : List α) : length (tails l) = length l + 1 := by
  induction' l with x l IH
  · simp
  · simpa using IH

@[simp]
theorem length_inits (l : List α) : length (inits l) = length l + 1 := by simp [inits_eq_tails]

@[simp]
theorem getElem_tails (l : List α) (n : Nat) (h : n < (tails l).length) :
    (tails l)[n] = l.drop n := by
  induction l generalizing n with
  | nil => simp
  | cons a l ihl =>
    cases n with
    | zero => simp
    | succ n => simp [ihl]

theorem get_tails (l : List α) (n : Fin (length (tails l))) : (tails l).get n = l.drop n := by
  simp

@[simp]
theorem getElem_inits (l : List α) (n : Nat) (h : n < length (inits l)) :
    (inits l)[n] = l.take n := by
  induction l generalizing n with
  | nil => simp
  | cons a l ihl =>
    cases n with
    | zero => simp
    | succ n => simp [ihl]

theorem get_inits (l : List α) (n : Fin (length (inits l))) : (inits l).get n = l.take n := by
  simp

end InitsTails

/-! ### insert -/


section Insert

variable [DecidableEq α]

theorem insert_eq_ite (a : α) (l : List α) : insert a l = if a ∈ l then l else a :: l := by
  simp only [← elem_iff]
  rfl

@[simp]
theorem suffix_insert (a : α) (l : List α) : l <:+ l.insert a := by
  by_cases h : a ∈ l
  · simp only [insert_of_mem h, insert, suffix_refl]
  · simp only [insert_of_not_mem h, suffix_cons, insert]

theorem infix_insert (a : α) (l : List α) : l <:+: l.insert a :=
  (suffix_insert a l).isInfix

theorem sublist_insert (a : α) (l : List α) : l <+ l.insert a :=
  (suffix_insert a l).sublist

theorem subset_insert (a : α) (l : List α) : l ⊆ l.insert a :=
  (sublist_insert a l).subset

end Insert

@[deprecated (since := "2024-08-15")] alias mem_of_mem_suffix := IsSuffix.mem

@[deprecated IsPrefix.getElem (since := "2024-08-15")]
theorem IsPrefix.get_eq {x y : List α} (h : x <+: y) {n} (hn : n < x.length) :
    x.get ⟨n, hn⟩ = y.get ⟨n, hn.trans_le h.length_le⟩ := by
  simp only [get_eq_getElem, IsPrefix.getElem h hn]

@[deprecated (since := "2024-08-15")] alias IsPrefix.head_eq := IsPrefix.head

end List<|MERGE_RESOLUTION|>--- conflicted
+++ resolved
@@ -92,14 +92,6 @@
 protected theorem IsPrefix.reduceOption {l₁ l₂ : List (Option α)} (h : l₁ <+: l₂) :
     l₁.reduceOption <+: l₂.reduceOption :=
   h.filterMap id
-<<<<<<< HEAD
-#align list.is_prefix.reduce_option List.IsPrefix.reduceOption
-
-#align list.is_prefix.filter List.IsPrefix.filter
-#align list.is_suffix.filter List.IsSuffix.filter
-#align list.is_infix.filter List.IsInfix.filter
-=======
->>>>>>> 99508fb5
 
 instance : IsPartialOrder (List α) (· <+: ·) where
   refl _ := prefix_rfl
