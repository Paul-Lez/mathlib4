--- conflicted
+++ resolved
@@ -507,9 +507,5 @@
     (fun x hx ↦ hf x hx |>.continuousAt.continuousWithinAt)
     (fun x hx ↦ hf x <| mem_Icc_of_Ioo hx)
     hf'
-<<<<<<< HEAD
-#align fourier_coeff_on_of_has_deriv_at fourierCoeffOn_of_hasDerivAt
-=======
->>>>>>> 59de845a
 
 end deriv