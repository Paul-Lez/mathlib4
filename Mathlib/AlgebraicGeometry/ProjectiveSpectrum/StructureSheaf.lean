/-
Copyright (c) 2022 Jujian Zhang. All rights reserved.
Released under Apache 2.0 license as described in the file LICENSE.
Authors: Jujian Zhang
-/
import Mathlib.AlgebraicGeometry.ProjectiveSpectrum.Topology
import Mathlib.Topology.Sheaves.LocalPredicate
import Mathlib.RingTheory.GradedAlgebra.HomogeneousLocalization
import Mathlib.Geometry.RingedSpace.LocallyRingedSpace

/-!
# The structure sheaf on `ProjectiveSpectrum 𝒜`.

In `Mathlib.AlgebraicGeometry.Topology`, we have given a topology on `ProjectiveSpectrum 𝒜`; in
this file we will construct a sheaf on `ProjectiveSpectrum 𝒜`.

## Notation
- `R` is a commutative semiring;
- `A` is a commutative ring and an `R`-algebra;
- `𝒜 : ℕ → Submodule R A` is the grading of `A`;
- `U` is opposite object of some open subset of `ProjectiveSpectrum.top`.

## Main definitions and results
We define the structure sheaf as the subsheaf of all dependent function
`f : Π x : U, HomogeneousLocalization 𝒜 x` such that `f` is locally expressible as ratio of two
elements of the *same grading*, i.e. `∀ y ∈ U, ∃ (V ⊆ U) (i : ℕ) (a b ∈ 𝒜 i), ∀ z ∈ V, f z = a / b`.

* `AlgebraicGeometry.ProjectiveSpectrum.StructureSheaf.isLocallyFraction`: the predicate that
  a dependent function is locally expressible as a ratio of two elements of the same grading.
* `AlgebraicGeometry.ProjectiveSpectrum.StructureSheaf.sectionsSubring`: the dependent functions
  satisfying the above local property forms a subring of all dependent functions
  `Π x : U, HomogeneousLocalization 𝒜 x`.
* `AlgebraicGeometry.Proj.StructureSheaf`: the sheaf with `U ↦ sectionsSubring U` and natural
  restriction map.

Then we establish that `Proj 𝒜` is a `LocallyRingedSpace`:
* `AlgebraicGeometry.Proj.stalkIso'`: for any `x : ProjectiveSpectrum 𝒜`, the stalk of
  `Proj.StructureSheaf` at `x` is isomorphic to `HomogeneousLocalization 𝒜 x`.
* `AlgebraicGeometry.Proj.toLocallyRingedSpace`: `Proj` as a locally ringed space.

## References

* [Robin Hartshorne, *Algebraic Geometry*][Har77]


-/


noncomputable section

namespace AlgebraicGeometry

open scoped DirectSum Pointwise

open DirectSum SetLike Localization TopCat TopologicalSpace CategoryTheory Opposite

variable {R A : Type*}
variable [CommRing R] [CommRing A] [Algebra R A]
variable (𝒜 : ℕ → Submodule R A) [GradedAlgebra 𝒜]

local notation3 "at " x =>
  HomogeneousLocalization.AtPrime 𝒜
    (HomogeneousIdeal.toIdeal (ProjectiveSpectrum.asHomogeneousIdeal x))

namespace ProjectiveSpectrum.StructureSheaf

variable {𝒜}

/-- The predicate saying that a dependent function on an open `U` is realised as a fixed fraction
`r / s` of *same grading* in each of the stalks (which are localizations at various prime ideals).
-/
def IsFraction {U : Opens (ProjectiveSpectrum.top 𝒜)} (f : ∀ x : U, at x.1) : Prop :=
  ∃ (i : ℕ) (r s : 𝒜 i) (s_nin : ∀ x : U, s.1 ∉ x.1.asHomogeneousIdeal),
    ∀ x : U, f x = .mk ⟨i, r, s, s_nin x⟩
variable (𝒜)

/--
The predicate `IsFraction` is "prelocal", in the sense that if it holds on `U` it holds on any open
subset `V` of `U`.
-/
def isFractionPrelocal : PrelocalPredicate fun x : ProjectiveSpectrum.top 𝒜 => at x where
  pred f := IsFraction f
  res := by rintro V U i f ⟨j, r, s, h, w⟩; exact ⟨j, r, s, (h <| i ·), (w <| i ·)⟩

/-- We will define the structure sheaf as the subsheaf of all dependent functions in
`Π x : U, HomogeneousLocalization 𝒜 x` consisting of those functions which can locally be expressed
as a ratio of `A` of same grading. -/
def isLocallyFraction : LocalPredicate fun x : ProjectiveSpectrum.top 𝒜 => at x :=
  (isFractionPrelocal 𝒜).sheafify

namespace SectionSubring

variable {𝒜}

open Submodule SetLike.GradedMonoid HomogeneousLocalization

theorem zero_mem' (U : (Opens (ProjectiveSpectrum.top 𝒜))ᵒᵖ) :
    (isLocallyFraction 𝒜).pred (0 : ∀ x : U.unop, at x.1) := fun x =>
  ⟨unop U, x.2, 𝟙 (unop U), ⟨0, ⟨0, zero_mem _⟩, ⟨1, one_mem_graded _⟩, _, fun _ => rfl⟩⟩

theorem one_mem' (U : (Opens (ProjectiveSpectrum.top 𝒜))ᵒᵖ) :
    (isLocallyFraction 𝒜).pred (1 : ∀ x : U.unop, at x.1) := fun x =>
  ⟨unop U, x.2, 𝟙 (unop U), ⟨0, ⟨1, one_mem_graded _⟩, ⟨1, one_mem_graded _⟩, _, fun _ => rfl⟩⟩

theorem add_mem' (U : (Opens (ProjectiveSpectrum.top 𝒜))ᵒᵖ) (a b : ∀ x : U.unop, at x.1)
    (ha : (isLocallyFraction 𝒜).pred a) (hb : (isLocallyFraction 𝒜).pred b) :
    (isLocallyFraction 𝒜).pred (a + b) := fun x => by
  rcases ha x with ⟨Va, ma, ia, ja, ⟨ra, ra_mem⟩, ⟨sa, sa_mem⟩, hwa, wa⟩
  rcases hb x with ⟨Vb, mb, ib, jb, ⟨rb, rb_mem⟩, ⟨sb, sb_mem⟩, hwb, wb⟩
  refine
    ⟨Va ⊓ Vb, ⟨ma, mb⟩, Opens.infLELeft _ _ ≫ ia, ja + jb,
      ⟨sb * ra + sa * rb,
        add_mem (add_comm jb ja ▸ mul_mem_graded sb_mem ra_mem : sb * ra ∈ 𝒜 (ja + jb))
          (mul_mem_graded sa_mem rb_mem)⟩,
      ⟨sa * sb, mul_mem_graded sa_mem sb_mem⟩, fun y ↦
        y.1.asHomogeneousIdeal.toIdeal.primeCompl.mul_mem (hwa ⟨y.1, y.2.1⟩) (hwb ⟨y.1, y.2.2⟩),
      fun y => ?_⟩
  simp only at wa wb
  simp only [Pi.add_apply, wa ⟨y.1, y.2.1⟩, wb ⟨y.1, y.2.2⟩, ext_iff_val,
    val_add, val_mk, add_mk, add_comm (sa * rb)]
  rfl

theorem neg_mem' (U : (Opens (ProjectiveSpectrum.top 𝒜))ᵒᵖ) (a : ∀ x : U.unop, at x.1)
    (ha : (isLocallyFraction 𝒜).pred a) : (isLocallyFraction 𝒜).pred (-a) := fun x => by
  rcases ha x with ⟨V, m, i, j, ⟨r, r_mem⟩, ⟨s, s_mem⟩, nin, hy⟩
  refine ⟨V, m, i, j, ⟨-r, Submodule.neg_mem _ r_mem⟩, ⟨s, s_mem⟩, nin, fun y => ?_⟩
  simp only [ext_iff_val, val_mk] at hy
  simp only [Pi.neg_apply, ext_iff_val, val_neg, hy, val_mk, neg_mk]

theorem mul_mem' (U : (Opens (ProjectiveSpectrum.top 𝒜))ᵒᵖ) (a b : ∀ x : U.unop, at x.1)
    (ha : (isLocallyFraction 𝒜).pred a) (hb : (isLocallyFraction 𝒜).pred b) :
    (isLocallyFraction 𝒜).pred (a * b) := fun x => by
  rcases ha x with ⟨Va, ma, ia, ja, ⟨ra, ra_mem⟩, ⟨sa, sa_mem⟩, hwa, wa⟩
  rcases hb x with ⟨Vb, mb, ib, jb, ⟨rb, rb_mem⟩, ⟨sb, sb_mem⟩, hwb, wb⟩
  refine
    ⟨Va ⊓ Vb, ⟨ma, mb⟩, Opens.infLELeft _ _ ≫ ia, ja + jb,
      ⟨ra * rb, SetLike.mul_mem_graded ra_mem rb_mem⟩,
      ⟨sa * sb, SetLike.mul_mem_graded sa_mem sb_mem⟩, fun y =>
      y.1.asHomogeneousIdeal.toIdeal.primeCompl.mul_mem (hwa ⟨y.1, y.2.1⟩) (hwb ⟨y.1, y.2.2⟩),
      fun y ↦ ?_⟩
  simp only [Pi.mul_apply, wa ⟨y.1, y.2.1⟩, wb ⟨y.1, y.2.2⟩, ext_iff_val, val_mul, val_mk,
    Localization.mk_mul]
  rfl

end SectionSubring

section

open SectionSubring

variable {𝒜}

/-- The functions satisfying `isLocallyFraction` form a subring of all dependent functions
`Π x : U, HomogeneousLocalization 𝒜 x`. -/
def sectionsSubring (U : (Opens (ProjectiveSpectrum.top 𝒜))ᵒᵖ) :
    Subring (∀ x : U.unop, at x.1) where
  carrier := {f | (isLocallyFraction 𝒜).pred f}
  zero_mem' := zero_mem' U
  one_mem' := one_mem' U
  add_mem' := add_mem' U _ _
  neg_mem' := neg_mem' U _
  mul_mem' := mul_mem' U _ _

end

/-- The structure sheaf (valued in `Type`, not yet `CommRing`) is the subsheaf consisting of
functions satisfying `isLocallyFraction`. -/
def structureSheafInType : Sheaf (Type _) (ProjectiveSpectrum.top 𝒜) :=
  subsheafToTypes (isLocallyFraction 𝒜)

instance commRingStructureSheafInTypeObj (U : (Opens (ProjectiveSpectrum.top 𝒜))ᵒᵖ) :
    CommRing ((structureSheafInType 𝒜).1.obj U) :=
  (sectionsSubring U).toCommRing

/-- The structure presheaf, valued in `CommRing`, constructed by dressing up the `Type` valued
structure presheaf. -/
@[simps]
def structurePresheafInCommRing : Presheaf CommRingCat (ProjectiveSpectrum.top 𝒜) where
  obj U := CommRingCat.of ((structureSheafInType 𝒜).1.obj U)
  map i :=
    { toFun := (structureSheafInType 𝒜).1.map i
      map_zero' := rfl
      map_add' := fun x y => rfl
      map_one' := rfl
      map_mul' := fun x y => rfl }

-- These lemmas have always been bad (#7657), but leanprover/lean4#2644 made `simp` start noticing
attribute [nolint simpNF]
  AlgebraicGeometry.ProjectiveSpectrum.StructureSheaf.structurePresheafInCommRing_map_apply

/-- Some glue, verifying that the structure presheaf valued in `CommRing` agrees with the `Type`
valued structure presheaf. -/
def structurePresheafCompForget :
    structurePresheafInCommRing 𝒜 ⋙ forget CommRingCat ≅ (structureSheafInType 𝒜).1 :=
  NatIso.ofComponents (fun U => Iso.refl _) (by aesop_cat)

end ProjectiveSpectrum.StructureSheaf

namespace ProjectiveSpectrum

open TopCat.Presheaf ProjectiveSpectrum.StructureSheaf Opens

/-- The structure sheaf on `Proj` 𝒜, valued in `CommRing`. -/
def Proj.structureSheaf : Sheaf CommRingCat (ProjectiveSpectrum.top 𝒜) :=
  ⟨structurePresheafInCommRing 𝒜,
    (-- We check the sheaf condition under `forget CommRing`.
          isSheaf_iff_isSheaf_comp
          _ _).mpr
      (isSheaf_of_iso (structurePresheafCompForget 𝒜).symm (structureSheafInType 𝒜).cond)⟩

end ProjectiveSpectrum

section

open ProjectiveSpectrum ProjectiveSpectrum.StructureSheaf Opens

section
variable {U V : (Opens (ProjectiveSpectrum.top 𝒜))ᵒᵖ} (i : V ⟶ U)
    (s t : (Proj.structureSheaf 𝒜).1.obj V) (x : V.unop)

@[simp]
theorem Proj.res_apply (x) : ((Proj.structureSheaf 𝒜).1.map i s).1 x = s.1 (i.unop x) := rfl

@[ext] theorem Proj.ext (h : s.1 = t.1) : s = t := Subtype.ext h
@[simp] theorem Proj.add_apply : (s + t).1 x = s.1 x + t.1 x := rfl
@[simp] theorem Proj.mul_apply : (s * t).1 x = s.1 x * t.1 x := rfl
@[simp] theorem Proj.sub_apply : (s - t).1 x = s.1 x - t.1 x := rfl
@[simp] theorem Proj.pow_apply (n : ℕ) : (s ^ n).1 x = s.1 x ^ n := rfl
@[simp] theorem Proj.zero_apply : (0 : (Proj.structureSheaf 𝒜).1.obj V).1 x = 0 := rfl
@[simp] theorem Proj.one_apply : (1 : (Proj.structureSheaf 𝒜).1.obj V).1 x = 1 := rfl

end

/-- `Proj` of a graded ring as a `SheafedSpace`-/
def Proj.toSheafedSpace : SheafedSpace CommRingCat where
  carrier := TopCat.of (ProjectiveSpectrum 𝒜)
  presheaf := (Proj.structureSheaf 𝒜).1
  IsSheaf := (Proj.structureSheaf 𝒜).2

/-- The ring homomorphism that takes a section of the structure sheaf of `Proj` on the open set `U`,
implemented as a subtype of dependent functions to localizations at homogeneous prime ideals, and
evaluates the section on the point corresponding to a given homogeneous prime ideal. -/
def openToLocalization (U : Opens (ProjectiveSpectrum.top 𝒜)) (x : ProjectiveSpectrum.top 𝒜)
    (hx : x ∈ U) : (Proj.structureSheaf 𝒜).1.obj (op U) ⟶ CommRingCat.of (at x) where
  toFun s := (s.1 ⟨x, hx⟩ : _)
  map_one' := rfl
  map_mul' _ _ := rfl
  map_zero' := rfl
  map_add' _ _ := rfl

/-- The ring homomorphism from the stalk of the structure sheaf of `Proj` at a point corresponding
to a homogeneous prime ideal `x` to the *homogeneous localization* at `x`,
formed by gluing the `openToLocalization` maps. -/
def stalkToFiberRingHom (x : ProjectiveSpectrum.top 𝒜) :
    (Proj.structureSheaf 𝒜).presheaf.stalk x ⟶ CommRingCat.of (at x) :=
  Limits.colimit.desc ((OpenNhds.inclusion x).op ⋙ (Proj.structureSheaf 𝒜).1)
    { pt := _
      ι :=
        { app := fun U =>
            openToLocalization 𝒜 ((OpenNhds.inclusion _).obj U.unop) x U.unop.2 } }

@[simp]
theorem germ_comp_stalkToFiberRingHom (U : Opens (ProjectiveSpectrum.top 𝒜)) (x : U) :
    (Proj.structureSheaf 𝒜).presheaf.germ x ≫ stalkToFiberRingHom 𝒜 x =
      openToLocalization 𝒜 U x x.2 :=
  Limits.colimit.ι_desc _ _

@[simp]
theorem stalkToFiberRingHom_germ' (U : Opens (ProjectiveSpectrum.top 𝒜))
    (x : ProjectiveSpectrum.top 𝒜) (hx : x ∈ U) (s : (Proj.structureSheaf 𝒜).1.obj (op U)) :
    stalkToFiberRingHom 𝒜 x ((Proj.structureSheaf 𝒜).presheaf.germ ⟨x, hx⟩ s) = (s.1 ⟨x, hx⟩ : _) :=
  RingHom.ext_iff.1 (germ_comp_stalkToFiberRingHom 𝒜 U ⟨x, hx⟩ : _) s

@[simp]
theorem stalkToFiberRingHom_germ (U : Opens (ProjectiveSpectrum.top 𝒜)) (x : U)
    (s : (Proj.structureSheaf 𝒜).1.obj (op U)) :
    stalkToFiberRingHom 𝒜 x ((Proj.structureSheaf 𝒜).presheaf.germ x s) = s.1 x :=
  stalkToFiberRingHom_germ' 𝒜 U _ _ _

theorem mem_basicOpen_den (x : ProjectiveSpectrum.top 𝒜)
    (f : HomogeneousLocalization.NumDenSameDeg 𝒜 x.asHomogeneousIdeal.toIdeal.primeCompl) :
    x ∈ ProjectiveSpectrum.basicOpen 𝒜 f.den := by
  rw [ProjectiveSpectrum.mem_basicOpen]
  exact f.den_mem

/-- Given a point `x` corresponding to a homogeneous prime ideal, there is a (dependent) function
such that, for any `f` in the homogeneous localization at `x`, it returns the obvious section in the
basic open set `D(f.den)`-/
def sectionInBasicOpen (x : ProjectiveSpectrum.top 𝒜) :
    ∀ f : HomogeneousLocalization.NumDenSameDeg 𝒜 x.asHomogeneousIdeal.toIdeal.primeCompl,
    (Proj.structureSheaf 𝒜).1.obj (op (ProjectiveSpectrum.basicOpen 𝒜 f.den)) :=
  fun f =>
  ⟨fun y => HomogeneousLocalization.mk ⟨f.deg, f.num, f.den, y.2⟩, fun y =>
    ⟨ProjectiveSpectrum.basicOpen 𝒜 f.den, y.2,
      ⟨𝟙 _, ⟨f.deg, ⟨f.num, f.den, _, fun _ => rfl⟩⟩⟩⟩⟩

open HomogeneousLocalization in
/-- Given any point `x` and `f` in the homogeneous localization at `x`, there is an element in the
stalk at `x` obtained by `sectionInBasicOpen`. This is the inverse of `stalkToFiberRingHom`.
-/
def homogeneousLocalizationToStalk (x : ProjectiveSpectrum.top 𝒜) (y : at x) :
    (Proj.structureSheaf 𝒜).presheaf.stalk x := Quotient.liftOn y (fun f =>
  (Proj.structureSheaf 𝒜).presheaf.germ ⟨x, mem_basicOpen_den _ x f⟩ (sectionInBasicOpen _ x f))
  fun f g (e : f.embedding = g.embedding) ↦ by
    simp only [HomogeneousLocalization.NumDenSameDeg.embedding, Localization.mk_eq_mk',
      IsLocalization.mk'_eq_iff_eq,
      IsLocalization.eq_iff_exists x.asHomogeneousIdeal.toIdeal.primeCompl] at e
    obtain ⟨⟨c, hc⟩, hc'⟩ := e
    apply (Proj.structureSheaf 𝒜).presheaf.germ_ext
      (ProjectiveSpectrum.basicOpen 𝒜 f.den.1 ⊓
        ProjectiveSpectrum.basicOpen 𝒜 g.den.1 ⊓ ProjectiveSpectrum.basicOpen 𝒜 c)
      ⟨⟨mem_basicOpen_den _ x f, mem_basicOpen_den _ x g⟩, hc⟩
      (homOfLE inf_le_left ≫ homOfLE inf_le_left) (homOfLE inf_le_left ≫ homOfLE inf_le_right)
    apply Subtype.ext
    ext ⟨t, ⟨htf, htg⟩, ht'⟩
    rw [Proj.res_apply, Proj.res_apply]
    simp only [sectionInBasicOpen, HomogeneousLocalization.val_mk, Localization.mk_eq_mk',
      IsLocalization.mk'_eq_iff_eq]
    apply (IsLocalization.map_units (M := t.asHomogeneousIdeal.toIdeal.primeCompl)
      (Localization t.asHomogeneousIdeal.toIdeal.primeCompl) ⟨c, ht'⟩).mul_left_cancel
    rw [← map_mul, ← map_mul, hc']

lemma homogeneousLocalizationToStalk_stalkToFiberRingHom (x z) :
    homogeneousLocalizationToStalk 𝒜 x (stalkToFiberRingHom 𝒜 x z) = z := by
  obtain ⟨U, hxU, s, rfl⟩ := (Proj.structureSheaf 𝒜).presheaf.germ_exist x z
  obtain ⟨V, hxV, i, n, a, b, h, e⟩ := s.2 ⟨x, hxU⟩
  simp only at e
  rw [stalkToFiberRingHom_germ', homogeneousLocalizationToStalk, e ⟨x, hxV⟩, Quotient.liftOn_mk]
  refine Presheaf.germ_ext _ V hxV (by exact homOfLE <| fun _ h' ↦ h ⟨_, h'⟩) i ?_
  apply Subtype.ext
  ext ⟨t, ht⟩
  rw [Proj.res_apply, Proj.res_apply]
  simp only [sectionInBasicOpen, HomogeneousLocalization.val_mk, Localization.mk_eq_mk',
    IsLocalization.mk'_eq_iff_eq, e ⟨t, ht⟩]

lemma stalkToFiberRingHom_homogeneousLocalizationToStalk (x z) :
    stalkToFiberRingHom 𝒜 x (homogeneousLocalizationToStalk 𝒜 x z) = z := by
<<<<<<< HEAD
  obtain ⟨z, rfl⟩ := Quotient.surjective_mk z
=======
  obtain ⟨z, rfl⟩ := Quotient.surjective_Quotient_mk'' z
>>>>>>> 35c92c15
  rw [homogeneousLocalizationToStalk, Quotient.liftOn_mk,
    stalkToFiberRingHom_germ', sectionInBasicOpen]

/-- Using `homogeneousLocalizationToStalk`, we construct a ring isomorphism between stalk at `x`
and homogeneous localization at `x` for any point `x` in `Proj`. -/
def Proj.stalkIso' (x : ProjectiveSpectrum.top 𝒜) :
    (Proj.structureSheaf 𝒜).presheaf.stalk x ≃+* at x where
  __ := stalkToFiberRingHom _ x
  invFun := homogeneousLocalizationToStalk 𝒜 x
  left_inv := homogeneousLocalizationToStalk_stalkToFiberRingHom 𝒜 x
  right_inv := stalkToFiberRingHom_homogeneousLocalizationToStalk 𝒜 x

@[simp]
theorem Proj.stalkIso'_germ' (U : Opens (ProjectiveSpectrum.top 𝒜))
    (x : ProjectiveSpectrum.top 𝒜) (hx : x ∈ U) (s : (Proj.structureSheaf 𝒜).1.obj (op U)) :
    Proj.stalkIso' 𝒜 x ((Proj.structureSheaf 𝒜).presheaf.germ ⟨x, hx⟩ s) = (s.1 ⟨x, hx⟩ : _) :=
  stalkToFiberRingHom_germ' 𝒜 U x hx s

@[simp]
theorem Proj.stalkIso'_germ (U : Opens (ProjectiveSpectrum.top 𝒜)) (x : U)
    (s : (Proj.structureSheaf 𝒜).1.obj (op U)) :
    Proj.stalkIso' 𝒜 x ((Proj.structureSheaf 𝒜).presheaf.germ x s) = s.1 x :=
  stalkToFiberRingHom_germ' 𝒜 U x x.2 s

@[simp]
theorem Proj.stalkIso'_symm_mk (x) (f) :
    (Proj.stalkIso' 𝒜 x).symm (.mk f) = (Proj.structureSheaf 𝒜).presheaf.germ
      ⟨x, mem_basicOpen_den _ x f⟩ (sectionInBasicOpen _ x f) := rfl

/-- `Proj` of a graded ring as a `LocallyRingedSpace`-/
def Proj.toLocallyRingedSpace : LocallyRingedSpace :=
  { Proj.toSheafedSpace 𝒜 with
    localRing := fun x =>
      @RingEquiv.localRing _ _ _ (show LocalRing (at x) from inferInstance) _
        (Proj.stalkIso' 𝒜 x).symm }

end

end AlgebraicGeometry<|MERGE_RESOLUTION|>--- conflicted
+++ resolved
@@ -335,11 +335,7 @@
 
 lemma stalkToFiberRingHom_homogeneousLocalizationToStalk (x z) :
     stalkToFiberRingHom 𝒜 x (homogeneousLocalizationToStalk 𝒜 x z) = z := by
-<<<<<<< HEAD
   obtain ⟨z, rfl⟩ := Quotient.surjective_mk z
-=======
-  obtain ⟨z, rfl⟩ := Quotient.surjective_Quotient_mk'' z
->>>>>>> 35c92c15
   rw [homogeneousLocalizationToStalk, Quotient.liftOn_mk,
     stalkToFiberRingHom_germ', sectionInBasicOpen]
 
