--- conflicted
+++ resolved
@@ -84,11 +84,7 @@
 lemma ae_ae_of_ae_compProd [SFinite μ] [IsSFiniteKernel κ] {p : α × β → Prop}
     (h : ∀ᵐ x ∂(μ ⊗ₘ κ), p x) :
     ∀ᵐ a ∂μ, ∀ᵐ b ∂κ a, p (a, b) := by
-<<<<<<< HEAD
-  convert kernel.ae_ae_of_ae_compProd h -- Much faster with `convert`
-=======
   convert Kernel.ae_ae_of_ae_compProd h -- Much faster with `convert`
->>>>>>> 99508fb5
 
 lemma ae_compProd_iff [SFinite μ] [IsSFiniteKernel κ] {p : α × β → Prop}
     (hp : MeasurableSet {x | p x}) :
