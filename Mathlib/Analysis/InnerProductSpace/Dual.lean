--- conflicted
+++ resolved
@@ -48,10 +48,7 @@
 variable (𝕜 E : Type*)
 
 section Seminormed
-<<<<<<< HEAD
-=======
-
->>>>>>> 3b9c3221
+
 variable [RCLike 𝕜] [SeminormedAddCommGroup E] [InnerProductSpace 𝕜 E]
 
 local notation "⟪" x ", " y "⟫" => @inner 𝕜 E _ x y
@@ -73,8 +70,6 @@
 theorem toDualMap_apply {x y : E} : toDualMap 𝕜 E x y = ⟪x, y⟫ :=
   rfl
 
-<<<<<<< HEAD
-=======
 section NullSubmodule
 
 open LinearMap
@@ -89,7 +84,6 @@
 
 end NullSubmodule
 
->>>>>>> 3b9c3221
 end Seminormed
 
 section Normed
