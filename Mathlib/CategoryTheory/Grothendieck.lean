/-
Copyright (c) 2020 Kim Morrison. All rights reserved.
Released under Apache 2.0 license as described in the file LICENSE.
Authors: Kim Morrison, Sina Hazratpour
-/
import Mathlib.CategoryTheory.Category.Cat
import Mathlib.CategoryTheory.Elements
import Mathlib.CategoryTheory.Comma.Over

/-!
# The Grothendieck construction

Given a functor `F : C ⥤ Cat`, the objects of `Grothendieck F`
consist of dependent pairs `(b, f)`, where `b : C` and `f : F.obj c`,
and a morphism `(b, f) ⟶ (b', f')` is a pair `β : b ⟶ b'` in `C`, and
`φ : (F.map β).obj f ⟶ f'`

`Grothendieck.functor` makes the Grothendieck construction into a functor from the functor category
`C ⥤ Cat` to the over category `Over C` in the category of categories.

Categories such as `PresheafedSpace` are in fact examples of this construction,
and it may be interesting to try to generalize some of the development there.

## Implementation notes

Really we should treat `Cat` as a 2-category, and allow `F` to be a 2-functor.

There is also a closely related construction starting with `G : Cᵒᵖ ⥤ Cat`,
where morphisms consists again of `β : b ⟶ b'` and `φ : f ⟶ (F.map (op β)).obj f'`.

## References

See also `CategoryTheory.Functor.Elements` for the category of elements of functor `F : C ⥤ Type`.

* https://stacks.math.columbia.edu/tag/02XV
* https://ncatlab.org/nlab/show/Grothendieck+construction

-/


universe u

namespace CategoryTheory

variable {C D : Type*} [Category C] [Category D]
variable (F : C ⥤ Cat)

/--
The Grothendieck construction (often written as `∫ F` in mathematics) for a functor `F : C ⥤ Cat`
gives a category whose
* objects `X` consist of `X.base : C` and `X.fiber : F.obj base`
* morphisms `f : X ⟶ Y` consist of
  `base : X.base ⟶ Y.base` and
  `f.fiber : (F.map base).obj X.fiber ⟶ Y.fiber`
-/
-- Porting note(#5171): no such linter yet
-- @[nolint has_nonempty_instance]
structure Grothendieck where
  /-- The underlying object in `C` -/
  base : C
  /-- The object in the fiber of the base object. -/
  fiber : F.obj base

namespace Grothendieck

variable {F}

/-- A morphism in the Grothendieck category `F : C ⥤ Cat` consists of
`base : X.base ⟶ Y.base` and `f.fiber : (F.map base).obj X.fiber ⟶ Y.fiber`.
-/
structure Hom (X Y : Grothendieck F) where
  /-- The morphism between base objects. -/
  base : X.base ⟶ Y.base
  /-- The morphism from the pushforward to the source fiber object to the target fiber object. -/
  fiber : (F.map base).obj X.fiber ⟶ Y.fiber

@[ext (iff := false)]
theorem ext {X Y : Grothendieck F} (f g : Hom X Y) (w_base : f.base = g.base)
    (w_fiber : eqToHom (by rw [w_base]) ≫ f.fiber = g.fiber) : f = g := by
  cases f; cases g
  congr
  dsimp at w_base
  aesop_cat

/-- The identity morphism in the Grothendieck category.
-/
def id (X : Grothendieck F) : Hom X X where
  base := 𝟙 X.base
  fiber := eqToHom (by erw [CategoryTheory.Functor.map_id, Functor.id_obj X.fiber])

instance (X : Grothendieck F) : Inhabited (Hom X X) :=
  ⟨id X⟩

/-- Composition of morphisms in the Grothendieck category.
-/
def comp {X Y Z : Grothendieck F} (f : Hom X Y) (g : Hom Y Z) : Hom X Z where
  base := f.base ≫ g.base
  fiber :=
    eqToHom (by erw [Functor.map_comp, Functor.comp_obj]) ≫ (F.map g.base).map f.fiber ≫ g.fiber

attribute [local simp] eqToHom_map

instance : Category (Grothendieck F) where
  Hom X Y := Grothendieck.Hom X Y
  id X := Grothendieck.id X
  comp := @fun _ _ _ f g => Grothendieck.comp f g
  comp_id := @fun X Y f => by
    dsimp; ext
    · simp [comp, id]
    · dsimp [comp, id]
      rw [← NatIso.naturality_2 (eqToIso (F.map_id Y.base)) f.fiber]
      simp
  id_comp := @fun X Y f => by dsimp; ext <;> simp [comp, id]
  assoc := @fun W X Y Z f g h => by
    dsimp; ext
    · simp [comp, id]
    · dsimp [comp, id]
      rw [← NatIso.naturality_2 (eqToIso (F.map_comp _ _)) f.fiber]
      simp

@[simp]
theorem id_base (X : Grothendieck F) :
    Hom.base (𝟙 X) = 𝟙 X.base := by
  rfl

@[simp]
theorem id_fiber (X : Grothendieck F) :
    Hom.fiber (𝟙 X) = eqToHom (by erw [CategoryTheory.Functor.map_id, Functor.id_obj X.fiber]) :=
  rfl

@[simp]
theorem comp_base {X Y Z : Grothendieck F} (f : X ⟶ Y) (g : Y ⟶ Z) :
    (f ≫ g).base = f.base ≫ g.base :=
  rfl

@[simp]
theorem comp_fiber {X Y Z : Grothendieck F} (f : X ⟶ Y) (g : Y ⟶ Z) :
    Hom.fiber (f ≫ g) =
    eqToHom (by erw [Functor.map_comp, Functor.comp_obj]) ≫
    (F.map g.base).map f.fiber ≫ g.fiber :=
  rfl


theorem congr {X Y : Grothendieck F} {f g : X ⟶ Y} (h : f = g) :
    f.fiber = eqToHom (by subst h; rfl) ≫ g.fiber := by
  subst h
  dsimp
  simp

section

variable (F)

/-- The forgetful functor from `Grothendieck F` to the source category. -/
@[simps!]
def forget : Grothendieck F ⥤ C where
  obj X := X.1
  map := @fun _ _ f => f.1

end

section

variable {G : C ⥤ Cat}

/-- The Grothendieck construction is functorial: a natural transformation `α : F ⟶ G` induces
a functor `Grothendieck.map : Grothendieck F ⥤ Grothendieck G`.
-/
@[simps!]
def map (α : F ⟶ G) : Grothendieck F ⥤ Grothendieck G where
  obj X :=
  { base := X.base
    fiber := (α.app X.base).obj X.fiber }
  map {X Y} f :=
  { base := f.base
    fiber := (eqToHom (α.naturality f.base).symm).app X.fiber ≫ (α.app Y.base).map f.fiber }
  map_id X := by simp only [Cat.eqToHom_app, id_fiber, eqToHom_map, eqToHom_trans]; rfl
  map_comp {X Y Z} f g := by
    dsimp
    congr 1
    simp only [comp_fiber f g, ← Category.assoc, Functor.map_comp, eqToHom_map]
    congr 1
    simp only [Cat.eqToHom_app, Cat.comp_obj, eqToHom_trans, eqToHom_map, Category.assoc]
    erw [Functor.congr_hom (α.naturality g.base).symm f.fiber]
    simp

theorem map_obj {α : F ⟶ G} (X : Grothendieck F) :
    (Grothendieck.map α).obj X = ⟨X.base, (α.app X.base).obj X.fiber⟩ := rfl

theorem map_map {α : F ⟶ G} {X Y : Grothendieck F} {f : X ⟶ Y} :
    (Grothendieck.map α).map f =
    ⟨f.base, (eqToHom (α.naturality f.base).symm).app X.fiber ≫ (α.app Y.base).map f.fiber⟩ := rfl

/-- The functor `Grothendieck.map α : Grothendieck F ⥤ Grothendieck G` lies over `C`.-/
theorem functor_comp_forget {α : F ⟶ G} :
    Grothendieck.map α ⋙ Grothendieck.forget G = Grothendieck.forget F := rfl

theorem map_id_eq : map (𝟙 F) = 𝟙 (Cat.of <| Grothendieck <| F) := by
  fapply Functor.ext
  · intro X
    rfl
  · intro X Y f
    simp [map_map]
    rfl

/-- Making the equality of functors into an isomorphism. Note: we should avoid equality of functors
if possible, and we should prefer `map_id_iso` to `map_id_eq` whenever we can. -/
def mapIdIso : map (𝟙 F) ≅ 𝟙 (Cat.of <| Grothendieck <| F) := eqToIso map_id_eq

variable {H : C ⥤ Cat}

theorem map_comp_eq (α : F ⟶ G) (β : G ⟶ H) :
    map (α ≫ β) = map α ⋙ map β := by
  fapply Functor.ext
  · intro X
    rfl
  · intro X Y f
    simp only [map_map, map_obj_base, NatTrans.comp_app, Cat.comp_obj, Cat.comp_map,
      eqToHom_refl, Functor.comp_map, Functor.map_comp, Category.comp_id, Category.id_comp]
    fapply Grothendieck.ext
    · rfl
    · simp

/-- Making the equality of functors into an isomorphism. Note: we should avoid equality of functors
if possible, and we should prefer `map_comp_iso` to `map_comp_eq` whenever we can. -/
def mapCompIso (α : F ⟶ G) (β : G ⟶ H) : map (α ≫ β) ≅ map α ⋙ map β := eqToIso (map_comp_eq α β)

end

universe v

/-- The Grothendieck construction as a functor from the functor category `E ⥤ Cat` to the
over category `Over E`. -/
def functor {E : Cat.{v,u}} : (E ⥤ Cat.{v,u}) ⥤ Over (T := Cat.{v,u}) E where
  obj F := Over.mk (X := E) (Y := Cat.of (Grothendieck F)) (Grothendieck.forget F)
  map {_ _} α := Over.homMk (X:= E) (Grothendieck.map α) Grothendieck.functor_comp_forget
  map_id F := by
    ext
    exact Grothendieck.map_id_eq (F := F)
  map_comp α β := by
    simp [Grothendieck.map_comp_eq α β]
    rfl

universe w

variable (G : C ⥤ Type w)

/-- Auxiliary definition for `grothendieckTypeToCat`, to speed up elaboration. -/
@[simps!]
def grothendieckTypeToCatFunctor : Grothendieck (G ⋙ typeToCat) ⥤ G.Elements where
  obj X := ⟨X.1, X.2.as⟩
  map f := ⟨f.1, f.2.1.1⟩

/-- Auxiliary definition for `grothendieckTypeToCat`, to speed up elaboration. -/
-- Porting note:
-- `simps` is incorrectly producing Prop-valued projections here,
-- so we manually specify which ones to produce.
-- See https://leanprover.zulipchat.com/#narrow/stream/144837-PR-reviews/topic/!4.233204.20simps.20bug.20.28Grothendieck.20construction.29
@[simps! obj_base obj_fiber_as map_base]
def grothendieckTypeToCatInverse : G.Elements ⥤ Grothendieck (G ⋙ typeToCat) where
  obj X := ⟨X.1, ⟨X.2⟩⟩
  map f := ⟨f.1, ⟨⟨f.2⟩⟩⟩

/-- The Grothendieck construction applied to a functor to `Type`
(thought of as a functor to `Cat` by realising a type as a discrete category)
is the same as the 'category of elements' construction.
-/
-- See porting note on grothendieckTypeToCatInverse.
-- We just want to turn off grothendieckTypeToCat_inverse_map_fiber_down_down,
-- so have to list the complement here for `@[simps]`.
@[simps! functor_obj_fst functor_obj_snd functor_map_coe inverse_obj_base inverse_obj_fiber_as
  inverse_map_base unitIso_hom_app_base unitIso_hom_app_fiber unitIso_inv_app_base
  unitIso_inv_app_fiber counitIso_hom_app_coe counitIso_inv_app_coe]
def grothendieckTypeToCat : Grothendieck (G ⋙ typeToCat) ≌ G.Elements where
  functor := grothendieckTypeToCatFunctor G
  inverse := grothendieckTypeToCatInverse G
  unitIso :=
    NatIso.ofComponents
      (fun X => by
        rcases X with ⟨_, ⟨⟩⟩
        exact Iso.refl _)
      (by
        rintro ⟨_, ⟨⟩⟩ ⟨_, ⟨⟩⟩ ⟨base, ⟨⟨f⟩⟩⟩
        dsimp at *
        simp
        rfl)
  counitIso :=
    NatIso.ofComponents
      (fun X => by
        cases X
        exact Iso.refl _)
      (by
        rintro ⟨⟩ ⟨⟩ ⟨f, e⟩
        dsimp at *
        simp
        rfl)
  functor_unitIso_comp := by
    rintro ⟨_, ⟨⟩⟩
    dsimp
    simp
    rfl

variable (F) in
/-- Applying a functor `G : D ⥤ C` to the base of the Grothendieck construction induces a functor
`Grothendieck (G ⋙ F) ⥤ Grothendieck F`. -/
@[simps]
def pre (G : D ⥤ C) : Grothendieck (G ⋙ F) ⥤ Grothendieck F where
  obj X := ⟨G.obj X.base, X.fiber⟩
  map f := ⟨G.map f.base, f.fiber⟩
  map_id X := Grothendieck.ext _ _ (G.map_id _) (by simp)
  map_comp f g := Grothendieck.ext _ _ (G.map_comp _ _) (by simp)

section FunctorFrom

variable {E : Type*} [Category E]

variable (F) in
/-- The inclusion of a fiber `F.obj c` of a functor `F : C ⥤ Cat` into its Grothendieck
construction.-/
<<<<<<< HEAD
@[simps obj map]
=======
@[simps]
>>>>>>> ddd86911
def ι (c : C) : F.obj c ⥤ Grothendieck F where
  obj d := ⟨c, d⟩
  map f := ⟨𝟙 _, eqToHom (by simp) ≫ f⟩
  map_id d := by
    dsimp
    congr
    simp only [Category.comp_id]
  map_comp f g := by
    apply Grothendieck.ext _ _ (by simp)
    simp only [comp_base, ← Category.assoc, eqToHom_trans, comp_fiber, Functor.map_comp,
      eqToHom_map]
    congr 1
    simp only [eqToHom_comp_iff, Category.assoc, eqToHom_trans_assoc]
    apply Functor.congr_hom (F.map_id _).symm

instance faithful_ι (c : C) : (ι F c).Faithful where
  map_injective f := by
    injection f with _ f
    rwa [cancel_epi] at f

<<<<<<< HEAD
/-- Every morphism `f : X ⟶ Y` in the base category induces a naturl transformation from the fiber
inclusion `ι F X` to the composition `F.map f ⋙ ι F Y`. -/
@[simps]
def ιNatTrans {X Y : C} (f : X ⟶ Y) : ι F X ⟶ F.map f ⋙ ι F Y where
  app d := ⟨f, 𝟙 _⟩
  naturality _ _ _ := by
    simp only [ι, Functor.comp_obj, Functor.comp_map]
    exact Grothendieck.ext _ _ (by simp) (by simp [eqToHom_map])

=======
>>>>>>> ddd86911
variable (fib : ∀ c, F.obj c ⥤ E) (hom : ∀ {c c' : C} (f : c ⟶ c'), fib c ⟶ F.map f ⋙ fib c')
variable (hom_id : ∀ c, hom (𝟙 c) = eqToHom (by simp only [Functor.map_id]; rfl))
variable (hom_comp : ∀ c₁ c₂ c₃ (f : c₁ ⟶ c₂) (g : c₂ ⟶ c₃), hom (f ≫ g) =
  hom f ≫ whiskerLeft (F.map f) (hom g) ≫ eqToHom (by simp only [Functor.map_comp]; rfl))

/-- Construct a functor from `Grothendieck F` to another category `E` by providing a family of
functors on the fibers of `Grothendieck F`, a family of natural transformations on morphisms in the
base of `Grothendieck F` and coherence data for this family of natural transformations. -/
@[simps]
def functorFrom : Grothendieck F ⥤ E where
  obj X := (fib X.base).obj X.fiber
  map {X Y} f := (hom f.base).app X.fiber ≫ (fib Y.base).map f.fiber
  map_id X := by simp [hom_id]
  map_comp f g := by simp [hom_comp]

/-- `Grothendieck.ι F c` composed with `Grothendieck.functorFrom` is isomorphic a functor on a fiber
on `F` supplied as the first argument to `Grothendieck.functorFrom`. -/
<<<<<<< HEAD
def ιFunctorFromIso (c : C) : ι F c ⋙ (functorFrom fib hom hom_id hom_comp) ≅ fib c :=
=======
def ιCompFunctorFrom (c : C) : ι F c ⋙ (functorFrom fib hom hom_id hom_comp) ≅ fib c :=
>>>>>>> ddd86911
  NatIso.ofComponents (fun _ => Iso.refl _) (fun f => by simp [hom_id])

end FunctorFrom

end Grothendieck

end CategoryTheory<|MERGE_RESOLUTION|>--- conflicted
+++ resolved
@@ -317,11 +317,7 @@
 variable (F) in
 /-- The inclusion of a fiber `F.obj c` of a functor `F : C ⥤ Cat` into its Grothendieck
 construction.-/
-<<<<<<< HEAD
 @[simps obj map]
-=======
-@[simps]
->>>>>>> ddd86911
 def ι (c : C) : F.obj c ⥤ Grothendieck F where
   obj d := ⟨c, d⟩
   map f := ⟨𝟙 _, eqToHom (by simp) ≫ f⟩
@@ -342,7 +338,6 @@
     injection f with _ f
     rwa [cancel_epi] at f
 
-<<<<<<< HEAD
 /-- Every morphism `f : X ⟶ Y` in the base category induces a naturl transformation from the fiber
 inclusion `ι F X` to the composition `F.map f ⋙ ι F Y`. -/
 @[simps]
@@ -352,8 +347,6 @@
     simp only [ι, Functor.comp_obj, Functor.comp_map]
     exact Grothendieck.ext _ _ (by simp) (by simp [eqToHom_map])
 
-=======
->>>>>>> ddd86911
 variable (fib : ∀ c, F.obj c ⥤ E) (hom : ∀ {c c' : C} (f : c ⟶ c'), fib c ⟶ F.map f ⋙ fib c')
 variable (hom_id : ∀ c, hom (𝟙 c) = eqToHom (by simp only [Functor.map_id]; rfl))
 variable (hom_comp : ∀ c₁ c₂ c₃ (f : c₁ ⟶ c₂) (g : c₂ ⟶ c₃), hom (f ≫ g) =
@@ -371,11 +364,7 @@
 
 /-- `Grothendieck.ι F c` composed with `Grothendieck.functorFrom` is isomorphic a functor on a fiber
 on `F` supplied as the first argument to `Grothendieck.functorFrom`. -/
-<<<<<<< HEAD
-def ιFunctorFromIso (c : C) : ι F c ⋙ (functorFrom fib hom hom_id hom_comp) ≅ fib c :=
-=======
 def ιCompFunctorFrom (c : C) : ι F c ⋙ (functorFrom fib hom hom_id hom_comp) ≅ fib c :=
->>>>>>> ddd86911
   NatIso.ofComponents (fun _ => Iso.refl _) (fun f => by simp [hom_id])
 
 end FunctorFrom
