--- conflicted
+++ resolved
@@ -5,14 +5,10 @@
    "type": "git",
    "subDir": null,
    "scope": "leanprover-community",
-<<<<<<< HEAD
-   "rev": "47a64aa3787c3013f72ac87db0e357cf093f9f2a",
-=======
-   "rev": "2578e010d63338cfd1eef693f7664f1491e0510a",
->>>>>>> 4a2aa912
+   "rev": "048349218514fe72ccecc9fb6e6f4143a7e2da3c",
    "name": "batteries",
    "manifestFile": "lake-manifest.json",
-   "inputRev": "nightly-testing-2024-08-26",
+   "inputRev": "nightly-testing",
    "inherited": false,
    "configFile": "lakefile.lean"},
   {"url": "https://github.com/leanprover-community/quote4",
