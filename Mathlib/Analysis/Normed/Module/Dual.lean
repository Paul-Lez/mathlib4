--- conflicted
+++ resolved
@@ -274,7 +274,6 @@
 theorem mem_polar_singleton {a : E} (y : Dual 𝕜 E) : y ∈ polar 𝕜 {a} ↔ ‖y a‖ ≤ 1 := by
   simp only [polar_singleton, mem_setOf_eq]
 
-<<<<<<< HEAD
 theorem polar_nonempty (s : Set E) : Nonempty (polar 𝕜 s) := by
   exact LinearMap.polar_nonempty (dualPairing 𝕜 E).flip s
 
@@ -283,10 +282,8 @@
 
 theorem polar_iUnion {ι} {s : ι → Set E} : polar 𝕜 (⋃ i, s i) = ⋂ i, polar 𝕜 (s i) :=
   (dualPairing 𝕜 E).flip.polar_iUnion
-=======
 theorem polar_zero : polar 𝕜 ({0} : Set E) = Set.univ :=
   LinearMap.polar_zero _
->>>>>>> 8192b1ae
 
 theorem sInter_polar_eq_closedBall {𝕜 E : Type*} [RCLike 𝕜] [NormedAddCommGroup E] [NormedSpace 𝕜 E]
     {r : ℝ} (hr : 0 < r) :
