--- conflicted
+++ resolved
@@ -215,9 +215,5 @@
 
 /-- `OfScientific.ofScientific` is the simp-normal form. -/
 @[simp]
-<<<<<<< HEAD
-theorem Rat.ofScientific_eq_ofScientific (m : ℕ) (s : Bool) (e : ℕ):
-=======
 theorem Rat.ofScientific_eq_ofScientific (m : ℕ) (s : Bool) (e : ℕ) :
->>>>>>> 4dae820a
     Rat.ofScientific (OfNat.ofNat m) s (OfNat.ofNat e) = OfScientific.ofScientific m s e := rfl