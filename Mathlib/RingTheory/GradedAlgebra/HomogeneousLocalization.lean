--- conflicted
+++ resolved
@@ -333,15 +333,6 @@
 @[simp] lemma mk_smul (i : NumDenSameDeg 𝒜 x) (m : α) : mk (m • i) = m • mk i := rfl
 
 @[simp]
-<<<<<<< HEAD
-theorem smul_val (n : α) (y : HomogeneousLocalization 𝒜 x) : (n • y).val = n • y.val := by
-  induction y using Quotient.inductionOn
-  change Localization.mk _ _ = n • Localization.mk _ _
-  dsimp only
-  rw [Localization.smul_mk]
-  congr 1
-#align homogeneous_localization.smul_val HomogeneousLocalization.smul_val
-=======
 theorem val_smul (n : α) : ∀ y : HomogeneousLocalization 𝒜 x, (n • y).val = n • y.val :=
   Quotient.ind' fun _ ↦ by rw [← mk_smul, val_mk, val_mk, Localization.smul_mk]; rfl
 
@@ -350,7 +341,6 @@
 
 theorem val_zsmul (n : ℤ) (y : HomogeneousLocalization 𝒜 x) : (n • y).val = n • y.val := by
   rw [val_smul, OreLocalization.zsmul_eq_zsmul]
->>>>>>> 59de845a
 
 end SMul
 
