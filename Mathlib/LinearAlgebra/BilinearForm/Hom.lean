/-
Copyright (c) 2018 Andreas Swerdlow. All rights reserved.
Released under Apache 2.0 license as described in the file LICENSE.
Authors: Andreas Swerdlow, Kexing Ying
-/
import Mathlib.LinearAlgebra.BilinearMap
import Mathlib.LinearAlgebra.BilinearForm.Basic
import Mathlib.LinearAlgebra.Basis
import Mathlib.Algebra.Algebra.Bilinear

/-!
# Bilinear form and linear maps

This file describes the relation between bilinear forms and linear maps.

## TODO

A lot of this file is now redundant following the replacement of the dedicated `_root_.BilinForm`
structure with `LinearMap.BilinForm`, which is just an alias for `M →ₗ[R] M →ₗ[R] R`. For example
`LinearMap.BilinForm.toLinHom` is now just the identity map. This redundant code should be removed.

## Notations

Given any term `B` of type `BilinForm`, due to a coercion, can use
the notation `B x y` to refer to the function field, ie. `B x y = B.bilin x y`.

In this file we use the following type variables:
 - `M`, `M'`, ... are modules over the commutative semiring `R`,
 - `M₁`, `M₁'`, ... are modules over the commutative ring `R₁`,
 - `V`, ... is a vector space over the field `K`.

## References

* <https://en.wikipedia.org/wiki/Bilinear_form>

## Tags

Bilinear form,
-/

open BigOperators

open LinearMap (BilinForm)

universe u v w

variable {R : Type*} {M : Type*} [CommSemiring R] [AddCommMonoid M] [Module R M]
variable {R₁ : Type*} {M₁ : Type*} [CommRing R₁] [AddCommGroup M₁] [Module R₁ M₁]
variable {V : Type*} {K : Type*} [Field K] [AddCommGroup V] [Module K V]
variable {B : BilinForm R M} {B₁ : BilinForm R₁ M₁}

namespace LinearMap

namespace BilinForm

section ToLin'

/-- Auxiliary definition to define `toLinHom`; see below. -/
def toLinHomAux₁ (A : BilinForm R M) (x : M) : M →ₗ[R] R := A x
#align bilin_form.to_lin_hom_aux₁ LinearMap.BilinForm.toLinHomAux₁

/-- Auxiliary definition to define `toLinHom`; see below. -/
def toLinHomAux₂ (A : BilinForm R M) : M →ₗ[R] M →ₗ[R] R := A
#align bilin_form.to_lin_hom_aux₂ LinearMap.BilinForm.toLinHomAux₂

/-- The linear map obtained from a `BilinForm` by fixing the left co-ordinate and evaluating in
the right. -/
def toLinHom : BilinForm R M →ₗ[R] M →ₗ[R] M →ₗ[R] R := LinearMap.id
#align bilin_form.to_lin_hom LinearMap.BilinForm.toLinHom

theorem toLin'_apply (A : BilinForm R M) (x : M) : toLinHom (M := M) A x = A x :=
  rfl
#align bilin_form.to_lin'_apply LinearMap.BilinForm.toLin'_apply

variable (B)

theorem sum_left {α} (t : Finset α) (g : α → M) (w : M) :
    B (∑ i in t, g i) w = ∑ i in t, B (g i) w :=
  (BilinForm.toLinHom (M := M) B).map_sum₂ t g w
#align bilin_form.sum_left LinearMap.BilinForm.sum_left

variable (w : M)

theorem sum_right {α} (t : Finset α) (w : M) (g : α → M) :
    B w (∑ i in t, g i) = ∑ i in t, B w (g i) := map_sum _ _ _
#align bilin_form.sum_right LinearMap.BilinForm.sum_right

theorem sum_apply {α} (t : Finset α) (B : α → BilinForm R M) (v w : M) :
    (∑ i in t, B i) v w = ∑ i in t, B i v w := by
  show coeFnAddMonoidHom (∑ i in t, B i) v w = _
  rw [map_sum, Finset.sum_apply, Finset.sum_apply]
  rfl

variable {B}

/-- The linear map obtained from a `BilinForm` by fixing the right co-ordinate and evaluating in
the left. -/
def toLinHomFlip : BilinForm R M →ₗ[R] M →ₗ[R] M →ₗ[R] R :=
  toLinHom.comp flipHom.toLinearMap
#align bilin_form.to_lin_hom_flip LinearMap.BilinForm.toLinHomFlip

theorem toLin'Flip_apply (A : BilinForm R M) (x : M) : toLinHomFlip (M := M) A x = fun y => A y x :=
  rfl
#align bilin_form.to_lin'_flip_apply LinearMap.BilinForm.toLin'Flip_apply

end ToLin'

end BilinForm

end LinearMap

section EquivLin

/-- A map with two arguments that is linear in both is a bilinear form.

This is an auxiliary definition for the full linear equivalence `LinearMap.toBilin`.
-/
def LinearMap.toBilinAux (f : M →ₗ[R] M →ₗ[R] R) : BilinForm R M := f
#align linear_map.to_bilin_aux LinearMap.toBilinAux

/-- Bilinear forms are linearly equivalent to maps with two arguments that are linear in both. -/
def LinearMap.BilinForm.toLin : BilinForm R M ≃ₗ[R] M →ₗ[R] M →ₗ[R] R :=
  { BilinForm.toLinHom with
    invFun := LinearMap.toBilinAux
    left_inv := fun _ => rfl
    right_inv := fun _ => rfl }
#align bilin_form.to_lin LinearMap.BilinForm.toLin

/-- A map with two arguments that is linear in both is linearly equivalent to bilinear form. -/
def LinearMap.toBilin : (M →ₗ[R] M →ₗ[R] R) ≃ₗ[R] BilinForm R M :=
  BilinForm.toLin.symm
#align linear_map.to_bilin LinearMap.toBilin

@[simp]
theorem LinearMap.toBilinAux_eq (f : M →ₗ[R] M →ₗ[R] R) :
    LinearMap.toBilinAux f = LinearMap.toBilin f :=
  rfl
#align linear_map.to_bilin_aux_eq LinearMap.toBilinAux_eq

@[simp]
theorem LinearMap.toBilin_symm :
    (LinearMap.toBilin.symm : BilinForm R M ≃ₗ[R] _) = BilinForm.toLin :=
  rfl
#align linear_map.to_bilin_symm LinearMap.toBilin_symm

@[simp]
theorem BilinForm.toLin_symm :
    (BilinForm.toLin.symm : _ ≃ₗ[R] BilinForm R M) = LinearMap.toBilin :=
  LinearMap.toBilin.symm_symm
#align bilin_form.to_lin_symm BilinForm.toLin_symm

@[simp]
theorem LinearMap.toBilin_apply (f : M →ₗ[R] M →ₗ[R] R) (x y : M) :
    toBilin f x y = f x y :=
  rfl

@[simp]
theorem BilinForm.toLin_apply (x : M) : BilinForm.toLin B x = B x :=
  rfl
#align bilin_form.to_lin_apply BilinForm.toLin_apply

end EquivLin

namespace LinearMap

variable {R' : Type*} [CommSemiring R'] [Algebra R' R] [Module R' M] [IsScalarTower R' R M]

/-- Apply a linear map on the output of a bilinear form. -/
@[simps!]
def compBilinForm (f : R →ₗ[R'] R') (B : BilinForm R M) : BilinForm R' M :=
  compr₂ (restrictScalars₁₂ R' R' B) f
#align linear_map.comp_bilin_form LinearMap.compBilinForm

end LinearMap

namespace LinearMap

namespace BilinForm

section Comp

variable {M' : Type w} [AddCommMonoid M'] [Module R M']

/-- Apply a linear map on the left and right argument of a bilinear form. -/
def comp (B : BilinForm R M') (l r : M →ₗ[R] M') : BilinForm R M := B.compl₁₂ l r
#align bilin_form.comp LinearMap.BilinForm.comp

/-- Apply a linear map to the left argument of a bilinear form. -/
def compLeft (B : BilinForm R M) (f : M →ₗ[R] M) : BilinForm R M :=
  B.comp f LinearMap.id
<<<<<<< HEAD
=======
#align bilin_form.comp_left LinearMap.BilinForm.compLeft
>>>>>>> b5b45d35

/-- Apply a linear map to the right argument of a bilinear form. -/
def compRight (B : BilinForm R M) (f : M →ₗ[R] M) : BilinForm R M :=
  B.comp LinearMap.id f
#align bilin_form.comp_right LinearMap.BilinForm.compRight

theorem comp_comp {M'' : Type*} [AddCommMonoid M''] [Module R M''] (B : BilinForm R M'')
    (l r : M →ₗ[R] M') (l' r' : M' →ₗ[R] M'') :
    (B.comp l' r').comp l r = B.comp (l'.comp l) (r'.comp r) :=
  rfl
#align bilin_form.comp_comp LinearMap.BilinForm.comp_comp

@[simp]
theorem compLeft_compRight (B : BilinForm R M) (l r : M →ₗ[R] M) :
    (B.compLeft l).compRight r = B.comp l r :=
  rfl
#align bilin_form.comp_left_comp_right LinearMap.BilinForm.compLeft_compRight

@[simp]
theorem compRight_compLeft (B : BilinForm R M) (l r : M →ₗ[R] M) :
    (B.compRight r).compLeft l = B.comp l r :=
  rfl
#align bilin_form.comp_right_comp_left LinearMap.BilinForm.compRight_compLeft

@[simp]
theorem comp_apply (B : BilinForm R M') (l r : M →ₗ[R] M') (v w) : B.comp l r v w = B (l v) (r w) :=
  rfl
#align bilin_form.comp_apply LinearMap.BilinForm.comp_apply

@[simp]
theorem compLeft_apply (B : BilinForm R M) (f : M →ₗ[R] M) (v w) : B.compLeft f v w = B (f v) w :=
  rfl
#align bilin_form.comp_left_apply LinearMap.BilinForm.compLeft_apply

@[simp]
theorem compRight_apply (B : BilinForm R M) (f : M →ₗ[R] M) (v w) : B.compRight f v w = B v (f w) :=
  rfl
#align bilin_form.comp_right_apply LinearMap.BilinForm.compRight_apply

@[simp]
theorem comp_id_left (B : BilinForm R M) (r : M →ₗ[R] M) :
    B.comp LinearMap.id r = B.compRight r := by
  ext
  rfl
#align bilin_form.comp_id_left LinearMap.BilinForm.comp_id_left

@[simp]
theorem comp_id_right (B : BilinForm R M) (l : M →ₗ[R] M) :
    B.comp l LinearMap.id = B.compLeft l := by
  ext
  rfl
#align bilin_form.comp_id_right LinearMap.BilinForm.comp_id_right

@[simp]
theorem compLeft_id (B : BilinForm R M) : B.compLeft LinearMap.id = B := by
  ext
  rfl
#align bilin_form.comp_left_id LinearMap.BilinForm.compLeft_id

@[simp]
theorem compRight_id (B : BilinForm R M) : B.compRight LinearMap.id = B := by
  ext
  rfl
#align bilin_form.comp_right_id LinearMap.BilinForm.compRight_id

-- Shortcut for `comp_id_{left,right}` followed by `comp{Right,Left}_id`,
-- Needs higher priority to be applied
@[simp high]
theorem comp_id_id (B : BilinForm R M) : B.comp LinearMap.id LinearMap.id = B := by
  ext
  rfl
#align bilin_form.comp_id_id LinearMap.BilinForm.comp_id_id

theorem comp_inj (B₁ B₂ : BilinForm R M') {l r : M →ₗ[R] M'} (hₗ : Function.Surjective l)
    (hᵣ : Function.Surjective r) : B₁.comp l r = B₂.comp l r ↔ B₁ = B₂ := by
  constructor <;> intro h
  · -- B₁.comp l r = B₂.comp l r → B₁ = B₂
    ext x y
    cases' hₗ x with x' hx
    subst hx
    cases' hᵣ y with y' hy
    subst hy
    rw [← comp_apply, ← comp_apply, h]
  · -- B₁ = B₂ → B₁.comp l r = B₂.comp l r
    rw [h]
#align bilin_form.comp_inj LinearMap.BilinForm.comp_inj

end Comp

variable {M' M'' : Type*}
variable [AddCommMonoid M'] [AddCommMonoid M''] [Module R M'] [Module R M'']

section congr

/-- Apply a linear equivalence on the arguments of a bilinear form. -/
def congr (e : M ≃ₗ[R] M') : BilinForm R M ≃ₗ[R] BilinForm R M' where
  toFun B := B.comp e.symm e.symm
  invFun B := B.comp e e
  left_inv B := ext₂ fun x => by
    simp only [comp_apply, LinearEquiv.coe_coe, LinearEquiv.symm_apply_apply, forall_const]
  right_inv B := ext₂ fun x => by
    simp only [comp_apply, LinearEquiv.coe_coe, LinearEquiv.apply_symm_apply, forall_const]
  map_add' B B' := ext₂ fun x y => rfl
  map_smul' B B' := ext₂ fun x y => rfl
#align bilin_form.congr LinearMap.BilinForm.congr

@[simp]
theorem congr_apply (e : M ≃ₗ[R] M') (B : BilinForm R M) (x y : M') :
    congr e B x y = B (e.symm x) (e.symm y) :=
  rfl
#align bilin_form.congr_apply LinearMap.BilinForm.congr_apply

@[simp]
theorem congr_symm (e : M ≃ₗ[R] M') : (congr e).symm = congr e.symm := by
  ext
  simp only [congr_apply, LinearEquiv.symm_symm]
  rfl
#align bilin_form.congr_symm LinearMap.BilinForm.congr_symm

@[simp]
theorem congr_refl : congr (LinearEquiv.refl R M) = LinearEquiv.refl R _ :=
  LinearEquiv.ext fun _ => ext₂ fun _ _ => rfl
#align bilin_form.congr_refl LinearMap.BilinForm.congr_refl

theorem congr_trans (e : M ≃ₗ[R] M') (f : M' ≃ₗ[R] M'') :
    (congr e).trans (congr f) = congr (e.trans f) :=
  rfl
#align bilin_form.congr_trans LinearMap.BilinForm.congr_trans

theorem congr_congr (e : M' ≃ₗ[R] M'') (f : M ≃ₗ[R] M') (B : BilinForm R M) :
    congr e (congr f B) = congr (f.trans e) B :=
  rfl
#align bilin_form.congr_congr LinearMap.BilinForm.congr_congr

theorem congr_comp (e : M ≃ₗ[R] M') (B : BilinForm R M) (l r : M'' →ₗ[R] M') :
    (congr e B).comp l r =
      B.comp (LinearMap.comp (e.symm : M' →ₗ[R] M) l)
        (LinearMap.comp (e.symm : M' →ₗ[R] M) r) :=
  rfl
#align bilin_form.congr_comp LinearMap.BilinForm.congr_comp

theorem comp_congr (e : M' ≃ₗ[R] M'') (B : BilinForm R M) (l r : M' →ₗ[R] M) :
    congr e (B.comp l r) =
      B.comp (l.comp (e.symm : M'' →ₗ[R] M')) (r.comp (e.symm : M'' →ₗ[R] M')) :=
  rfl
#align bilin_form.comp_congr LinearMap.BilinForm.comp_congr

end congr

section LinMulLin

/-- `linMulLin f g` is the bilinear form mapping `x` and `y` to `f x * g y` -/
def linMulLin (f g : M →ₗ[R] R) : BilinForm R M := (LinearMap.mul R R).compl₁₂ f g
#align bilin_form.lin_mul_lin LinearMap.BilinForm.linMulLin

variable {f g : M →ₗ[R] R}

@[simp]
theorem linMulLin_apply (x y) : linMulLin f g x y = f x * g y :=
  rfl
#align bilin_form.lin_mul_lin_apply LinearMap.BilinForm.linMulLin_apply

@[simp]
theorem linMulLin_comp (l r : M' →ₗ[R] M) :
    (linMulLin f g).comp l r = linMulLin (f.comp l) (g.comp r) :=
  rfl
#align bilin_form.lin_mul_lin_comp LinearMap.BilinForm.linMulLin_comp

@[simp]
theorem linMulLin_compLeft (l : M →ₗ[R] M) :
    (linMulLin f g).compLeft l = linMulLin (f.comp l) g :=
  rfl
#align bilin_form.lin_mul_lin_comp_left LinearMap.BilinForm.linMulLin_compLeft

@[simp]
theorem linMulLin_compRight (r : M →ₗ[R] M) :
    (linMulLin f g).compRight r = linMulLin f (g.comp r) :=
  rfl
#align bilin_form.lin_mul_lin_comp_right LinearMap.BilinForm.linMulLin_compRight

end LinMulLin

section Basis

variable {F₂ : BilinForm R M}
variable {ι : Type*} (b : Basis ι R M)

/-- Two bilinear forms are equal when they are equal on all basis vectors. -/
theorem ext_basis (h : ∀ i j, B (b i) (b j) = F₂ (b i) (b j)) : B = F₂ :=
  b.ext fun i => b.ext fun j => h i j
#align bilin_form.ext_basis LinearMap.BilinForm.ext_basis

/-- Write out `B x y` as a sum over `B (b i) (b j)` if `b` is a basis. -/
theorem sum_repr_mul_repr_mul (x y : M) :
    ((b.repr x).sum fun i xi => (b.repr y).sum fun j yj => xi • yj • B (b i) (b j)) = B x y := by
  conv_rhs => rw [← b.total_repr x, ← b.total_repr y]
  simp_rw [Finsupp.total_apply, Finsupp.sum, sum_left, sum_right, smul_left, smul_right,
    smul_eq_mul]
#align bilin_form.sum_repr_mul_repr_mul LinearMap.BilinForm.sum_repr_mul_repr_mul

end Basis

end BilinForm

end LinearMap<|MERGE_RESOLUTION|>--- conflicted
+++ resolved
@@ -188,10 +188,7 @@
 /-- Apply a linear map to the left argument of a bilinear form. -/
 def compLeft (B : BilinForm R M) (f : M →ₗ[R] M) : BilinForm R M :=
   B.comp f LinearMap.id
-<<<<<<< HEAD
-=======
 #align bilin_form.comp_left LinearMap.BilinForm.compLeft
->>>>>>> b5b45d35
 
 /-- Apply a linear map to the right argument of a bilinear form. -/
 def compRight (B : BilinForm R M) (f : M →ₗ[R] M) : BilinForm R M :=
