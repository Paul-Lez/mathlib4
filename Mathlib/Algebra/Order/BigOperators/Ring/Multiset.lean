/-
Copyright (c) 2021 Ruben Van de Velde. All rights reserved.
Released under Apache 2.0 license as described in the file LICENSE.
Authors: Ruben Van de Velde
-/
import Mathlib.Algebra.BigOperators.Group.Multiset
import Mathlib.Algebra.Order.BigOperators.Ring.List

/-!
# Big operators on a multiset in ordered rings

This file contains the results concerning the interaction of multiset big operators with ordered
rings.
-/

<<<<<<< HEAD
namespace Multiset
variable {R : Type*}

section OrderedCommSemiring
variable [OrderedCommSemiring R] {s : Multiset R}

lemma prod_nonneg (h : ∀ a ∈ s, 0 ≤ a) : 0 ≤ s.prod := by
  revert h
  refine s.induction_on ?_ fun a s hs ih ↦ ?_
  · simp
  · rw [prod_cons]
    exact mul_nonneg (ih _ <| mem_cons_self _ _) (hs fun a ha ↦ ih _ <| mem_cons_of_mem ha)

end OrderedCommSemiring

section StrictOrderedCommSemiring
variable [StrictOrderedCommSemiring R] {s : Multiset R}

theorem prod_pos (h : ∀ a ∈ s, (0 : R) < a) : 0 < s.prod := by
  induction' s using Multiset.induction with a m ih
  · simp only [prod_zero, zero_lt_one]
  · rw [Multiset.prod_cons]
    exact mul_pos (h _ <| Multiset.mem_cons_self _ _)
        (ih fun a ha => h a <| Multiset.mem_cons_of_mem ha)

end StrictOrderedCommSemiring

=======
>>>>>>> 035936f9
@[simp]
lemma CanonicallyOrderedCommSemiring.multiset_prod_pos {R : Type*}
    [CanonicallyOrderedCommSemiring R] [Nontrivial R] {m : Multiset R} :
    0 < m.prod ↔ ∀ x ∈ m, 0 < x := by
  rcases m with ⟨l⟩
  rw [Multiset.quot_mk_to_coe'', Multiset.prod_coe]
  exact CanonicallyOrderedCommSemiring.list_prod_pos<|MERGE_RESOLUTION|>--- conflicted
+++ resolved
@@ -13,7 +13,6 @@
 rings.
 -/
 
-<<<<<<< HEAD
 namespace Multiset
 variable {R : Type*}
 
@@ -41,12 +40,12 @@
 
 end StrictOrderedCommSemiring
 
-=======
->>>>>>> 035936f9
 @[simp]
 lemma CanonicallyOrderedCommSemiring.multiset_prod_pos {R : Type*}
     [CanonicallyOrderedCommSemiring R] [Nontrivial R] {m : Multiset R} :
     0 < m.prod ↔ ∀ x ∈ m, 0 < x := by
   rcases m with ⟨l⟩
   rw [Multiset.quot_mk_to_coe'', Multiset.prod_coe]
-  exact CanonicallyOrderedCommSemiring.list_prod_pos+  exact CanonicallyOrderedCommSemiring.list_prod_pos
+
+end Multiset