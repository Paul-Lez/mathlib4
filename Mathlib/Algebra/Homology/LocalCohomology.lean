--- conflicted
+++ resolved
@@ -234,10 +234,6 @@
       rcases le_total (unop j1.left) (unop j2.left) with h | h
       · right; exact ⟨CostructuredArrow.homMk (homOfLE h).op (AsTrue.get trivial)⟩
       · left; exact ⟨CostructuredArrow.homMk (homOfLE h).op (AsTrue.get trivial)⟩
-<<<<<<< HEAD
-#align local_cohomology.ideal_powers_initial localCohomology.ideal_powers_initial
-=======
->>>>>>> 99508fb5
 
 example : HasColimitsOfSize.{0, 0, u, u + 1} (ModuleCat.{u, u} R) := inferInstance
 /-- Local cohomology (defined in terms of powers of `J`) agrees with local
@@ -268,10 +264,6 @@
 instance SelfLERadical.cast_isEquivalence (hJK : J.radical = K.radical) :
     (SelfLERadical.cast hJK).IsEquivalence :=
   (castEquivalence hJK).isEquivalence_functor
-<<<<<<< HEAD
-#align local_cohomology.self_le_radical.cast_is_equivalence localCohomology.SelfLERadical.cast_isEquivalence
-=======
->>>>>>> 99508fb5
 
 /-- The natural isomorphism between local cohomology defined using the `of_self_le_radical`
 diagram, assuming `J.radical = K.radical`. -/
