--- conflicted
+++ resolved
@@ -207,15 +207,9 @@
 @[to_additive]
 protected theorem Inducing.hasProd_iff [CommMonoid γ] [TopologicalSpace γ] {G}
     [FunLike G α γ] [MonoidHomClass G α γ] {g : G} (hg : Inducing g) (f : β → α) (a : α) :
-<<<<<<< HEAD
-    HasProd f a ↔ HasProd (g ∘ f) (g a) := by
-  simp_rw [HasProd, comp_apply, ← map_prod]
-  exact hg.tendsto_nhds_iff
-=======
     HasProd (g ∘ f) (g a) ↔ HasProd f a := by
   simp_rw [HasProd, comp_apply, ← map_prod]
   exact hg.tendsto_nhds_iff.symm
->>>>>>> a52e9fcf
 
 @[to_additive]
 protected theorem Multipliable.map [CommMonoid γ] [TopologicalSpace γ] (hf : Multipliable f) {G}
@@ -240,11 +234,7 @@
 
 @[to_additive]
 theorem Inducing.multipliable_iff_tprod_comp_mem_range [CommMonoid γ] [TopologicalSpace γ]
-<<<<<<< HEAD
-    [T2Space γ] {G} [FunLike G α γ] [MonoidHomClass G α γ] {g : G} (hg : Inducing g) (f : β → α):
-=======
     [T2Space γ] {G} [FunLike G α γ] [MonoidHomClass G α γ] {g : G} (hg : Inducing g) (f : β → α) :
->>>>>>> a52e9fcf
     Multipliable f ↔ Multipliable (g ∘ f) ∧ ∏' i, g (f i) ∈ Set.range g := by
   constructor
   · intro hf
@@ -256,11 +246,7 @@
     use a
     have := hgf.hasProd
     simp_rw [comp_apply, ← ha] at this
-<<<<<<< HEAD
-    exact (hg.hasProd_iff f a).mpr this
-=======
     exact (hg.hasProd_iff f a).mp this
->>>>>>> a52e9fcf
 
 /-- "A special case of `Multipliable.map_iff_of_leftInverse` for convenience" -/
 @[to_additive "A special case of `Summable.map_iff_of_leftInverse` for convenience"]
