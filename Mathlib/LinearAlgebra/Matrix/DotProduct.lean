--- conflicted
+++ resolved
@@ -3,16 +3,9 @@
 Released under Apache 2.0 license as described in the file LICENSE.
 Authors: Johannes Hölzl, Patrick Massot, Casper Putz, Anne Baanen
 -/
-<<<<<<< HEAD
-import Mathlib.Algebra.Ring.Regular
-import Mathlib.Algebra.Order.Star.Basic
-import Mathlib.Data.Matrix.Basic
-=======
 import Mathlib.Algebra.Order.Star.Basic
 import Mathlib.Data.Matrix.RowCol
->>>>>>> d0df76bd
 import Mathlib.LinearAlgebra.StdBasis
-import Mathlib.Algebra.Order.BigOperators.Group.Finset
 
 /-!
 # Dot product of two vectors
@@ -114,24 +107,14 @@
 /-- Note that this applies to `ℂ` via `RCLike.toStarOrderedRing`. -/
 @[simp]
 theorem dotProduct_star_self_eq_zero {v : n → R} : dotProduct (star v) v = 0 ↔ v = 0 :=
-<<<<<<< HEAD
-  (Fintype.sum_eq_zero_iff_of_nonneg fun i => star_mul_self_nonneg _).trans <|
-    by simp [Function.funext_iff, mul_eq_zero]
-=======
   (Fintype.sum_eq_zero_iff_of_nonneg fun _ => star_mul_self_nonneg _).trans <|
     by simp [funext_iff, mul_eq_zero]
->>>>>>> d0df76bd
 
 /-- Note that this applies to `ℂ` via `RCLike.toStarOrderedRing`. -/
 @[simp]
 theorem dotProduct_self_star_eq_zero {v : n → R} : dotProduct v (star v) = 0 ↔ v = 0 :=
-<<<<<<< HEAD
-  (Fintype.sum_eq_zero_iff_of_nonneg fun i => mul_star_self_nonneg _).trans <|
-    by simp [Function.funext_iff, mul_eq_zero]
-=======
   (Fintype.sum_eq_zero_iff_of_nonneg fun _ => mul_star_self_nonneg _).trans <|
     by simp [funext_iff, mul_eq_zero]
->>>>>>> d0df76bd
 
 @[simp]
 lemma conjTranspose_mul_self_eq_zero {n} {A : Matrix m n R} : Aᴴ * A = 0 ↔ A = 0 :=
