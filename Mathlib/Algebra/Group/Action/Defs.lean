/-
Copyright (c) 2018 Chris Hughes. All rights reserved.
Released under Apache 2.0 license as described in the file LICENSE.
Authors: Chris Hughes, Yury Kudryashov
-/
import Mathlib.Algebra.Group.Commute.Defs
import Mathlib.Algebra.Opposites
import Mathlib.Data.FunLike.Basic
import Mathlib.Logic.Embedding.Basic
import Mathlib.Logic.Function.Iterate
import Mathlib.Logic.Nontrivial.Basic
import Mathlib.Tactic.Spread

/-!
# Definitions of group actions

This file defines a hierarchy of group action type-classes on top of the previously defined
notation classes `SMul` and its additive version `VAdd`:

* `MulAction M α` and its additive version `AddAction G P` are typeclasses used for
  actions of multiplicative and additive monoids and groups; they extend notation classes
  `SMul` and `VAdd` that are defined in `Algebra.Group.Defs`;
* `DistribMulAction M A` is a typeclass for an action of a multiplicative monoid on
  an additive monoid such that `a • (b + c) = a • b + a • c` and `a • 0 = 0`.

The hierarchy is extended further by `Module`, defined elsewhere.

Also provided are typeclasses regarding the interaction of different group actions,

* `SMulCommClass M N α` and its additive version `VAddCommClass M N α`;
* `IsScalarTower M N α` and its additive version `VAddAssocClass M N α`;
* `IsCentralScalar M α` and its additive version `IsCentralVAdd M N α`.

## Notation

- `a • b` is used as notation for `SMul.smul a b`.
- `a +ᵥ b` is used as notation for `VAdd.vadd a b`.

## Implementation details

This file should avoid depending on other parts of `GroupTheory`, to avoid import cycles.
More sophisticated lemmas belong in `GroupTheory.GroupAction`.

## Tags

group action
-/

assert_not_exists MonoidWithZero

open Function (Injective Surjective)

variable {M N G H α β γ δ : Type*}

-- see Note [lower instance priority]
/-- See also `Monoid.toMulAction` and `MulZeroClass.toSMulWithZero`. -/
@[to_additive "See also `AddMonoid.toAddAction`"]
instance (priority := 910) Mul.toSMul (α : Type*) [Mul α] : SMul α α := ⟨(· * ·)⟩

@[to_additive (attr := simp)]
lemma smul_eq_mul (α : Type*) [Mul α] {a a' : α} : a • a' = a * a' := rfl

/-- Type class for additive monoid actions. -/
class AddAction (G : Type*) (P : Type*) [AddMonoid G] extends VAdd G P where
  /-- Zero is a neutral element for `+ᵥ` -/
  protected zero_vadd : ∀ p : P, (0 : G) +ᵥ p = p
  /-- Associativity of `+` and `+ᵥ` -/
  add_vadd : ∀ (g₁ g₂ : G) (p : P), g₁ + g₂ +ᵥ p = g₁ +ᵥ (g₂ +ᵥ p)

/-- Typeclass for multiplicative actions by monoids. This generalizes group actions. -/
@[to_additive (attr := ext)]
class MulAction (α : Type*) (β : Type*) [Monoid α] extends SMul α β where
  /-- One is the neutral element for `•` -/
  protected one_smul : ∀ b : β, (1 : α) • b = b
  /-- Associativity of `•` and `*` -/
  mul_smul : ∀ (x y : α) (b : β), (x * y) • b = x • y • b

/-! ### Scalar tower and commuting actions -/

/-- A typeclass mixin saying that two additive actions on the same space commute. -/
class VAddCommClass (M N α : Type*) [VAdd M α] [VAdd N α] : Prop where
  /-- `+ᵥ` is left commutative -/
  vadd_comm : ∀ (m : M) (n : N) (a : α), m +ᵥ (n +ᵥ a) = n +ᵥ (m +ᵥ a)

/-- A typeclass mixin saying that two multiplicative actions on the same space commute. -/
@[to_additive]
class SMulCommClass (M N α : Type*) [SMul M α] [SMul N α] : Prop where
  /-- `•` is left commutative -/
  smul_comm : ∀ (m : M) (n : N) (a : α), m • n • a = n • m • a

export MulAction (mul_smul)
export AddAction (add_vadd)
export SMulCommClass (smul_comm)
export VAddCommClass (vadd_comm)

library_note "bundled maps over different rings"/--
Frequently, we find ourselves wanting to express a bilinear map `M →ₗ[R] N →ₗ[R] P` or an
equivalence between maps `(M →ₗ[R] N) ≃ₗ[R] (M' →ₗ[R] N')` where the maps have an associated ring
`R`. Unfortunately, using definitions like these requires that `R` satisfy `CommSemiring R`, and
not just `Semiring R`. Using `M →ₗ[R] N →+ P` and `(M →ₗ[R] N) ≃+ (M' →ₗ[R] N')` avoids this
problem, but throws away structure that is useful for when we _do_ have a commutative (semi)ring.

To avoid making this compromise, we instead state these definitions as `M →ₗ[R] N →ₗ[S] P` or
`(M →ₗ[R] N) ≃ₗ[S] (M' →ₗ[R] N')` and require `SMulCommClass S R` on the appropriate modules. When
the caller has `CommSemiring R`, they can set `S = R` and `smulCommClass_self` will populate the
instance. If the caller only has `Semiring R` they can still set either `R = ℕ` or `S = ℕ`, and
`AddCommMonoid.nat_smulCommClass` or `AddCommMonoid.nat_smulCommClass'` will populate
the typeclass, which is still sufficient to recover a `≃+` or `→+` structure.

An example of where this is used is `LinearMap.prod_equiv`.
-/

/-- Commutativity of actions is a symmetric relation. This lemma can't be an instance because this
would cause a loop in the instance search graph. -/
@[to_additive]
lemma SMulCommClass.symm (M N α : Type*) [SMul M α] [SMul N α] [SMulCommClass M N α] :
    SMulCommClass N M α where smul_comm a' a b := (smul_comm a a' b).symm

/-- Commutativity of additive actions is a symmetric relation. This lemma can't be an instance
because this would cause a loop in the instance search graph. -/
add_decl_doc VAddCommClass.symm

@[to_additive]
lemma Function.Injective.smulCommClass [SMul M α] [SMul N α] [SMul M β] [SMul N β]
    [SMulCommClass M N β] {f : α → β} (hf : Injective f) (h₁ : ∀ (c : M) x, f (c • x) = c • f x)
    (h₂ : ∀ (c : N) x, f (c • x) = c • f x) : SMulCommClass M N α where
  smul_comm c₁ c₂ x := hf <| by simp only [h₁, h₂, smul_comm c₁ c₂ (f x)]

@[to_additive]
lemma Function.Surjective.smulCommClass [SMul M α] [SMul N α] [SMul M β] [SMul N β]
    [SMulCommClass M N α] {f : α → β} (hf : Surjective f) (h₁ : ∀ (c : M) x, f (c • x) = c • f x)
    (h₂ : ∀ (c : N) x, f (c • x) = c • f x) : SMulCommClass M N β where
  smul_comm c₁ c₂ := hf.forall.2 fun x ↦ by simp only [← h₁, ← h₂, smul_comm c₁ c₂ x]

@[to_additive]
instance smulCommClass_self (M α : Type*) [CommMonoid M] [MulAction M α] : SMulCommClass M M α where
  smul_comm a a' b := by rw [← mul_smul, mul_comm, mul_smul]

/-- An instance of `VAddAssocClass M N α` states that the additive action of `M` on `α` is
determined by the additive actions of `M` on `N` and `N` on `α`. -/
class VAddAssocClass (M N α : Type*) [VAdd M N] [VAdd N α] [VAdd M α] : Prop where
  /-- Associativity of `+ᵥ` -/
  vadd_assoc : ∀ (x : M) (y : N) (z : α), x +ᵥ y +ᵥ z = x +ᵥ (y +ᵥ z)

/-- An instance of `IsScalarTower M N α` states that the multiplicative
action of `M` on `α` is determined by the multiplicative actions of `M` on `N`
and `N` on `α`. -/
@[to_additive VAddAssocClass] -- TODO auto-translating
class IsScalarTower (M N α : Type*) [SMul M N] [SMul N α] [SMul M α] : Prop where
  /-- Associativity of `•` -/
  smul_assoc : ∀ (x : M) (y : N) (z : α), (x • y) • z = x • y • z

@[to_additive (attr := simp)]
lemma smul_assoc {M N} [SMul M N] [SMul N α] [SMul M α] [IsScalarTower M N α] (x : M) (y : N)
    (z : α) : (x • y) • z = x • y • z := IsScalarTower.smul_assoc x y z

@[to_additive]
instance Semigroup.isScalarTower [Semigroup α] : IsScalarTower α α α := ⟨mul_assoc⟩

/-- A typeclass indicating that the right (aka `AddOpposite`) and left actions by `M` on `α` are
equal, that is that `M` acts centrally on `α`. This can be thought of as a version of commutativity
for `+ᵥ`. -/
class IsCentralVAdd (M α : Type*) [VAdd M α] [VAdd Mᵃᵒᵖ α] : Prop where
  /-- The right and left actions of `M` on `α` are equal. -/
  op_vadd_eq_vadd : ∀ (m : M) (a : α), AddOpposite.op m +ᵥ a = m +ᵥ a

/-- A typeclass indicating that the right (aka `MulOpposite`) and left actions by `M` on `α` are
equal, that is that `M` acts centrally on `α`. This can be thought of as a version of commutativity
for `•`. -/
@[to_additive]
class IsCentralScalar (M α : Type*) [SMul M α] [SMul Mᵐᵒᵖ α] : Prop where
  /-- The right and left actions of `M` on `α` are equal. -/
  op_smul_eq_smul : ∀ (m : M) (a : α), MulOpposite.op m • a = m • a

@[to_additive]
lemma IsCentralScalar.unop_smul_eq_smul {M α : Type*} [SMul M α] [SMul Mᵐᵒᵖ α]
    [IsCentralScalar M α] (m : Mᵐᵒᵖ) (a : α) : MulOpposite.unop m • a = m • a := by
  induction m; exact (IsCentralScalar.op_smul_eq_smul _ a).symm

export IsCentralVAdd (op_vadd_eq_vadd unop_vadd_eq_vadd)
export IsCentralScalar (op_smul_eq_smul unop_smul_eq_smul)

attribute [simp] IsCentralScalar.op_smul_eq_smul

-- these instances are very low priority, as there is usually a faster way to find these instances
@[to_additive]
instance (priority := 50) SMulCommClass.op_left [SMul M α] [SMul Mᵐᵒᵖ α] [IsCentralScalar M α]
    [SMul N α] [SMulCommClass M N α] : SMulCommClass Mᵐᵒᵖ N α :=
  ⟨fun m n a ↦ by rw [← unop_smul_eq_smul m (n • a), ← unop_smul_eq_smul m a, smul_comm]⟩

@[to_additive]
instance (priority := 50) SMulCommClass.op_right [SMul M α] [SMul N α] [SMul Nᵐᵒᵖ α]
    [IsCentralScalar N α] [SMulCommClass M N α] : SMulCommClass M Nᵐᵒᵖ α :=
  ⟨fun m n a ↦ by rw [← unop_smul_eq_smul n (m • a), ← unop_smul_eq_smul n a, smul_comm]⟩

@[to_additive]
instance (priority := 50) IsScalarTower.op_left [SMul M α] [SMul Mᵐᵒᵖ α] [IsCentralScalar M α]
    [SMul M N] [SMul Mᵐᵒᵖ N] [IsCentralScalar M N] [SMul N α] [IsScalarTower M N α] :
    IsScalarTower Mᵐᵒᵖ N α where
  smul_assoc m n a := by rw [← unop_smul_eq_smul m (n • a), ← unop_smul_eq_smul m n, smul_assoc]

@[to_additive]
instance (priority := 50) IsScalarTower.op_right [SMul M α] [SMul M N] [SMul N α]
    [SMul Nᵐᵒᵖ α] [IsCentralScalar N α] [IsScalarTower M N α] : IsScalarTower M Nᵐᵒᵖ α where
  smul_assoc m n a := by
    rw [← unop_smul_eq_smul n a, ← unop_smul_eq_smul (m • n) a, MulOpposite.unop_smul, smul_assoc]

namespace SMul
variable [SMul M α]

/-- Auxiliary definition for `SMul.comp`, `MulAction.compHom`,
`DistribMulAction.compHom`, `Module.compHom`, etc. -/
@[to_additive (attr := simp) " Auxiliary definition for `VAdd.comp`, `AddAction.compHom`, etc. "]
def comp.smul (g : N → M) (n : N) (a : α) : α := g n • a

variable (α)

/-- An action of `M` on `α` and a function `N → M` induces an action of `N` on `α`. -/
-- See note [reducible non-instances]
-- Since this is reducible, we make sure to go via
-- `SMul.comp.smul` to prevent typeclass inference unfolding too far
@[to_additive
"An additive action of `M` on `α` and a function `N → M` induces an additive action of `N` on `α`."]
abbrev comp (g : N → M) : SMul N α where smul := SMul.comp.smul g

variable {α}

/-- Given a tower of scalar actions `M → α → β`, if we use `SMul.comp`
to pull back both of `M`'s actions by a map `g : N → M`, then we obtain a new
tower of scalar actions `N → α → β`.

This cannot be an instance because it can cause infinite loops whenever the `SMul` arguments
are still metavariables. -/
@[to_additive
"Given a tower of additive actions `M → α → β`, if we use `SMul.comp` to pull back both of
`M`'s actions by a map `g : N → M`, then we obtain a new tower of scalar actions `N → α → β`.

This cannot be an instance because it can cause infinite loops whenever the `SMul` arguments
are still metavariables."]
lemma comp.isScalarTower [SMul M β] [SMul α β] [IsScalarTower M α β] (g : N → M) : by
    haveI := comp α g; haveI := comp β g; exact IsScalarTower N α β where
  __ := comp α g
  __ := comp β g
  smul_assoc n := smul_assoc (g n)

/-- This cannot be an instance because it can cause infinite loops whenever the `SMul` arguments
are still metavariables. -/
@[to_additive
"This cannot be an instance because it can cause infinite loops whenever the `VAdd` arguments
are still metavariables."]
lemma comp.smulCommClass [SMul β α] [SMulCommClass M β α] (g : N → M) :
    haveI := comp α g
    SMulCommClass N β α where
  __ := comp α g
  smul_comm n := smul_comm (g n)

/-- This cannot be an instance because it can cause infinite loops whenever the `SMul` arguments
are still metavariables. -/
@[to_additive
"This cannot be an instance because it can cause infinite loops whenever the `VAdd` arguments
are still metavariables."]
lemma comp.smulCommClass' [SMul β α] [SMulCommClass β M α] (g : N → M) :
    haveI := comp α g
    SMulCommClass β N α where
  __ := comp α g
  smul_comm _ n := smul_comm _ (g n)

end SMul

section

/-- Note that the `SMulCommClass α β β` typeclass argument is usually satisfied by `Algebra α β`. -/
@[to_additive] -- Porting note: nolint to_additive_doc
lemma mul_smul_comm [Mul β] [SMul α β] [SMulCommClass α β β] (s : α) (x y : β) :
    x * s • y = s • (x * y) := (smul_comm s x y).symm

/-- Note that the `IsScalarTower α β β` typeclass argument is usually satisfied by `Algebra α β`. -/
@[to_additive] -- Porting note: nolint to_additive_doc
lemma smul_mul_assoc [Mul β] [SMul α β] [IsScalarTower α β β] (r : α) (x y : β) :
    r • x * y = r • (x * y) := smul_assoc r x y

/-- Note that the `IsScalarTower α β β` typeclass argument is usually satisfied by `Algebra α β`. -/
@[to_additive]
lemma smul_div_assoc [DivInvMonoid β] [SMul α β] [IsScalarTower α β β] (r : α) (x y : β) :
    r • x / y = r • (x / y) := by simp [div_eq_mul_inv, smul_mul_assoc]

@[to_additive]
lemma smul_smul_smul_comm [SMul α β] [SMul α γ] [SMul β δ] [SMul α δ] [SMul γ δ]
    [IsScalarTower α β δ] [IsScalarTower α γ δ] [SMulCommClass β γ δ] (a : α) (b : β) (c : γ)
    (d : δ) : (a • b) • c • d = (a • c) • b • d := by rw [smul_assoc, smul_assoc, smul_comm b]

/-- Note that the `IsScalarTower α β β` and `SMulCommClass α β β` typeclass arguments are usually
satisfied by `Algebra α β`. -/
@[to_additive]
lemma smul_mul_smul_comm [Mul α] [Mul β] [SMul α β] [IsScalarTower α β β]
    [IsScalarTower α α β] [SMulCommClass α β β] (a : α) (b : β) (c : α) (d : β) :
    (a • b) * (c • d) = (a * c) • (b * d) := by
  have : SMulCommClass β α β := .symm ..; exact smul_smul_smul_comm a b c d

@[to_additive (attr := deprecated (since := "2024-08-29"))]
alias smul_mul_smul := smul_mul_smul_comm

/-- Note that the `IsScalarTower α β β` and `SMulCommClass α β β` typeclass arguments are usually
satisfied by `Algebra α β`. -/
@[to_additive]
lemma mul_smul_mul_comm [Mul α] [Mul β] [SMul α β] [IsScalarTower α β β]
    [IsScalarTower α α β] [SMulCommClass α β β] (a b : α) (c d : β) :
    (a * b) • (c * d) = (a • c) * (b • d) := smul_smul_smul_comm a b c d

variable [SMul M α]

@[to_additive]
lemma Commute.smul_right [Mul α] [SMulCommClass M α α] [IsScalarTower M α α] {a b : α}
    (h : Commute a b) (r : M) : Commute a (r • b) :=
  (mul_smul_comm _ _ _).trans ((congr_arg _ h).trans <| (smul_mul_assoc _ _ _).symm)

@[to_additive]
lemma Commute.smul_left [Mul α] [SMulCommClass M α α] [IsScalarTower M α α] {a b : α}
    (h : Commute a b) (r : M) : Commute (r • a) b := (h.symm.smul_right r).symm

end

section
variable [Monoid M] [MulAction M α]

@[to_additive]
lemma smul_smul (a₁ a₂ : M) (b : α) : a₁ • a₂ • b = (a₁ * a₂) • b := (mul_smul _ _ _).symm

variable (M)

@[to_additive (attr := simp)]
lemma one_smul (b : α) : (1 : M) • b = b := MulAction.one_smul _

/-- `SMul` version of `one_mul_eq_id` -/
@[to_additive "`VAdd` version of `zero_add_eq_id`"]
lemma one_smul_eq_id : (((1 : M) • ·) : α → α) = id := funext <| one_smul _

/-- `SMul` version of `comp_mul_left` -/
@[to_additive "`VAdd` version of `comp_add_left`"]
lemma comp_smul_left (a₁ a₂ : M) : (a₁ • ·) ∘ (a₂ • ·) = (((a₁ * a₂) • ·) : α → α) :=
  funext fun _ ↦ (mul_smul _ _ _).symm

variable {M}

/-- Pullback a multiplicative action along an injective map respecting `•`.
See note [reducible non-instances]. -/
@[to_additive
    "Pullback an additive action along an injective map respecting `+ᵥ`."]
protected abbrev Function.Injective.mulAction [SMul M β] (f : β → α) (hf : Injective f)
    (smul : ∀ (c : M) (x), f (c • x) = c • f x) : MulAction M β where
  smul := (· • ·)
  one_smul x := hf <| (smul _ _).trans <| one_smul _ (f x)
  mul_smul c₁ c₂ x := hf <| by simp only [smul, mul_smul]

/-- Pushforward a multiplicative action along a surjective map respecting `•`.
See note [reducible non-instances]. -/
@[to_additive
    "Pushforward an additive action along a surjective map respecting `+ᵥ`."]
protected abbrev Function.Surjective.mulAction [SMul M β] (f : α → β) (hf : Surjective f)
    (smul : ∀ (c : M) (x), f (c • x) = c • f x) : MulAction M β where
  smul := (· • ·)
  one_smul := by simp [hf.forall, ← smul]
  mul_smul := by simp [hf.forall, ← smul, mul_smul]

<<<<<<< HEAD
/-- Push forward the action of `R` on `M` along a compatible surjective map `f : R →* S`.

See also `Function.Surjective.distribMulActionLeft` and `Function.Surjective.moduleLeft`.
-/
@[to_additive
"Push forward the action of `R` on `M` along a compatible surjective map `f : R →+ S`."]
abbrev Function.Surjective.mulActionLeft {R S M : Type*} [Monoid R] [MulAction R M] [Monoid S]
    [SMul S M] (f : R →* S) (hf : Surjective f) (hsmul : ∀ (c) (x : M), f c • x = c • x) :
    MulAction S M where
  smul := (· • ·)
  one_smul b := by rw [← f.map_one, hsmul, one_smul]
  mul_smul := hf.forall₂.mpr fun a b x ↦ by simp only [← f.map_mul, hsmul, mul_smul]

=======
>>>>>>> d0df76bd
section
variable (M)

/-- The regular action of a monoid on itself by left multiplication.

This is promoted to a module by `Semiring.toModule`. -/
-- see Note [lower instance priority]
@[to_additive
"The regular action of a monoid on itself by left addition.

This is promoted to an `AddTorsor` by `addGroup_is_addTorsor`."]
instance (priority := 910) Monoid.toMulAction : MulAction M M where
  smul := (· * ·)
  one_smul := one_mul
  mul_smul := mul_assoc

@[to_additive]
instance IsScalarTower.left : IsScalarTower M M α where
  smul_assoc x y z := mul_smul x y z

variable {M}

section Monoid
variable [Monoid N] [MulAction M N] [IsScalarTower M N N] [SMulCommClass M N N]

lemma smul_pow (r : M) (x : N) : ∀ n, (r • x) ^ n = r ^ n • x ^ n
  | 0 => by simp
  | n + 1 => by rw [pow_succ', smul_pow _ _ n, smul_mul_smul_comm, ← pow_succ', ← pow_succ']

end Monoid

section Group
variable [Group G] [MulAction G α] {g : G} {a b : α}

@[to_additive (attr := simp)]
lemma inv_smul_smul (g : G) (a : α) : g⁻¹ • g • a = a := by rw [smul_smul, inv_mul_cancel, one_smul]

@[to_additive (attr := simp)]
lemma smul_inv_smul (g : G) (a : α) : g • g⁻¹ • a = a := by rw [smul_smul, mul_inv_cancel, one_smul]

@[to_additive] lemma inv_smul_eq_iff : g⁻¹ • a = b ↔ a = g • b :=
  ⟨fun h ↦ by rw [← h, smul_inv_smul], fun h ↦ by rw [h, inv_smul_smul]⟩

@[to_additive] lemma eq_inv_smul_iff : a = g⁻¹ • b ↔ g • a = b :=
  ⟨fun h ↦ by rw [h, smul_inv_smul], fun h ↦ by rw [← h, inv_smul_smul]⟩

section Mul
variable [Mul H] [MulAction G H] [SMulCommClass G H H] [IsScalarTower G H H] {a b : H}

@[simp] lemma Commute.smul_right_iff : Commute a (g • b) ↔ Commute a b :=
  ⟨fun h ↦ inv_smul_smul g b ▸ h.smul_right g⁻¹, fun h ↦ h.smul_right g⟩

@[simp] lemma Commute.smul_left_iff : Commute (g • a) b ↔ Commute a b := by
  rw [Commute.symm_iff, Commute.smul_right_iff, Commute.symm_iff]

end Mul

variable [Group H] [MulAction G H] [SMulCommClass G H H] [IsScalarTower G H H]

lemma smul_inv (g : G) (a : H) : (g • a)⁻¹ = g⁻¹ • a⁻¹ :=
  inv_eq_of_mul_eq_one_right <| by rw [smul_mul_smul_comm, mul_inv_cancel, mul_inv_cancel, one_smul]

lemma smul_zpow (g : G) (a : H) (n : ℤ) : (g • a) ^ n = g ^ n • a ^ n := by
  cases n <;> simp [smul_pow, smul_inv]

end Group
end

lemma SMulCommClass.of_commMonoid
    (A B G : Type*) [CommMonoid G] [SMul A G] [SMul B G]
    [IsScalarTower A G G] [IsScalarTower B G G] :
    SMulCommClass A B G where
  smul_comm r s x := by
    rw [← one_smul G (s • x), ← smul_assoc, ← one_smul G x, ← smul_assoc s 1 x,
      smul_comm, smul_assoc, one_smul, smul_assoc, one_smul]

namespace MulAction

variable (M α) in
/-- Embedding of `α` into functions `M → α` induced by a multiplicative action of `M` on `α`. -/
@[to_additive
"Embedding of `α` into functions `M → α` induced by an additive action of `M` on `α`."]
def toFun : α ↪ M → α :=
  ⟨fun y x ↦ x • y, fun y₁ y₂ H ↦ one_smul M y₁ ▸ one_smul M y₂ ▸ by convert congr_fun H 1⟩

@[to_additive (attr := simp)]
lemma toFun_apply (x : M) (y : α) : MulAction.toFun M α y x = x • y := rfl

<<<<<<< HEAD
variable (α)

/-- A multiplicative action of `M` on `α` and a monoid homomorphism `N → M` induce
a multiplicative action of `N` on `α`.

See note [reducible non-instances]. -/
@[to_additive]
abbrev compHom [Monoid N] (g : N →* M) : MulAction N α where
  smul := SMul.comp.smul g
  -- Porting note: was `by simp [g.map_one, MulAction.one_smul]`
  one_smul _ := by simpa [(· • ·)] using MulAction.one_smul ..
  -- Porting note: was `by simp [g.map_mul, MulAction.mul_smul]`
  mul_smul _ _ _ := by simpa [(· • ·)] using MulAction.mul_smul ..

/-- An additive action of `M` on `α` and an additive monoid homomorphism `N → M` induce
an additive action of `N` on `α`.

See note [reducible non-instances]. -/
add_decl_doc AddAction.compHom

@[to_additive]
lemma compHom_smul_def
    {E F G : Type*} [Monoid E] [Monoid F] [MulAction F G] (f : E →* F) (a : E) (x : G) :
    letI : MulAction E G := MulAction.compHom _ f
    a • x = (f a) • x := rfl

/-- If an action is transitive, then composing this action with a surjective homomorphism gives
again a transitive action. -/
@[to_additive]
lemma isPretransitive_compHom {E F G : Type*} [Monoid E] [Monoid F] [MulAction F G]
    [IsPretransitive F G] {f : E →* F} (hf : Surjective f) :
    letI : MulAction E G := MulAction.compHom _ f
    IsPretransitive E G := by
  let _ : MulAction E G := MulAction.compHom _ f
  refine ⟨fun x y ↦ ?_⟩
  obtain ⟨m, rfl⟩ : ∃ m : F, m • x = y := exists_smul_eq F x y
  obtain ⟨e, rfl⟩ : ∃ e, f e = m := hf m
  exact ⟨e, rfl⟩

@[to_additive]
lemma IsPretransitive.of_smul_eq {M N α : Type*} [SMul M α] [SMul N α] [IsPretransitive M α]
    (f : M → N) (hf : ∀ {c : M} {x : α}, f c • x = c • x) : IsPretransitive N α where
  exists_smul_eq x y := (exists_smul_eq x y).elim fun m h ↦ ⟨f m, hf.trans h⟩

@[to_additive]
lemma IsPretransitive.of_compHom {M N α : Type*} [Monoid M] [Monoid N] [MulAction N α]
    (f : M →* N) [h : letI := compHom α f; IsPretransitive M α] : IsPretransitive N α :=
  letI := compHom α f; h.of_smul_eq f rfl

=======
>>>>>>> d0df76bd
end MulAction
end

section CompatibleScalar

@[to_additive]
lemma smul_one_smul {M} (N) [Monoid N] [SMul M N] [MulAction N α] [SMul M α]
    [IsScalarTower M N α] (x : M) (y : α) : (x • (1 : N)) • y = x • y := by
  rw [smul_assoc, one_smul]

@[to_additive (attr := simp)]
lemma smul_one_mul {M N} [MulOneClass N] [SMul M N] [IsScalarTower M N N] (x : M) (y : N) :
    x • (1 : N) * y = x • y := by rw [smul_mul_assoc, one_mul]

@[to_additive (attr := simp)]
lemma mul_smul_one {M N} [MulOneClass N] [SMul M N] [SMulCommClass M N N] (x : M) (y : N) :
    y * x • (1 : N) = x • y := by rw [← smul_eq_mul, ← smul_comm, smul_eq_mul, mul_one]

@[to_additive]
lemma IsScalarTower.of_smul_one_mul {M N} [Monoid N] [SMul M N]
    (h : ∀ (x : M) (y : N), x • (1 : N) * y = x • y) : IsScalarTower M N N :=
  ⟨fun x y z ↦ by rw [← h, smul_eq_mul, mul_assoc, h, smul_eq_mul]⟩

@[to_additive]
lemma SMulCommClass.of_mul_smul_one {M N} [Monoid N] [SMul M N]
    (H : ∀ (x : M) (y : N), y * x • (1 : N) = x • y) : SMulCommClass M N N :=
  ⟨fun x y z ↦ by rw [← H x z, smul_eq_mul, ← H, smul_eq_mul, mul_assoc]⟩

<<<<<<< HEAD
/-- If the multiplicative action of `M` on `N` is compatible with multiplication on `N`, then
`fun x ↦ x • 1` is a monoid homomorphism from `M` to `N`. -/
@[to_additive (attr := simps)
"If the additive action of `M` on `N` is compatible with addition on `N`, then
`fun x ↦ x +ᵥ 0` is an additive monoid homomorphism from `M` to `N`."]
def MonoidHom.smulOneHom {M N} [Monoid M] [MulOneClass N] [MulAction M N] [IsScalarTower M N N] :
    M →* N where
  toFun x := x • (1 : N)
  map_one' := one_smul _ _
  map_mul' x y := by rw [smul_one_mul, smul_smul]

/-- A monoid homomorphism between two monoids M and N can be equivalently specified by a
multiplicative action of M on N that is compatible with the multiplication on N. -/
@[to_additive
"A monoid homomorphism between two additive monoids M and N can be equivalently
specified by an additive action of M on N that is compatible with the addition on N."]
def monoidHomEquivMulActionIsScalarTower (M N) [Monoid M] [Monoid N] :
    (M →* N) ≃ {_inst : MulAction M N // IsScalarTower M N N} where
  toFun f := ⟨MulAction.compHom N f, SMul.comp.isScalarTower _⟩
  invFun := fun ⟨_, _⟩ ↦ MonoidHom.smulOneHom
  left_inv f := MonoidHom.ext fun m ↦ mul_one (f m)
  right_inv := fun ⟨_, _⟩ ↦ Subtype.ext <| MulAction.ext <| funext₂ <| smul_one_smul N

end CompatibleScalar

variable (α)

/-- The monoid of endomorphisms.

Note that this is generalized by `CategoryTheory.End` to categories other than `Type u`. -/
protected def Function.End := α → α

instance : Monoid (Function.End α) where
  one := id
  mul := (· ∘ ·)
  mul_assoc f g h := rfl
  mul_one f := rfl
  one_mul f := rfl
  npow n f := f^[n]
  npow_succ n f := Function.iterate_succ _ _

instance : Inhabited (Function.End α) := ⟨1⟩

variable {α}

/-- The tautological action by `Function.End α` on `α`.

This is generalized to bundled endomorphisms by:
* `Equiv.Perm.applyMulAction`
* `AddMonoid.End.applyDistribMulAction`
* `AddMonoid.End.applyModule`
* `AddAut.applyDistribMulAction`
* `MulAut.applyMulDistribMulAction`
* `LinearEquiv.applyDistribMulAction`
* `LinearMap.applyModule`
* `RingHom.applyMulSemiringAction`
* `RingAut.applyMulSemiringAction`
* `AlgEquiv.applyMulSemiringAction`
-/
instance Function.End.applyMulAction : MulAction (Function.End α) α where
  smul := (· <| ·)
  one_smul _ := rfl
  mul_smul _ _ _ := rfl

@[simp] lemma Function.End.smul_def (f : Function.End α) (a : α) : f • a = f a := rfl

--TODO - This statement should be somethting like `toFun (f * g) = toFun f ∘ toFun g`
lemma Function.End.mul_def (f g : Function.End α) : (f * g) = f ∘ g := rfl

--TODO - This statement should be somethting like `toFun 1 = id`
lemma Function.End.one_def : (1 : Function.End α) = id := rfl

/-- `Function.End.applyMulAction` is faithful. -/
instance Function.End.apply_FaithfulSMul : FaithfulSMul (Function.End α) α :=
  ⟨fun {_ _} ↦ funext⟩

/-- The monoid hom representing a monoid action.

When `M` is a group, see `MulAction.toPermHom`. -/
def MulAction.toEndHom [Monoid M] [MulAction M α] : M →* Function.End α where
  toFun := (· • ·)
  map_one' := funext (one_smul M)
  map_mul' x y := funext (mul_smul x y)

/-- The monoid action induced by a monoid hom to `Function.End α`

See note [reducible non-instances]. -/
abbrev MulAction.ofEndHom [Monoid M] (f : M →* Function.End α) : MulAction M α :=
  MulAction.compHom α f

/-! ### `Additive`, `Multiplicative` -/

section

open Additive Multiplicative

instance Additive.vadd [SMul α β] : VAdd (Additive α) β where vadd a := (toMul a • ·)

instance Multiplicative.smul [VAdd α β] : SMul (Multiplicative α) β where smul a := (toAdd a +ᵥ ·)

@[simp] lemma toMul_smul [SMul α β] (a) (b : β) : (toMul a : α) • b = a +ᵥ b := rfl

@[simp] lemma ofMul_vadd [SMul α β] (a : α) (b : β) : ofMul a +ᵥ b = a • b := rfl

@[simp] lemma toAdd_vadd [VAdd α β] (a) (b : β) : (toAdd a : α) +ᵥ b = a • b := rfl

@[simp] lemma ofAdd_smul [VAdd α β] (a : α) (b : β) : ofAdd a • b = a +ᵥ b := rfl

-- Porting note: I don't know why `one_smul` can do without an explicit α and `mul_smul` can't.
instance Additive.addAction [Monoid α] [MulAction α β] : AddAction (Additive α) β where
  zero_vadd := MulAction.one_smul
  add_vadd := MulAction.mul_smul (α := α)

instance Multiplicative.mulAction [AddMonoid α] [AddAction α β] :
    MulAction (Multiplicative α) β where
  one_smul := AddAction.zero_vadd
  mul_smul := AddAction.add_vadd (G := α)

instance Additive.addAction_isPretransitive [Monoid α] [MulAction α β]
    [MulAction.IsPretransitive α β] : AddAction.IsPretransitive (Additive α) β :=
  ⟨@MulAction.exists_smul_eq α _ _ _⟩

instance Multiplicative.mulAction_isPretransitive [AddMonoid α] [AddAction α β]
    [AddAction.IsPretransitive α β] : MulAction.IsPretransitive (Multiplicative α) β :=
  ⟨@AddAction.exists_vadd_eq α _ _ _⟩

instance Additive.vaddCommClass [SMul α γ] [SMul β γ] [SMulCommClass α β γ] :
    VAddCommClass (Additive α) (Additive β) γ :=
  ⟨@smul_comm α β _ _ _ _⟩

instance Multiplicative.smulCommClass [VAdd α γ] [VAdd β γ] [VAddCommClass α β γ] :
    SMulCommClass (Multiplicative α) (Multiplicative β) γ :=
  ⟨@vadd_comm α β _ _ _ _⟩

end

/-- The tautological additive action by `Additive (Function.End α)` on `α`. -/
instance AddAction.functionEnd : AddAction (Additive (Function.End α)) α := inferInstance

/-- The additive monoid hom representing an additive monoid action.

When `M` is a group, see `AddAction.toPermHom`. -/
def AddAction.toEndHom [AddMonoid M] [AddAction M α] : M →+ Additive (Function.End α) :=
  MonoidHom.toAdditive'' MulAction.toEndHom

/-- The additive action induced by a hom to `Additive (Function.End α)`

See note [reducible non-instances]. -/
abbrev AddAction.ofEndHom [AddMonoid M] (f : M →+ Additive (Function.End α)) : AddAction M α :=
  AddAction.compHom α f
=======
end CompatibleScalar
>>>>>>> d0df76bd
<|MERGE_RESOLUTION|>--- conflicted
+++ resolved
@@ -362,22 +362,6 @@
   one_smul := by simp [hf.forall, ← smul]
   mul_smul := by simp [hf.forall, ← smul, mul_smul]
 
-<<<<<<< HEAD
-/-- Push forward the action of `R` on `M` along a compatible surjective map `f : R →* S`.
-
-See also `Function.Surjective.distribMulActionLeft` and `Function.Surjective.moduleLeft`.
--/
-@[to_additive
-"Push forward the action of `R` on `M` along a compatible surjective map `f : R →+ S`."]
-abbrev Function.Surjective.mulActionLeft {R S M : Type*} [Monoid R] [MulAction R M] [Monoid S]
-    [SMul S M] (f : R →* S) (hf : Surjective f) (hsmul : ∀ (c) (x : M), f c • x = c • x) :
-    MulAction S M where
-  smul := (· • ·)
-  one_smul b := by rw [← f.map_one, hsmul, one_smul]
-  mul_smul := hf.forall₂.mpr fun a b x ↦ by simp only [← f.map_mul, hsmul, mul_smul]
-
-=======
->>>>>>> d0df76bd
 section
 variable (M)
 
@@ -466,58 +450,6 @@
 @[to_additive (attr := simp)]
 lemma toFun_apply (x : M) (y : α) : MulAction.toFun M α y x = x • y := rfl
 
-<<<<<<< HEAD
-variable (α)
-
-/-- A multiplicative action of `M` on `α` and a monoid homomorphism `N → M` induce
-a multiplicative action of `N` on `α`.
-
-See note [reducible non-instances]. -/
-@[to_additive]
-abbrev compHom [Monoid N] (g : N →* M) : MulAction N α where
-  smul := SMul.comp.smul g
-  -- Porting note: was `by simp [g.map_one, MulAction.one_smul]`
-  one_smul _ := by simpa [(· • ·)] using MulAction.one_smul ..
-  -- Porting note: was `by simp [g.map_mul, MulAction.mul_smul]`
-  mul_smul _ _ _ := by simpa [(· • ·)] using MulAction.mul_smul ..
-
-/-- An additive action of `M` on `α` and an additive monoid homomorphism `N → M` induce
-an additive action of `N` on `α`.
-
-See note [reducible non-instances]. -/
-add_decl_doc AddAction.compHom
-
-@[to_additive]
-lemma compHom_smul_def
-    {E F G : Type*} [Monoid E] [Monoid F] [MulAction F G] (f : E →* F) (a : E) (x : G) :
-    letI : MulAction E G := MulAction.compHom _ f
-    a • x = (f a) • x := rfl
-
-/-- If an action is transitive, then composing this action with a surjective homomorphism gives
-again a transitive action. -/
-@[to_additive]
-lemma isPretransitive_compHom {E F G : Type*} [Monoid E] [Monoid F] [MulAction F G]
-    [IsPretransitive F G] {f : E →* F} (hf : Surjective f) :
-    letI : MulAction E G := MulAction.compHom _ f
-    IsPretransitive E G := by
-  let _ : MulAction E G := MulAction.compHom _ f
-  refine ⟨fun x y ↦ ?_⟩
-  obtain ⟨m, rfl⟩ : ∃ m : F, m • x = y := exists_smul_eq F x y
-  obtain ⟨e, rfl⟩ : ∃ e, f e = m := hf m
-  exact ⟨e, rfl⟩
-
-@[to_additive]
-lemma IsPretransitive.of_smul_eq {M N α : Type*} [SMul M α] [SMul N α] [IsPretransitive M α]
-    (f : M → N) (hf : ∀ {c : M} {x : α}, f c • x = c • x) : IsPretransitive N α where
-  exists_smul_eq x y := (exists_smul_eq x y).elim fun m h ↦ ⟨f m, hf.trans h⟩
-
-@[to_additive]
-lemma IsPretransitive.of_compHom {M N α : Type*} [Monoid M] [Monoid N] [MulAction N α]
-    (f : M →* N) [h : letI := compHom α f; IsPretransitive M α] : IsPretransitive N α :=
-  letI := compHom α f; h.of_smul_eq f rfl
-
-=======
->>>>>>> d0df76bd
 end MulAction
 end
 
@@ -546,157 +478,4 @@
     (H : ∀ (x : M) (y : N), y * x • (1 : N) = x • y) : SMulCommClass M N N :=
   ⟨fun x y z ↦ by rw [← H x z, smul_eq_mul, ← H, smul_eq_mul, mul_assoc]⟩
 
-<<<<<<< HEAD
-/-- If the multiplicative action of `M` on `N` is compatible with multiplication on `N`, then
-`fun x ↦ x • 1` is a monoid homomorphism from `M` to `N`. -/
-@[to_additive (attr := simps)
-"If the additive action of `M` on `N` is compatible with addition on `N`, then
-`fun x ↦ x +ᵥ 0` is an additive monoid homomorphism from `M` to `N`."]
-def MonoidHom.smulOneHom {M N} [Monoid M] [MulOneClass N] [MulAction M N] [IsScalarTower M N N] :
-    M →* N where
-  toFun x := x • (1 : N)
-  map_one' := one_smul _ _
-  map_mul' x y := by rw [smul_one_mul, smul_smul]
-
-/-- A monoid homomorphism between two monoids M and N can be equivalently specified by a
-multiplicative action of M on N that is compatible with the multiplication on N. -/
-@[to_additive
-"A monoid homomorphism between two additive monoids M and N can be equivalently
-specified by an additive action of M on N that is compatible with the addition on N."]
-def monoidHomEquivMulActionIsScalarTower (M N) [Monoid M] [Monoid N] :
-    (M →* N) ≃ {_inst : MulAction M N // IsScalarTower M N N} where
-  toFun f := ⟨MulAction.compHom N f, SMul.comp.isScalarTower _⟩
-  invFun := fun ⟨_, _⟩ ↦ MonoidHom.smulOneHom
-  left_inv f := MonoidHom.ext fun m ↦ mul_one (f m)
-  right_inv := fun ⟨_, _⟩ ↦ Subtype.ext <| MulAction.ext <| funext₂ <| smul_one_smul N
-
-end CompatibleScalar
-
-variable (α)
-
-/-- The monoid of endomorphisms.
-
-Note that this is generalized by `CategoryTheory.End` to categories other than `Type u`. -/
-protected def Function.End := α → α
-
-instance : Monoid (Function.End α) where
-  one := id
-  mul := (· ∘ ·)
-  mul_assoc f g h := rfl
-  mul_one f := rfl
-  one_mul f := rfl
-  npow n f := f^[n]
-  npow_succ n f := Function.iterate_succ _ _
-
-instance : Inhabited (Function.End α) := ⟨1⟩
-
-variable {α}
-
-/-- The tautological action by `Function.End α` on `α`.
-
-This is generalized to bundled endomorphisms by:
-* `Equiv.Perm.applyMulAction`
-* `AddMonoid.End.applyDistribMulAction`
-* `AddMonoid.End.applyModule`
-* `AddAut.applyDistribMulAction`
-* `MulAut.applyMulDistribMulAction`
-* `LinearEquiv.applyDistribMulAction`
-* `LinearMap.applyModule`
-* `RingHom.applyMulSemiringAction`
-* `RingAut.applyMulSemiringAction`
-* `AlgEquiv.applyMulSemiringAction`
--/
-instance Function.End.applyMulAction : MulAction (Function.End α) α where
-  smul := (· <| ·)
-  one_smul _ := rfl
-  mul_smul _ _ _ := rfl
-
-@[simp] lemma Function.End.smul_def (f : Function.End α) (a : α) : f • a = f a := rfl
-
---TODO - This statement should be somethting like `toFun (f * g) = toFun f ∘ toFun g`
-lemma Function.End.mul_def (f g : Function.End α) : (f * g) = f ∘ g := rfl
-
---TODO - This statement should be somethting like `toFun 1 = id`
-lemma Function.End.one_def : (1 : Function.End α) = id := rfl
-
-/-- `Function.End.applyMulAction` is faithful. -/
-instance Function.End.apply_FaithfulSMul : FaithfulSMul (Function.End α) α :=
-  ⟨fun {_ _} ↦ funext⟩
-
-/-- The monoid hom representing a monoid action.
-
-When `M` is a group, see `MulAction.toPermHom`. -/
-def MulAction.toEndHom [Monoid M] [MulAction M α] : M →* Function.End α where
-  toFun := (· • ·)
-  map_one' := funext (one_smul M)
-  map_mul' x y := funext (mul_smul x y)
-
-/-- The monoid action induced by a monoid hom to `Function.End α`
-
-See note [reducible non-instances]. -/
-abbrev MulAction.ofEndHom [Monoid M] (f : M →* Function.End α) : MulAction M α :=
-  MulAction.compHom α f
-
-/-! ### `Additive`, `Multiplicative` -/
-
-section
-
-open Additive Multiplicative
-
-instance Additive.vadd [SMul α β] : VAdd (Additive α) β where vadd a := (toMul a • ·)
-
-instance Multiplicative.smul [VAdd α β] : SMul (Multiplicative α) β where smul a := (toAdd a +ᵥ ·)
-
-@[simp] lemma toMul_smul [SMul α β] (a) (b : β) : (toMul a : α) • b = a +ᵥ b := rfl
-
-@[simp] lemma ofMul_vadd [SMul α β] (a : α) (b : β) : ofMul a +ᵥ b = a • b := rfl
-
-@[simp] lemma toAdd_vadd [VAdd α β] (a) (b : β) : (toAdd a : α) +ᵥ b = a • b := rfl
-
-@[simp] lemma ofAdd_smul [VAdd α β] (a : α) (b : β) : ofAdd a • b = a +ᵥ b := rfl
-
--- Porting note: I don't know why `one_smul` can do without an explicit α and `mul_smul` can't.
-instance Additive.addAction [Monoid α] [MulAction α β] : AddAction (Additive α) β where
-  zero_vadd := MulAction.one_smul
-  add_vadd := MulAction.mul_smul (α := α)
-
-instance Multiplicative.mulAction [AddMonoid α] [AddAction α β] :
-    MulAction (Multiplicative α) β where
-  one_smul := AddAction.zero_vadd
-  mul_smul := AddAction.add_vadd (G := α)
-
-instance Additive.addAction_isPretransitive [Monoid α] [MulAction α β]
-    [MulAction.IsPretransitive α β] : AddAction.IsPretransitive (Additive α) β :=
-  ⟨@MulAction.exists_smul_eq α _ _ _⟩
-
-instance Multiplicative.mulAction_isPretransitive [AddMonoid α] [AddAction α β]
-    [AddAction.IsPretransitive α β] : MulAction.IsPretransitive (Multiplicative α) β :=
-  ⟨@AddAction.exists_vadd_eq α _ _ _⟩
-
-instance Additive.vaddCommClass [SMul α γ] [SMul β γ] [SMulCommClass α β γ] :
-    VAddCommClass (Additive α) (Additive β) γ :=
-  ⟨@smul_comm α β _ _ _ _⟩
-
-instance Multiplicative.smulCommClass [VAdd α γ] [VAdd β γ] [VAddCommClass α β γ] :
-    SMulCommClass (Multiplicative α) (Multiplicative β) γ :=
-  ⟨@vadd_comm α β _ _ _ _⟩
-
-end
-
-/-- The tautological additive action by `Additive (Function.End α)` on `α`. -/
-instance AddAction.functionEnd : AddAction (Additive (Function.End α)) α := inferInstance
-
-/-- The additive monoid hom representing an additive monoid action.
-
-When `M` is a group, see `AddAction.toPermHom`. -/
-def AddAction.toEndHom [AddMonoid M] [AddAction M α] : M →+ Additive (Function.End α) :=
-  MonoidHom.toAdditive'' MulAction.toEndHom
-
-/-- The additive action induced by a hom to `Additive (Function.End α)`
-
-See note [reducible non-instances]. -/
-abbrev AddAction.ofEndHom [AddMonoid M] (f : M →+ Additive (Function.End α)) : AddAction M α :=
-  AddAction.compHom α f
-=======
-end CompatibleScalar
->>>>>>> d0df76bd
+end CompatibleScalar