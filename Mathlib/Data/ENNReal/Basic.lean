--- conflicted
+++ resolved
@@ -223,15 +223,10 @@
 
 @[simp] theorem toReal_nonneg {a : ℝ≥0∞} : 0 ≤ a.toReal := a.toNNReal.2
 
-<<<<<<< HEAD
-@[simp] theorem toNNReal_toReal_eq (z : ℝ≥0∞) : z.toReal.toNNReal = z.toNNReal := by
-  ext; simp only [Real.coe_toNNReal', ge_iff_le, toReal_nonneg, max_eq_left]; rfl
-=======
 @[norm_cast] theorem coe_toNNReal_eq_toReal (z : ℝ≥0∞) : (z.toNNReal : ℝ) = z.toReal := rfl
 
 @[simp] theorem toNNReal_toReal_eq (z : ℝ≥0∞) : z.toReal.toNNReal = z.toNNReal := by
   ext; simp [coe_toNNReal_eq_toReal]
->>>>>>> 82f82694
 
 @[simp] theorem top_toNNReal : ∞.toNNReal = 0 := rfl
 
