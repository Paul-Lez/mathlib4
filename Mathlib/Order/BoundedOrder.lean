/-
Copyright (c) 2017 Johannes Hölzl. All rights reserved.
Released under Apache 2.0 license as described in the file LICENSE.
Authors: Johannes Hölzl
-/
import Mathlib.Order.Lattice
import Mathlib.Order.ULift
import Mathlib.Tactic.PushNeg
import Mathlib.Tactic.Finiteness.Attr

/-!
# ⊤ and ⊥, bounded lattices and variants

This file defines top and bottom elements (greatest and least elements) of a type, the bounded
variants of different kinds of lattices, sets up the typeclass hierarchy between them and provides
instances for `Prop` and `fun`.

## Main declarations

* `<Top/Bot> α`: Typeclasses to declare the `⊤`/`⊥` notation.
* `Order<Top/Bot> α`: Order with a top/bottom element.
* `BoundedOrder α`: Order with a top and bottom element.

## Common lattices

* Distributive lattices with a bottom element. Notated by `[DistribLattice α] [OrderBot α]`
  It captures the properties of `Disjoint` that are common to `GeneralizedBooleanAlgebra` and
  `DistribLattice` when `OrderBot`.
* Bounded and distributive lattice. Notated by `[DistribLattice α] [BoundedOrder α]`.
  Typical examples include `Prop` and `Det α`.
-/

open Function OrderDual

universe u v

variable {α : Type u} {β : Type v}

/-! ### Top, bottom element -/

/-- An order is an `OrderTop` if it has a greatest element.
We state this using a data mixin, holding the value of `⊤` and the greatest element constraint. -/
class OrderTop (α : Type u) [LE α] extends Top α where
  /-- `⊤` is the greatest element -/
  le_top : ∀ a : α, a ≤ ⊤

section OrderTop

/-- An order is (noncomputably) either an `OrderTop` or a `NoTopOrder`. Use as
`casesI topOrderOrNoTopOrder α`. -/
noncomputable def topOrderOrNoTopOrder (α : Type*) [LE α] : OrderTop α ⊕' NoTopOrder α := by
  by_cases H : ∀ a : α, ∃ b, ¬b ≤ a
  · exact PSum.inr ⟨H⟩
  · push_neg at H
    letI : Top α := ⟨Classical.choose H⟩
    exact PSum.inl ⟨Classical.choose_spec H⟩

section LE

variable [LE α] [OrderTop α] {a : α}

@[simp]
theorem le_top : a ≤ ⊤ :=
  OrderTop.le_top a

@[simp]
theorem isTop_top : IsTop (⊤ : α) := fun _ => le_top

end LE

section Preorder

variable [Preorder α] [OrderTop α] {a b : α}

@[simp]
theorem isMax_top : IsMax (⊤ : α) :=
  isTop_top.isMax

@[simp]
theorem not_top_lt : ¬⊤ < a :=
  isMax_top.not_lt

theorem ne_top_of_lt (h : a < b) : a ≠ ⊤ :=
  (h.trans_le le_top).ne

alias LT.lt.ne_top := ne_top_of_lt

theorem lt_top_of_lt (h : a < b) : a < ⊤ :=
  lt_of_lt_of_le h le_top

alias LT.lt.lt_top := lt_top_of_lt

<<<<<<< HEAD
=======
attribute [aesop (rule_sets := [finiteness]) unsafe 20%] ne_top_of_lt
-- would have been better to implement this as a "safe" "forward" rule, why doesn't this work?
-- attribute [aesop (rule_sets := [finiteness]) safe forward] ne_top_of_lt

>>>>>>> d0df76bd
end Preorder

variable [PartialOrder α] [OrderTop α] [Preorder β] {f : α → β} {a b : α}

@[simp]
theorem isMax_iff_eq_top : IsMax a ↔ a = ⊤ :=
  ⟨fun h => h.eq_of_le le_top, fun h _ _ => h.symm ▸ le_top⟩

@[simp]
theorem isTop_iff_eq_top : IsTop a ↔ a = ⊤ :=
  ⟨fun h => h.isMax.eq_of_le le_top, fun h _ => h.symm ▸ le_top⟩

theorem not_isMax_iff_ne_top : ¬IsMax a ↔ a ≠ ⊤ :=
  isMax_iff_eq_top.not

theorem not_isTop_iff_ne_top : ¬IsTop a ↔ a ≠ ⊤ :=
  isTop_iff_eq_top.not

alias ⟨IsMax.eq_top, _⟩ := isMax_iff_eq_top

alias ⟨IsTop.eq_top, _⟩ := isTop_iff_eq_top

@[simp]
theorem top_le_iff : ⊤ ≤ a ↔ a = ⊤ :=
  le_top.le_iff_eq.trans eq_comm

theorem top_unique (h : ⊤ ≤ a) : a = ⊤ :=
  le_top.antisymm h

theorem eq_top_iff : a = ⊤ ↔ ⊤ ≤ a :=
  top_le_iff.symm

theorem eq_top_mono (h : a ≤ b) (h₂ : a = ⊤) : b = ⊤ :=
  top_unique <| h₂ ▸ h

theorem lt_top_iff_ne_top : a < ⊤ ↔ a ≠ ⊤ :=
  le_top.lt_iff_ne

@[simp]
theorem not_lt_top_iff : ¬a < ⊤ ↔ a = ⊤ :=
  lt_top_iff_ne_top.not_left

theorem eq_top_or_lt_top (a : α) : a = ⊤ ∨ a < ⊤ :=
  le_top.eq_or_lt

@[aesop (rule_sets := [finiteness]) safe apply]
theorem Ne.lt_top (h : a ≠ ⊤) : a < ⊤ :=
  lt_top_iff_ne_top.mpr h

theorem Ne.lt_top' (h : ⊤ ≠ a) : a < ⊤ :=
  h.symm.lt_top

theorem ne_top_of_le_ne_top (hb : b ≠ ⊤) (hab : a ≤ b) : a ≠ ⊤ :=
  (hab.trans_lt hb.lt_top).ne

theorem StrictMono.apply_eq_top_iff (hf : StrictMono f) : f a = f ⊤ ↔ a = ⊤ :=
  ⟨fun h => not_lt_top_iff.1 fun ha => (hf ha).ne h, congr_arg _⟩

theorem StrictAnti.apply_eq_top_iff (hf : StrictAnti f) : f a = f ⊤ ↔ a = ⊤ :=
  ⟨fun h => not_lt_top_iff.1 fun ha => (hf ha).ne' h, congr_arg _⟩

lemma top_not_mem_iff {s : Set α} : ⊤ ∉ s ↔ ∀ x ∈ s, x < ⊤ :=
  ⟨fun h x hx ↦ Ne.lt_top (fun hx' : x = ⊤ ↦ h (hx' ▸ hx)), fun h h₀ ↦ (h ⊤ h₀).false⟩

variable [Nontrivial α]

theorem not_isMin_top : ¬IsMin (⊤ : α) := fun h =>
  let ⟨_, ha⟩ := exists_ne (⊤ : α)
  ha <| top_le_iff.1 <| h le_top

end OrderTop

theorem StrictMono.maximal_preimage_top [LinearOrder α] [Preorder β] [OrderTop β] {f : α → β}
    (H : StrictMono f) {a} (h_top : f a = ⊤) (x : α) : x ≤ a :=
  H.maximal_of_maximal_image
    (fun p => by
      rw [h_top]
      exact le_top)
    x

theorem OrderTop.ext_top {α} {hA : PartialOrder α} (A : OrderTop α) {hB : PartialOrder α}
    (B : OrderTop α) (H : ∀ x y : α, (haveI := hA; x ≤ y) ↔ x ≤ y) :
    (@Top.top α (@OrderTop.toTop α hA.toLE A)) = (@Top.top α (@OrderTop.toTop α hB.toLE B)) := by
  cases PartialOrder.ext H
  apply top_unique
  exact @le_top _ _ A _

/-- An order is an `OrderBot` if it has a least element.
We state this using a data mixin, holding the value of `⊥` and the least element constraint. -/
class OrderBot (α : Type u) [LE α] extends Bot α where
  /-- `⊥` is the least element -/
  bot_le : ∀ a : α, ⊥ ≤ a

section OrderBot

/-- An order is (noncomputably) either an `OrderBot` or a `NoBotOrder`. Use as
`casesI botOrderOrNoBotOrder α`. -/
noncomputable def botOrderOrNoBotOrder (α : Type*) [LE α] : OrderBot α ⊕' NoBotOrder α := by
  by_cases H : ∀ a : α, ∃ b, ¬a ≤ b
  · exact PSum.inr ⟨H⟩
  · push_neg at H
    letI : Bot α := ⟨Classical.choose H⟩
    exact PSum.inl ⟨Classical.choose_spec H⟩

section LE

variable [LE α] [OrderBot α] {a : α}

@[simp]
theorem bot_le : ⊥ ≤ a :=
  OrderBot.bot_le a

@[simp]
theorem isBot_bot : IsBot (⊥ : α) := fun _ => bot_le

end LE

namespace OrderDual

variable (α)

instance instTop [Bot α] : Top αᵒᵈ :=
  ⟨(⊥ : α)⟩

instance instBot [Top α] : Bot αᵒᵈ :=
  ⟨(⊤ : α)⟩

instance instOrderTop [LE α] [OrderBot α] : OrderTop αᵒᵈ where
  __ := inferInstanceAs (Top αᵒᵈ)
  le_top := @bot_le α _ _

instance instOrderBot [LE α] [OrderTop α] : OrderBot αᵒᵈ where
  __ := inferInstanceAs (Bot αᵒᵈ)
  bot_le := @le_top α _ _

@[simp]
theorem ofDual_bot [Top α] : ofDual ⊥ = (⊤ : α) :=
  rfl

@[simp]
theorem ofDual_top [Bot α] : ofDual ⊤ = (⊥ : α) :=
  rfl

@[simp]
theorem toDual_bot [Bot α] : toDual (⊥ : α) = ⊤ :=
  rfl

@[simp]
theorem toDual_top [Top α] : toDual (⊤ : α) = ⊥ :=
  rfl

end OrderDual

section Preorder

variable [Preorder α] [OrderBot α] {a b : α}

@[simp]
theorem isMin_bot : IsMin (⊥ : α) :=
  isBot_bot.isMin

@[simp]
theorem not_lt_bot : ¬a < ⊥ :=
  isMin_bot.not_lt

theorem ne_bot_of_gt (h : a < b) : b ≠ ⊥ :=
  (bot_le.trans_lt h).ne'

alias LT.lt.ne_bot := ne_bot_of_gt

theorem bot_lt_of_lt (h : a < b) : ⊥ < b :=
  lt_of_le_of_lt bot_le h

alias LT.lt.bot_lt := bot_lt_of_lt

end Preorder

variable [PartialOrder α] [OrderBot α] [Preorder β] {f : α → β} {a b : α}

@[simp]
theorem isMin_iff_eq_bot : IsMin a ↔ a = ⊥ :=
  ⟨fun h => h.eq_of_ge bot_le, fun h _ _ => h.symm ▸ bot_le⟩

@[simp]
theorem isBot_iff_eq_bot : IsBot a ↔ a = ⊥ :=
  ⟨fun h => h.isMin.eq_of_ge bot_le, fun h _ => h.symm ▸ bot_le⟩

theorem not_isMin_iff_ne_bot : ¬IsMin a ↔ a ≠ ⊥ :=
  isMin_iff_eq_bot.not

theorem not_isBot_iff_ne_bot : ¬IsBot a ↔ a ≠ ⊥ :=
  isBot_iff_eq_bot.not

alias ⟨IsMin.eq_bot, _⟩ := isMin_iff_eq_bot

alias ⟨IsBot.eq_bot, _⟩ := isBot_iff_eq_bot

@[simp]
theorem le_bot_iff : a ≤ ⊥ ↔ a = ⊥ :=
  bot_le.le_iff_eq

theorem bot_unique (h : a ≤ ⊥) : a = ⊥ :=
  h.antisymm bot_le

theorem eq_bot_iff : a = ⊥ ↔ a ≤ ⊥ :=
  le_bot_iff.symm

theorem eq_bot_mono (h : a ≤ b) (h₂ : b = ⊥) : a = ⊥ :=
  bot_unique <| h₂ ▸ h

theorem bot_lt_iff_ne_bot : ⊥ < a ↔ a ≠ ⊥ :=
  bot_le.lt_iff_ne.trans ne_comm

@[simp]
theorem not_bot_lt_iff : ¬⊥ < a ↔ a = ⊥ :=
  bot_lt_iff_ne_bot.not_left

theorem eq_bot_or_bot_lt (a : α) : a = ⊥ ∨ ⊥ < a :=
  bot_le.eq_or_gt

theorem eq_bot_of_minimal (h : ∀ b, ¬b < a) : a = ⊥ :=
  (eq_bot_or_bot_lt a).resolve_right (h ⊥)

theorem Ne.bot_lt (h : a ≠ ⊥) : ⊥ < a :=
  bot_lt_iff_ne_bot.mpr h

theorem Ne.bot_lt' (h : ⊥ ≠ a) : ⊥ < a :=
  h.symm.bot_lt

theorem ne_bot_of_le_ne_bot (hb : b ≠ ⊥) (hab : b ≤ a) : a ≠ ⊥ :=
  (hb.bot_lt.trans_le hab).ne'

theorem StrictMono.apply_eq_bot_iff (hf : StrictMono f) : f a = f ⊥ ↔ a = ⊥ :=
  hf.dual.apply_eq_top_iff

theorem StrictAnti.apply_eq_bot_iff (hf : StrictAnti f) : f a = f ⊥ ↔ a = ⊥ :=
  hf.dual.apply_eq_top_iff

lemma bot_not_mem_iff {s : Set α} : ⊥ ∉ s ↔ ∀ x ∈ s, ⊥ < x :=
  top_not_mem_iff (α := αᵒᵈ)

variable [Nontrivial α]

theorem not_isMax_bot : ¬IsMax (⊥ : α) :=
  @not_isMin_top αᵒᵈ _ _ _

end OrderBot

theorem StrictMono.minimal_preimage_bot [LinearOrder α] [PartialOrder β] [OrderBot β] {f : α → β}
    (H : StrictMono f) {a} (h_bot : f a = ⊥) (x : α) : a ≤ x :=
  H.minimal_of_minimal_image
    (fun p => by
      rw [h_bot]
      exact bot_le)
    x

theorem OrderBot.ext_bot {α} {hA : PartialOrder α} (A : OrderBot α) {hB : PartialOrder α}
    (B : OrderBot α) (H : ∀ x y : α, (haveI := hA; x ≤ y) ↔ x ≤ y) :
    (@Bot.bot α (@OrderBot.toBot α hA.toLE A)) = (@Bot.bot α (@OrderBot.toBot α hB.toLE B)) := by
  cases PartialOrder.ext H
  apply bot_unique
  exact @bot_le _ _ A _

section SemilatticeSupTop

variable [SemilatticeSup α] [OrderTop α]

-- Porting note: Not simp because simp can prove it
theorem top_sup_eq (a : α) : ⊤ ⊔ a = ⊤ :=
  sup_of_le_left le_top

-- Porting note: Not simp because simp can prove it
theorem sup_top_eq (a : α) : a ⊔ ⊤ = ⊤ :=
  sup_of_le_right le_top

end SemilatticeSupTop

section SemilatticeSupBot

variable [SemilatticeSup α] [OrderBot α] {a b : α}

-- Porting note: Not simp because simp can prove it
theorem bot_sup_eq (a : α) : ⊥ ⊔ a = a :=
  sup_of_le_right bot_le

-- Porting note: Not simp because simp can prove it
theorem sup_bot_eq (a : α) : a ⊔ ⊥ = a :=
  sup_of_le_left bot_le

@[simp]
theorem sup_eq_bot_iff : a ⊔ b = ⊥ ↔ a = ⊥ ∧ b = ⊥ := by rw [eq_bot_iff, sup_le_iff]; simp

end SemilatticeSupBot

section SemilatticeInfTop

variable [SemilatticeInf α] [OrderTop α] {a b : α}

-- Porting note: Not simp because simp can prove it
lemma top_inf_eq (a : α) : ⊤ ⊓ a = a := inf_of_le_right le_top

-- Porting note: Not simp because simp can prove it
lemma inf_top_eq (a : α) : a ⊓ ⊤ = a := inf_of_le_left le_top

@[simp]
theorem inf_eq_top_iff : a ⊓ b = ⊤ ↔ a = ⊤ ∧ b = ⊤ :=
  @sup_eq_bot_iff αᵒᵈ _ _ _ _

end SemilatticeInfTop

section SemilatticeInfBot

variable [SemilatticeInf α] [OrderBot α]

-- Porting note: Not simp because simp can prove it
lemma bot_inf_eq (a : α) : ⊥ ⊓ a = ⊥ := inf_of_le_left bot_le

-- Porting note: Not simp because simp can prove it
lemma inf_bot_eq (a : α) : a ⊓ ⊥ = ⊥ := inf_of_le_right bot_le

end SemilatticeInfBot

/-! ### Bounded order -/


/-- A bounded order describes an order `(≤)` with a top and bottom element,
  denoted `⊤` and `⊥` respectively. -/
class BoundedOrder (α : Type u) [LE α] extends OrderTop α, OrderBot α

instance OrderDual.instBoundedOrder (α : Type u) [LE α] [BoundedOrder α] : BoundedOrder αᵒᵈ where
  __ := inferInstanceAs (OrderTop αᵒᵈ)
  __ := inferInstanceAs (OrderBot αᵒᵈ)

section PartialOrder
variable [PartialOrder α]

instance OrderBot.instSubsingleton : Subsingleton (OrderBot α) where
  allEq := by rintro @⟨⟨a⟩, ha⟩ @⟨⟨b⟩, hb⟩; congr; exact le_antisymm (ha _) (hb _)

instance OrderTop.instSubsingleton : Subsingleton (OrderTop α) where
  allEq := by rintro @⟨⟨a⟩, ha⟩ @⟨⟨b⟩, hb⟩; congr; exact le_antisymm (hb _) (ha _)

instance BoundedOrder.instSubsingleton : Subsingleton (BoundedOrder α) where
  allEq := by rintro ⟨⟩ ⟨⟩; congr <;> exact Subsingleton.elim _ _

end PartialOrder

section Logic

/-!
#### In this section we prove some properties about monotone and antitone operations on `Prop`
-/


section Preorder

variable [Preorder α]

theorem monotone_and {p q : α → Prop} (m_p : Monotone p) (m_q : Monotone q) :
    Monotone fun x => p x ∧ q x :=
  fun _ _ h => And.imp (m_p h) (m_q h)

-- Note: by finish [monotone] doesn't work
theorem monotone_or {p q : α → Prop} (m_p : Monotone p) (m_q : Monotone q) :
    Monotone fun x => p x ∨ q x :=
  fun _ _ h => Or.imp (m_p h) (m_q h)

theorem monotone_le {x : α} : Monotone (x ≤ ·) := fun _ _ h' h => h.trans h'

theorem monotone_lt {x : α} : Monotone (x < ·) := fun _ _ h' h => h.trans_le h'

theorem antitone_le {x : α} : Antitone (· ≤ x) := fun _ _ h' h => h'.trans h

theorem antitone_lt {x : α} : Antitone (· < x) := fun _ _ h' h => h'.trans_lt h

theorem Monotone.forall {P : β → α → Prop} (hP : ∀ x, Monotone (P x)) :
    Monotone fun y => ∀ x, P x y :=
  fun _ _ hy h x => hP x hy <| h x

theorem Antitone.forall {P : β → α → Prop} (hP : ∀ x, Antitone (P x)) :
    Antitone fun y => ∀ x, P x y :=
  fun _ _ hy h x => hP x hy (h x)

theorem Monotone.ball {P : β → α → Prop} {s : Set β} (hP : ∀ x ∈ s, Monotone (P x)) :
    Monotone fun y => ∀ x ∈ s, P x y := fun _ _ hy h x hx => hP x hx hy (h x hx)

theorem Antitone.ball {P : β → α → Prop} {s : Set β} (hP : ∀ x ∈ s, Antitone (P x)) :
    Antitone fun y => ∀ x ∈ s, P x y := fun _ _ hy h x hx => hP x hx hy (h x hx)

theorem Monotone.exists {P : β → α → Prop} (hP : ∀ x, Monotone (P x)) :
    Monotone fun y => ∃ x, P x y :=
  fun _ _ hy ⟨x, hx⟩ ↦ ⟨x, hP x hy hx⟩

theorem Antitone.exists {P : β → α → Prop} (hP : ∀ x, Antitone (P x)) :
    Antitone fun y => ∃ x, P x y :=
  fun _ _ hy ⟨x, hx⟩ ↦ ⟨x, hP x hy hx⟩

theorem forall_ge_iff {P : α → Prop} {x₀ : α} (hP : Monotone P) :
    (∀ x ≥ x₀, P x) ↔ P x₀ :=
  ⟨fun H ↦ H x₀ le_rfl, fun H _ hx ↦ hP hx H⟩

theorem forall_le_iff {P : α → Prop} {x₀ : α} (hP : Antitone P) :
    (∀ x ≤ x₀, P x) ↔ P x₀ :=
  ⟨fun H ↦ H x₀ le_rfl, fun H _ hx ↦ hP hx H⟩

end Preorder

section SemilatticeSup

variable [SemilatticeSup α]

theorem exists_ge_and_iff_exists {P : α → Prop} {x₀ : α} (hP : Monotone P) :
    (∃ x, x₀ ≤ x ∧ P x) ↔ ∃ x, P x :=
  ⟨fun h => h.imp fun _ h => h.2, fun ⟨x, hx⟩ => ⟨x ⊔ x₀, le_sup_right, hP le_sup_left hx⟩⟩

lemma exists_and_iff_of_monotone {P Q : α → Prop} (hP : Monotone P) (hQ : Monotone Q) :
    ((∃ x, P x) ∧ ∃ x, Q x) ↔ (∃ x, P x ∧ Q x) :=
  ⟨fun ⟨⟨x, hPx⟩, ⟨y, hQx⟩⟩ ↦ ⟨x ⊔ y, ⟨hP le_sup_left hPx, hQ le_sup_right hQx⟩⟩,
    fun ⟨x, hPx, hQx⟩ ↦ ⟨⟨x, hPx⟩, ⟨x, hQx⟩⟩⟩

end SemilatticeSup

section SemilatticeInf

variable [SemilatticeInf α]

theorem exists_le_and_iff_exists {P : α → Prop} {x₀ : α} (hP : Antitone P) :
    (∃ x, x ≤ x₀ ∧ P x) ↔ ∃ x, P x :=
  exists_ge_and_iff_exists <| hP.dual_left

lemma exists_and_iff_of_antitone {P Q : α → Prop} (hP : Antitone P) (hQ : Antitone Q) :
    ((∃ x, P x) ∧ ∃ x, Q x) ↔ (∃ x, P x ∧ Q x) :=
  ⟨fun ⟨⟨x, hPx⟩, ⟨y, hQx⟩⟩ ↦ ⟨x ⊓ y, ⟨hP inf_le_left hPx, hQ inf_le_right hQx⟩⟩,
    fun ⟨x, hPx, hQx⟩ ↦ ⟨⟨x, hPx⟩, ⟨x, hQx⟩⟩⟩

end SemilatticeInf

end Logic

/-! ### Function lattices -/


namespace Pi

variable {ι : Type*} {α' : ι → Type*}

instance [∀ i, Bot (α' i)] : Bot (∀ i, α' i) :=
  ⟨fun _ => ⊥⟩

@[simp]
theorem bot_apply [∀ i, Bot (α' i)] (i : ι) : (⊥ : ∀ i, α' i) i = ⊥ :=
  rfl

theorem bot_def [∀ i, Bot (α' i)] : (⊥ : ∀ i, α' i) = fun _ => ⊥ :=
  rfl

instance [∀ i, Top (α' i)] : Top (∀ i, α' i) :=
  ⟨fun _ => ⊤⟩

@[simp]
theorem top_apply [∀ i, Top (α' i)] (i : ι) : (⊤ : ∀ i, α' i) i = ⊤ :=
  rfl

theorem top_def [∀ i, Top (α' i)] : (⊤ : ∀ i, α' i) = fun _ => ⊤ :=
  rfl

instance instOrderTop [∀ i, LE (α' i)] [∀ i, OrderTop (α' i)] : OrderTop (∀ i, α' i) where
  le_top _ := fun _ => le_top

instance instOrderBot [∀ i, LE (α' i)] [∀ i, OrderBot (α' i)] : OrderBot (∀ i, α' i) where
  bot_le _ := fun _ => bot_le

instance instBoundedOrder [∀ i, LE (α' i)] [∀ i, BoundedOrder (α' i)] :
    BoundedOrder (∀ i, α' i) where
  __ := inferInstanceAs (OrderTop (∀ i, α' i))
  __ := inferInstanceAs (OrderBot (∀ i, α' i))

end Pi

section Subsingleton

variable [PartialOrder α] [BoundedOrder α]

theorem eq_bot_of_bot_eq_top (hα : (⊥ : α) = ⊤) (x : α) : x = (⊥ : α) :=
  eq_bot_mono le_top (Eq.symm hα)

theorem eq_top_of_bot_eq_top (hα : (⊥ : α) = ⊤) (x : α) : x = (⊤ : α) :=
  eq_top_mono bot_le hα

theorem subsingleton_of_top_le_bot (h : (⊤ : α) ≤ (⊥ : α)) : Subsingleton α :=
  ⟨fun _ _ => le_antisymm
    (le_trans le_top <| le_trans h bot_le) (le_trans le_top <| le_trans h bot_le)⟩

theorem subsingleton_of_bot_eq_top (hα : (⊥ : α) = (⊤ : α)) : Subsingleton α :=
  subsingleton_of_top_le_bot (ge_of_eq hα)

theorem subsingleton_iff_bot_eq_top : (⊥ : α) = (⊤ : α) ↔ Subsingleton α :=
  ⟨subsingleton_of_bot_eq_top, fun _ => Subsingleton.elim ⊥ ⊤⟩

end Subsingleton

section lift

-- See note [reducible non-instances]
/-- Pullback an `OrderTop`. -/
abbrev OrderTop.lift [LE α] [Top α] [LE β] [OrderTop β] (f : α → β)
    (map_le : ∀ a b, f a ≤ f b → a ≤ b) (map_top : f ⊤ = ⊤) : OrderTop α :=
  ⟨fun a =>
    map_le _ _ <| by
      rw [map_top]
      -- Porting note: lean3 didn't need the type annotation
      exact @le_top β _ _ _⟩

-- See note [reducible non-instances]
/-- Pullback an `OrderBot`. -/
abbrev OrderBot.lift [LE α] [Bot α] [LE β] [OrderBot β] (f : α → β)
    (map_le : ∀ a b, f a ≤ f b → a ≤ b) (map_bot : f ⊥ = ⊥) : OrderBot α :=
  ⟨fun a =>
    map_le _ _ <| by
      rw [map_bot]
      -- Porting note: lean3 didn't need the type annotation
      exact @bot_le β _ _ _⟩

-- See note [reducible non-instances]
/-- Pullback a `BoundedOrder`. -/
abbrev BoundedOrder.lift [LE α] [Top α] [Bot α] [LE β] [BoundedOrder β] (f : α → β)
    (map_le : ∀ a b, f a ≤ f b → a ≤ b) (map_top : f ⊤ = ⊤) (map_bot : f ⊥ = ⊥) :
    BoundedOrder α where
  __ := OrderTop.lift f map_le map_top
  __ := OrderBot.lift f map_le map_bot

end lift

/-! ### Subtype, order dual, product lattices -/


namespace Subtype

variable {p : α → Prop}

-- See note [reducible non-instances]
/-- A subtype remains a `⊥`-order if the property holds at `⊥`. -/
protected abbrev orderBot [LE α] [OrderBot α] (hbot : p ⊥) : OrderBot { x : α // p x } where
  bot := ⟨⊥, hbot⟩
  bot_le _ := bot_le

-- See note [reducible non-instances]
/-- A subtype remains a `⊤`-order if the property holds at `⊤`. -/
protected abbrev orderTop [LE α] [OrderTop α] (htop : p ⊤) : OrderTop { x : α // p x } where
  top := ⟨⊤, htop⟩
  le_top _ := le_top

-- See note [reducible non-instances]
/-- A subtype remains a bounded order if the property holds at `⊥` and `⊤`. -/
protected abbrev boundedOrder [LE α] [BoundedOrder α] (hbot : p ⊥) (htop : p ⊤) :
    BoundedOrder (Subtype p) where
  __ := Subtype.orderTop htop
  __ := Subtype.orderBot hbot

variable [PartialOrder α]

@[simp]
theorem mk_bot [OrderBot α] [OrderBot (Subtype p)] (hbot : p ⊥) : mk ⊥ hbot = ⊥ :=
  le_bot_iff.1 <| coe_le_coe.1 bot_le

@[simp]
theorem mk_top [OrderTop α] [OrderTop (Subtype p)] (htop : p ⊤) : mk ⊤ htop = ⊤ :=
  top_le_iff.1 <| coe_le_coe.1 le_top

theorem coe_bot [OrderBot α] [OrderBot (Subtype p)] (hbot : p ⊥) : ((⊥ : Subtype p) : α) = ⊥ :=
  congr_arg Subtype.val (mk_bot hbot).symm

theorem coe_top [OrderTop α] [OrderTop (Subtype p)] (htop : p ⊤) : ((⊤ : Subtype p) : α) = ⊤ :=
  congr_arg Subtype.val (mk_top htop).symm

@[simp]
theorem coe_eq_bot_iff [OrderBot α] [OrderBot (Subtype p)] (hbot : p ⊥) {x : { x // p x }} :
    (x : α) = ⊥ ↔ x = ⊥ := by
  rw [← coe_bot hbot, Subtype.ext_iff]

@[simp]
theorem coe_eq_top_iff [OrderTop α] [OrderTop (Subtype p)] (htop : p ⊤) {x : { x // p x }} :
    (x : α) = ⊤ ↔ x = ⊤ := by
  rw [← coe_top htop, Subtype.ext_iff]

@[simp]
theorem mk_eq_bot_iff [OrderBot α] [OrderBot (Subtype p)] (hbot : p ⊥) {x : α} (hx : p x) :
    (⟨x, hx⟩ : Subtype p) = ⊥ ↔ x = ⊥ :=
  (coe_eq_bot_iff hbot).symm

@[simp]
theorem mk_eq_top_iff [OrderTop α] [OrderTop (Subtype p)] (htop : p ⊤) {x : α} (hx : p x) :
    (⟨x, hx⟩ : Subtype p) = ⊤ ↔ x = ⊤ :=
  (coe_eq_top_iff htop).symm

end Subtype

namespace Prod

variable (α β)

instance instTop [Top α] [Top β] : Top (α × β) :=
  ⟨⟨⊤, ⊤⟩⟩

instance instBot [Bot α] [Bot β] : Bot (α × β) :=
  ⟨⟨⊥, ⊥⟩⟩

theorem fst_top [Top α] [Top β] : (⊤ : α × β).fst = ⊤ := rfl
theorem snd_top [Top α] [Top β] : (⊤ : α × β).snd = ⊤ := rfl
theorem fst_bot [Bot α] [Bot β] : (⊥ : α × β).fst = ⊥ := rfl
theorem snd_bot [Bot α] [Bot β] : (⊥ : α × β).snd = ⊥ := rfl

instance instOrderTop [LE α] [LE β] [OrderTop α] [OrderTop β] : OrderTop (α × β) where
  __ := inferInstanceAs (Top (α × β))
  le_top _ := ⟨le_top, le_top⟩

instance instOrderBot [LE α] [LE β] [OrderBot α] [OrderBot β] : OrderBot (α × β) where
  __ := inferInstanceAs (Bot (α × β))
  bot_le _ := ⟨bot_le, bot_le⟩

instance instBoundedOrder [LE α] [LE β] [BoundedOrder α] [BoundedOrder β] :
    BoundedOrder (α × β) where
  __ := inferInstanceAs (OrderTop (α × β))
  __ := inferInstanceAs (OrderBot (α × β))

end Prod

namespace ULift

instance [Top α] : Top (ULift.{v} α) where top := up ⊤

@[simp] theorem up_top [Top α] : up (⊤ : α) = ⊤ := rfl
@[simp] theorem down_top [Top α] : down (⊤ : ULift α) = ⊤ := rfl

instance [Bot α] : Bot (ULift.{v} α) where bot := up ⊥

@[simp] theorem up_bot [Bot α] : up (⊥ : α) = ⊥ := rfl
@[simp] theorem down_bot [Bot α] : down (⊥ : ULift α) = ⊥ := rfl

instance [LE α] [OrderBot α] : OrderBot (ULift.{v} α) :=
  OrderBot.lift ULift.down (fun _ _ => down_le.mp) down_bot

instance [LE α] [OrderTop α] : OrderTop (ULift.{v} α) :=
  OrderTop.lift ULift.down (fun _ _ => down_le.mp) down_top

instance [LE α] [BoundedOrder α] : BoundedOrder (ULift.{v} α) where

end ULift

section LinearOrder

variable [LinearOrder α]

-- `simp` can prove these, so they shouldn't be simp-lemmas.
theorem min_bot_left [OrderBot α] (a : α) : min ⊥ a = ⊥ := bot_inf_eq _

theorem max_top_left [OrderTop α] (a : α) : max ⊤ a = ⊤ := top_sup_eq _

theorem min_top_left [OrderTop α] (a : α) : min ⊤ a = a := top_inf_eq _

theorem max_bot_left [OrderBot α] (a : α) : max ⊥ a = a := bot_sup_eq _

theorem min_top_right [OrderTop α] (a : α) : min a ⊤ = a := inf_top_eq _

theorem max_bot_right [OrderBot α] (a : α) : max a ⊥ = a := sup_bot_eq _

theorem min_bot_right [OrderBot α] (a : α) : min a ⊥ = ⊥ := inf_bot_eq _

theorem max_top_right [OrderTop α] (a : α) : max a ⊤ = ⊤ := sup_top_eq _

theorem max_eq_bot [OrderBot α] {a b : α} : max a b = ⊥ ↔ a = ⊥ ∧ b = ⊥ :=
  sup_eq_bot_iff

theorem min_eq_top [OrderTop α] {a b : α} : min a b = ⊤ ↔ a = ⊤ ∧ b = ⊤ :=
  inf_eq_top_iff

@[simp]
theorem min_eq_bot [OrderBot α] {a b : α} : min a b = ⊥ ↔ a = ⊥ ∨ b = ⊥ := by
  simp_rw [← le_bot_iff, inf_le_iff]

@[simp]
theorem max_eq_top [OrderTop α] {a b : α} : max a b = ⊤ ↔ a = ⊤ ∨ b = ⊤ :=
  @min_eq_bot αᵒᵈ _ _ a b

end LinearOrder

section Nontrivial

variable [PartialOrder α] [BoundedOrder α] [Nontrivial α]

@[simp]
theorem bot_ne_top : (⊥ : α) ≠ ⊤ := fun h => not_subsingleton _ <| subsingleton_of_bot_eq_top h

@[simp]
theorem top_ne_bot : (⊤ : α) ≠ ⊥ :=
  bot_ne_top.symm

@[simp]
theorem bot_lt_top : (⊥ : α) < ⊤ :=
  lt_top_iff_ne_top.2 bot_ne_top

end Nontrivial

section Bool

open Bool

instance Bool.instBoundedOrder : BoundedOrder Bool where
  top := true
  le_top := Bool.le_true
  bot := false
  bot_le := Bool.false_le

@[simp]
theorem top_eq_true : ⊤ = true :=
  rfl

@[simp]
theorem bot_eq_false : ⊥ = false :=
  rfl

end Bool<|MERGE_RESOLUTION|>--- conflicted
+++ resolved
@@ -90,13 +90,10 @@
 
 alias LT.lt.lt_top := lt_top_of_lt
 
-<<<<<<< HEAD
-=======
 attribute [aesop (rule_sets := [finiteness]) unsafe 20%] ne_top_of_lt
 -- would have been better to implement this as a "safe" "forward" rule, why doesn't this work?
 -- attribute [aesop (rule_sets := [finiteness]) safe forward] ne_top_of_lt
 
->>>>>>> d0df76bd
 end Preorder
 
 variable [PartialOrder α] [OrderTop α] [Preorder β] {f : α → β} {a b : α}
