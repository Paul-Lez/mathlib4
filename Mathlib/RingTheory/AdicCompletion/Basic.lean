--- conflicted
+++ resolved
@@ -554,17 +554,9 @@
     convert Ideal.sub_mem _ this (Ideal.mul_mem_left _ (1 + -(x * y)) hL) using 1
     ring
   cases n
-<<<<<<< HEAD
-  · simp only [Ideal.one_eq_top, pow_zero, Nat.zero_eq, mem_top]
-  · rw [← neg_sub _ (1 : R), neg_mul, mul_geom_sum, neg_sub, sub_sub, add_comm, ← sub_sub,
-      sub_self, zero_sub, @neg_mem_iff, mul_pow]
-    exact Ideal.mul_mem_right _ (I ^ _) (Ideal.pow_mem_pow hx _)
-#align is_adic_complete.le_jacobson_bot IsAdicComplete.le_jacobson_bot
-=======
   · simp only [Ideal.one_eq_top, pow_zero, mem_top]
   · rw [← neg_sub _ (1 : R), neg_mul, mul_geom_sum, neg_sub, sub_sub, add_comm (_ ^ _), ← sub_sub,
       sub_self, zero_sub, @neg_mem_iff, mul_pow]
     exact Ideal.mul_mem_right _ (I ^ _) (Ideal.pow_mem_pow hx _)
->>>>>>> 99508fb5
 
 end IsAdicComplete