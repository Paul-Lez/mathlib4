/-
Copyright (c) 2015 Joe Hendrix. All rights reserved.
Released under Apache 2.0 license as described in the file LICENSE.
Authors: Joe Hendrix, Sebastian Ullrich, Harun Khan, Alex Keizer, Abdalrhman M Mohamed
-/

import Mathlib.Data.Fin.Basic
import Mathlib.Data.Nat.Bitwise
import Mathlib.Data.ZMod.Defs
import Std.Data.BitVec

#align_import data.bitvec.core from "leanprover-community/mathlib"@"1126441d6bccf98c81214a0780c73d499f6721fe"

/-!
# Basic operations on bitvectors

Std has defined bitvector of length `w` as `Fin (2^w)`.
Here we define a few more operations on these bitvectors

## Main definitions

* `Std.BitVec.sgt`: Signed greater-than comparison of bitvectors
* `Std.BitVec.sge`: Signed greater-equals comparison of bitvectors
* `Std.BitVec.ugt`: Unsigned greater-than comparison of bitvectors
* `Std.BitVec.uge`: Unsigned greater-equals comparison of bitvectors

-/

variable {w v : Nat}

namespace Std.BitVec

#align bitvec Std.BitVec
#align bitvec.zero Std.BitVec.zero

/-!
## Constants
-/

/-- The bitvector representing `1`.
    That is, the bitvector with least-significant bit `1` and all other bits `0` -/
@[simp] abbrev one (w : ℕ) : BitVec w := 1
#align bitvec.one Std.BitVec.one

#align bitvec.cong Std.BitVec.cast
#align bitvec.append Std.BitVec.append
#align bitvec.shl Std.BitVec.shiftLeft
#align bitvec.ushr Std.BitVec.ushiftRight
#align bitvec.sshr Std.BitVec.sshiftRight

/-! ### Bitwise operations -/

#align bitvec.not Std.BitVec.not
#align bitvec.and Std.BitVec.and
#align bitvec.or Std.BitVec.or
#align bitvec.xor Std.BitVec.xor

/-! ### Arithmetic operators -/

#align bitvec.neg Std.BitVec.neg
/-- Add with carry (no overflow)

See also `Std.BitVec.adc`, which stores the carry bit separately. -/
def adc' {n} (x y : BitVec n) (c : Bool) : BitVec (n+1) :=
  let a := x.adc y c; .cons a.1 a.2
#align bitvec.adc Std.BitVec.adc

#align bitvec.add Std.BitVec.add

/-- Subtract with borrow -/
def sbb {n} (x y : BitVec n) (b : Bool) : Bool × BitVec n :=
  let y := y + ofFin b.toNat
  (x < y, x - y)
#align bitvec.sbb Std.BitVec.sbb

#align bitvec.sub Std.BitVec.sub
#align bitvec.mul Std.BitVec.mul

/-! ### Comparison operators -/

#align bitvec.uborrow Std.BitVec.ult
#align bitvec.ult Std.BitVec.ult

/-- Unsigned greater than for bitvectors. -/
protected def ugt (x y : BitVec w) : Bool := BitVec.ult y x
#align bitvec.ugt Std.BitVec.ugt

#align bitvec.ule Std.BitVec.ule

/-- Signed greater than or equal to for bitvectors. -/
protected def uge (x y : BitVec w) : Bool := BitVec.ule y x
#align bitvec.uge Std.BitVec.uge

#align bitvec.sborrow Std.BitVec.slt
#align bitvec.slt Std.BitVec.slt

/-- Signed greater than for bitvectors. -/
protected def sgt (x y : BitVec w) : Bool := BitVec.slt y x
#align bitvec.sgt Std.BitVec.sgt

#align bitvec.sle Std.BitVec.sle

/-- Signed greater than or equal to for bitvectors. -/
protected def sge (x y : BitVec w) : Bool := BitVec.sle y x
#align bitvec.sge Std.BitVec.sge

/-! ### Conversion to `nat` and `int` -/

#align bitvec.of_nat Std.BitVec.ofNat

/-- `addLsb r b` is `r + r + 1` if `b` is `true` and `r + r` otherwise. -/
def addLsb (r : ℕ) (b : Bool) :=
  Nat.bit b r
#align bitvec.add_lsb Std.BitVec.addLsb

#noalign bitvec.bits_to_nat
#align bitvec.to_nat Std.BitVec.toNat
#align bitvec.of_fin Std.BitVec.ofFin
#align bitvec.to_fin Std.BitVec.toFin
#align bitvec.to_int Std.BitVec.toInt


/-- Return the `i`-th least significant bit, where `i` is a statically known in-bounds index -/
def getLsb' (x : BitVec w) (i : Fin w) := x.getLsb i

/-- Return the `i`-th most significant bit, where `i` is a statically known in-bounds index -/
def getMsb' (x : BitVec w) (i : Fin w) := x.getMsb i

/--
  Convert a bitvector to a little-endian list of Booleans.
  That is, the head of the list is the least significant bit
-/
def toLEList (x : BitVec w) : List Bool :=
  List.ofFn x.getLsb'

/--
  Convert a bitvector to a big-endian list of Booleans.
  That is, the head of the list is the most significant bit
-/
def toBEList (x : BitVec w) : List Bool :=
  List.ofFn x.getMsb'

<<<<<<< HEAD
/-- Create a bitvector from a function that maps index `i` to the `i`-th least significant bit -/
def ofLEFn {w} (f : Fin w → Bool) : BitVec w :=
  match w with
  | 0   => .nil
  | _+1 => .concat (ofLEFn <| Fin.tail f) (f 0)

/-- Create a bitvector from a function that maps index `i` to the `i`-th most significant bit -/
def ofBEFn {w} (f : Fin w → Bool) : BitVec w :=
  ofLEFn (f ∘ Fin.rev)
=======
instance : SMul ℕ (BitVec w) := ⟨fun x y => ofFin <| x • y.toFin⟩
instance : SMul ℤ (BitVec w) := ⟨fun x y => ofFin <| x • y.toFin⟩
instance : Pow (BitVec w) ℕ  := ⟨fun x n => ofFin <| x.toFin ^ n⟩
instance : NatCast (BitVec w) := ⟨BitVec.ofNat w⟩
instance : IntCast (BitVec w) := ⟨BitVec.ofInt w⟩
>>>>>>> fdf57b01

end Std.BitVec<|MERGE_RESOLUTION|>--- conflicted
+++ resolved
@@ -140,7 +140,7 @@
 def toBEList (x : BitVec w) : List Bool :=
   List.ofFn x.getMsb'
 
-<<<<<<< HEAD
+
 /-- Create a bitvector from a function that maps index `i` to the `i`-th least significant bit -/
 def ofLEFn {w} (f : Fin w → Bool) : BitVec w :=
   match w with
@@ -150,12 +150,12 @@
 /-- Create a bitvector from a function that maps index `i` to the `i`-th most significant bit -/
 def ofBEFn {w} (f : Fin w → Bool) : BitVec w :=
   ofLEFn (f ∘ Fin.rev)
-=======
+
 instance : SMul ℕ (BitVec w) := ⟨fun x y => ofFin <| x • y.toFin⟩
 instance : SMul ℤ (BitVec w) := ⟨fun x y => ofFin <| x • y.toFin⟩
 instance : Pow (BitVec w) ℕ  := ⟨fun x n => ofFin <| x.toFin ^ n⟩
 instance : NatCast (BitVec w) := ⟨BitVec.ofNat w⟩
 instance : IntCast (BitVec w) := ⟨BitVec.ofInt w⟩
->>>>>>> fdf57b01
+
 
 end Std.BitVec