/-
Copyright (c) 2015 Microsoft Corporation. All rights reserved.
Released under Apache 2.0 license as described in the file LICENSE.
Authors: Leonardo de Moura, Mario Carneiro
-/
import Mathlib.Data.Bool.Basic
import Mathlib.Data.Prod.Basic
import Mathlib.Data.Sigma.Basic
import Mathlib.Data.Subtype
import Mathlib.Data.Sum.Basic
import Mathlib.Init.Data.Sigma.Basic
import Mathlib.Logic.Equiv.Defs
import Mathlib.Logic.Function.Conjugate

#align_import logic.equiv.basic from "leanprover-community/mathlib"@"cd391184c85986113f8c00844cfe6dda1d34be3d"

/-!
# Equivalence between types

In this file we continue the work on equivalences begun in `Logic/Equiv/Defs.lean`, defining

* canonical isomorphisms between various types: e.g.,

  - `Equiv.sumEquivSigmaBool` is the canonical equivalence between the sum of two types `α ⊕ β`
    and the sigma-type `Σ b : Bool, cond b α β`;

  - `Equiv.prodSumDistrib : α × (β ⊕ γ) ≃ (α × β) ⊕ (α × γ)` shows that type product and type sum
    satisfy the distributive law up to a canonical equivalence;

* operations on equivalences: e.g.,

  - `Equiv.prodCongr ea eb : α₁ × β₁ ≃ α₂ × β₂`: combine two equivalences `ea : α₁ ≃ α₂` and
    `eb : β₁ ≃ β₂` using `Prod.map`.

  More definitions of this kind can be found in other files.
  E.g., `Data/Equiv/TransferInstance.lean` does it for many algebraic type classes like
  `Group`, `Module`, etc.

## Tags

equivalence, congruence, bijective map
-/

set_option autoImplicit true

open Function

namespace Equiv

/-- `PProd α β` is equivalent to `α × β` -/
@[simps apply symm_apply]
def pprodEquivProd : PProd α β ≃ α × β where
  toFun x := (x.1, x.2)
  invFun x := ⟨x.1, x.2⟩
  left_inv := fun _ => rfl
  right_inv := fun _ => rfl
#align equiv.pprod_equiv_prod Equiv.pprodEquivProd
#align equiv.pprod_equiv_prod_apply Equiv.pprodEquivProd_apply
#align equiv.pprod_equiv_prod_symm_apply Equiv.pprodEquivProd_symm_apply

/-- Product of two equivalences, in terms of `PProd`. If `α ≃ β` and `γ ≃ δ`, then
`PProd α γ ≃ PProd β δ`. -/
-- porting note: in Lean 3 this had `@[congr]`
@[simps apply]
def pprodCongr (e₁ : α ≃ β) (e₂ : γ ≃ δ) : PProd α γ ≃ PProd β δ where
  toFun x := ⟨e₁ x.1, e₂ x.2⟩
  invFun x := ⟨e₁.symm x.1, e₂.symm x.2⟩
  left_inv := fun ⟨x, y⟩ => by simp
  right_inv := fun ⟨x, y⟩ => by simp
#align equiv.pprod_congr Equiv.pprodCongr
#align equiv.pprod_congr_apply Equiv.pprodCongr_apply

/-- Combine two equivalences using `PProd` in the domain and `Prod` in the codomain. -/
@[simps! apply symm_apply]
def pprodProd (ea : α₁ ≃ α₂) (eb : β₁ ≃ β₂) :
    PProd α₁ β₁ ≃ α₂ × β₂ :=
  (ea.pprodCongr eb).trans pprodEquivProd
#align equiv.pprod_prod Equiv.pprodProd
#align equiv.pprod_prod_apply Equiv.pprodProd_apply
#align equiv.pprod_prod_symm_apply Equiv.pprodProd_symm_apply

/-- Combine two equivalences using `PProd` in the codomain and `Prod` in the domain. -/
@[simps! apply symm_apply]
def prodPProd (ea : α₁ ≃ α₂) (eb : β₁ ≃ β₂) :
    α₁ × β₁ ≃ PProd α₂ β₂ :=
  (ea.symm.pprodProd eb.symm).symm
#align equiv.prod_pprod Equiv.prodPProd
#align equiv.prod_pprod_symm_apply Equiv.prodPProd_symm_apply
#align equiv.prod_pprod_apply Equiv.prodPProd_apply

/-- `PProd α β` is equivalent to `PLift α × PLift β` -/
@[simps! apply symm_apply]
def pprodEquivProdPLift : PProd α β ≃ PLift α × PLift β :=
  Equiv.plift.symm.pprodProd Equiv.plift.symm
#align equiv.pprod_equiv_prod_plift Equiv.pprodEquivProdPLift
#align equiv.pprod_equiv_prod_plift_symm_apply Equiv.pprodEquivProdPLift_symm_apply
#align equiv.pprod_equiv_prod_plift_apply Equiv.pprodEquivProdPLift_apply

/-- Product of two equivalences. If `α₁ ≃ α₂` and `β₁ ≃ β₂`, then `α₁ × β₁ ≃ α₂ × β₂`. This is
`Prod.map` as an equivalence. -/
-- porting note: in Lean 3 there was also a @[congr] tag
@[simps (config := .asFn) apply]
def prodCongr (e₁ : α₁ ≃ α₂) (e₂ : β₁ ≃ β₂) : α₁ × β₁ ≃ α₂ × β₂ :=
  ⟨Prod.map e₁ e₂, Prod.map e₁.symm e₂.symm, fun ⟨a, b⟩ => by simp, fun ⟨a, b⟩ => by simp⟩
#align equiv.prod_congr Equiv.prodCongr
#align equiv.prod_congr_apply Equiv.prodCongr_apply

@[simp]
theorem prodCongr_symm (e₁ : α₁ ≃ α₂) (e₂ : β₁ ≃ β₂) :
    (prodCongr e₁ e₂).symm = prodCongr e₁.symm e₂.symm :=
  rfl
#align equiv.prod_congr_symm Equiv.prodCongr_symm

/-- Type product is commutative up to an equivalence: `α × β ≃ β × α`. This is `Prod.swap` as an
equivalence.-/
def prodComm (α β) : α × β ≃ β × α :=
  ⟨Prod.swap, Prod.swap, Prod.swap_swap, Prod.swap_swap⟩
#align equiv.prod_comm Equiv.prodComm

@[simp]
theorem coe_prodComm (α β) : (⇑(prodComm α β) : α × β → β × α) = Prod.swap :=
  rfl
#align equiv.coe_prod_comm Equiv.coe_prodComm

@[simp]
theorem prodComm_apply (x : α × β) : prodComm α β x = x.swap :=
  rfl
#align equiv.prod_comm_apply Equiv.prodComm_apply

@[simp]
theorem prodComm_symm (α β) : (prodComm α β).symm = prodComm β α :=
  rfl
#align equiv.prod_comm_symm Equiv.prodComm_symm

/-- Type product is associative up to an equivalence. -/
@[simps]
def prodAssoc (α β γ) : (α × β) × γ ≃ α × β × γ :=
  ⟨fun p => (p.1.1, p.1.2, p.2), fun p => ((p.1, p.2.1), p.2.2), fun ⟨⟨_, _⟩, _⟩ => rfl,
    fun ⟨_, ⟨_, _⟩⟩ => rfl⟩
#align equiv.prod_assoc Equiv.prodAssoc
#align equiv.prod_assoc_symm_apply Equiv.prodAssoc_symm_apply
#align equiv.prod_assoc_apply Equiv.prodAssoc_apply

/-- Four-way commutativity of `prod`. The name matches `mul_mul_mul_comm`. -/
@[simps apply]
def prodProdProdComm (α β γ δ : Type*) : (α × β) × γ × δ ≃ (α × γ) × β × δ where
  toFun abcd := ((abcd.1.1, abcd.2.1), (abcd.1.2, abcd.2.2))
  invFun acbd := ((acbd.1.1, acbd.2.1), (acbd.1.2, acbd.2.2))
  left_inv := fun ⟨⟨_a, _b⟩, ⟨_c, _d⟩⟩ => rfl
  right_inv := fun ⟨⟨_a, _c⟩, ⟨_b, _d⟩⟩ => rfl
#align equiv.prod_prod_prod_comm Equiv.prodProdProdComm

@[simp]
theorem prodProdProdComm_symm (α β γ δ : Type*) :
    (prodProdProdComm α β γ δ).symm = prodProdProdComm α γ β δ :=
  rfl
#align equiv.prod_prod_prod_comm_symm Equiv.prodProdProdComm_symm

/-- `γ`-valued functions on `α × β` are equivalent to functions `α → β → γ`. -/
@[simps (config := { fullyApplied := false })]
def curry (α β γ) : (α × β → γ) ≃ (α → β → γ) where
  toFun := Function.curry
  invFun := uncurry
  left_inv := uncurry_curry
  right_inv := curry_uncurry
#align equiv.curry Equiv.curry
#align equiv.curry_symm_apply Equiv.curry_symm_apply
#align equiv.curry_apply Equiv.curry_apply

section

/-- `PUnit` is a right identity for type product up to an equivalence. -/
@[simps]
def prodPUnit (α) : α × PUnit ≃ α :=
  ⟨fun p => p.1, fun a => (a, PUnit.unit), fun ⟨_, PUnit.unit⟩ => rfl, fun _ => rfl⟩
#align equiv.prod_punit Equiv.prodPUnit
#align equiv.prod_punit_apply Equiv.prodPUnit_apply
#align equiv.prod_punit_symm_apply Equiv.prodPUnit_symm_apply

/-- `PUnit` is a left identity for type product up to an equivalence. -/
@[simps!]
def punitProd (α) : PUnit × α ≃ α :=
  calc
    PUnit × α ≃ α × PUnit := prodComm _ _
    _ ≃ α := prodPUnit _
#align equiv.punit_prod Equiv.punitProd
#align equiv.punit_prod_symm_apply Equiv.punitProd_symm_apply
#align equiv.punit_prod_apply Equiv.punitProd_apply

/-- `PUnit` is a right identity for dependent type product up to an equivalence. -/
@[simps]
def sigmaPUnit (α) : (_ : α) × PUnit ≃ α :=
  ⟨fun p => p.1, fun a => ⟨a, PUnit.unit⟩, fun ⟨_, PUnit.unit⟩ => rfl, fun _ => rfl⟩

/-- Any `Unique` type is a right identity for type product up to equivalence. -/
def prodUnique (α β) [Unique β] : α × β ≃ α :=
  ((Equiv.refl α).prodCongr <| equivPUnit.{_,1} β).trans <| prodPUnit α
#align equiv.prod_unique Equiv.prodUnique

@[simp]
theorem coe_prodUnique [Unique β] : (⇑(prodUnique α β) : α × β → α) = Prod.fst :=
  rfl
#align equiv.coe_prod_unique Equiv.coe_prodUnique

theorem prodUnique_apply [Unique β] (x : α × β) : prodUnique α β x = x.1 :=
  rfl
#align equiv.prod_unique_apply Equiv.prodUnique_apply

@[simp]
theorem prodUnique_symm_apply [Unique β] (x : α) :
    (prodUnique α β).symm x = (x, default) :=
  rfl
#align equiv.prod_unique_symm_apply Equiv.prodUnique_symm_apply

/-- Any `Unique` type is a left identity for type product up to equivalence. -/
def uniqueProd (α β) [Unique β] : β × α ≃ α :=
  ((equivPUnit.{_,1} β).prodCongr <| Equiv.refl α).trans <| punitProd α
#align equiv.unique_prod Equiv.uniqueProd

@[simp]
theorem coe_uniqueProd [Unique β] : (⇑(uniqueProd α β) : β × α → α) = Prod.snd :=
  rfl
#align equiv.coe_unique_prod Equiv.coe_uniqueProd

theorem uniqueProd_apply [Unique β] (x : β × α) : uniqueProd α β x = x.2 :=
  rfl
#align equiv.unique_prod_apply Equiv.uniqueProd_apply

@[simp]
theorem uniqueProd_symm_apply [Unique β] (x : α) :
    (uniqueProd α β).symm x = (default, x) :=
  rfl
#align equiv.unique_prod_symm_apply Equiv.uniqueProd_symm_apply

/-- Any family of `Unique` types is a right identity for dependent type product up to
equivalence. -/
def sigmaUnique (α) (β : α → Type*) [∀ a, Unique (β a)] : (a : α) × (β a) ≃ α :=
  (Equiv.sigmaCongrRight fun a ↦ equivPUnit.{_,1} (β a)).trans <| sigmaPUnit α

@[simp]
theorem coe_sigmaUnique {β : α → Type*} [∀ a, Unique (β a)] :
    (⇑(sigmaUnique α β) : (a : α) × (β a) → α) = Sigma.fst :=
  rfl

theorem sigmaUnique_apply {β : α → Type*} [∀ a, Unique (β a)] (x : (a : α) × β a) :
    sigmaUnique α β x = x.1 :=
  rfl

@[simp]
theorem sigmaUnique_symm_apply {β : α → Type*} [∀ a, Unique (β a)] (x : α) :
    (sigmaUnique α β).symm x = ⟨x, default⟩ :=
  rfl

/-- `Empty` type is a right absorbing element for type product up to an equivalence. -/
def prodEmpty (α) : α × Empty ≃ Empty :=
  equivEmpty _
#align equiv.prod_empty Equiv.prodEmpty

/-- `Empty` type is a left absorbing element for type product up to an equivalence. -/
def emptyProd (α) : Empty × α ≃ Empty :=
  equivEmpty _
#align equiv.empty_prod Equiv.emptyProd

/-- `PEmpty` type is a right absorbing element for type product up to an equivalence. -/
def prodPEmpty (α) : α × PEmpty ≃ PEmpty :=
  equivPEmpty _
#align equiv.prod_pempty Equiv.prodPEmpty

/-- `PEmpty` type is a left absorbing element for type product up to an equivalence. -/
def pemptyProd (α) : PEmpty × α ≃ PEmpty :=
  equivPEmpty _
#align equiv.pempty_prod Equiv.pemptyProd

end

section

open Sum

/-- `PSum` is equivalent to `Sum`. -/
def psumEquivSum (α β) : PSum α β ≃ Sum α β where
  toFun s := PSum.casesOn s inl inr
  invFun := Sum.elim PSum.inl PSum.inr
  left_inv s := by cases s <;> rfl
  right_inv s := by cases s <;> rfl
#align equiv.psum_equiv_sum Equiv.psumEquivSum

/-- If `α ≃ α'` and `β ≃ β'`, then `α ⊕ β ≃ α' ⊕ β'`. This is `Sum.map` as an equivalence. -/
@[simps apply]
def sumCongr (ea : α₁ ≃ α₂) (eb : β₁ ≃ β₂) : Sum α₁ β₁ ≃ Sum α₂ β₂ :=
  ⟨Sum.map ea eb, Sum.map ea.symm eb.symm, fun x => by simp, fun x => by simp⟩
#align equiv.sum_congr Equiv.sumCongr
#align equiv.sum_congr_apply Equiv.sumCongr_apply

/-- If `α ≃ α'` and `β ≃ β'`, then `PSum α β ≃ PSum α' β'`. -/
def psumCongr (e₁ : α ≃ β) (e₂ : γ ≃ δ) : PSum α γ ≃ PSum β δ where
  toFun x := PSum.casesOn x (PSum.inl ∘ e₁) (PSum.inr ∘ e₂)
  invFun x := PSum.casesOn x (PSum.inl ∘ e₁.symm) (PSum.inr ∘ e₂.symm)
  left_inv := by rintro (x | x) <;> simp
  right_inv := by rintro (x | x) <;> simp
#align equiv.psum_congr Equiv.psumCongr

/-- Combine two `Equiv`s using `PSum` in the domain and `Sum` in the codomain. -/
def psumSum (ea : α₁ ≃ α₂) (eb : β₁ ≃ β₂) :
    PSum α₁ β₁ ≃ Sum α₂ β₂ :=
  (ea.psumCongr eb).trans (psumEquivSum _ _)
#align equiv.psum_sum Equiv.psumSum

/-- Combine two `Equiv`s using `Sum` in the domain and `PSum` in the codomain. -/
def sumPSum (ea : α₁ ≃ α₂) (eb : β₁ ≃ β₂) :
    Sum α₁ β₁ ≃ PSum α₂ β₂ :=
  (ea.symm.psumSum eb.symm).symm
#align equiv.sum_psum Equiv.sumPSum

@[simp]
theorem sumCongr_trans (e : α₁ ≃ β₁) (f : α₂ ≃ β₂) (g : β₁ ≃ γ₁) (h : β₂ ≃ γ₂) :
    (Equiv.sumCongr e f).trans (Equiv.sumCongr g h) = Equiv.sumCongr (e.trans g) (f.trans h) := by
  ext i
  cases i <;> rfl
#align equiv.sum_congr_trans Equiv.sumCongr_trans

@[simp]
theorem sumCongr_symm (e : α ≃ β) (f : γ ≃ δ) :
    (Equiv.sumCongr e f).symm = Equiv.sumCongr e.symm f.symm :=
  rfl
#align equiv.sum_congr_symm Equiv.sumCongr_symm

@[simp]
theorem sumCongr_refl : Equiv.sumCongr (Equiv.refl α) (Equiv.refl β) = Equiv.refl (Sum α β) := by
  ext i
  cases i <;> rfl
#align equiv.sum_congr_refl Equiv.sumCongr_refl

/-- A subtype of a sum is equivalent to a sum of subtypes. -/
def subtypeSum {p : α ⊕ β → Prop} : {c // p c} ≃ {a // p (Sum.inl a)} ⊕ {b // p (Sum.inr b)} where
  toFun c := match h : c.1 with
    | Sum.inl a => Sum.inl ⟨a, h ▸ c.2⟩
    | Sum.inr b => Sum.inr ⟨b, h ▸ c.2⟩
  invFun c := match c with
    | Sum.inl a => ⟨Sum.inl a, a.2⟩
    | Sum.inr b => ⟨Sum.inr b, b.2⟩
  left_inv := by rintro ⟨a | b, h⟩ <;> rfl
  right_inv := by rintro (a | b) <;> rfl

namespace Perm

/-- Combine a permutation of `α` and of `β` into a permutation of `α ⊕ β`. -/
@[reducible]
def sumCongr (ea : Equiv.Perm α) (eb : Equiv.Perm β) : Equiv.Perm (Sum α β) :=
  Equiv.sumCongr ea eb
#align equiv.perm.sum_congr Equiv.Perm.sumCongr

@[simp]
theorem sumCongr_apply (ea : Equiv.Perm α) (eb : Equiv.Perm β) (x : Sum α β) :
    sumCongr ea eb x = Sum.map (⇑ea) (⇑eb) x :=
  Equiv.sumCongr_apply ea eb x
#align equiv.perm.sum_congr_apply Equiv.Perm.sumCongr_apply

-- porting note: it seems the general theorem about `Equiv` is now applied, so there's no need
-- to have this version also have `@[simp]`. Similarly for below.
theorem sumCongr_trans (e : Equiv.Perm α) (f : Equiv.Perm β) (g : Equiv.Perm α)
    (h : Equiv.Perm β) : (sumCongr e f).trans (sumCongr g h) = sumCongr (e.trans g) (f.trans h) :=
  Equiv.sumCongr_trans e f g h
#align equiv.perm.sum_congr_trans Equiv.Perm.sumCongr_trans

theorem sumCongr_symm (e : Equiv.Perm α) (f : Equiv.Perm β) :
    (sumCongr e f).symm = sumCongr e.symm f.symm :=
  Equiv.sumCongr_symm e f
#align equiv.perm.sum_congr_symm Equiv.Perm.sumCongr_symm

theorem sumCongr_refl : sumCongr (Equiv.refl α) (Equiv.refl β) = Equiv.refl (Sum α β) :=
  Equiv.sumCongr_refl
#align equiv.perm.sum_congr_refl Equiv.Perm.sumCongr_refl

end Perm

/-- `Bool` is equivalent the sum of two `PUnit`s. -/
def boolEquivPUnitSumPUnit : Bool ≃ Sum PUnit.{u + 1} PUnit.{v + 1} :=
  ⟨fun b => cond b (inr PUnit.unit) (inl PUnit.unit), Sum.elim (fun _ => false) fun _ => true,
    fun b => by cases b <;> rfl, fun s => by rcases s with (⟨⟨⟩⟩ | ⟨⟨⟩⟩) <;> rfl⟩
#align equiv.bool_equiv_punit_sum_punit Equiv.boolEquivPUnitSumPUnit

/-- Sum of types is commutative up to an equivalence. This is `Sum.swap` as an equivalence. -/
@[simps (config := { fullyApplied := false }) apply]
def sumComm (α β) : Sum α β ≃ Sum β α :=
  ⟨Sum.swap, Sum.swap, Sum.swap_swap, Sum.swap_swap⟩
#align equiv.sum_comm Equiv.sumComm
#align equiv.sum_comm_apply Equiv.sumComm_apply

@[simp]
theorem sumComm_symm (α β) : (sumComm α β).symm = sumComm β α :=
  rfl
#align equiv.sum_comm_symm Equiv.sumComm_symm

/-- Sum of types is associative up to an equivalence. -/
def sumAssoc (α β γ) : Sum (Sum α β) γ ≃ Sum α (Sum β γ) :=
  ⟨Sum.elim (Sum.elim Sum.inl (Sum.inr ∘ Sum.inl)) (Sum.inr ∘ Sum.inr),
    Sum.elim (Sum.inl ∘ Sum.inl) <| Sum.elim (Sum.inl ∘ Sum.inr) Sum.inr,
      by rintro (⟨_ | _⟩ | _) <;> rfl, by
    rintro (_ | ⟨_ | _⟩) <;> rfl⟩
#align equiv.sum_assoc Equiv.sumAssoc

@[simp]
theorem sumAssoc_apply_inl_inl (a) : sumAssoc α β γ (inl (inl a)) = inl a :=
  rfl
#align equiv.sum_assoc_apply_inl_inl Equiv.sumAssoc_apply_inl_inl

@[simp]
theorem sumAssoc_apply_inl_inr (b) : sumAssoc α β γ (inl (inr b)) = inr (inl b) :=
  rfl
#align equiv.sum_assoc_apply_inl_inr Equiv.sumAssoc_apply_inl_inr

@[simp]
theorem sumAssoc_apply_inr (c) : sumAssoc α β γ (inr c) = inr (inr c) :=
  rfl
#align equiv.sum_assoc_apply_inr Equiv.sumAssoc_apply_inr

@[simp]
theorem sumAssoc_symm_apply_inl {α β γ} (a) : (sumAssoc α β γ).symm (inl a) = inl (inl a) :=
  rfl
#align equiv.sum_assoc_symm_apply_inl Equiv.sumAssoc_symm_apply_inl

@[simp]
theorem sumAssoc_symm_apply_inr_inl {α β γ} (b) :
    (sumAssoc α β γ).symm (inr (inl b)) = inl (inr b) :=
  rfl
#align equiv.sum_assoc_symm_apply_inr_inl Equiv.sumAssoc_symm_apply_inr_inl

@[simp]
theorem sumAssoc_symm_apply_inr_inr {α β γ} (c) : (sumAssoc α β γ).symm (inr (inr c)) = inr c :=
  rfl
#align equiv.sum_assoc_symm_apply_inr_inr Equiv.sumAssoc_symm_apply_inr_inr

/-- Sum with `IsEmpty` is equivalent to the original type. -/
@[simps symm_apply]
def sumEmpty (α β) [IsEmpty β] : Sum α β ≃ α where
  toFun := Sum.elim id isEmptyElim
  invFun := inl
  left_inv s := by
    rcases s with (_ | x)
    · rfl
    · exact isEmptyElim x
  right_inv _ := rfl
#align equiv.sum_empty Equiv.sumEmpty
#align equiv.sum_empty_symm_apply Equiv.sumEmpty_symm_apply

@[simp]
theorem sumEmpty_apply_inl [IsEmpty β] (a : α) : sumEmpty α β (Sum.inl a) = a :=
  rfl
#align equiv.sum_empty_apply_inl Equiv.sumEmpty_apply_inl

/-- The sum of `IsEmpty` with any type is equivalent to that type. -/
@[simps! symm_apply]
def emptySum (α β) [IsEmpty α] : Sum α β ≃ β :=
  (sumComm _ _).trans <| sumEmpty _ _
#align equiv.empty_sum Equiv.emptySum
#align equiv.empty_sum_symm_apply Equiv.emptySum_symm_apply

@[simp]
theorem emptySum_apply_inr [IsEmpty α] (b : β) : emptySum α β (Sum.inr b) = b :=
  rfl
#align equiv.empty_sum_apply_inr Equiv.emptySum_apply_inr

/-- `Option α` is equivalent to `α ⊕ PUnit` -/
def optionEquivSumPUnit (α) : Option α ≃ Sum α PUnit :=
  ⟨fun o => o.elim (inr PUnit.unit) inl, fun s => s.elim some fun _ => none,
    fun o => by cases o <;> rfl,
    fun s => by rcases s with (_ | ⟨⟨⟩⟩) <;> rfl⟩
#align equiv.option_equiv_sum_punit Equiv.optionEquivSumPUnit

@[simp]
theorem optionEquivSumPUnit_none : optionEquivSumPUnit α none = Sum.inr PUnit.unit :=
  rfl
#align equiv.option_equiv_sum_punit_none Equiv.optionEquivSumPUnit_none

@[simp]
theorem optionEquivSumPUnit_some (a) : optionEquivSumPUnit α (some a) = Sum.inl a :=
  rfl
#align equiv.option_equiv_sum_punit_some Equiv.optionEquivSumPUnit_some

@[simp]
theorem optionEquivSumPUnit_coe (a : α) : optionEquivSumPUnit α a = Sum.inl a :=
  rfl
#align equiv.option_equiv_sum_punit_coe Equiv.optionEquivSumPUnit_coe

@[simp]
theorem optionEquivSumPUnit_symm_inl (a) : (optionEquivSumPUnit α).symm (Sum.inl a) = a :=
  rfl
#align equiv.option_equiv_sum_punit_symm_inl Equiv.optionEquivSumPUnit_symm_inl

@[simp]
theorem optionEquivSumPUnit_symm_inr (a) : (optionEquivSumPUnit α).symm (Sum.inr a) = none :=
  rfl
#align equiv.option_equiv_sum_punit_symm_inr Equiv.optionEquivSumPUnit_symm_inr

/-- The set of `x : Option α` such that `isSome x` is equivalent to `α`. -/
@[simps]
def optionIsSomeEquiv (α) : { x : Option α // x.isSome } ≃ α where
  toFun o := Option.get _ o.2
  invFun x := ⟨some x, rfl⟩
  left_inv _ := Subtype.eq <| Option.some_get _
  right_inv _ := Option.get_some _ _
#align equiv.option_is_some_equiv Equiv.optionIsSomeEquiv
#align equiv.option_is_some_equiv_apply Equiv.optionIsSomeEquiv_apply
#align equiv.option_is_some_equiv_symm_apply_coe Equiv.optionIsSomeEquiv_symm_apply_coe

/-- The product over `Option α` of `β a` is the binary product of the
product over `α` of `β (some α)` and `β none` -/
@[simps]
def piOptionEquivProd {β : Option α → Type*} :
    (∀ a : Option α, β a) ≃ β none × ∀ a : α, β (some a) where
  toFun f := (f none, fun a => f (some a))
  invFun x a := Option.casesOn a x.fst x.snd
  left_inv f := funext fun a => by cases a <;> rfl
  right_inv x := by simp
#align equiv.pi_option_equiv_prod Equiv.piOptionEquivProd
#align equiv.pi_option_equiv_prod_symm_apply Equiv.piOptionEquivProd_symm_apply
#align equiv.pi_option_equiv_prod_apply Equiv.piOptionEquivProd_apply

/-- `α ⊕ β` is equivalent to a `Sigma`-type over `Bool`. Note that this definition assumes `α` and
`β` to be types from the same universe, so it cannot be used directly to transfer theorems about
sigma types to theorems about sum types. In many cases one can use `ULift` to work around this
difficulty. -/
def sumEquivSigmaBool (α β : Type u) : Sum α β ≃ Σ b : Bool, cond b α β :=
  ⟨fun s => s.elim (fun x => ⟨true, x⟩) fun x => ⟨false, x⟩, fun s =>
    match s with
    | ⟨true, a⟩ => inl a
    | ⟨false, b⟩ => inr b,
    fun s => by cases s <;> rfl, fun s => by rcases s with ⟨_ | _, _⟩ <;> rfl⟩
#align equiv.sum_equiv_sigma_bool Equiv.sumEquivSigmaBool

-- See also `Equiv.sigmaPreimageEquiv`.
/-- `sigmaFiberEquiv f` for `f : α → β` is the natural equivalence between
the type of all fibres of `f` and the total space `α`. -/
@[simps]
def sigmaFiberEquiv {α β : Type*} (f : α → β) : (Σ y : β, { x // f x = y }) ≃ α :=
  ⟨fun x => ↑x.2, fun x => ⟨f x, x, rfl⟩, fun ⟨_, _, rfl⟩ => rfl, fun _ => rfl⟩
#align equiv.sigma_fiber_equiv Equiv.sigmaFiberEquiv
#align equiv.sigma_fiber_equiv_apply Equiv.sigmaFiberEquiv_apply
#align equiv.sigma_fiber_equiv_symm_apply_fst Equiv.sigmaFiberEquiv_symm_apply_fst
#align equiv.sigma_fiber_equiv_symm_apply_snd_coe Equiv.sigmaFiberEquiv_symm_apply_snd_coe

end

section sumCompl

/-- For any predicate `p` on `α`,
the sum of the two subtypes `{a // p a}` and its complement `{a // ¬ p a}`
is naturally equivalent to `α`.

See `subtypeOrEquiv` for sum types over subtypes `{x // p x}` and `{x // q x}`
that are not necessarily `IsCompl p q`.  -/
def sumCompl {α : Type*} (p : α → Prop) [DecidablePred p] :
    Sum { a // p a } { a // ¬p a } ≃ α where
  toFun := Sum.elim Subtype.val Subtype.val
  invFun a := if h : p a then Sum.inl ⟨a, h⟩ else Sum.inr ⟨a, h⟩
  left_inv := by
    rintro (⟨x, hx⟩ | ⟨x, hx⟩) <;> dsimp
    · rw [dif_pos]
    · rw [dif_neg]
  right_inv a := by
    dsimp
    split_ifs <;> rfl
#align equiv.sum_compl Equiv.sumCompl

@[simp]
theorem sumCompl_apply_inl (p : α → Prop) [DecidablePred p] (x : { a // p a }) :
    sumCompl p (Sum.inl x) = x :=
  rfl
#align equiv.sum_compl_apply_inl Equiv.sumCompl_apply_inl

@[simp]
theorem sumCompl_apply_inr (p : α → Prop) [DecidablePred p] (x : { a // ¬p a }) :
    sumCompl p (Sum.inr x) = x :=
  rfl
#align equiv.sum_compl_apply_inr Equiv.sumCompl_apply_inr

@[simp]
theorem sumCompl_apply_symm_of_pos (p : α → Prop) [DecidablePred p] (a : α) (h : p a) :
    (sumCompl p).symm a = Sum.inl ⟨a, h⟩ :=
  dif_pos h
#align equiv.sum_compl_apply_symm_of_pos Equiv.sumCompl_apply_symm_of_pos

@[simp]
theorem sumCompl_apply_symm_of_neg (p : α → Prop) [DecidablePred p] (a : α) (h : ¬p a) :
    (sumCompl p).symm a = Sum.inr ⟨a, h⟩ :=
  dif_neg h
#align equiv.sum_compl_apply_symm_of_neg Equiv.sumCompl_apply_symm_of_neg

/-- Combines an `Equiv` between two subtypes with an `Equiv` between their complements to form a
  permutation. -/
def subtypeCongr {p q : α → Prop} [DecidablePred p] [DecidablePred q]
    (e : { x // p x } ≃ { x // q x }) (f : { x // ¬p x } ≃ { x // ¬q x }) : Perm α :=
  (sumCompl p).symm.trans ((sumCongr e f).trans (sumCompl q))
#align equiv.subtype_congr Equiv.subtypeCongr

variable {p : ε → Prop} [DecidablePred p]

variable (ep ep' : Perm { a // p a }) (en en' : Perm { a // ¬p a })

/-- Combining permutations on `ε` that permute only inside or outside the subtype
split induced by `p : ε → Prop` constructs a permutation on `ε`. -/
def Perm.subtypeCongr : Equiv.Perm ε :=
  permCongr (sumCompl p) (sumCongr ep en)
#align equiv.perm.subtype_congr Equiv.Perm.subtypeCongr

theorem Perm.subtypeCongr.apply (a : ε) : ep.subtypeCongr en a =
    if h : p a then (ep ⟨a, h⟩ : ε) else en ⟨a, h⟩ := by
  by_cases h : p a <;> simp [Perm.subtypeCongr, h]
#align equiv.perm.subtype_congr.apply Equiv.Perm.subtypeCongr.apply

@[simp]
theorem Perm.subtypeCongr.left_apply {a : ε} (h : p a) : ep.subtypeCongr en a = ep ⟨a, h⟩ := by
  simp [Perm.subtypeCongr.apply, h]
#align equiv.perm.subtype_congr.left_apply Equiv.Perm.subtypeCongr.left_apply

@[simp]
theorem Perm.subtypeCongr.left_apply_subtype (a : { a // p a }) : ep.subtypeCongr en a = ep a :=
    Perm.subtypeCongr.left_apply ep en a.property
#align equiv.perm.subtype_congr.left_apply_subtype Equiv.Perm.subtypeCongr.left_apply_subtype

@[simp]
theorem Perm.subtypeCongr.right_apply {a : ε} (h : ¬p a) : ep.subtypeCongr en a = en ⟨a, h⟩ := by
  simp [Perm.subtypeCongr.apply, h]
#align equiv.perm.subtype_congr.right_apply Equiv.Perm.subtypeCongr.right_apply

@[simp]
theorem Perm.subtypeCongr.right_apply_subtype (a : { a // ¬p a }) : ep.subtypeCongr en a = en a :=
  Perm.subtypeCongr.right_apply ep en a.property
#align equiv.perm.subtype_congr.right_apply_subtype Equiv.Perm.subtypeCongr.right_apply_subtype

@[simp]
theorem Perm.subtypeCongr.refl :
    Perm.subtypeCongr (Equiv.refl { a // p a }) (Equiv.refl { a // ¬p a }) = Equiv.refl ε := by
  ext x
  by_cases h:p x <;> simp [h]
#align equiv.perm.subtype_congr.refl Equiv.Perm.subtypeCongr.refl

@[simp]
theorem Perm.subtypeCongr.symm : (ep.subtypeCongr en).symm = Perm.subtypeCongr ep.symm en.symm := by
  ext x
  by_cases h:p x
  · have : p (ep.symm ⟨x, h⟩) := Subtype.property _
    simp [Perm.subtypeCongr.apply, h, symm_apply_eq, this]
  · have : ¬p (en.symm ⟨x, h⟩) := Subtype.property (en.symm _)
    simp [Perm.subtypeCongr.apply, h, symm_apply_eq, this]
#align equiv.perm.subtype_congr.symm Equiv.Perm.subtypeCongr.symm

@[simp]
theorem Perm.subtypeCongr.trans :
    (ep.subtypeCongr en).trans (ep'.subtypeCongr en')
    = Perm.subtypeCongr (ep.trans ep') (en.trans en') := by
  ext x
  by_cases h:p x
  · have : p (ep ⟨x, h⟩) := Subtype.property _
    simp [Perm.subtypeCongr.apply, h, this]
  · have : ¬p (en ⟨x, h⟩) := Subtype.property (en _)
    simp [Perm.subtypeCongr.apply, h, symm_apply_eq, this]
#align equiv.perm.subtype_congr.trans Equiv.Perm.subtypeCongr.trans

end sumCompl

section subtypePreimage

variable (p : α → Prop) [DecidablePred p] (x₀ : { a // p a } → β)

/-- For a fixed function `x₀ : {a // p a} → β` defined on a subtype of `α`,
the subtype of functions `x : α → β` that agree with `x₀` on the subtype `{a // p a}`
is naturally equivalent to the type of functions `{a // ¬ p a} → β`. -/
@[simps]
def subtypePreimage : { x : α → β // x ∘ Subtype.val = x₀ } ≃ ({ a // ¬p a } → β) where
  toFun (x : { x : α → β // x ∘ Subtype.val = x₀ }) a := (x : α → β) a
  invFun x := ⟨fun a => if h : p a then x₀ ⟨a, h⟩ else x ⟨a, h⟩, funext fun ⟨a, h⟩ => dif_pos h⟩
  left_inv := fun ⟨x, hx⟩ =>
    Subtype.val_injective <|
      funext fun a => by
        dsimp only
        split_ifs
        · rw [← hx]; rfl
        · rfl
  right_inv x :=
    funext fun ⟨a, h⟩ =>
      show dite (p a) _ _ = _ by
        dsimp only
        rw [dif_neg h]
#align equiv.subtype_preimage Equiv.subtypePreimage
#align equiv.subtype_preimage_symm_apply_coe Equiv.subtypePreimage_symm_apply_coe
#align equiv.subtype_preimage_apply Equiv.subtypePreimage_apply

theorem subtypePreimage_symm_apply_coe_pos (x : { a // ¬p a } → β) (a : α) (h : p a) :
    ((subtypePreimage p x₀).symm x : α → β) a = x₀ ⟨a, h⟩ :=
  dif_pos h
#align equiv.subtype_preimage_symm_apply_coe_pos Equiv.subtypePreimage_symm_apply_coe_pos

theorem subtypePreimage_symm_apply_coe_neg (x : { a // ¬p a } → β) (a : α) (h : ¬p a) :
    ((subtypePreimage p x₀).symm x : α → β) a = x ⟨a, h⟩ :=
  dif_neg h
#align equiv.subtype_preimage_symm_apply_coe_neg Equiv.subtypePreimage_symm_apply_coe_neg

end subtypePreimage

section

/-- A family of equivalences `∀ a, β₁ a ≃ β₂ a` generates an equivalence between `∀ a, β₁ a` and
`∀ a, β₂ a`. -/
def piCongrRight {β₁ β₂ : α → Sort*} (F : ∀ a, β₁ a ≃ β₂ a) : (∀ a, β₁ a) ≃ (∀ a, β₂ a) :=
  ⟨fun H a => F a (H a), fun H a => (F a).symm (H a), fun H => funext <| by simp,
    fun H => funext <| by simp⟩
#align equiv.Pi_congr_right Equiv.piCongrRight

/-- Given `φ : α → β → Sort*`, we have an equivalence between `∀ a b, φ a b` and `∀ b a, φ a b`.
This is `Function.swap` as an `Equiv`. -/
@[simps apply]
def piComm (φ : α → β → Sort*) : (∀ a b, φ a b) ≃ ∀ b a, φ a b :=
  ⟨swap, swap, fun _ => rfl, fun _ => rfl⟩
#align equiv.Pi_comm Equiv.piComm
#align equiv.Pi_comm_apply Equiv.piComm_apply

@[simp]
theorem piComm_symm {φ : α → β → Sort*} : (piComm φ).symm = (piComm <| swap φ) :=
  rfl
#align equiv.Pi_comm_symm Equiv.piComm_symm

/-- Dependent `curry` equivalence: the type of dependent functions on `Σ i, β i` is equivalent
to the type of dependent functions of two arguments (i.e., functions to the space of functions).

This is `Sigma.curry` and `Sigma.uncurry` together as an equiv. -/
def piCurry {β : α → Sort _} (γ : ∀ a, β a → Sort _) :
    (∀ x : Σ i, β i, γ x.1 x.2) ≃ ∀ a b, γ a b where
  toFun := Sigma.curry
  invFun := Sigma.uncurry
  left_inv := Sigma.uncurry_curry
  right_inv := Sigma.curry_uncurry
#align equiv.Pi_curry Equiv.piCurry

end

section prodCongr

variable (e : α₁ → β₁ ≃ β₂)

/-- A family of equivalences `∀ (a : α₁), β₁ ≃ β₂` generates an equivalence
between `β₁ × α₁` and `β₂ × α₁`. -/
def prodCongrLeft : β₁ × α₁ ≃ β₂ × α₁ where
  toFun ab := ⟨e ab.2 ab.1, ab.2⟩
  invFun ab := ⟨(e ab.2).symm ab.1, ab.2⟩
  left_inv := by
    rintro ⟨a, b⟩
    simp
  right_inv := by
    rintro ⟨a, b⟩
    simp
#align equiv.prod_congr_left Equiv.prodCongrLeft

@[simp]
theorem prodCongrLeft_apply (b : β₁) (a : α₁) : prodCongrLeft e (b, a) = (e a b, a) :=
  rfl
#align equiv.prod_congr_left_apply Equiv.prodCongrLeft_apply

theorem prodCongr_refl_right (e : β₁ ≃ β₂) :
    prodCongr e (Equiv.refl α₁) = prodCongrLeft fun _ => e := by
  ext ⟨a, b⟩ : 1
  simp
#align equiv.prod_congr_refl_right Equiv.prodCongr_refl_right

/-- A family of equivalences `∀ (a : α₁), β₁ ≃ β₂` generates an equivalence
between `α₁ × β₁` and `α₁ × β₂`. -/
def prodCongrRight : α₁ × β₁ ≃ α₁ × β₂ where
  toFun ab := ⟨ab.1, e ab.1 ab.2⟩
  invFun ab := ⟨ab.1, (e ab.1).symm ab.2⟩
  left_inv := by
    rintro ⟨a, b⟩
    simp
  right_inv := by
    rintro ⟨a, b⟩
    simp
#align equiv.prod_congr_right Equiv.prodCongrRight

@[simp]
theorem prodCongrRight_apply (a : α₁) (b : β₁) : prodCongrRight e (a, b) = (a, e a b) :=
  rfl
#align equiv.prod_congr_right_apply Equiv.prodCongrRight_apply

theorem prodCongr_refl_left (e : β₁ ≃ β₂) :
    prodCongr (Equiv.refl α₁) e = prodCongrRight fun _ => e := by
  ext ⟨a, b⟩ : 1
  simp
#align equiv.prod_congr_refl_left Equiv.prodCongr_refl_left

@[simp]
theorem prodCongrLeft_trans_prodComm :
    (prodCongrLeft e).trans (prodComm _ _) = (prodComm _ _).trans (prodCongrRight e) := by
  ext ⟨a, b⟩ : 1
  simp
#align equiv.prod_congr_left_trans_prod_comm Equiv.prodCongrLeft_trans_prodComm

@[simp]
theorem prodCongrRight_trans_prodComm :
    (prodCongrRight e).trans (prodComm _ _) = (prodComm _ _).trans (prodCongrLeft e) := by
  ext ⟨a, b⟩ : 1
  simp
#align equiv.prod_congr_right_trans_prod_comm Equiv.prodCongrRight_trans_prodComm

theorem sigmaCongrRight_sigmaEquivProd :
    (sigmaCongrRight e).trans (sigmaEquivProd α₁ β₂)
    = (sigmaEquivProd α₁ β₁).trans (prodCongrRight e) := by
  ext ⟨a, b⟩ : 1
  simp
#align equiv.sigma_congr_right_sigma_equiv_prod Equiv.sigmaCongrRight_sigmaEquivProd

theorem sigmaEquivProd_sigmaCongrRight :
    (sigmaEquivProd α₁ β₁).symm.trans (sigmaCongrRight e)
    = (prodCongrRight e).trans (sigmaEquivProd α₁ β₂).symm := by
  ext ⟨a, b⟩ : 1
  simp only [trans_apply, sigmaCongrRight_apply, prodCongrRight_apply]
  rfl
#align equiv.sigma_equiv_prod_sigma_congr_right Equiv.sigmaEquivProd_sigmaCongrRight

-- See also `Equiv.ofPreimageEquiv`.
/-- A family of equivalences between fibers gives an equivalence between domains. -/
@[simps!]
def ofFiberEquiv {f : α → γ} {g : β → γ} (e : ∀ c, { a // f a = c } ≃ { b // g b = c }) : α ≃ β :=
  (sigmaFiberEquiv f).symm.trans <| (Equiv.sigmaCongrRight e).trans (sigmaFiberEquiv g)
#align equiv.of_fiber_equiv Equiv.ofFiberEquiv
#align equiv.of_fiber_equiv_apply Equiv.ofFiberEquiv_apply
#align equiv.of_fiber_equiv_symm_apply Equiv.ofFiberEquiv_symm_apply

theorem ofFiberEquiv_map {α β γ} {f : α → γ} {g : β → γ}
    (e : ∀ c, { a // f a = c } ≃ { b // g b = c }) (a : α) : g (ofFiberEquiv e a) = f a :=
  (_ : { b // g b = _ }).property
#align equiv.of_fiber_equiv_map Equiv.ofFiberEquiv_map

/-- A variation on `Equiv.prodCongr` where the equivalence in the second component can depend
  on the first component. A typical example is a shear mapping, explaining the name of this
  declaration. -/
@[simps (config := { fullyApplied := false })]
def prodShear (e₁ : α₁ ≃ α₂) (e₂ : α₁ → β₁ ≃ β₂) : α₁ × β₁ ≃ α₂ × β₂ where
  toFun := fun x : α₁ × β₁ => (e₁ x.1, e₂ x.1 x.2)
  invFun := fun y : α₂ × β₂ => (e₁.symm y.1, (e₂ <| e₁.symm y.1).symm y.2)
  left_inv := by
    rintro ⟨x₁, y₁⟩
    simp only [symm_apply_apply]
  right_inv := by
    rintro ⟨x₁, y₁⟩
    simp only [apply_symm_apply]
#align equiv.prod_shear Equiv.prodShear
#align equiv.prod_shear_apply Equiv.prodShear_apply
#align equiv.prod_shear_symm_apply Equiv.prodShear_symm_apply

end prodCongr

namespace Perm

variable [DecidableEq α₁] (a : α₁) (e : Perm β₁)

/-- `prodExtendRight a e` extends `e : Perm β` to `Perm (α × β)` by sending `(a, b)` to
`(a, e b)` and keeping the other `(a', b)` fixed. -/
def prodExtendRight : Perm (α₁ × β₁) where
  toFun ab := if ab.fst = a then (a, e ab.snd) else ab
  invFun ab := if ab.fst = a then (a, e.symm ab.snd) else ab
  left_inv := by
    rintro ⟨k', x⟩
    dsimp only
    split_ifs with h₁ h₂
    · simp [h₁]
    · simp at h₂
    · simp
  right_inv := by
    rintro ⟨k', x⟩
    dsimp only
    split_ifs with h₁ h₂
    · simp [h₁]
    · simp at h₂
    · simp
#align equiv.perm.prod_extend_right Equiv.Perm.prodExtendRight

@[simp]
theorem prodExtendRight_apply_eq (b : β₁) : prodExtendRight a e (a, b) = (a, e b) :=
  if_pos rfl
#align equiv.perm.prod_extend_right_apply_eq Equiv.Perm.prodExtendRight_apply_eq

theorem prodExtendRight_apply_ne {a a' : α₁} (h : a' ≠ a) (b : β₁) :
    prodExtendRight a e (a', b) = (a', b) :=
  if_neg h
#align equiv.perm.prod_extend_right_apply_ne Equiv.Perm.prodExtendRight_apply_ne

theorem eq_of_prodExtendRight_ne {e : Perm β₁} {a a' : α₁} {b : β₁}
    (h : prodExtendRight a e (a', b) ≠ (a', b)) : a' = a := by
  contrapose! h
  exact prodExtendRight_apply_ne _ h _
#align equiv.perm.eq_of_prod_extend_right_ne Equiv.Perm.eq_of_prodExtendRight_ne

@[simp]
theorem fst_prodExtendRight (ab : α₁ × β₁) : (prodExtendRight a e ab).fst = ab.fst := by
  rw [prodExtendRight]
  dsimp
  split_ifs with h
  · rw [h]
  · rfl
#align equiv.perm.fst_prod_extend_right Equiv.Perm.fst_prodExtendRight

end Perm

section

/-- The type of functions to a product `α × β` is equivalent to the type of pairs of functions
`γ → α` and `γ → β`. -/
def arrowProdEquivProdArrow (α β γ : Type*) : (γ → α × β) ≃ (γ → α) × (γ → β) where
  toFun := fun f => (fun c => (f c).1, fun c => (f c).2)
  invFun := fun p c => (p.1 c, p.2 c)
  left_inv := fun f => funext fun c => Prod.mk.eta
  right_inv := fun p => by cases p; rfl
#align equiv.arrow_prod_equiv_prod_arrow Equiv.arrowProdEquivProdArrow

open Sum

/-- The type of functions on a sum type `α ⊕ β` is equivalent to the type of pairs of functions
on `α` and on `β`. -/
def sumArrowEquivProdArrow (α β γ : Type*) : (Sum α β → γ) ≃ (α → γ) × (β → γ) :=
  ⟨fun f => (f ∘ inl, f ∘ inr), fun p => Sum.elim p.1 p.2, fun f => by ext ⟨⟩ <;> rfl, fun p => by
    cases p
    rfl⟩
#align equiv.sum_arrow_equiv_prod_arrow Equiv.sumArrowEquivProdArrow

@[simp]
theorem sumArrowEquivProdArrow_apply_fst (f : Sum α β → γ) (a : α) :
    (sumArrowEquivProdArrow α β γ f).1 a = f (inl a) :=
  rfl
#align equiv.sum_arrow_equiv_prod_arrow_apply_fst Equiv.sumArrowEquivProdArrow_apply_fst

@[simp]
theorem sumArrowEquivProdArrow_apply_snd (f : Sum α β → γ) (b : β) :
    (sumArrowEquivProdArrow α β γ f).2 b = f (inr b) :=
  rfl
#align equiv.sum_arrow_equiv_prod_arrow_apply_snd Equiv.sumArrowEquivProdArrow_apply_snd

@[simp]
theorem sumArrowEquivProdArrow_symm_apply_inl (f : α → γ) (g : β → γ) (a : α) :
    ((sumArrowEquivProdArrow α β γ).symm (f, g)) (inl a) = f a :=
  rfl
#align equiv.sum_arrow_equiv_prod_arrow_symm_apply_inl Equiv.sumArrowEquivProdArrow_symm_apply_inl

@[simp]
theorem sumArrowEquivProdArrow_symm_apply_inr (f : α → γ) (g : β → γ) (b : β) :
    ((sumArrowEquivProdArrow α β γ).symm (f, g)) (inr b) = g b :=
  rfl
#align equiv.sum_arrow_equiv_prod_arrow_symm_apply_inr Equiv.sumArrowEquivProdArrow_symm_apply_inr

/-- Type product is right distributive with respect to type sum up to an equivalence. -/
def sumProdDistrib (α β γ) : Sum α β × γ ≃ Sum (α × γ) (β × γ) :=
  ⟨fun p => p.1.map (fun x => (x, p.2)) fun x => (x, p.2),
    fun s => s.elim (Prod.map inl id) (Prod.map inr id), by
      rintro ⟨_ | _, _⟩ <;> rfl, by rintro (⟨_, _⟩ | ⟨_, _⟩) <;> rfl⟩
#align equiv.sum_prod_distrib Equiv.sumProdDistrib

@[simp]
theorem sumProdDistrib_apply_left (a : α) (c : γ) :
    sumProdDistrib α β γ (Sum.inl a, c) = Sum.inl (a, c) :=
  rfl
#align equiv.sum_prod_distrib_apply_left Equiv.sumProdDistrib_apply_left

@[simp]
theorem sumProdDistrib_apply_right (b : β) (c : γ) :
    sumProdDistrib α β γ (Sum.inr b, c) = Sum.inr (b, c) :=
  rfl
#align equiv.sum_prod_distrib_apply_right Equiv.sumProdDistrib_apply_right

@[simp]
theorem sumProdDistrib_symm_apply_left (a : α × γ) :
    (sumProdDistrib α β γ).symm (inl a) = (inl a.1, a.2) :=
  rfl
#align equiv.sum_prod_distrib_symm_apply_left Equiv.sumProdDistrib_symm_apply_left

@[simp]
theorem sumProdDistrib_symm_apply_right (b : β × γ) :
    (sumProdDistrib α β γ).symm (inr b) = (inr b.1, b.2) :=
  rfl
#align equiv.sum_prod_distrib_symm_apply_right Equiv.sumProdDistrib_symm_apply_right

/-- Type product is left distributive with respect to type sum up to an equivalence. -/
def prodSumDistrib (α β γ) : α × Sum β γ ≃ Sum (α × β) (α × γ) :=
  calc
    α × Sum β γ ≃ Sum β γ × α := prodComm _ _
    _ ≃ Sum (β × α) (γ × α) := sumProdDistrib _ _ _
    _ ≃ Sum (α × β) (α × γ) := sumCongr (prodComm _ _) (prodComm _ _)
#align equiv.prod_sum_distrib Equiv.prodSumDistrib

@[simp]
theorem prodSumDistrib_apply_left (a : α) (b : β) :
    prodSumDistrib α β γ (a, Sum.inl b) = Sum.inl (a, b) :=
  rfl
#align equiv.prod_sum_distrib_apply_left Equiv.prodSumDistrib_apply_left

@[simp]
theorem prodSumDistrib_apply_right (a : α) (c : γ) :
    prodSumDistrib α β γ (a, Sum.inr c) = Sum.inr (a, c) :=
  rfl
#align equiv.prod_sum_distrib_apply_right Equiv.prodSumDistrib_apply_right

@[simp]
theorem prodSumDistrib_symm_apply_left (a : α × β) :
    (prodSumDistrib α β γ).symm (inl a) = (a.1, inl a.2) :=
  rfl
#align equiv.prod_sum_distrib_symm_apply_left Equiv.prodSumDistrib_symm_apply_left

@[simp]
theorem prodSumDistrib_symm_apply_right (a : α × γ) :
    (prodSumDistrib α β γ).symm (inr a) = (a.1, inr a.2) :=
  rfl
#align equiv.prod_sum_distrib_symm_apply_right Equiv.prodSumDistrib_symm_apply_right

/-- An indexed sum of disjoint sums of types is equivalent to the sum of the indexed sums. -/
@[simps]
def sigmaSumDistrib (α β : ι → Type*) :
    (Σ i, Sum (α i) (β i)) ≃ Sum (Σ i, α i) (Σ i, β i) :=
  ⟨fun p => p.2.map (Sigma.mk p.1) (Sigma.mk p.1),
    Sum.elim (Sigma.map id fun _ => Sum.inl) (Sigma.map id fun _ => Sum.inr), fun p => by
    rcases p with ⟨i, a | b⟩ <;> rfl, fun p => by rcases p with (⟨i, a⟩ | ⟨i, b⟩) <;> rfl⟩
#align equiv.sigma_sum_distrib Equiv.sigmaSumDistrib
#align equiv.sigma_sum_distrib_apply Equiv.sigmaSumDistrib_apply
#align equiv.sigma_sum_distrib_symm_apply Equiv.sigmaSumDistrib_symm_apply

/-- The product of an indexed sum of types (formally, a `Sigma`-type `Σ i, α i`) by a type `β` is
equivalent to the sum of products `Σ i, (α i × β)`. -/
def sigmaProdDistrib (α : ι → Type*) (β : Type*) : (Σ i, α i) × β ≃ Σ i, α i × β :=
  ⟨fun p => ⟨p.1.1, (p.1.2, p.2)⟩, fun p => (⟨p.1, p.2.1⟩, p.2.2), fun p => by
    rcases p with ⟨⟨_, _⟩, _⟩
    rfl, fun p => by
    rcases p with ⟨_, ⟨_, _⟩⟩
    rfl⟩
#align equiv.sigma_prod_distrib Equiv.sigmaProdDistrib

/-- An equivalence that separates out the 0th fiber of `(Σ (n : ℕ), f n)`. -/
def sigmaNatSucc (f : ℕ → Type u) : (Σ n, f n) ≃ Sum (f 0) (Σ n, f (n + 1)) :=
  ⟨fun x =>
    @Sigma.casesOn ℕ f (fun _ => Sum (f 0) (Σn, f (n + 1))) x fun n =>
      @Nat.casesOn (fun i => f i → Sum (f 0) (Σn : ℕ, f (n + 1))) n (fun x : f 0 => Sum.inl x)
        fun (n : ℕ) (x : f n.succ) => Sum.inr ⟨n, x⟩,
    Sum.elim (Sigma.mk 0) (Sigma.map Nat.succ fun _ => id), by rintro ⟨n | n, x⟩ <;> rfl, by
    rintro (x | ⟨n, x⟩) <;> rfl⟩
#align equiv.sigma_nat_succ Equiv.sigmaNatSucc

/-- The product `Bool × α` is equivalent to `α ⊕ α`. -/
@[simps]
def boolProdEquivSum (α) : Bool × α ≃ Sum α α where
  toFun p := cond p.1 (inr p.2) (inl p.2)
  invFun := Sum.elim (Prod.mk false) (Prod.mk true)
  left_inv := by rintro ⟨_ | _, _⟩ <;> rfl
  right_inv := by rintro (_ | _) <;> rfl
#align equiv.bool_prod_equiv_sum Equiv.boolProdEquivSum
#align equiv.bool_prod_equiv_sum_apply Equiv.boolProdEquivSum_apply
#align equiv.bool_prod_equiv_sum_symm_apply Equiv.boolProdEquivSum_symm_apply

/-- The function type `Bool → α` is equivalent to `α × α`. -/
@[simps]
def boolArrowEquivProd (α) : (Bool → α) ≃ α × α where
  toFun f := (f true, f false)
  invFun p b := cond b p.1 p.2
  left_inv _ := funext <| Bool.forall_bool.2 ⟨rfl, rfl⟩
  right_inv := fun _ => rfl
#align equiv.bool_arrow_equiv_prod Equiv.boolArrowEquivProd
#align equiv.bool_arrow_equiv_prod_apply Equiv.boolArrowEquivProd_apply
#align equiv.bool_arrow_equiv_prod_symm_apply Equiv.boolArrowEquivProd_symm_apply

end

section

open Sum Nat

/-- The set of natural numbers is equivalent to `ℕ ⊕ PUnit`. -/
def natEquivNatSumPUnit : ℕ ≃ Sum ℕ PUnit where
  toFun n := Nat.casesOn n (inr PUnit.unit) inl
  invFun := Sum.elim Nat.succ fun _ => 0
  left_inv n := by cases n <;> rfl
  right_inv := by rintro (_ | _) <;> rfl
#align equiv.nat_equiv_nat_sum_punit Equiv.natEquivNatSumPUnit

/-- `ℕ ⊕ PUnit` is equivalent to `ℕ`. -/
def natSumPUnitEquivNat : Sum ℕ PUnit ≃ ℕ :=
  natEquivNatSumPUnit.symm
#align equiv.nat_sum_punit_equiv_nat Equiv.natSumPUnitEquivNat

/-- The type of integer numbers is equivalent to `ℕ ⊕ ℕ`. -/
def intEquivNatSumNat : ℤ ≃ Sum ℕ ℕ where
  toFun z := Int.casesOn z inl inr
  invFun := Sum.elim Int.ofNat Int.negSucc
  left_inv := by rintro (m | n) <;> rfl
  right_inv := by rintro (m | n) <;> rfl
#align equiv.int_equiv_nat_sum_nat Equiv.intEquivNatSumNat

end

/-- An equivalence between `α` and `β` generates an equivalence between `List α` and `List β`. -/
def listEquivOfEquiv (e : α ≃ β) : List α ≃ List β where
  toFun := List.map e
  invFun := List.map e.symm
  left_inv l := by rw [List.map_map, e.symm_comp_self, List.map_id]
  right_inv l := by rw [List.map_map, e.self_comp_symm, List.map_id]
#align equiv.list_equiv_of_equiv Equiv.listEquivOfEquiv

/-- If `α` is equivalent to `β`, then `Unique α` is equivalent to `Unique β`. -/
def uniqueCongr (e : α ≃ β) : Unique α ≃ Unique β where
  toFun h := @Equiv.unique _ _ h e.symm
  invFun h := @Equiv.unique _ _ h e
  left_inv _ := Subsingleton.elim _ _
  right_inv _ := Subsingleton.elim _ _
#align equiv.unique_congr Equiv.uniqueCongr

/-- If `α` is equivalent to `β`, then `IsEmpty α` is equivalent to `IsEmpty β`. -/
theorem isEmpty_congr (e : α ≃ β) : IsEmpty α ↔ IsEmpty β :=
  ⟨fun h => @Function.isEmpty _ _ h e.symm, fun h => @Function.isEmpty _ _ h e⟩
#align equiv.is_empty_congr Equiv.isEmpty_congr

protected theorem isEmpty (e : α ≃ β) [IsEmpty β] : IsEmpty α :=
  e.isEmpty_congr.mpr ‹_›
#align equiv.is_empty Equiv.isEmpty

section

open Subtype

/-- If `α` is equivalent to `β` and the predicates `p : α → Prop` and `q : β → Prop` are equivalent
at corresponding points, then `{a // p a}` is equivalent to `{b // q b}`.
For the statement where `α = β`, that is, `e : perm α`, see `Perm.subtypePerm`. -/
def subtypeEquiv {p : α → Prop} {q : β → Prop} (e : α ≃ β) (h : ∀ a, p a ↔ q (e a)) :
    { a : α // p a } ≃ { b : β // q b } where
  toFun a := ⟨e a, (h _).mp a.property⟩
  invFun b := ⟨e.symm b, (h _).mpr ((e.apply_symm_apply b).symm ▸ b.property)⟩
  left_inv a := Subtype.ext <| by simp
  right_inv b := Subtype.ext <| by simp
#align equiv.subtype_equiv Equiv.subtypeEquiv

@[simp]
theorem subtypeEquiv_refl {p : α → Prop} (h : ∀ a, p a ↔ p (Equiv.refl _ a) := fun a => Iff.rfl) :
    (Equiv.refl α).subtypeEquiv h = Equiv.refl { a : α // p a } := by
  ext
  rfl
#align equiv.subtype_equiv_refl Equiv.subtypeEquiv_refl

@[simp]
theorem subtypeEquiv_symm {p : α → Prop} {q : β → Prop} (e : α ≃ β) (h : ∀ a : α, p a ↔ q (e a)) :
    (e.subtypeEquiv h).symm =
      e.symm.subtypeEquiv fun a => by
        convert (h <| e.symm a).symm
        exact (e.apply_symm_apply a).symm :=
  rfl
#align equiv.subtype_equiv_symm Equiv.subtypeEquiv_symm

@[simp]
theorem subtypeEquiv_trans {p : α → Prop} {q : β → Prop} {r : γ → Prop} (e : α ≃ β) (f : β ≃ γ)
    (h : ∀ a : α, p a ↔ q (e a)) (h' : ∀ b : β, q b ↔ r (f b)) :
    (e.subtypeEquiv h).trans (f.subtypeEquiv h')
    = (e.trans f).subtypeEquiv fun a => (h a).trans (h' <| e a) :=
  rfl
#align equiv.subtype_equiv_trans Equiv.subtypeEquiv_trans

@[simp]
theorem subtypeEquiv_apply {p : α → Prop} {q : β → Prop}
    (e : α ≃ β) (h : ∀ a : α, p a ↔ q (e a)) (x : { x // p x }) :
    e.subtypeEquiv h x = ⟨e x, (h _).1 x.2⟩ :=
  rfl
#align equiv.subtype_equiv_apply Equiv.subtypeEquiv_apply

/-- If two predicates `p` and `q` are pointwise equivalent, then `{x // p x}` is equivalent to
`{x // q x}`. -/
@[simps!]
def subtypeEquivRight {p q : α → Prop} (e : ∀ x, p x ↔ q x) : { x // p x } ≃ { x // q x } :=
  subtypeEquiv (Equiv.refl _) e
#align equiv.subtype_equiv_right Equiv.subtypeEquivRight
#align equiv.subtype_equiv_right_apply_coe Equiv.subtypeEquivRight_apply_coe
#align equiv.subtype_equiv_right_symm_apply_coe Equiv.subtypeEquivRight_symm_apply_coe

/-- If `α ≃ β`, then for any predicate `p : β → Prop` the subtype `{a // p (e a)}` is equivalent
to the subtype `{b // p b}`. -/
def subtypeEquivOfSubtype {p : β → Prop} (e : α ≃ β) : { a : α // p (e a) } ≃ { b : β // p b } :=
  subtypeEquiv e <| by simp
#align equiv.subtype_equiv_of_subtype Equiv.subtypeEquivOfSubtype

/-- If `α ≃ β`, then for any predicate `p : α → Prop` the subtype `{a // p a}` is equivalent
to the subtype `{b // p (e.symm b)}`. This version is used by `equiv_rw`. -/
def subtypeEquivOfSubtype' {p : α → Prop} (e : α ≃ β) :
    { a : α // p a } ≃ { b : β // p (e.symm b) } :=
  e.symm.subtypeEquivOfSubtype.symm
#align equiv.subtype_equiv_of_subtype' Equiv.subtypeEquivOfSubtype'

/-- If two predicates are equal, then the corresponding subtypes are equivalent. -/
def subtypeEquivProp {p q : α → Prop} (h : p = q) : Subtype p ≃ Subtype q :=
  subtypeEquiv (Equiv.refl α) fun _ => h ▸ Iff.rfl
#align equiv.subtype_equiv_prop Equiv.subtypeEquivProp

/-- A subtype of a subtype is equivalent to the subtype of elements satisfying both predicates. This
version allows the “inner” predicate to depend on `h : p a`. -/
@[simps]
def subtypeSubtypeEquivSubtypeExists (p : α → Prop) (q : Subtype p → Prop) :
    Subtype q ≃ { a : α // ∃ h : p a, q ⟨a, h⟩ } :=
  ⟨fun a =>
    ⟨a.1, a.1.2, by
      rcases a with ⟨⟨a, hap⟩, haq⟩
      exact haq⟩,
    fun a => ⟨⟨a, a.2.fst⟩, a.2.snd⟩, fun ⟨⟨a, ha⟩, h⟩ => rfl, fun ⟨a, h₁, h₂⟩ => rfl⟩
#align equiv.subtype_subtype_equiv_subtype_exists Equiv.subtypeSubtypeEquivSubtypeExists
#align equiv.subtype_subtype_equiv_subtype_exists_symm_apply_coe_coe Equiv.subtypeSubtypeEquivSubtypeExists_symm_apply_coe_coe
#align equiv.subtype_subtype_equiv_subtype_exists_apply_coe Equiv.subtypeSubtypeEquivSubtypeExists_apply_coe

/-- A subtype of a subtype is equivalent to the subtype of elements satisfying both predicates. -/
@[simps!]
def subtypeSubtypeEquivSubtypeInter {α : Type u} (p q : α → Prop) :
    { x : Subtype p // q x.1 } ≃ Subtype fun x => p x ∧ q x :=
  (subtypeSubtypeEquivSubtypeExists p _).trans <|
    subtypeEquivRight fun x => @exists_prop (q x) (p x)
#align equiv.subtype_subtype_equiv_subtype_inter Equiv.subtypeSubtypeEquivSubtypeInter
#align equiv.subtype_subtype_equiv_subtype_inter_apply_coe Equiv.subtypeSubtypeEquivSubtypeInter_apply_coe
#align equiv.subtype_subtype_equiv_subtype_inter_symm_apply_coe_coe Equiv.subtypeSubtypeEquivSubtypeInter_symm_apply_coe_coe

/-- If the outer subtype has more restrictive predicate than the inner one,
then we can drop the latter. -/
@[simps!]
def subtypeSubtypeEquivSubtype {p q : α → Prop} (h : ∀ {x}, q x → p x) :
    { x : Subtype p // q x.1 } ≃ Subtype q :=
  (subtypeSubtypeEquivSubtypeInter p _).trans <| subtypeEquivRight fun _ => and_iff_right_of_imp h
#align equiv.subtype_subtype_equiv_subtype Equiv.subtypeSubtypeEquivSubtype
#align equiv.subtype_subtype_equiv_subtype_apply_coe Equiv.subtypeSubtypeEquivSubtype_apply_coe
#align equiv.subtype_subtype_equiv_subtype_symm_apply_coe_coe Equiv.subtypeSubtypeEquivSubtype_symm_apply_coe_coe

/-- If a proposition holds for all elements, then the subtype is
equivalent to the original type. -/
@[simps apply symm_apply]
def subtypeUnivEquiv {p : α → Prop} (h : ∀ x, p x) : Subtype p ≃ α :=
  ⟨fun x => x, fun x => ⟨x, h x⟩, fun _ => Subtype.eq rfl, fun _ => rfl⟩
#align equiv.subtype_univ_equiv Equiv.subtypeUnivEquiv
#align equiv.subtype_univ_equiv_apply Equiv.subtypeUnivEquiv_apply
#align equiv.subtype_univ_equiv_symm_apply Equiv.subtypeUnivEquiv_symm_apply

/-- A subtype of a sigma-type is a sigma-type over a subtype. -/
def subtypeSigmaEquiv (p : α → Type v) (q : α → Prop) : { y : Sigma p // q y.1 } ≃ Σ x :
    Subtype q, p x.1 :=
  ⟨fun x => ⟨⟨x.1.1, x.2⟩, x.1.2⟩, fun x => ⟨⟨x.1.1, x.2⟩, x.1.2⟩, fun _ => rfl,
    fun _ => rfl⟩
#align equiv.subtype_sigma_equiv Equiv.subtypeSigmaEquiv

/-- A sigma type over a subtype is equivalent to the sigma set over the original type,
if the fiber is empty outside of the subset -/
def sigmaSubtypeEquivOfSubset (p : α → Type v) (q : α → Prop) (h : ∀ x, p x → q x) :
    (Σ x : Subtype q, p x) ≃ Σ x : α, p x :=
  (subtypeSigmaEquiv p q).symm.trans <| subtypeUnivEquiv fun x => h x.1 x.2
#align equiv.sigma_subtype_equiv_of_subset Equiv.sigmaSubtypeEquivOfSubset

/-- If a predicate `p : β → Prop` is true on the range of a map `f : α → β`, then
`Σ y : {y // p y}, {x // f x = y}` is equivalent to `α`. -/
def sigmaSubtypeFiberEquiv {α β : Type*} (f : α → β) (p : β → Prop) (h : ∀ x, p (f x)) :
    (Σ y : Subtype p, { x : α // f x = y }) ≃ α :=
  calc
    _ ≃ Σy : β, { x : α // f x = y } := sigmaSubtypeEquivOfSubset _ p fun _ ⟨x, h'⟩ => h' ▸ h x
    _ ≃ α := sigmaFiberEquiv f
#align equiv.sigma_subtype_fiber_equiv Equiv.sigmaSubtypeFiberEquiv

/-- If for each `x` we have `p x ↔ q (f x)`, then `Σ y : {y // q y}, f ⁻¹' {y}` is equivalent
to `{x // p x}`. -/
def sigmaSubtypeFiberEquivSubtype {α β : Type*} (f : α → β) {p : α → Prop} {q : β → Prop}
    (h : ∀ x, p x ↔ q (f x)) : (Σ y : Subtype q, { x : α // f x = y }) ≃ Subtype p :=
  calc
    (Σy : Subtype q, { x : α // f x = y }) ≃ Σy :
        Subtype q, { x : Subtype p // Subtype.mk (f x) ((h x).1 x.2) = y } := by {
          apply sigmaCongrRight
          intro y
          apply Equiv.symm
          refine' (subtypeSubtypeEquivSubtypeExists _ _).trans (subtypeEquivRight _)
          intro x
          exact ⟨fun ⟨hp, h'⟩ => congr_arg Subtype.val h', fun h' => ⟨(h x).2 (h'.symm ▸ y.2),
            Subtype.eq h'⟩⟩ }
    _ ≃ Subtype p := sigmaFiberEquiv fun x : Subtype p => (⟨f x, (h x).1 x.property⟩ : Subtype q)
#align equiv.sigma_subtype_fiber_equiv_subtype Equiv.sigmaSubtypeFiberEquivSubtype

/-- A sigma type over an `Option` is equivalent to the sigma set over the original type,
if the fiber is empty at none. -/
def sigmaOptionEquivOfSome (p : Option α → Type v) (h : p none → False) :
    (Σ x : Option α, p x) ≃ Σ x : α, p (some x) :=
  haveI h' : ∀ x, p x → x.isSome := by
    intro x
    cases x
    · intro n
      exfalso
      exact h n
    · intro _
      exact rfl
  (sigmaSubtypeEquivOfSubset _ _ h').symm.trans (sigmaCongrLeft' (optionIsSomeEquiv α))
#align equiv.sigma_option_equiv_of_some Equiv.sigmaOptionEquivOfSome

/-- The `Pi`-type `∀ i, π i` is equivalent to the type of sections `f : ι → Σ i, π i` of the
`Sigma` type such that for all `i` we have `(f i).fst = i`. -/
def piEquivSubtypeSigma (ι) (π : ι → Type*) :
    (∀ i, π i) ≃ { f : ι → Σ i, π i // ∀ i, (f i).1 = i } where
  toFun := fun f => ⟨fun i => ⟨i, f i⟩, fun i => rfl⟩
  invFun := fun f i => by rw [← f.2 i]; exact (f.1 i).2
  left_inv := fun f => funext fun i => rfl
  right_inv := fun ⟨f, hf⟩ =>
    Subtype.eq <| funext fun i =>
      Sigma.eq (hf i).symm <| eq_of_heq <| rec_heq_of_heq _ <| by simp
#align equiv.pi_equiv_subtype_sigma Equiv.piEquivSubtypeSigma

/-- The type of functions `f : ∀ a, β a` such that for all `a` we have `p a (f a)` is equivalent
to the type of functions `∀ a, {b : β a // p a b}`. -/
def subtypePiEquivPi {β : α → Sort v} {p : ∀ a, β a → Prop} :
    { f : ∀ a, β a // ∀ a, p a (f a) } ≃ ∀ a, { b : β a // p a b } where
  toFun := fun f a => ⟨f.1 a, f.2 a⟩
  invFun := fun f => ⟨fun a => (f a).1, fun a => (f a).2⟩
  left_inv := by
    rintro ⟨f, h⟩
    rfl
  right_inv := by
    rintro f
    funext a
    exact Subtype.ext_val rfl
#align equiv.subtype_pi_equiv_pi Equiv.subtypePiEquivPi

/-- A subtype of a product defined by componentwise conditions
is equivalent to a product of subtypes. -/
def subtypeProdEquivProd {p : α → Prop} {q : β → Prop} :
    { c : α × β // p c.1 ∧ q c.2 } ≃ { a // p a } × { b // q b } where
  toFun := fun x => ⟨⟨x.1.1, x.2.1⟩, ⟨x.1.2, x.2.2⟩⟩
  invFun := fun x => ⟨⟨x.1.1, x.2.1⟩, ⟨x.1.2, x.2.2⟩⟩
  left_inv := fun ⟨⟨_, _⟩, ⟨_, _⟩⟩ => rfl
  right_inv := fun ⟨⟨_, _⟩, ⟨_, _⟩⟩ => rfl
#align equiv.subtype_prod_equiv_prod Equiv.subtypeProdEquivProd

/-- A subtype of a `Prod` is equivalent to a sigma type whose fibers are subtypes. -/
def subtypeProdEquivSigmaSubtype (p : α → β → Prop) :
    { x : α × β // p x.1 x.2 } ≃ Σa, { b : β // p a b } where
  toFun x := ⟨x.1.1, x.1.2, x.property⟩
  invFun x := ⟨⟨x.1, x.2⟩, x.2.property⟩
  left_inv x := by ext <;> rfl
  right_inv := fun ⟨a, b, pab⟩ => rfl
#align equiv.subtype_prod_equiv_sigma_subtype Equiv.subtypeProdEquivSigmaSubtype

/-- The type `∀ (i : α), β i` can be split as a product by separating the indices in `α`
depending on whether they satisfy a predicate `p` or not. -/
@[simps]
def piEquivPiSubtypeProd {α : Type*} (p : α → Prop) (β : α → Type*) [DecidablePred p] :
    (∀ i : α, β i) ≃ (∀ i : { x // p x }, β i) × ∀ i : { x // ¬p x }, β i where
  toFun f := (fun x => f x, fun x => f x)
  invFun f x := if h : p x then f.1 ⟨x, h⟩ else f.2 ⟨x, h⟩
  right_inv := by
    rintro ⟨f, g⟩
    ext1 <;>
      · ext y
        rcases y with ⟨val, property⟩
        simp only [property, dif_pos, dif_neg, not_false_iff, Subtype.coe_mk]
  left_inv f := by
    ext x
    by_cases h:p x <;>
      · simp only [h, dif_neg, dif_pos, not_false_iff]
#align equiv.pi_equiv_pi_subtype_prod Equiv.piEquivPiSubtypeProd
#align equiv.pi_equiv_pi_subtype_prod_symm_apply Equiv.piEquivPiSubtypeProd_symm_apply
#align equiv.pi_equiv_pi_subtype_prod_apply Equiv.piEquivPiSubtypeProd_apply

/-- A product of types can be split as the binary product of one of the types and the product
  of all the remaining types. -/
@[simps]
def piSplitAt {α : Type*} [DecidableEq α] (i : α) (β : α → Type*) :
    (∀ j, β j) ≃ β i × ∀ j : { j // j ≠ i }, β j where
  toFun f := ⟨f i, fun j => f j⟩
  invFun f j := if h : j = i then h.symm.rec f.1 else f.2 ⟨j, h⟩
  right_inv f := by
    ext x
    exacts [dif_pos rfl, (dif_neg x.2).trans (by cases x; rfl)]
  left_inv f := by
    ext x
    dsimp only
    split_ifs with h
    · subst h; rfl
    · rfl
#align equiv.pi_split_at Equiv.piSplitAt
#align equiv.pi_split_at_apply Equiv.piSplitAt_apply
#align equiv.pi_split_at_symm_apply Equiv.piSplitAt_symm_apply

/-- A product of copies of a type can be split as the binary product of one copy and the product
  of all the remaining copies. -/
@[simps!]
def funSplitAt {α : Type*} [DecidableEq α] (i : α) (β : Type*) :
    (α → β) ≃ β × ({ j // j ≠ i } → β) :=
  piSplitAt i _
#align equiv.fun_split_at Equiv.funSplitAt
#align equiv.fun_split_at_symm_apply Equiv.funSplitAt_symm_apply
#align equiv.fun_split_at_apply Equiv.funSplitAt_apply

end

section subtypeEquivCodomain

variable [DecidableEq X] {x : X}

/-- The type of all functions `X → Y` with prescribed values for all `x' ≠ x`
is equivalent to the codomain `Y`. -/
def subtypeEquivCodomain (f : { x' // x' ≠ x } → Y) :
    { g : X → Y // g ∘ (↑) = f } ≃ Y :=
  (subtypePreimage _ f).trans <|
    @funUnique { x' // ¬x' ≠ x } _ <|
      show Unique { x' // ¬x' ≠ x } from
        @Equiv.unique _ _
          (show Unique { x' // x' = x } from {
            default := ⟨x, rfl⟩, uniq := fun ⟨_, h⟩ => Subtype.val_injective h })
          (subtypeEquivRight fun _ => not_not)
#align equiv.subtype_equiv_codomain Equiv.subtypeEquivCodomain

@[simp]
theorem coe_subtypeEquivCodomain (f : { x' // x' ≠ x } → Y) :
    (subtypeEquivCodomain f : _ → Y) =
      fun g : { g : X → Y // g ∘ (↑) = f } => (g : X → Y) x :=
  rfl
#align equiv.coe_subtype_equiv_codomain Equiv.coe_subtypeEquivCodomain

@[simp]
theorem subtypeEquivCodomain_apply (f : { x' // x' ≠ x } → Y) (g) :
    subtypeEquivCodomain f g = (g : X → Y) x :=
  rfl
#align equiv.subtype_equiv_codomain_apply Equiv.subtypeEquivCodomain_apply

theorem coe_subtypeEquivCodomain_symm (f : { x' // x' ≠ x } → Y) :
    ((subtypeEquivCodomain f).symm : Y → _) = fun y =>
      ⟨fun x' => if h : x' ≠ x then f ⟨x', h⟩ else y, by
        funext x'
        simp only [ne_eq, dite_not, comp_apply, Subtype.coe_eta, dite_eq_ite, ite_eq_right_iff]
        intro w
        exfalso
        exact x'.property w⟩ :=
  rfl
#align equiv.coe_subtype_equiv_codomain_symm Equiv.coe_subtypeEquivCodomain_symm

@[simp]
theorem subtypeEquivCodomain_symm_apply (f : { x' // x' ≠ x } → Y) (y : Y) (x' : X) :
    ((subtypeEquivCodomain f).symm y : X → Y) x' = if h : x' ≠ x then f ⟨x', h⟩ else y :=
  rfl
#align equiv.subtype_equiv_codomain_symm_apply Equiv.subtypeEquivCodomain_symm_apply

theorem subtypeEquivCodomain_symm_apply_eq (f : { x' // x' ≠ x } → Y) (y : Y) :
    ((subtypeEquivCodomain f).symm y : X → Y) x = y :=
  dif_neg (not_not.mpr rfl)
#align equiv.subtype_equiv_codomain_symm_apply_eq Equiv.subtypeEquivCodomain_symm_apply_eq

theorem subtypeEquivCodomain_symm_apply_ne
    (f : { x' // x' ≠ x } → Y) (y : Y) (x' : X) (h : x' ≠ x) :
    ((subtypeEquivCodomain f).symm y : X → Y) x' = f ⟨x', h⟩ :=
  dif_pos h
#align equiv.subtype_equiv_codomain_symm_apply_ne Equiv.subtypeEquivCodomain_symm_apply_ne

end subtypeEquivCodomain

/-- If `f` is a bijective function, then its domain is equivalent to its codomain. -/
@[simps apply]
noncomputable def ofBijective (f : α → β) (hf : Bijective f) : α ≃ β where
  toFun := f
  invFun := Function.surjInv hf.surjective
  left_inv := Function.leftInverse_surjInv hf
  right_inv := Function.rightInverse_surjInv _
#align equiv.of_bijective Equiv.ofBijective
#align equiv.of_bijective_apply Equiv.ofBijective_apply

theorem ofBijective_apply_symm_apply (f : α → β) (hf : Bijective f) (x : β) :
    f ((ofBijective f hf).symm x) = x :=
  (ofBijective f hf).apply_symm_apply x
#align equiv.of_bijective_apply_symm_apply Equiv.ofBijective_apply_symm_apply

@[simp]
theorem ofBijective_symm_apply_apply (f : α → β) (hf : Bijective f) (x : α) :
    (ofBijective f hf).symm (f x) = x :=
  (ofBijective f hf).symm_apply_apply x
#align equiv.of_bijective_symm_apply_apply Equiv.ofBijective_symm_apply_apply

instance : CanLift (α → β) (α ≃ β) (↑) Bijective where prf f hf := ⟨ofBijective f hf, rfl⟩

section

variable {α' β' : Type*} (e : Perm α') {p : β' → Prop} [DecidablePred p] (f : α' ≃ Subtype p)

/-- Extend the domain of `e : Equiv.Perm α` to one that is over `β` via `f : α → Subtype p`,
where `p : β → Prop`, permuting only the `b : β` that satisfy `p b`.
This can be used to extend the domain across a function `f : α → β`,
keeping everything outside of `Set.range f` fixed. For this use-case `Equiv` given by `f` can
be constructed by `Equiv.of_leftInverse'` or `Equiv.of_leftInverse` when there is a known
inverse, or `Equiv.ofInjective` in the general case.
-/
def Perm.extendDomain : Perm β' :=
  (permCongr f e).subtypeCongr (Equiv.refl _)
#align equiv.perm.extend_domain Equiv.Perm.extendDomain

@[simp]
theorem Perm.extendDomain_apply_image (a : α') : e.extendDomain f (f a) = f (e a) := by
  simp [Perm.extendDomain]
#align equiv.perm.extend_domain_apply_image Equiv.Perm.extendDomain_apply_image

theorem Perm.extendDomain_apply_subtype {b : β'} (h : p b) :
    e.extendDomain f b = f (e (f.symm ⟨b, h⟩)) := by
  simp [Perm.extendDomain, h]
#align equiv.perm.extend_domain_apply_subtype Equiv.Perm.extendDomain_apply_subtype

theorem Perm.extendDomain_apply_not_subtype {b : β'} (h : ¬p b) : e.extendDomain f b = b := by
  simp [Perm.extendDomain, h]
#align equiv.perm.extend_domain_apply_not_subtype Equiv.Perm.extendDomain_apply_not_subtype

@[simp]
theorem Perm.extendDomain_refl : Perm.extendDomain (Equiv.refl _) f = Equiv.refl _ := by
  simp [Perm.extendDomain]
#align equiv.perm.extend_domain_refl Equiv.Perm.extendDomain_refl

@[simp]
theorem Perm.extendDomain_symm : (e.extendDomain f).symm = Perm.extendDomain e.symm f :=
  rfl
#align equiv.perm.extend_domain_symm Equiv.Perm.extendDomain_symm

theorem Perm.extendDomain_trans (e e' : Perm α') :
    (e.extendDomain f).trans (e'.extendDomain f) = Perm.extendDomain (e.trans e') f := by
  simp [Perm.extendDomain, permCongr_trans]
#align equiv.perm.extend_domain_trans Equiv.Perm.extendDomain_trans

end

/-- Subtype of the quotient is equivalent to the quotient of the subtype. Let `α` be a setoid with
equivalence relation `~`. Let `p₂` be a predicate on the quotient type `α/~`, and `p₁` be the lift
of this predicate to `α`: `p₁ a ↔ p₂ ⟦a⟧`. Let `~₂` be the restriction of `~` to `{x // p₁ x}`.
Then `{x // p₂ x}` is equivalent to the quotient of `{x // p₁ x}` by `~₂`. -/
def subtypeQuotientEquivQuotientSubtype (p₁ : α → Prop) [s₁ : Setoid α] [s₂ : Setoid (Subtype p₁)]
    (p₂ : Quotient s₁ → Prop) (hp₂ : ∀ a, p₁ a ↔ p₂ ⟦a⟧)
    (h : ∀ x y : Subtype p₁, @Setoid.r _ s₂ x y ↔ (x : α) ≈ y) :
    { x // p₂ x } ≃ Quotient s₂ where
  toFun a :=
    Quotient.hrecOn a.1 (fun a h => ⟦⟨a, (hp₂ _).2 h⟩⟧)
      (fun a b hab => hfunext (by rw [Quotient.sound hab]) fun h₁ h₂ _ =>
        heq_of_eq (Quotient.sound ((h _ _).2 hab)))
      a.2
  invFun a :=
    Quotient.liftOn a (fun a => (⟨⟦a.1⟧, (hp₂ _).1 a.2⟩ : { x // p₂ x })) fun a b hab =>
      Subtype.ext_val (Quotient.sound ((h _ _).1 hab))
  left_inv := by exact fun ⟨a, ha⟩ => Quotient.inductionOn a (fun b hb => rfl) ha
  right_inv a := Quotient.inductionOn a fun ⟨a, ha⟩ => rfl
#align equiv.subtype_quotient_equiv_quotient_subtype Equiv.subtypeQuotientEquivQuotientSubtype

@[simp]
theorem subtypeQuotientEquivQuotientSubtype_mk (p₁ : α → Prop)
    [s₁ : Setoid α] [s₂ : Setoid (Subtype p₁)] (p₂ : Quotient s₁ → Prop) (hp₂ : ∀ a, p₁ a ↔ p₂ ⟦a⟧)
    (h : ∀ x y : Subtype p₁, @Setoid.r _ s₂ x y ↔ (x : α) ≈ y)
    (x hx) : subtypeQuotientEquivQuotientSubtype p₁ p₂ hp₂ h ⟨⟦x⟧, hx⟩ = ⟦⟨x, (hp₂ _).2 hx⟩⟧ :=
  rfl
#align equiv.subtype_quotient_equiv_quotient_subtype_mk Equiv.subtypeQuotientEquivQuotientSubtype_mk

@[simp]
theorem subtypeQuotientEquivQuotientSubtype_symm_mk (p₁ : α → Prop)
    [s₁ : Setoid α] [s₂ : Setoid (Subtype p₁)] (p₂ : Quotient s₁ → Prop) (hp₂ : ∀ a, p₁ a ↔ p₂ ⟦a⟧)
    (h : ∀ x y : Subtype p₁, @Setoid.r _ s₂ x y ↔ (x : α) ≈ y) (x) :
    (subtypeQuotientEquivQuotientSubtype p₁ p₂ hp₂ h).symm ⟦x⟧ = ⟨⟦x⟧, (hp₂ _).1 x.property⟩ :=
  rfl
#align equiv.subtype_quotient_equiv_quotient_subtype_symm_mk Equiv.subtypeQuotientEquivQuotientSubtype_symm_mk

section Swap

variable [DecidableEq α]

/-- A helper function for `Equiv.swap`. -/
def swapCore (a b r : α) : α :=
  if r = a then b else if r = b then a else r
#align equiv.swap_core Equiv.swapCore

theorem swapCore_self (r a : α) : swapCore a a r = r := by
  unfold swapCore
  split_ifs <;> simp [*]
#align equiv.swap_core_self Equiv.swapCore_self

theorem swapCore_swapCore (r a b : α) : swapCore a b (swapCore a b r) = r := by
  unfold swapCore
  -- Porting note: cc missing.
  -- `casesm` would work here, with `casesm _ = _, ¬ _ = _`,
  -- if it would just continue past failures on hypotheses matching the pattern
  split_ifs with h₁ h₂ h₃ h₄ h₅
  · subst h₁; exact h₂
  · subst h₁; rfl
  · cases h₃ rfl
  · exact h₄.symm
  · cases h₅ rfl
  · cases h₅ rfl
  · rfl
#align equiv.swap_core_swap_core Equiv.swapCore_swapCore

theorem swapCore_comm (r a b : α) : swapCore a b r = swapCore b a r := by
  unfold swapCore
  -- Porting note: whatever solution works for `swapCore_swapCore` will work here too.
  split_ifs with h₁ h₂ h₃ <;> try simp
  · cases h₁; cases h₂; rfl
#align equiv.swap_core_comm Equiv.swapCore_comm

/-- `swap a b` is the permutation that swaps `a` and `b` and
  leaves other values as is. -/
def swap (a b : α) : Perm α :=
  ⟨swapCore a b, swapCore a b, fun r => swapCore_swapCore r a b,
    fun r => swapCore_swapCore r a b⟩
#align equiv.swap Equiv.swap

@[simp]
theorem swap_self (a : α) : swap a a = Equiv.refl _ :=
  ext fun r => swapCore_self r a
#align equiv.swap_self Equiv.swap_self

theorem swap_comm (a b : α) : swap a b = swap b a :=
  ext fun r => swapCore_comm r _ _
#align equiv.swap_comm Equiv.swap_comm

theorem swap_apply_def (a b x : α) : swap a b x = if x = a then b else if x = b then a else x :=
  rfl
#align equiv.swap_apply_def Equiv.swap_apply_def

@[simp]
theorem swap_apply_left (a b : α) : swap a b a = b :=
  if_pos rfl
#align equiv.swap_apply_left Equiv.swap_apply_left

@[simp]
theorem swap_apply_right (a b : α) : swap a b b = a := by
  by_cases h:b = a <;> simp [swap_apply_def, h]
#align equiv.swap_apply_right Equiv.swap_apply_right

theorem swap_apply_of_ne_of_ne {a b x : α} : x ≠ a → x ≠ b → swap a b x = x := by
  simp (config := { contextual := true }) [swap_apply_def]
#align equiv.swap_apply_of_ne_of_ne Equiv.swap_apply_of_ne_of_ne

@[simp]
theorem swap_swap (a b : α) : (swap a b).trans (swap a b) = Equiv.refl _ :=
  ext fun _ => swapCore_swapCore _ _ _
#align equiv.swap_swap Equiv.swap_swap

@[simp]
theorem symm_swap (a b : α) : (swap a b).symm = swap a b :=
  rfl
#align equiv.symm_swap Equiv.symm_swap

@[simp]
theorem swap_eq_refl_iff {x y : α} : swap x y = Equiv.refl _ ↔ x = y := by
  refine' ⟨fun h => (Equiv.refl _).injective _, fun h => h ▸ swap_self _⟩
  rw [← h, swap_apply_left, h, refl_apply]
#align equiv.swap_eq_refl_iff Equiv.swap_eq_refl_iff

theorem swap_comp_apply {a b x : α} (π : Perm α) :
    π.trans (swap a b) x = if π x = a then b else if π x = b then a else π x := by
  cases π
  rfl
#align equiv.swap_comp_apply Equiv.swap_comp_apply

theorem swap_eq_update (i j : α) : (Equiv.swap i j : α → α) = update (update id j i) i j :=
  funext fun x => by rw [update_apply _ i j, update_apply _ j i, Equiv.swap_apply_def, id.def]
#align equiv.swap_eq_update Equiv.swap_eq_update

theorem comp_swap_eq_update (i j : α) (f : α → β) :
    f ∘ Equiv.swap i j = update (update f j (f i)) i (f j) := by
  rw [swap_eq_update, comp_update, comp_update, comp.right_id]
#align equiv.comp_swap_eq_update Equiv.comp_swap_eq_update

@[simp]
theorem symm_trans_swap_trans [DecidableEq β] (a b : α) (e : α ≃ β) :
    (e.symm.trans (swap a b)).trans e = swap (e a) (e b) :=
  Equiv.ext fun x => by
    have : ∀ a, e.symm x = a ↔ x = e a := fun a => by
      rw [@eq_comm _ (e.symm x)]
      constructor <;> intros <;> simp_all
    simp [trans_apply, swap_apply_def, this]
    split_ifs <;> simp
#align equiv.symm_trans_swap_trans Equiv.symm_trans_swap_trans

@[simp]
theorem trans_swap_trans_symm [DecidableEq β] (a b : β) (e : α ≃ β) :
    (e.trans (swap a b)).trans e.symm = swap (e.symm a) (e.symm b) :=
  symm_trans_swap_trans a b e.symm
#align equiv.trans_swap_trans_symm Equiv.trans_swap_trans_symm

@[simp]
theorem swap_apply_self (i j a : α) : swap i j (swap i j a) = a := by
  rw [← Equiv.trans_apply, Equiv.swap_swap, Equiv.refl_apply]
#align equiv.swap_apply_self Equiv.swap_apply_self

/-- A function is invariant to a swap if it is equal at both elements -/
theorem apply_swap_eq_self {v : α → β} {i j : α} (hv : v i = v j) (k : α) :
    v (swap i j k) = v k := by
  by_cases hi : k = i
  · rw [hi, swap_apply_left, hv]

  by_cases hj : k = j
  · rw [hj, swap_apply_right, hv]

  rw [swap_apply_of_ne_of_ne hi hj]
#align equiv.apply_swap_eq_self Equiv.apply_swap_eq_self

theorem swap_apply_eq_iff {x y z w : α} : swap x y z = w ↔ z = swap x y w := by
  rw [apply_eq_iff_eq_symm_apply, symm_swap]
#align equiv.swap_apply_eq_iff Equiv.swap_apply_eq_iff

theorem swap_apply_ne_self_iff {a b x : α} : swap a b x ≠ x ↔ a ≠ b ∧ (x = a ∨ x = b) := by
  by_cases hab : a = b
  · simp [hab]

  by_cases hax : x = a
  · simp [hax, eq_comm]

  by_cases hbx : x = b
  · simp [hbx]

  simp [hab, hax, hbx, swap_apply_of_ne_of_ne]
#align equiv.swap_apply_ne_self_iff Equiv.swap_apply_ne_self_iff

namespace Perm

@[simp]
theorem sumCongr_swap_refl {α β : Sort _} [DecidableEq α] [DecidableEq β] (i j : α) :
    Equiv.Perm.sumCongr (Equiv.swap i j) (Equiv.refl β) = Equiv.swap (Sum.inl i) (Sum.inl j) := by
  ext x
  cases x
  · simp only [Equiv.sumCongr_apply, Sum.map, coe_refl, comp.right_id, Sum.elim_inl, comp_apply,
      swap_apply_def, Sum.inl.injEq]
    split_ifs <;> rfl
  · simp [Sum.map, swap_apply_of_ne_of_ne]
#align equiv.perm.sum_congr_swap_refl Equiv.Perm.sumCongr_swap_refl

@[simp]
theorem sumCongr_refl_swap {α β : Sort _} [DecidableEq α] [DecidableEq β] (i j : β) :
    Equiv.Perm.sumCongr (Equiv.refl α) (Equiv.swap i j) = Equiv.swap (Sum.inr i) (Sum.inr j) := by
  ext x
  cases x
  · simp [Sum.map, swap_apply_of_ne_of_ne]

  · simp only [Equiv.sumCongr_apply, Sum.map, coe_refl, comp.right_id, Sum.elim_inr, comp_apply,
      swap_apply_def, Sum.inr.injEq]
    split_ifs <;> rfl
#align equiv.perm.sum_congr_refl_swap Equiv.Perm.sumCongr_refl_swap

end Perm

/-- Augment an equivalence with a prescribed mapping `f a = b` -/
def setValue (f : α ≃ β) (a : α) (b : β) : α ≃ β :=
  (swap a (f.symm b)).trans f
#align equiv.set_value Equiv.setValue

@[simp]
theorem setValue_eq (f : α ≃ β) (a : α) (b : β) : setValue f a b a = b := by
  simp [setValue, swap_apply_left]
#align equiv.set_value_eq Equiv.setValue_eq

end Swap

end Equiv

namespace Function.Involutive

/-- Convert an involutive function `f` to a permutation with `toFun = invFun = f`. -/
def toPerm (f : α → α) (h : Involutive f) : Equiv.Perm α :=
  ⟨f, f, h.leftInverse, h.rightInverse⟩
#align function.involutive.to_perm Function.Involutive.toPerm

@[simp]
theorem coe_toPerm {f : α → α} (h : Involutive f) : (h.toPerm f : α → α) = f :=
  rfl
#align function.involutive.coe_to_perm Function.Involutive.coe_toPerm

@[simp]
theorem toPerm_symm {f : α → α} (h : Involutive f) : (h.toPerm f).symm = h.toPerm f :=
  rfl
#align function.involutive.to_perm_symm Function.Involutive.toPerm_symm

theorem toPerm_involutive {f : α → α} (h : Involutive f) : Involutive (h.toPerm f) :=
  h
#align function.involutive.to_perm_involutive Function.Involutive.toPerm_involutive

end Function.Involutive

theorem PLift.eq_up_iff_down_eq {x : PLift α} {y : α} : x = PLift.up y ↔ x.down = y :=
  Equiv.plift.eq_symm_apply
#align plift.eq_up_iff_down_eq PLift.eq_up_iff_down_eq

theorem Function.Injective.map_swap [DecidableEq α] [DecidableEq β] {f : α → β}
    (hf : Function.Injective f) (x y z : α) :
    f (Equiv.swap x y z) = Equiv.swap (f x) (f y) (f z) := by
  conv_rhs => rw [Equiv.swap_apply_def]
  split_ifs with h₁ h₂
  · rw [hf h₁, Equiv.swap_apply_left]
  · rw [hf h₂, Equiv.swap_apply_right]
  · rw [Equiv.swap_apply_of_ne_of_ne (mt (congr_arg f) h₁) (mt (congr_arg f) h₂)]
#align function.injective.map_swap Function.Injective.map_swap

namespace Equiv

section

variable (P : α → Sort w) (e : α ≃ β)

/-- Transport dependent functions through an equivalence of the base space.
-/
@[simps apply]
def piCongrLeft' (P : α → Sort*) (e : α ≃ β) : (∀ a, P a) ≃ ∀ b, P (e.symm b) where
  toFun f x := f (e.symm x)
  invFun f x := (e.symm_apply_apply x).ndrec (f (e x))
  left_inv f := funext fun x =>
    (by rintro _ rfl; rfl : ∀ {y} (h : y = x), h.ndrec (f y) = f x) (e.symm_apply_apply x)
  right_inv f := funext fun x =>
    (by rintro _ rfl; rfl : ∀ {y} (h : y = x), (congr_arg e.symm h).ndrec (f y) = f x)
      (e.apply_symm_apply x)
#align equiv.Pi_congr_left' Equiv.piCongrLeft'
#align equiv.Pi_congr_left'_apply Equiv.piCongrLeft'_apply

-- Use `Equiv.piCongrLeft'_symm_apply_apply` instead
#noalign equiv.Pi_congr_left'_symm_apply

<<<<<<< HEAD
=======
/-- Note: one may expect a result of the form `(piCongrLeft' P e).symm g a = g (e a)` but that
doesn't typecheck: the LHS would have type `P a` while the RHS would have type `P (e.symm (e a))`.
You can still unfold the definition of `piCongrLeft'` if you need something of this form with
casts involved, but in most cases you should try to use this version. -/
>>>>>>> de9dd11a
@[simp]
lemma piCongrLeft'_symm_apply_apply (P : α → Sort*) (e : α ≃ β) (g : ∀ b, P (e.symm b)) (b : β) :
    (piCongrLeft' P e).symm g (e.symm b) = g b := by
  change Eq.ndrec _ _ = _
  generalize_proofs hZa
  revert hZa
  rw [e.apply_symm_apply b]
  simp

end

section

variable (P : β → Sort w) (e : α ≃ β)

/-- Transporting dependent functions through an equivalence of the base,
expressed as a "simplification".
-/
def piCongrLeft : (∀ a, P (e a)) ≃ ∀ b, P b :=
  (piCongrLeft' P e.symm).symm
#align equiv.Pi_congr_left Equiv.piCongrLeft

@[simp]
lemma piCongrLeft_symm_apply (g : ∀ b, P b) (a : α) :
    (piCongrLeft P e).symm g a = g (e a) :=
  piCongrLeft'_apply P e.symm g a

<<<<<<< HEAD
=======
/-- Note: one may expect a result of the form `(piCongrLeft P e) f b = f (e.symm b)` but that
doesn't typecheck: the LHS would have type `P b` while the RHS would have type `P (e (e.symm b))`.
You can still unfold the definition of `piCongrLeft` if you need something of this form with
casts involved, but in most cases you should try to use this version. -/
>>>>>>> de9dd11a
@[simp]
lemma piCongrLeft_apply_apply (f : ∀ a, P (e a)) (a : α) :
    (piCongrLeft P e) f (e a) = f a :=
  piCongrLeft'_symm_apply_apply P e.symm f a

end

section

variable {W : α → Sort w} {Z : β → Sort z} (h₁ : α ≃ β) (h₂ : ∀ a : α, W a ≃ Z (h₁ a))

/-- Transport dependent functions through
an equivalence of the base spaces and a family
of equivalences of the matching fibers.
-/
def piCongr : (∀ a, W a) ≃ ∀ b, Z b :=
  (Equiv.piCongrRight h₂).trans (Equiv.piCongrLeft _ h₁)
#align equiv.Pi_congr Equiv.piCongr

@[simp]
theorem coe_piCongr_symm : ((h₁.piCongr h₂).symm :
    (∀ b, Z b) → ∀ a, W a) = fun f a => (h₂ a).symm (f (h₁ a)) :=
  rfl
#align equiv.coe_Pi_congr_symm Equiv.coe_piCongr_symm

theorem piCongr_symm_apply (f : ∀ b, Z b) :
    (h₁.piCongr h₂).symm f = fun a => (h₂ a).symm (f (h₁ a)) :=
  rfl
#align equiv.Pi_congr_symm_apply Equiv.piCongr_symm_apply

@[simp]
theorem piCongr_apply_apply (f : ∀ a, W a) (a : α) : h₁.piCongr h₂ f (h₁ a) = h₂ a (f a) := by
  simp [piCongr, piCongrLeft_apply_apply, piCongrRight]
#align equiv.Pi_congr_apply_apply Equiv.piCongr_apply_apply

end

section

variable {W : α → Sort w} {Z : β → Sort z} (h₁ : α ≃ β) (h₂ : ∀ b : β, W (h₁.symm b) ≃ Z b)

/-- Transport dependent functions through
an equivalence of the base spaces and a family
of equivalences of the matching fibres.
-/
def piCongr' : (∀ a, W a) ≃ ∀ b, Z b :=
  (piCongr h₁.symm fun b => (h₂ b).symm).symm
#align equiv.Pi_congr' Equiv.piCongr'

@[simp]
theorem coe_piCongr' :
    (h₁.piCongr' h₂ : (∀ a, W a) → ∀ b, Z b) = fun f b => h₂ b <| f <| h₁.symm b :=
  rfl
#align equiv.coe_Pi_congr' Equiv.coe_piCongr'

theorem piCongr'_apply (f : ∀ a, W a) : h₁.piCongr' h₂ f = fun b => h₂ b <| f <| h₁.symm b :=
  rfl
#align equiv.Pi_congr'_apply Equiv.piCongr'_apply

@[simp]
theorem piCongr'_symm_apply_symm_apply (f : ∀ b, Z b) (b : β) :
    (h₁.piCongr' h₂).symm f (h₁.symm b) = (h₂ b).symm (f b) := by
  simp [piCongr', piCongr_apply_apply]
#align equiv.Pi_congr'_symm_apply_symm_apply Equiv.piCongr'_symm_apply_symm_apply

end

section BinaryOp

variable (e : α₁ ≃ β₁) (f : α₁ → α₁ → α₁)

theorem semiconj_conj (f : α₁ → α₁) : Semiconj e f (e.conj f) := fun x => by simp
#align equiv.semiconj_conj Equiv.semiconj_conj

theorem semiconj₂_conj : Semiconj₂ e f (e.arrowCongr e.conj f) := fun x y => by simp [arrowCongr]
#align equiv.semiconj₂_conj Equiv.semiconj₂_conj

instance [IsAssociative α₁ f] : IsAssociative β₁ (e.arrowCongr (e.arrowCongr e) f) :=
  (e.semiconj₂_conj f).isAssociative_right e.surjective

instance [IsIdempotent α₁ f] : IsIdempotent β₁ (e.arrowCongr (e.arrowCongr e) f) :=
  (e.semiconj₂_conj f).isIdempotent_right e.surjective

instance [IsLeftCancel α₁ f] : IsLeftCancel β₁ (e.arrowCongr (e.arrowCongr e) f) :=
  ⟨e.surjective.forall₃.2 fun x y z => by simpa using @IsLeftCancel.left_cancel _ f _ x y z⟩

instance [IsRightCancel α₁ f] : IsRightCancel β₁ (e.arrowCongr (e.arrowCongr e) f) :=
  ⟨e.surjective.forall₃.2 fun x y z => by simpa using @IsRightCancel.right_cancel _ f _ x y z⟩

end BinaryOp

end Equiv

theorem Function.Injective.swap_apply
    [DecidableEq α] [DecidableEq β] {f : α → β} (hf : Function.Injective f) (x y z : α) :
    Equiv.swap (f x) (f y) (f z) = f (Equiv.swap x y z) := by
  by_cases hx:z = x
  · simp [hx]

  by_cases hy:z = y
  · simp [hy]

  rw [Equiv.swap_apply_of_ne_of_ne hx hy, Equiv.swap_apply_of_ne_of_ne (hf.ne hx) (hf.ne hy)]
#align function.injective.swap_apply Function.Injective.swap_apply

theorem Function.Injective.swap_comp
    [DecidableEq α] [DecidableEq β] {f : α → β} (hf : Function.Injective f) (x y : α) :
    Equiv.swap (f x) (f y) ∘ f = f ∘ Equiv.swap x y :=
  funext fun _ => hf.swap_apply _ _ _
#align function.injective.swap_comp Function.Injective.swap_comp

/-- If `α` is a subsingleton, then it is equivalent to `α × α`. -/
def subsingletonProdSelfEquiv [Subsingleton α] : α × α ≃ α where
  toFun p := p.1
  invFun a := (a, a)
  left_inv _ := Subsingleton.elim _ _
  right_inv _ := Subsingleton.elim _ _
#align subsingleton_prod_self_equiv subsingletonProdSelfEquiv

/-- To give an equivalence between two subsingleton types, it is sufficient to give any two
    functions between them. -/
def equivOfSubsingletonOfSubsingleton [Subsingleton α] [Subsingleton β] (f : α → β) (g : β → α) :
    α ≃ β where
  toFun := f
  invFun := g
  left_inv _ := Subsingleton.elim _ _
  right_inv _ := Subsingleton.elim _ _
#align equiv_of_subsingleton_of_subsingleton equivOfSubsingletonOfSubsingleton

/-- A nonempty subsingleton type is (noncomputably) equivalent to `PUnit`. -/
noncomputable def Equiv.punitOfNonemptyOfSubsingleton [h : Nonempty α] [Subsingleton α] :
    α ≃ PUnit :=
  equivOfSubsingletonOfSubsingleton (fun _ => PUnit.unit) fun _ => h.some
#align equiv.punit_of_nonempty_of_subsingleton Equiv.punitOfNonemptyOfSubsingleton

/-- `Unique (Unique α)` is equivalent to `Unique α`. -/
def uniqueUniqueEquiv : Unique (Unique α) ≃ Unique α :=
  equivOfSubsingletonOfSubsingleton (fun h => h.default) fun h =>
    { default := h, uniq := fun _ => Subsingleton.elim _ _ }
#align unique_unique_equiv uniqueUniqueEquiv

/-- If `Unique β`, then `Unique α` is equivalent to `α ≃ β`. -/
def uniqueEquivEquivUnique (α : Sort u) (β : Sort v) [Unique β] : Unique α ≃ (α ≃ β) :=
  equivOfSubsingletonOfSubsingleton (fun _ => Equiv.equivOfUnique _ _) Equiv.unique

namespace Function

theorem update_comp_equiv [DecidableEq α'] [DecidableEq α] (f : α → β)
    (g : α' ≃ α) (a : α) (v : β) :
    update f a v ∘ g = update (f ∘ g) (g.symm a) v := by
  rw [← update_comp_eq_of_injective _ g.injective, g.apply_symm_apply]
#align function.update_comp_equiv Function.update_comp_equiv

theorem update_apply_equiv_apply [DecidableEq α'] [DecidableEq α] (f : α → β)
    (g : α' ≃ α) (a : α) (v : β) (a' : α') : update f a v (g a') = update (f ∘ g) (g.symm a) v a' :=
  congr_fun (update_comp_equiv f g a v) a'
#align function.update_apply_equiv_apply Function.update_apply_equiv_apply

-- porting note: EmbeddingLike.apply_eq_iff_eq broken here too
theorem piCongrLeft'_update [DecidableEq α] [DecidableEq β] (P : α → Sort*) (e : α ≃ β)
    (f : ∀ a, P a) (b : β) (x : P (e.symm b)) :
    e.piCongrLeft' P (update f (e.symm b) x) = update (e.piCongrLeft' P f) b x := by
  ext b'
  rcases eq_or_ne b' b with (rfl | h)
  · simp
  · simp only [Equiv.piCongrLeft'_apply, ne_eq, h, not_false_iff, update_noteq]
    rw [update_noteq _]
    rw [ne_eq]
    intro h'
    /- an example of something that should work, or also putting `EmbeddingLike.apply_eq_iff_eq`
      in the `simp` should too:
    have := (EmbeddingLike.apply_eq_iff_eq e).mp h' -/
    cases e.symm.injective h' |> h
#align function.Pi_congr_left'_update Function.piCongrLeft'_update

theorem piCongrLeft'_symm_update [DecidableEq α] [DecidableEq β] (P : α → Sort*) (e : α ≃ β)
    (f : ∀ b, P (e.symm b)) (b : β) (x : P (e.symm b)) :
    (e.piCongrLeft' P).symm (update f b x) = update ((e.piCongrLeft' P).symm f) (e.symm b) x := by
  simp [(e.piCongrLeft' P).symm_apply_eq, piCongrLeft'_update]
#align function.Pi_congr_left'_symm_update Function.piCongrLeft'_symm_update

end Function<|MERGE_RESOLUTION|>--- conflicted
+++ resolved
@@ -1804,13 +1804,10 @@
 -- Use `Equiv.piCongrLeft'_symm_apply_apply` instead
 #noalign equiv.Pi_congr_left'_symm_apply
 
-<<<<<<< HEAD
-=======
 /-- Note: one may expect a result of the form `(piCongrLeft' P e).symm g a = g (e a)` but that
 doesn't typecheck: the LHS would have type `P a` while the RHS would have type `P (e.symm (e a))`.
 You can still unfold the definition of `piCongrLeft'` if you need something of this form with
 casts involved, but in most cases you should try to use this version. -/
->>>>>>> de9dd11a
 @[simp]
 lemma piCongrLeft'_symm_apply_apply (P : α → Sort*) (e : α ≃ β) (g : ∀ b, P (e.symm b)) (b : β) :
     (piCongrLeft' P e).symm g (e.symm b) = g b := by
@@ -1838,13 +1835,10 @@
     (piCongrLeft P e).symm g a = g (e a) :=
   piCongrLeft'_apply P e.symm g a
 
-<<<<<<< HEAD
-=======
 /-- Note: one may expect a result of the form `(piCongrLeft P e) f b = f (e.symm b)` but that
 doesn't typecheck: the LHS would have type `P b` while the RHS would have type `P (e (e.symm b))`.
 You can still unfold the definition of `piCongrLeft` if you need something of this form with
 casts involved, but in most cases you should try to use this version. -/
->>>>>>> de9dd11a
 @[simp]
 lemma piCongrLeft_apply_apply (f : ∀ a, P (e a)) (a : α) :
     (piCongrLeft P e) f (e a) = f a :=
