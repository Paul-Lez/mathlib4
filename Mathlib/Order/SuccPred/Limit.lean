/-
Copyright (c) 2022 Violeta Hernández Palacios. All rights reserved.
Released under Apache 2.0 license as described in the file LICENSE.
Authors: Violeta Hernández Palacios
-/
import Mathlib.Order.BoundedOrder
import Mathlib.Order.InitialSeg
import Mathlib.Order.SuccPred.Archimedean

/-!
# Successor and predecessor limits

We define the predicate `Order.IsSuccPrelimit` for "successor pre-limits", values that don't cover
any others. They are so named since they can't be the successors of anything smaller. We define
`Order.IsPredPrelimit` analogously, and prove basic results.

For some applications, it is desirable to exclude minimal elements from being successor limits, or
maximal elements from being predecessor limits. As such, we also provide `Order.IsSuccLimit` and
`Order.IsPredLimit`, which exclude these cases.

## TODO

The plan is to eventually replace `Ordinal.IsLimit` and `Cardinal.IsLimit` with the common
predicate `Order.IsSuccLimit`.
-/


variable {α β : Type*} {a b : α}

namespace Order

open Function Set OrderDual

/-! ### Successor limits -/


section LT

variable [LT α]

/-- A successor pre-limit is a value that doesn't cover any other.

It's so named because in a successor order, a successor pre-limit can't be the successor of anything
smaller.

Use `IsSuccLimit` if you want to exclude the case of a minimal element. -/
def IsSuccPrelimit (a : α) : Prop :=
  ∀ b, ¬b ⋖ a

theorem not_isSuccPrelimit_iff_exists_covBy (a : α) : ¬IsSuccPrelimit a ↔ ∃ b, b ⋖ a := by
  simp [IsSuccPrelimit]

@[deprecated not_isSuccPrelimit_iff_exists_covBy (since := "2024-09-05")]
alias not_isSuccLimit_iff_exists_covBy := not_isSuccPrelimit_iff_exists_covBy

@[simp]
theorem IsSuccPrelimit.of_dense [DenselyOrdered α] (a : α) : IsSuccPrelimit a := fun _ => not_covBy

@[deprecated (since := "2024-09-30")] alias isSuccPrelimit_of_dense := IsSuccPrelimit.of_dense
@[deprecated (since := "2024-09-05")] alias isSuccLimit_of_dense := IsSuccPrelimit.of_dense

end LT

section Preorder

variable [Preorder α]

/-- A successor limit is a value that isn't minimal and doesn't cover any other.

It's so named because in a successor order, a successor limit can't be the successor of anything
smaller.

This previously allowed the element to be minimal. This usage is now covered by `IsSuccPrelimit`. -/
def IsSuccLimit (a : α) : Prop :=
  ¬ IsMin a ∧ IsSuccPrelimit a

protected theorem IsSuccLimit.not_isMin (h : IsSuccLimit a) : ¬ IsMin a := h.1
protected theorem IsSuccLimit.isSuccPrelimit (h : IsSuccLimit a) : IsSuccPrelimit a := h.2

theorem IsSuccPrelimit.isSuccLimit_of_not_isMin (h : IsSuccPrelimit a) (ha : ¬ IsMin a) :
    IsSuccLimit a :=
  ⟨ha, h⟩

theorem IsSuccPrelimit.isSuccLimit [NoMinOrder α] (h : IsSuccPrelimit a) : IsSuccLimit a :=
  h.isSuccLimit_of_not_isMin (not_isMin a)

theorem isSuccPrelimit_iff_isSuccLimit_of_not_isMin (h : ¬ IsMin a) :
    IsSuccPrelimit a ↔ IsSuccLimit a :=
  ⟨fun ha ↦ ha.isSuccLimit_of_not_isMin h, IsSuccLimit.isSuccPrelimit⟩

theorem isSuccPrelimit_iff_isSuccLimit [NoMinOrder α] : IsSuccPrelimit a ↔ IsSuccLimit a :=
  isSuccPrelimit_iff_isSuccLimit_of_not_isMin (not_isMin a)

protected theorem _root_.IsMin.not_isSuccLimit (h : IsMin a) : ¬ IsSuccLimit a :=
  fun ha ↦ ha.not_isMin h

protected theorem _root_.IsMin.isSuccPrelimit : IsMin a → IsSuccPrelimit a := fun h _ hab =>
  not_isMin_of_lt hab.lt h

@[deprecated _root_.IsMin.isSuccPrelimit (since := "2024-09-05")]
alias _root_.IsMin.isSuccLimit := _root_.IsMin.isSuccPrelimit

theorem isSuccPrelimit_bot [OrderBot α] : IsSuccPrelimit (⊥ : α) :=
  isMin_bot.isSuccPrelimit

theorem not_isSuccLimit_bot [OrderBot α] : ¬ IsSuccLimit (⊥ : α) :=
  isMin_bot.not_isSuccLimit

theorem IsSuccLimit.ne_bot [OrderBot α] (h : IsSuccLimit a) : a ≠ ⊥ := by
  rintro rfl
  exact not_isSuccLimit_bot h

@[deprecated isSuccPrelimit_bot (since := "2024-09-05")]
alias isSuccLimit_bot := isSuccPrelimit_bot

theorem not_isSuccLimit_iff : ¬ IsSuccLimit a ↔ IsMin a ∨ ¬ IsSuccPrelimit a := by
  rw [IsSuccLimit, not_and_or, not_not]

variable [SuccOrder α]

protected theorem IsSuccPrelimit.isMax (h : IsSuccPrelimit (succ a)) : IsMax a := by
  by_contra H
  exact h a (covBy_succ_of_not_isMax H)

protected theorem IsSuccLimit.isMax (h : IsSuccLimit (succ a)) : IsMax a :=
  h.isSuccPrelimit.isMax

theorem not_isSuccPrelimit_succ_of_not_isMax (ha : ¬ IsMax a) : ¬ IsSuccPrelimit (succ a) :=
  mt IsSuccPrelimit.isMax ha

theorem not_isSuccLimit_succ_of_not_isMax (ha : ¬ IsMax a) : ¬ IsSuccLimit (succ a) :=
  mt IsSuccLimit.isMax ha

/-- Given `j < i` with `i` a prelimit, `IsSuccPrelimit.mid` picks an arbitrary element strictly
between `j` and `i`. -/
noncomputable def IsSuccPrelimit.mid {i j : α} (hi : IsSuccPrelimit i) (hj : j < i) :
    Ioo j i :=
  Classical.indefiniteDescription _ ((not_covBy_iff hj).mp <| hi j)

section NoMaxOrder

variable [NoMaxOrder α]

theorem IsSuccPrelimit.succ_ne (h : IsSuccPrelimit a) (b : α) : succ b ≠ a := by
  rintro rfl
  exact not_isMax _ h.isMax

theorem IsSuccLimit.succ_ne (h : IsSuccLimit a) (b : α) : succ b ≠ a :=
  h.isSuccPrelimit.succ_ne b

@[simp]
theorem not_isSuccPrelimit_succ (a : α) : ¬IsSuccPrelimit (succ a) := fun h => h.succ_ne _ rfl

@[simp]
theorem not_isSuccLimit_succ (a : α) : ¬IsSuccLimit (succ a) := fun h => h.succ_ne _ rfl

end NoMaxOrder

section IsSuccArchimedean

variable [IsSuccArchimedean α] [NoMaxOrder α]

theorem IsSuccPrelimit.isMin_of_noMax (h : IsSuccPrelimit a) : IsMin a := by
  intro b hb
  rcases hb.exists_succ_iterate with ⟨_ | n, rfl⟩
  · exact le_rfl
  · rw [iterate_succ_apply'] at h
    exact (not_isSuccPrelimit_succ _ h).elim

@[deprecated IsSuccPrelimit.isMin_of_noMax (since := "2024-09-05")]
alias IsSuccLimit.isMin_of_noMax := IsSuccPrelimit.isMin_of_noMax

@[simp]
theorem isSuccPrelimit_iff_of_noMax : IsSuccPrelimit a ↔ IsMin a :=
  ⟨IsSuccPrelimit.isMin_of_noMax, IsMin.isSuccPrelimit⟩

@[deprecated isSuccPrelimit_iff_of_noMax (since := "2024-09-05")]
alias isSuccLimit_iff_of_noMax := isSuccPrelimit_iff_of_noMax

@[simp]
theorem not_isSuccLimit_of_noMax : ¬ IsSuccLimit a :=
  fun h ↦ h.not_isMin h.isSuccPrelimit.isMin_of_noMax

theorem not_isSuccPrelimit_of_noMax [NoMinOrder α] : ¬ IsSuccPrelimit a := by simp

end IsSuccArchimedean

end Preorder

section PartialOrder

variable [PartialOrder α]

theorem isSuccLimit_iff [OrderBot α] : IsSuccLimit a ↔ a ≠ ⊥ ∧ IsSuccPrelimit a := by
  rw [IsSuccLimit, isMin_iff_eq_bot]

<<<<<<< HEAD
theorem IsSuccLimit.bot_lt [OrderBot α] (h : IsSuccLimit a) : ⊥ < a :=
  h.ne_bot.bot_lt
=======
@[simp]
theorem _root_.InitialSeg.isSuccPrelimit_apply_iff [PartialOrder β] (f : α ≤i β) :
    IsSuccPrelimit (f a) ↔ IsSuccPrelimit a := by
  constructor <;> intro h b hb
  · rw [← f.apply_covBy_apply_iff] at hb
    exact h _ hb
  · obtain ⟨c, rfl⟩ := f.mem_range_of_rel hb.lt
    rw [f.apply_covBy_apply_iff] at hb
    exact h _ hb

@[simp]
theorem _root_.InitialSeg.isSuccLimit_apply_iff [PartialOrder β] (f : α ≤i β) :
    IsSuccLimit (f a) ↔ IsSuccLimit a := by
  simp [IsSuccLimit]

@[simp]
theorem _root_.PrincipalSeg.isSuccPrelimit_apply_iff [PartialOrder β] (f : α <i β) :
    IsSuccPrelimit (f a) ↔ IsSuccPrelimit a :=
  (f : α ≤i β).isSuccPrelimit_apply_iff

@[simp]
theorem _root_.PrincipalSeg.isSuccLimit_apply_iff [PartialOrder β] (f : α <i β) :
    IsSuccLimit (f a) ↔ IsSuccLimit a :=
  (f : α ≤i β).isSuccLimit_apply_iff
>>>>>>> 64422f19

variable [SuccOrder α]

theorem isSuccPrelimit_of_succ_ne (h : ∀ b, succ b ≠ a) : IsSuccPrelimit a := fun b hba =>
  h b (CovBy.succ_eq hba)

@[deprecated isSuccPrelimit_of_succ_ne (since := "2024-09-05")]
alias isSuccLimit_of_succ_ne := isSuccPrelimit_of_succ_ne

theorem not_isSuccPrelimit_iff : ¬ IsSuccPrelimit a ↔ ∃ b, ¬ IsMax b ∧ succ b = a := by
  rw [not_isSuccPrelimit_iff_exists_covBy]
  refine exists_congr fun b => ⟨fun hba => ⟨hba.lt.not_isMax, (CovBy.succ_eq hba)⟩, ?_⟩
  rintro ⟨h, rfl⟩
  exact covBy_succ_of_not_isMax h

/-- See `not_isSuccPrelimit_iff` for a version that states that `a` is a successor of a value other
than itself. -/
theorem mem_range_succ_of_not_isSuccPrelimit (h : ¬ IsSuccPrelimit a) :
    a ∈ range (succ : α → α) := by
  obtain ⟨b, hb⟩ := not_isSuccPrelimit_iff.1 h
  exact ⟨b, hb.2⟩

@[deprecated mem_range_succ_of_not_isSuccPrelimit (since := "2024-09-05")]
alias mem_range_succ_of_not_isSuccLimit := mem_range_succ_of_not_isSuccPrelimit

theorem mem_range_succ_or_isSuccPrelimit (a) : a ∈ range (succ : α → α) ∨ IsSuccPrelimit a :=
  or_iff_not_imp_right.2 <| mem_range_succ_of_not_isSuccPrelimit

@[deprecated mem_range_succ_or_isSuccPrelimit (since := "2024-09-05")]
alias mem_range_succ_or_isSuccLimit := mem_range_succ_or_isSuccPrelimit

theorem isSuccPrelimit_of_succ_lt (H : ∀ a < b, succ a < b) : IsSuccPrelimit b := fun a hab =>
  (H a hab.lt).ne (CovBy.succ_eq hab)

@[deprecated isSuccPrelimit_of_succ_lt (since := "2024-09-05")]
alias isSuccLimit_of_succ_lt := isSuccPrelimit_of_succ_lt

theorem IsSuccPrelimit.succ_lt (hb : IsSuccPrelimit b) (ha : a < b) : succ a < b := by
  by_cases h : IsMax a
  · rwa [h.succ_eq]
  · rw [lt_iff_le_and_ne, succ_le_iff_of_not_isMax h]
    refine ⟨ha, fun hab => ?_⟩
    subst hab
    exact (h hb.isMax).elim

theorem IsSuccLimit.succ_lt (hb : IsSuccLimit b) (ha : a < b) : succ a < b :=
  hb.isSuccPrelimit.succ_lt ha

theorem IsSuccPrelimit.succ_lt_iff (hb : IsSuccPrelimit b) : succ a < b ↔ a < b :=
  ⟨fun h => (le_succ a).trans_lt h, hb.succ_lt⟩

theorem IsSuccLimit.succ_lt_iff (hb : IsSuccLimit b) : succ a < b ↔ a < b :=
  hb.isSuccPrelimit.succ_lt_iff

theorem isSuccPrelimit_iff_succ_lt : IsSuccPrelimit b ↔ ∀ a < b, succ a < b :=
  ⟨fun hb _ => hb.succ_lt, isSuccPrelimit_of_succ_lt⟩

@[deprecated isSuccPrelimit_iff_succ_lt (since := "2024-09-05")]
alias isSuccLimit_iff_succ_lt := isSuccPrelimit_iff_succ_lt

section NoMaxOrder

variable [NoMaxOrder α]

theorem isSuccPrelimit_iff_succ_ne : IsSuccPrelimit a ↔ ∀ b, succ b ≠ a :=
  ⟨IsSuccPrelimit.succ_ne, isSuccPrelimit_of_succ_ne⟩

@[deprecated isSuccPrelimit_iff_succ_ne (since := "2024-09-05")]
alias isSuccLimit_iff_succ_ne := isSuccPrelimit_iff_succ_ne

theorem not_isSuccPrelimit_iff' : ¬ IsSuccPrelimit a ↔ a ∈ range (succ : α → α) := by
  simp_rw [isSuccPrelimit_iff_succ_ne, not_forall, not_ne_iff, mem_range]

@[deprecated not_isSuccPrelimit_iff' (since := "2024-09-05")]
alias not_isSuccLimit_iff' := not_isSuccPrelimit_iff'

end NoMaxOrder

section IsSuccArchimedean

variable [IsSuccArchimedean α]

protected theorem IsSuccPrelimit.isMin (h : IsSuccPrelimit a) : IsMin a := fun b hb => by
  revert h
  refine Succ.rec (fun _ => le_rfl) (fun c _ H hc => ?_) hb
  have := hc.isMax.succ_eq
  rw [this] at hc ⊢
  exact H hc

@[simp]
theorem isSuccPrelimit_iff : IsSuccPrelimit a ↔ IsMin a :=
  ⟨IsSuccPrelimit.isMin, IsMin.isSuccPrelimit⟩

@[simp]
theorem not_isSuccLimit : ¬ IsSuccLimit a :=
  fun h ↦ h.not_isMin <| h.isSuccPrelimit.isMin

theorem not_isSuccPrelimit [NoMinOrder α] : ¬ IsSuccPrelimit a := by simp

end IsSuccArchimedean

end PartialOrder

section LinearOrder

variable [LinearOrder α]

theorem IsSuccPrelimit.le_iff_forall_le (h : IsSuccPrelimit a) : a ≤ b ↔ ∀ c < a, c ≤ b := by
  use fun ha c hc ↦ hc.le.trans ha
  intro H
  by_contra! ha
  exact h b ⟨ha, fun c hb hc ↦ (H c hc).not_lt hb⟩

theorem IsSuccPrelimit.lt_iff_exists_lt (h : IsSuccPrelimit b) : a < b ↔ ∃ c < b, a < c := by
  rw [← not_iff_not]
  simp [h.le_iff_forall_le]

end LinearOrder

/-! ### Predecessor limits -/


section LT

variable [LT α]

/-- A predecessor pre-limit is a value that isn't covered by any other.

It's so named because in a predecessor order, a predecessor pre-limit can't be the predecessor of
anything smaller.

Use `IsPredLimit` to exclude the case of a maximal element. -/
def IsPredPrelimit (a : α) : Prop :=
  ∀ b, ¬ a ⋖ b

theorem not_isPredPrelimit_iff_exists_covBy (a : α) : ¬IsPredPrelimit a ↔ ∃ b, a ⋖ b := by
  simp [IsPredPrelimit]

@[deprecated not_isPredPrelimit_iff_exists_covBy (since := "2024-09-05")]
alias not_isPredLimit_iff_exists_covBy := not_isPredPrelimit_iff_exists_covBy

@[simp]
theorem IsPredPrelimit.of_dense [DenselyOrdered α] (a : α) : IsPredPrelimit a := fun _ => not_covBy

@[deprecated (since := "2024-09-30")] alias isPredPrelimit_of_dense := IsPredPrelimit.of_dense
@[deprecated (since := "2024-09-05")] alias isPredLimit_of_dense := IsPredPrelimit.of_dense

@[simp]
theorem isSuccPrelimit_toDual_iff : IsSuccPrelimit (toDual a) ↔ IsPredPrelimit a := by
  simp [IsSuccPrelimit, IsPredPrelimit]

@[simp]
theorem isPredPrelimit_toDual_iff : IsPredPrelimit (toDual a) ↔ IsSuccPrelimit a := by
  simp [IsSuccPrelimit, IsPredPrelimit]

alias ⟨_, IsPredPrelimit.dual⟩ := isSuccPrelimit_toDual_iff
alias ⟨_, IsSuccPrelimit.dual⟩ := isPredPrelimit_toDual_iff
@[deprecated IsPredPrelimit.dual (since := "2024-09-05")]
alias isPredLimit.dual := IsPredPrelimit.dual
@[deprecated IsSuccPrelimit.dual (since := "2024-09-05")]
alias isSuccLimit.dual := IsSuccPrelimit.dual

end LT

section Preorder

variable [Preorder α]

/-- A predecessor limit is a value that isn't maximal and doesn't cover any other.

It's so named because in a predecessor order, a predecessor limit can't be the predecessor of
anything larger.

This previously allowed the element to be maximal. This usage is now covered by `IsPredPreLimit`. -/
def IsPredLimit (a : α) : Prop :=
  ¬ IsMax a ∧ IsPredPrelimit a

protected theorem IsPredLimit.not_isMax (h : IsPredLimit a) : ¬ IsMax a := h.1
protected theorem IsPredLimit.isPredPrelimit (h : IsPredLimit a) : IsPredPrelimit a := h.2

@[simp]
theorem isSuccLimit_toDual_iff : IsSuccLimit (toDual a) ↔ IsPredLimit a := by
  simp [IsSuccLimit, IsPredLimit]

@[simp]
theorem isPredLimit_toDual_iff : IsPredLimit (toDual a) ↔ IsSuccLimit a := by
  simp [IsSuccLimit, IsPredLimit]

alias ⟨_, IsPredLimit.dual⟩ := isSuccLimit_toDual_iff
alias ⟨_, IsSuccLimit.dual⟩ := isPredLimit_toDual_iff

theorem IsPredPrelimit.isPredLimit_of_not_isMax (h : IsPredPrelimit a) (ha : ¬ IsMax a) :
    IsPredLimit a :=
  ⟨ha, h⟩

theorem IsPredPrelimit.isPredLimit [NoMaxOrder α] (h : IsPredPrelimit a) : IsPredLimit a :=
  h.isPredLimit_of_not_isMax (not_isMax a)

theorem isPredPrelimit_iff_isPredLimit_of_not_isMax (h : ¬ IsMax a) :
    IsPredPrelimit a ↔ IsPredLimit a :=
  ⟨fun ha ↦ ha.isPredLimit_of_not_isMax h, IsPredLimit.isPredPrelimit⟩

theorem isPredPrelimit_iff_isPredLimit [NoMaxOrder α] : IsPredPrelimit a ↔ IsPredLimit a :=
  isPredPrelimit_iff_isPredLimit_of_not_isMax (not_isMax a)

protected theorem _root_.IsMax.not_isPredLimit (h : IsMax a) : ¬ IsPredLimit a :=
  fun ha ↦ ha.not_isMax h

protected theorem _root_.IsMax.isPredPrelimit : IsMax a → IsPredPrelimit a := fun h _ hab =>
  not_isMax_of_lt hab.lt h

@[deprecated _root_.IsMax.isPredPrelimit (since := "2024-09-05")]
alias _root_.IsMax.isPredLimit := _root_.IsMax.isPredPrelimit

theorem isPredPrelimit_top [OrderTop α] : IsPredPrelimit (⊤ : α) :=
  isMax_top.isPredPrelimit

@[deprecated isPredPrelimit_top (since := "2024-09-05")]
alias isPredLimit_top := isPredPrelimit_top

theorem not_isPredLimit_top [OrderTop α] : ¬ IsPredLimit (⊤ : α) :=
  isMax_top.not_isPredLimit

theorem IsPredLimit.ne_top [OrderTop α] (h : IsPredLimit a) : a ≠ ⊤ :=
  h.dual.ne_bot

theorem not_isPredLimit_iff : ¬ IsPredLimit a ↔ IsMax a ∨ ¬ IsPredPrelimit a := by
  rw [IsPredLimit, not_and_or, not_not]

theorem not_isPredLimit_of_not_isPredPrelimit (h : ¬ IsPredPrelimit a) : ¬ IsPredLimit a :=
  not_isPredLimit_iff.2 (Or.inr h)

variable [PredOrder α]

protected theorem IsPredPrelimit.isMin (h : IsPredPrelimit (pred a)) : IsMin a :=
  h.dual.isMax

protected theorem IsPredLimit.isMin (h : IsPredLimit (pred a)) : IsMin a :=
  h.dual.isMax

theorem not_isPredPrelimit_pred_of_not_isMin (ha : ¬ IsMin a) : ¬ IsPredPrelimit (pred a) :=
  mt IsPredPrelimit.isMin ha

theorem not_isPredLimit_pred_of_not_isMin (ha : ¬ IsMin a) : ¬ IsPredLimit (pred a) :=
  mt IsPredLimit.isMin ha

section NoMinOrder

variable [NoMinOrder α]

theorem IsPredPrelimit.pred_ne (h : IsPredPrelimit a) (b : α) : pred b ≠ a :=
  h.dual.succ_ne b

theorem IsPredLimit.pred_ne (h : IsPredLimit a) (b : α) : pred b ≠ a :=
  h.isPredPrelimit.pred_ne b

@[simp]
theorem not_isPredPrelimit_pred (a : α) : ¬ IsPredPrelimit (pred a) := fun h => h.pred_ne _ rfl

@[simp]
theorem not_isPredLimit_pred (a : α) : ¬ IsPredLimit (pred a) := fun h => h.pred_ne _ rfl

end NoMinOrder

section IsPredArchimedean

variable [IsPredArchimedean α] [NoMinOrder α]

theorem IsPredPrelimit.isMax_of_noMin (h : IsPredPrelimit a) : IsMax a :=
  h.dual.isMin_of_noMax

@[deprecated IsPredPrelimit.isMax_of_noMin (since := "2024-09-05")]
alias IsPredLimit.isMax_of_noMin := IsPredPrelimit.isMax_of_noMin

@[simp]
theorem isPredPrelimit_iff_of_noMin : IsPredPrelimit a ↔ IsMax a :=
  ⟨IsPredPrelimit.isMax_of_noMin, IsMax.isPredPrelimit⟩

@[deprecated isPredPrelimit_iff_of_noMin (since := "2024-09-05")]
alias isPredLimit_iff_of_noMin := isPredPrelimit_iff_of_noMin

theorem not_isPredPrelimit_of_noMin [NoMaxOrder α] : ¬ IsPredPrelimit a := by simp

@[simp]
theorem not_isPredLimit_of_noMin : ¬ IsPredLimit a :=
  fun h ↦ h.not_isMax h.isPredPrelimit.isMax_of_noMin

end IsPredArchimedean

end Preorder

section PartialOrder

variable [PartialOrder α]

theorem isPredLimit_iff [OrderTop α] : IsPredLimit a ↔ a ≠ ⊤ ∧ IsPredPrelimit a := by
  rw [IsPredLimit, isMax_iff_eq_top]

variable [PredOrder α]

theorem isPredPrelimit_of_pred_ne (h : ∀ b, pred b ≠ a) : IsPredPrelimit a := fun b hba =>
  h b (CovBy.pred_eq hba)

@[deprecated isPredPrelimit_of_pred_ne (since := "2024-09-05")]
alias isPredLimit_of_pred_ne := isPredPrelimit_of_pred_ne

theorem not_isPredPrelimit_iff : ¬ IsPredPrelimit a ↔ ∃ b, ¬ IsMin b ∧ pred b = a := by
  rw [← isSuccPrelimit_toDual_iff]
  exact not_isSuccPrelimit_iff

/-- See `not_isPredPrelimit_iff` for a version that states that `a` is a successor of a value other
than itself. -/
theorem mem_range_pred_of_not_isPredPrelimit (h : ¬ IsPredPrelimit a) :
    a ∈ range (pred : α → α) := by
  obtain ⟨b, hb⟩ := not_isPredPrelimit_iff.1 h
  exact ⟨b, hb.2⟩

@[deprecated mem_range_pred_of_not_isPredPrelimit (since := "2024-09-05")]
alias mem_range_pred_of_not_isPredLimit := mem_range_pred_of_not_isPredPrelimit

theorem mem_range_pred_or_isPredPrelimit (a) : a ∈ range (pred : α → α) ∨ IsPredPrelimit a :=
  or_iff_not_imp_right.2 <| mem_range_pred_of_not_isPredPrelimit

@[deprecated mem_range_pred_or_isPredPrelimit (since := "2024-09-05")]
alias mem_range_pred_or_isPredLimit := mem_range_pred_or_isPredPrelimit

theorem isPredPrelimit_of_pred_lt (H : ∀ b > a, a < pred b) : IsPredPrelimit a := fun a hab =>
  (H a hab.lt).ne (CovBy.pred_eq hab).symm

@[deprecated isPredPrelimit_of_pred_lt (since := "2024-09-05")]
alias isPredLimit_of_pred_lt := isPredPrelimit_of_pred_lt

theorem IsPredPrelimit.lt_pred (ha : IsPredPrelimit a) (hb : a < b) : a < pred b :=
  ha.dual.succ_lt hb

theorem IsPredLimit.lt_pred (ha : IsPredLimit a) (hb : a < b) : a < pred b :=
  ha.isPredPrelimit.lt_pred hb

theorem IsPredPrelimit.lt_pred_iff (ha : IsPredPrelimit a) : a < pred b ↔ a < b :=
  ha.dual.succ_lt_iff

theorem IsPredLimit.lt_pred_iff (ha : IsPredLimit a) : a < pred b ↔ a < b :=
  ha.dual.succ_lt_iff

theorem isPredPrelimit_iff_lt_pred : IsPredPrelimit a ↔ ∀ b > a, a < pred b :=
  ⟨fun hb _ => hb.lt_pred, isPredPrelimit_of_pred_lt⟩

@[deprecated isPredPrelimit_iff_lt_pred (since := "2024-09-05")]
alias isPredLimit_iff_lt_pred := isPredPrelimit_iff_lt_pred

section NoMinOrder

variable [NoMinOrder α]

theorem isPredPrelimit_iff_pred_ne : IsPredPrelimit a ↔ ∀ b, pred b ≠ a :=
  ⟨IsPredPrelimit.pred_ne, isPredPrelimit_of_pred_ne⟩

theorem not_isPredPrelimit_iff' : ¬ IsPredPrelimit a ↔ a ∈ range (pred : α → α) := by
  simp_rw [isPredPrelimit_iff_pred_ne, not_forall, not_ne_iff, mem_range]

end NoMinOrder

section IsPredArchimedean

variable [IsPredArchimedean α]

protected theorem IsPredPrelimit.isMax (h : IsPredPrelimit a) : IsMax a :=
  h.dual.isMin

@[deprecated IsPredPrelimit.isMax (since := "2024-09-05")]
alias IsPredLimit.isMax := IsPredPrelimit.isMax

@[simp]
theorem isPredPrelimit_iff : IsPredPrelimit a ↔ IsMax a :=
  ⟨IsPredPrelimit.isMax, IsMax.isPredPrelimit⟩

@[simp]
theorem not_isPredLimit : ¬ IsPredLimit a :=
  fun h ↦ h.not_isMax <| h.isPredPrelimit.isMax

theorem not_isPredPrelimit [NoMaxOrder α] : ¬ IsPredPrelimit a := by simp

end IsPredArchimedean

end PartialOrder

section LinearOrder

variable [LinearOrder α]

theorem IsPredPrelimit.le_iff_forall_le (h : IsPredPrelimit a) : b ≤ a ↔ ∀ ⦃c⦄, a < c → b ≤ c :=
  h.dual.le_iff_forall_le

theorem IsPredPrelimit.lt_iff_exists_lt (h : IsPredPrelimit b) : b < a ↔ ∃ c, b < c ∧ c < a :=
  h.dual.lt_iff_exists_lt

end LinearOrder

end Order

/-! ### Induction principles -/


variable {C : α → Sort*}

namespace Order

section isSuccPrelimitRecOn

section PartialOrder

variable [PartialOrder α] [SuccOrder α]
  (hs : ∀ a, ¬ IsMax a → C (succ a)) (hl : ∀ a, IsSuccPrelimit a → C a)

variable (b) in
open Classical in
/-- A value can be built by building it on successors and successor pre-limits. -/
@[elab_as_elim]
noncomputable def isSuccPrelimitRecOn : C b :=
  if hb : IsSuccPrelimit b then hl b hb else
    haveI H := Classical.choose_spec (not_isSuccPrelimit_iff.1 hb)
    cast (congr_arg C H.2) (hs _ H.1)

theorem isSuccPrelimitRecOn_of_isSuccPrelimit (hb : IsSuccPrelimit b) :
    isSuccPrelimitRecOn b hs hl = hl b hb :=
  dif_pos hb

@[deprecated isSuccPrelimitRecOn_of_isSuccPrelimit (since := "2024-09-05")]
alias isSuccLimitRecOn_limit := isSuccPrelimitRecOn_of_isSuccPrelimit
@[deprecated isSuccPrelimitRecOn_of_isSuccPrelimit (since := "2024-09-14")]
alias isSuccPrelimitRecOn_limit := isSuccPrelimitRecOn_of_isSuccPrelimit

end PartialOrder

section LinearOrder

variable [LinearOrder α] [SuccOrder α]
  (hs : ∀ a, ¬ IsMax a → C (succ a)) (hl : ∀ a, IsSuccPrelimit a → C a)

theorem isSuccPrelimitRecOn_succ_of_not_isMax (hb : ¬ IsMax b) :
    isSuccPrelimitRecOn (succ b) hs hl = hs b hb := by
  have hb' := not_isSuccPrelimit_succ_of_not_isMax hb
  have H := Classical.choose_spec (not_isSuccPrelimit_iff.1 hb')
  rw [isSuccPrelimitRecOn, dif_neg hb', cast_eq_iff_heq]
  congr
  exacts [(succ_eq_succ_iff_of_not_isMax H.1 hb).1 H.2, proof_irrel_heq _ _]

@[deprecated isSuccPrelimitRecOn_succ_of_not_isMax (since := "2024-09-05")]
alias isSuccLimitRecOn_succ' := isSuccPrelimitRecOn_succ_of_not_isMax
@[deprecated isSuccPrelimitRecOn_succ_of_not_isMax (since := "2024-09-14")]
alias isSuccPrelimitRecOn_succ' := isSuccPrelimitRecOn_succ_of_not_isMax

@[simp]
theorem isSuccPrelimitRecOn_succ [NoMaxOrder α] (b : α) :
    isSuccPrelimitRecOn (succ b) hs hl = hs b (not_isMax b) :=
  isSuccPrelimitRecOn_succ_of_not_isMax _ _ _

end LinearOrder

end isSuccPrelimitRecOn

section isPredPrelimitRecOn

section PartialOrder

variable [PartialOrder α] [PredOrder α]
  (hs : ∀ a, ¬ IsMin a → C (pred a)) (hl : ∀ a, IsPredPrelimit a → C a)

variable (b) in
/-- A value can be built by building it on predecessors and predecessor pre-limits. -/
@[elab_as_elim]
noncomputable def isPredPrelimitRecOn : C b :=
  isSuccPrelimitRecOn (α := αᵒᵈ) b hs (fun a ha ↦ hl a ha.dual)

theorem isPredPrelimitRecOn_of_isPredPrelimit (hb : IsPredPrelimit b) :
    isPredPrelimitRecOn b hs hl = hl b hb :=
  isSuccPrelimitRecOn_of_isSuccPrelimit _ _ hb.dual

@[deprecated isPredPrelimitRecOn_of_isPredPrelimit (since := "2024-09-05")]
alias isPredLimitRecOn_limit := isPredPrelimitRecOn_of_isPredPrelimit
@[deprecated isPredPrelimitRecOn_of_isPredPrelimit (since := "2024-09-14")]
alias isPredPrelimitRecOn_limit := isPredPrelimitRecOn_of_isPredPrelimit

end PartialOrder

section LinearOrder

variable [LinearOrder α] [PredOrder α]
  (hs : ∀ a, ¬ IsMin a → C (pred a)) (hl : ∀ a, IsPredPrelimit a → C a)

theorem isPredPrelimitRecOn_pred_of_not_isMin (hb : ¬ IsMin b) :
    isPredPrelimitRecOn (pred b) hs hl = hs b hb :=
  isSuccPrelimitRecOn_succ_of_not_isMax (α := αᵒᵈ) _ _ _

@[deprecated isPredPrelimitRecOn_pred_of_not_isMin (since := "2024-09-05")]
alias isPredLimitRecOn_pred' := isPredPrelimitRecOn_pred_of_not_isMin
@[deprecated isPredPrelimitRecOn_pred_of_not_isMin (since := "2024-09-14")]
alias isPredPrelimitRecOn_pred' := isPredPrelimitRecOn_pred_of_not_isMin

@[simp]
theorem isPredPrelimitRecOn_pred [NoMinOrder α] (b : α) :
    isPredPrelimitRecOn (pred b) hs hl = hs b (not_isMin b) :=
  isPredPrelimitRecOn_pred_of_not_isMin _ _ _

end LinearOrder

end isPredPrelimitRecOn

section isSuccLimitRecOn

section PartialOrder

variable [PartialOrder α] [SuccOrder α]
  (hm : ∀ a, IsMin a → C a) (hs : ∀ a, ¬ IsMax a → C (succ a)) (hl : ∀ a, IsSuccLimit a → C a)

variable (b) in
open Classical in
/-- A value can be built by building it on minimal elements, successors, and successor limits. -/
@[elab_as_elim]
noncomputable def isSuccLimitRecOn : C b :=
  isSuccPrelimitRecOn b hs fun a ha ↦
    if h : IsMin a then hm a h else hl a (ha.isSuccLimit_of_not_isMin h)

@[simp]
theorem isSuccLimitRecOn_of_isSuccLimit (hb : IsSuccLimit b) :
    isSuccLimitRecOn b hm hs hl = hl b hb := by
  rw [isSuccLimitRecOn, isSuccPrelimitRecOn_of_isSuccPrelimit _ _ hb.isSuccPrelimit,
    dif_neg hb.not_isMin]

end PartialOrder

section LinearOrder

variable [LinearOrder α] [SuccOrder α]
  (hm : ∀ a, IsMin a → C a) (hs : ∀ a, ¬ IsMax a → C (succ a)) (hl : ∀ a, IsSuccLimit a → C a)

theorem isSuccLimitRecOn_succ_of_not_isMax (hb : ¬ IsMax b) :
    isSuccLimitRecOn (succ b) hm hs hl = hs b hb := by
  rw [isSuccLimitRecOn, isSuccPrelimitRecOn_succ_of_not_isMax]

@[simp]
theorem isSuccLimitRecOn_succ [NoMaxOrder α] (b : α) :
    isSuccLimitRecOn (succ b) hm hs hl = hs b (not_isMax b) :=
  isSuccLimitRecOn_succ_of_not_isMax hm hs hl _

theorem isSuccLimitRecOn_of_isMin (hb : IsMin b) : isSuccLimitRecOn b hm hs hl = hm b hb := by
  rw [isSuccLimitRecOn, isSuccPrelimitRecOn_of_isSuccPrelimit _ _ hb.isSuccPrelimit, dif_pos hb]

end LinearOrder

end isSuccLimitRecOn

section isPredLimitRecOn

section PartialOrder

variable [PartialOrder α] [PredOrder α]
  (hm : ∀ a, IsMax a → C a) (hs : ∀ a, ¬ IsMin a → C (pred a)) (hl : ∀ a, IsPredLimit a → C a)

variable (b) in
/-- A value can be built by building it on maximal elements, predecessors,
and predecessor limits. -/
@[elab_as_elim]
noncomputable def isPredLimitRecOn : C b :=
  isSuccLimitRecOn (α := αᵒᵈ) b hm hs (fun a ha => hl a ha.dual)

@[simp]
theorem isPredLimitRecOn_of_isPredLimit (hb : IsPredLimit b) :
    isPredLimitRecOn b hm hs hl = hl b hb :=
  isSuccLimitRecOn_of_isSuccLimit (α := αᵒᵈ) hm hs _ hb.dual

end PartialOrder

section LinearOrder

variable [LinearOrder α] [PredOrder α]
  (hm : ∀ a, IsMax a → C a) (hs : ∀ a, ¬ IsMin a → C (pred a)) (hl : ∀ a, IsPredLimit a → C a)

theorem isPredLimitRecOn_pred_of_not_isMin (hb : ¬ IsMin b) :
    isPredLimitRecOn (pred b) hm hs hl = hs b hb :=
  isSuccLimitRecOn_succ_of_not_isMax (α := αᵒᵈ) hm hs _ hb

@[simp]
theorem isPredLimitRecOn_pred [NoMinOrder α] :
    isPredLimitRecOn (pred b) hm hs hl = hs b (not_isMin b) :=
  isSuccLimitRecOn_succ (α := αᵒᵈ) hm hs _ b

theorem isPredLimitRecOn_of_isMax (hb : IsMax b) : isPredLimitRecOn b hm hs hl = hm b hb :=
  isSuccLimitRecOn_of_isMin (α := αᵒᵈ) hm hs _ hb

end LinearOrder

end isPredLimitRecOn

end Order

open Order

namespace SuccOrder

section prelimitRecOn

section PartialOrder

variable [PartialOrder α] [SuccOrder α] [WellFoundedLT α]
  (hs : ∀ a, ¬ IsMax a → C a → C (Order.succ a)) (hl : ∀ a, IsSuccPrelimit a → (∀ b < a, C b) → C a)

variable (b) in
open Classical in
/-- Recursion principle on a well-founded partial `SuccOrder`. -/
@[elab_as_elim] noncomputable def prelimitRecOn : C b :=
  wellFounded_lt.fix
    (fun a IH ↦ if h : IsSuccPrelimit a then hl a h IH else
      haveI H := Classical.choose_spec (not_isSuccPrelimit_iff.1 h)
      cast (congr_arg C H.2) (hs _ H.1 <| IH _ <| H.2.subst <| lt_succ_of_not_isMax H.1))
    b

@[simp]
theorem prelimitRecOn_of_isSuccPrelimit (hb : IsSuccPrelimit b) :
    prelimitRecOn b hs hl = hl b hb fun x _ ↦ SuccOrder.prelimitRecOn x hs hl := by
  rw [prelimitRecOn, WellFounded.fix_eq, dif_pos hb]; rfl

@[deprecated prelimitRecOn_of_isSuccPrelimit (since := "2024-09-05")]
alias limitRecOn_limit := prelimitRecOn_of_isSuccPrelimit
@[deprecated prelimitRecOn_of_isSuccPrelimit (since := "2024-09-14")]
alias prelimitRecOn_limit := prelimitRecOn_of_isSuccPrelimit

end PartialOrder

section LinearOrder

variable [LinearOrder α] [SuccOrder α] [WellFoundedLT α]
  (hs : ∀ a, ¬ IsMax a → C a → C (Order.succ a)) (hl : ∀ a, IsSuccPrelimit a → (∀ b < a, C b) → C a)

theorem prelimitRecOn_succ_of_not_isMax (hb : ¬ IsMax b) :
    prelimitRecOn (Order.succ b) hs hl = hs b hb (prelimitRecOn b hs hl) := by
  have h := not_isSuccPrelimit_succ_of_not_isMax hb
  have H := Classical.choose_spec (not_isSuccPrelimit_iff.1 h)
  rw [prelimitRecOn, WellFounded.fix_eq, dif_neg h]
  have {a c : α} {ha hc} {x : ∀ a, C a} (h : a = c) :
    cast (congr_arg (C ∘ succ) h) (hs a ha (x a)) = hs c hc (x c) := by subst h; rfl
  exact this <| (succ_eq_succ_iff_of_not_isMax H.1 hb).1 H.2

@[deprecated prelimitRecOn_succ_of_not_isMax (since := "2024-09-05")]
alias limitRecOn_succ' := prelimitRecOn_succ_of_not_isMax
@[deprecated prelimitRecOn_succ_of_not_isMax (since := "2024-09-14")]
alias prelimitRecOn_succ' := prelimitRecOn_succ_of_not_isMax

@[simp]
theorem prelimitRecOn_succ [NoMaxOrder α] (b : α) :
    prelimitRecOn (Order.succ b) hs hl = hs b (not_isMax b) (prelimitRecOn b hs hl) :=
  prelimitRecOn_succ_of_not_isMax _ _ _

end LinearOrder

end prelimitRecOn

section limitRecOn

section PartialOrder

variable [PartialOrder α] [SuccOrder α] [WellFoundedLT α] (hm : ∀ a, IsMin a → C a)
  (hs : ∀ a, ¬ IsMax a → C a → C (Order.succ a)) (hl : ∀ a, IsSuccLimit a → (∀ b < a, C b) → C a)

variable (b) in
open Classical in
/-- Recursion principle on a well-founded partial `SuccOrder`, separating out the case of a
minimal element. -/
@[elab_as_elim] noncomputable def limitRecOn : C b :=
  prelimitRecOn b hs fun a ha IH ↦
    if h : IsMin a then hm a h else hl a (ha.isSuccLimit_of_not_isMin h) IH

@[simp]
theorem limitRecOn_isMin (hb : IsMin b) : limitRecOn b hm hs hl = hm b hb := by
  rw [limitRecOn, prelimitRecOn_of_isSuccPrelimit _ _ hb.isSuccPrelimit, dif_pos hb]

@[simp]
theorem limitRecOn_of_isSuccLimit (hb : IsSuccLimit b) :
    limitRecOn b hm hs hl = hl b hb fun x _ ↦ limitRecOn x hm hs hl := by
  rw [limitRecOn, prelimitRecOn_of_isSuccPrelimit _ _ hb.isSuccPrelimit, dif_neg hb.not_isMin]; rfl

end PartialOrder

section LinearOrder

variable [LinearOrder α] [SuccOrder α] [WellFoundedLT α] (hm : ∀ a, IsMin a → C a)
  (hs : ∀ a, ¬ IsMax a → C a → C (Order.succ a)) (hl : ∀ a, IsSuccLimit a → (∀ b < a, C b) → C a)

theorem limitRecOn_succ_of_not_isMax (hb : ¬ IsMax b) :
    limitRecOn (Order.succ b) hm hs hl = hs b hb (limitRecOn b hm hs hl) := by
  rw [limitRecOn, prelimitRecOn_succ_of_not_isMax]; rfl

@[simp]
theorem limitRecOn_succ [NoMaxOrder α] (b : α) :
    limitRecOn (Order.succ b) hm hs hl = hs b (not_isMax b) (limitRecOn b hm hs hl) :=
  limitRecOn_succ_of_not_isMax hm hs hl _

end LinearOrder

end limitRecOn

end SuccOrder

namespace PredOrder

section prelimitRecOn

section PartialOrder

variable [PartialOrder α] [PredOrder α] [WellFoundedGT α]
  (hp : ∀ a, ¬ IsMin a → C a → C (Order.pred a)) (hl : ∀ a, IsPredPrelimit a → (∀ b > a, C b) → C a)

variable (b) in
/-- Recursion principle on a well-founded partial `PredOrder`. -/
@[elab_as_elim] noncomputable def prelimitRecOn : C b :=
  SuccOrder.prelimitRecOn (α := αᵒᵈ) b hp (fun a ha => hl a ha.dual)

@[simp]
theorem prelimitRecOn_of_isPredPrelimit (hb : IsPredPrelimit b) :
    prelimitRecOn b hp hl = hl b hb fun x _ ↦ prelimitRecOn x hp hl :=
  SuccOrder.prelimitRecOn_of_isSuccPrelimit _ _ hb.dual

@[deprecated prelimitRecOn_of_isPredPrelimit (since := "2024-09-05")]
alias limitRecOn_limit := prelimitRecOn_of_isPredPrelimit
@[deprecated prelimitRecOn_of_isPredPrelimit (since := "2024-09-14")]
alias prelimitRecOn_limit := prelimitRecOn_of_isPredPrelimit

end PartialOrder

section LinearOrder

variable [LinearOrder α] [PredOrder α] [WellFoundedGT α]
  (hp : ∀ a, ¬ IsMin a → C a → C (Order.pred a)) (hl : ∀ a, IsPredPrelimit a → (∀ b > a, C b) → C a)

theorem prelimitRecOn_pred_of_not_isMin (hb : ¬ IsMin b) :
    prelimitRecOn (Order.pred b) hp hl = hp b hb (prelimitRecOn b hp hl) :=
  SuccOrder.prelimitRecOn_succ_of_not_isMax _ _ _

@[deprecated prelimitRecOn_pred_of_not_isMin (since := "2024-09-05")]
alias limitRecOn_pred' := prelimitRecOn_pred_of_not_isMin
@[deprecated prelimitRecOn_pred_of_not_isMin (since := "2024-09-14")]
alias prelimitRecOn_pred' := prelimitRecOn_pred_of_not_isMin

@[simp]
theorem prelimitRecOn_pred [NoMinOrder α] (b : α) :
    prelimitRecOn (Order.pred b) hp hl = hp b (not_isMin b) (prelimitRecOn b hp hl) :=
  prelimitRecOn_pred_of_not_isMin _ _ _

end LinearOrder

end prelimitRecOn

section limitRecOn

section PartialOrder

variable [PartialOrder α] [PredOrder α] [WellFoundedGT α] (hm : ∀ a, IsMax a → C a)
  (hs : ∀ a, ¬ IsMin a → C a → C (Order.pred a)) (hl : ∀ a, IsPredLimit a → (∀ b > a, C b) → C a)

variable (b) in
open Classical in
/-- Recursion principle on a well-founded partial `PredOrder`, separating out the case of a
maximal element. -/
@[elab_as_elim] noncomputable def limitRecOn : C b :=
  SuccOrder.limitRecOn (α := αᵒᵈ) b hm hs (fun a ha => hl a ha.dual)

@[simp]
theorem limitRecOn_isMax (hb : IsMax b) : limitRecOn b hm hs hl = hm b hb :=
  SuccOrder.limitRecOn_isMin (α := αᵒᵈ) hm hs _ hb

@[simp]
theorem limitRecOn_of_isPredLimit (hb : IsPredLimit b) :
    limitRecOn b hm hs hl = hl b hb fun x _ ↦ limitRecOn x hm hs hl :=
  SuccOrder.limitRecOn_of_isSuccLimit (α := αᵒᵈ) hm hs _ hb.dual

end PartialOrder

section LinearOrder

variable [LinearOrder α] [PredOrder α] [WellFoundedGT α] (hm : ∀ a, IsMax a → C a)
  (hs : ∀ a, ¬ IsMin a → C a → C (Order.pred a)) (hl : ∀ a, IsPredLimit a → (∀ b > a, C b) → C a)

theorem limitRecOn_pred_of_not_isMin (hb : ¬ IsMin b) :
    limitRecOn (Order.pred b) hm hs hl = hs b hb (limitRecOn b hm hs hl) :=
  SuccOrder.limitRecOn_succ_of_not_isMax (α := αᵒᵈ) hm hs _ hb

@[simp]
theorem limitRecOn_pred [NoMinOrder α] (b : α) :
    limitRecOn (Order.pred b) hm hs hl = hs b (not_isMin b) (limitRecOn b hm hs hl) :=
  SuccOrder.limitRecOn_succ (α := αᵒᵈ) hm hs _ b

end LinearOrder

end limitRecOn

end PredOrder<|MERGE_RESOLUTION|>--- conflicted
+++ resolved
@@ -194,10 +194,9 @@
 theorem isSuccLimit_iff [OrderBot α] : IsSuccLimit a ↔ a ≠ ⊥ ∧ IsSuccPrelimit a := by
   rw [IsSuccLimit, isMin_iff_eq_bot]
 
-<<<<<<< HEAD
 theorem IsSuccLimit.bot_lt [OrderBot α] (h : IsSuccLimit a) : ⊥ < a :=
   h.ne_bot.bot_lt
-=======
+
 @[simp]
 theorem _root_.InitialSeg.isSuccPrelimit_apply_iff [PartialOrder β] (f : α ≤i β) :
     IsSuccPrelimit (f a) ↔ IsSuccPrelimit a := by
@@ -222,7 +221,6 @@
 theorem _root_.PrincipalSeg.isSuccLimit_apply_iff [PartialOrder β] (f : α <i β) :
     IsSuccLimit (f a) ↔ IsSuccLimit a :=
   (f : α ≤i β).isSuccLimit_apply_iff
->>>>>>> 64422f19
 
 variable [SuccOrder α]
 
@@ -253,6 +251,12 @@
 
 @[deprecated mem_range_succ_or_isSuccPrelimit (since := "2024-09-05")]
 alias mem_range_succ_or_isSuccLimit := mem_range_succ_or_isSuccPrelimit
+
+theorem isMin_or_mem_range_succ_or_isSuccLimit (a) :
+    IsMin a ∨ a ∈ range (succ : α → α) ∨ IsSuccLimit a := by
+  rw [IsSuccLimit]
+  have := mem_range_succ_or_isSuccPrelimit a
+  tauto
 
 theorem isSuccPrelimit_of_succ_lt (H : ∀ a < b, succ a < b) : IsSuccPrelimit b := fun a hab =>
   (H a hab.lt).ne (CovBy.succ_eq hab)
