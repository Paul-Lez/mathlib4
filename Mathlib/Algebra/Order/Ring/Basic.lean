--- conflicted
+++ resolved
@@ -159,18 +159,7 @@
 lemma pow_left_inj (ha : 0 ≤ a) (hb : 0 ≤ b) (hn : n ≠ 0) : a ^ n = b ^ n ↔ a = b :=
   pow_left_inj₀ ha hb hn
 
-<<<<<<< HEAD
-@[deprecated (since := "2024-11-12")]
-=======
-@[deprecated pow_right_injective₀ (since := "2024-11-12")]
-lemma pow_right_injective (ha₀ : 0 < a) (ha₁ : a ≠ 1) : Injective (a ^ ·) :=
-  pow_right_injective₀ ha₀ ha₁
-
-@[deprecated pow_right_inj₀ (since := "2024-11-12")]
-lemma pow_right_inj (ha₀ : 0 < a) (ha₁ : a ≠ 1) : a ^ m = a ^ n ↔ m = n := pow_right_inj₀ ha₀ ha₁
-
 @[deprecated sq_le_one_iff₀ (since := "2024-11-12")]
->>>>>>> 7698f92f
 theorem sq_le_one_iff {a : R} (ha : 0 ≤ a) : a ^ 2 ≤ 1 ↔ a ≤ 1 := sq_le_one_iff₀ ha
 
 @[deprecated sq_lt_one_iff₀ (since := "2024-11-12")]
