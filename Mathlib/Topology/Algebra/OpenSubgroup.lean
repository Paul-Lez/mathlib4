--- conflicted
+++ resolved
@@ -459,12 +459,8 @@
 
 /-!
 # Existence of an open subgroup in any clopen neighborhood of the neutral element
-<<<<<<< HEAD
-This section proves the lemma `TopologicalGroup.existOpenSubgroupSubClopenNhdsOfOne`, which
-=======
 
 This section proves the lemma `TopologicalGroup.exist_openSubgroup_sub_clopen_nhd_of_one`, which
->>>>>>> e7f74d3c
 states that in a compact topological group, for any clopen neighborhood of 1,
 there exists an open subgroup contained within it.
 -/
@@ -479,17 +475,11 @@
   isOpen : IsOpen T
   add : W + T ⊆ W
 
-<<<<<<< HEAD
-/--For a set W, the neighborhood of `1` which is open, self inverse and satisfying `T * W ⊆ W` -/
-@[to_additive
-"For a set W, the neighborhood of `0` which is open, self negative and satisfying `T + W ⊆ W`"]
-=======
 /-- For a set `W`, `T` is a neighborhood of `1` which is open, statble under inverse and satisfies
 `T * W ⊆ W`. -/
 @[to_additive
 "For a set `W`, `T` is a neighborhood of `0` which is open, stable under negation and satisfies
 `T + W ⊆ W`. "]
->>>>>>> e7f74d3c
 structure TopologicalGroup.mulInvClosureNhd (T W : Set G) [Group G] : Prop where
   nhd : T ∈ 𝓝 1
   inv : T⁻¹ = T
