/-
Copyright (c) 2024 Xavier Roblot. All rights reserved.
Released under Apache 2.0 license as described in the file LICENSE.
Authors: Xavier Roblot
-/
import Mathlib.Algebra.Module.Zlattice.Covolume
import Mathlib.LinearAlgebra.Matrix.Determinant.Misc
import Mathlib.NumberTheory.NumberField.Units.DirichletTheorem

/-!
# Regulator of a number field

We define and prove basic results about the regulator of a number field `K`.

## Main definitions and results

* `NumberField.Units.regulator`: the regulator of the number field `K`.

* `Number.Field.Units.regulator_eq_det`: For any infinite place `w'`, the regulator is equal to
the absolute value of the determinant of the matrix `(mult w * log w (fundSystem K i)))_i, w`
where `w` runs through the infinite places distinct from `w'`.

## Tags
number field, units, regulator
 -/

open scoped NumberField

noncomputable section

namespace NumberField.Units

variable (K : Type*) [Field K]

open MeasureTheory Classical BigOperators NumberField.InfinitePlace
  NumberField NumberField.Units.dirichletUnitTheorem

variable [NumberField K]

/-- The regulator of a number field `K`. -/
def regulator : ℝ := Zlattice.covolume (unitLattice K)

theorem regulator_ne_zero : regulator K ≠ 0 := Zlattice.covolume_ne_zero (unitLattice K) volume

theorem regulator_pos : 0 < regulator K := Zlattice.covolume_pos (unitLattice K) volume

#adaptation_note
/--
After https://github.com/leanprover/lean4/pull/4119
the `Module ℤ (Additive ((𝓞 K)ˣ ⧸ NumberField.Units.torsion K))` instance required below isn't found
unless we use `set_option maxSynthPendingDepth 2`, or add
explicit instances:
```
local instance : CommGroup (𝓞 K)ˣ := inferInstance
```
-/
set_option maxSynthPendingDepth 2 -- Note this is active for the remainder of the file.

theorem regulator_eq_det' (e : {w : InfinitePlace K // w ≠ w₀} ≃ Fin (rank K)) :
    regulator K = |(Matrix.of fun i ↦ (logEmbedding K) (fundSystem K (e i))).det| := by
  simp_rw [regulator, Zlattice.covolume_eq_det _
    (((basisModTorsion K).map (logEmbeddingEquiv K)).reindex e.symm), Basis.coe_reindex,
<<<<<<< HEAD
    Function.comp, Basis.map_apply, ← fundSystem_mk, ← logEmbeddingEquiv_apply, Equiv.symm_symm]
=======
    Function.comp_def, Basis.map_apply, ← fundSystem_mk, Equiv.symm_symm]
>>>>>>> df80b0dd
  rfl

/-- Let `u : Fin (rank K) → (𝓞 K)ˣ` be a family of units and let `w₁` and `w₂` be two infinite
places. Then, the two square matrices with entries `(mult w * log w (u i))_i, {w ≠ w_i}`, `i = 1,2`,
have the same determinant in absolute value. -/
theorem abs_det_eq_abs_det (u : Fin (rank K) → (𝓞 K)ˣ)
    {w₁ w₂ : InfinitePlace K} (e₁ : {w // w ≠ w₁} ≃ Fin (rank K))
    (e₂ : {w // w ≠ w₂} ≃ Fin (rank K)) :
    |(Matrix.of fun i w : {w // w ≠ w₁} ↦ (mult w.val : ℝ) * (w.val (u (e₁ i) : K)).log).det| =
    |(Matrix.of fun i w : {w // w ≠ w₂} ↦ (mult w.val : ℝ) * (w.val (u (e₂ i) : K)).log).det| := by
  -- We construct an equiv `Fin (rank K + 1) ≃ InfinitePlace K` from `e₂.symm`
  let f : Fin (rank K + 1) ≃ InfinitePlace K :=
    (finSuccEquiv _).trans ((Equiv.optionSubtype _).symm e₁.symm).val
  -- And `g` corresponds to the restriction of `f⁻¹` to `{w // w ≠ w₂}`
  let g : {w // w ≠ w₂} ≃ Fin (rank K) :=
    (Equiv.subtypeEquiv f.symm (fun _ ↦ by simp [f])).trans
      (finSuccAboveEquiv (f.symm w₂)).symm
  have h_col := congr_arg abs <| Matrix.det_permute (g.trans e₂.symm)
    (Matrix.of fun i w : {w // w ≠ w₂} ↦ (mult w.val : ℝ) * (w.val (u (e₂ i) : K)).log)
  rw [abs_mul, ← Int.cast_abs, Equiv.Perm.sign_abs, Int.cast_one, one_mul] at h_col
  rw [← h_col]
  have h := congr_arg abs <| Matrix.submatrix_succAbove_det_eq_negOnePow_submatrix_succAbove_det'
    (Matrix.of fun i w ↦ (mult (f w) : ℝ) * ((f w) (u i)).log) ?_ 0 (f.symm w₂)
  · rw [← Matrix.det_reindex_self e₁, ← Matrix.det_reindex_self g]
    · rw [Units.smul_def, abs_zsmul, Int.abs_negOnePow, one_smul] at h
      convert h
      · ext; simp only [ne_eq, Matrix.reindex_apply, Matrix.submatrix_apply, Matrix.of_apply,
          Equiv.apply_symm_apply, Equiv.trans_apply, Fin.succAbove_zero, id_eq, finSuccEquiv_succ,
          Equiv.optionSubtype_symm_apply_apply_coe, f]
      · ext; simp only [ne_eq, Equiv.coe_trans, Matrix.reindex_apply, Matrix.submatrix_apply,
          Function.comp_apply, Equiv.apply_symm_apply, id_eq, Matrix.of_apply]; rfl
  · intro _
    simp_rw [Matrix.of_apply, ← Real.log_pow]
    rw [← Real.log_prod, Equiv.prod_comp f (fun w ↦ (w (u _) ^ (mult w))), prod_eq_abs_norm,
      Units.norm, Rat.cast_one, Real.log_one]
    exact fun _ _ ↦ pow_ne_zero _ <| (map_ne_zero _).mpr (coe_ne_zero _)

/-- For any infinite place `w'`, the regulator is equal to the absolute value of the determinant
of the matrix `(mult w * log w (fundSystem K i)))_i, {w ≠ w'}`. -/
theorem regulator_eq_det (w' : InfinitePlace K) (e : {w // w ≠ w'} ≃ Fin (rank K)) :
    regulator K = |(Matrix.of fun i w : {w // w ≠ w'} ↦
      w.val.mult * (w.val (fundSystem K (e i) : K)).log).det| := by
  let e' : {w : InfinitePlace K // w ≠ w₀} ≃ Fin (rank K) := Fintype.equivOfCardEq (by
    rw [Fintype.card_subtype_compl, Fintype.card_ofSubsingleton, Fintype.card_fin, rank])
  simp_rw [regulator_eq_det' K e', logEmbedding, AddMonoidHom.coe_mk, ZeroHom.coe_mk]
  exact abs_det_eq_abs_det K (fun i ↦ fundSystem K i) e' e

open FiniteDimensional in
theorem finrank_mul_regulator_eq_det (w' : InfinitePlace K) (e : {w // w ≠ w'} ≃ Fin (rank K)) :
    finrank ℚ K * regulator K =
      |(Matrix.of (fun i w : InfinitePlace K ↦
        if h : i = w' then (w.mult : ℝ) else w.mult * (w (fundSystem K (e ⟨i, h⟩))).log)).det| := by
  rw [show |Matrix.det _| = |(1 : ℝ) • Matrix.det _| by rw [one_smul],
    ← Matrix.det_updateColumn_sum _ w' (fun _ ↦ 1)]
  let M := Matrix.of fun i w : InfinitePlace K ↦ if w = w' then
      (if i = w' then (finrank ℚ K : ℝ) else 0) else
      (if h : i = w' then w.mult else w.mult * (w (fundSystem K (e ⟨i, h⟩))).log)
  have : |M.det| = finrank ℚ K * regulator K := by
    simp only [M]
    let e' : Fin (rank K + 1) ≃ InfinitePlace K :=
      (finSuccEquiv _).trans ((Equiv.optionSubtype _).symm e.symm).val
    have h₁ : ∀ j, e' ((e'.symm w').succAbove j) = e.symm j := by
      intro _
      have : e'.symm w' = 0 := by
        rw [Equiv.symm_apply_eq, Equiv.trans_apply, finSuccEquiv_zero,
          Equiv.optionSubtype_symm_apply_apply_none]
      rw [this]
      simp [ne_eq, Fin.zero_succAbove, Equiv.trans_apply, finSuccEquiv_succ,
        Equiv.optionSubtype_symm_apply_apply_coe, e']
    have h₂ : ∀ j, e' ((e'.symm w').succAbove j) ≠ w' := by
      intro _
      rw [ne_eq, Equiv.apply_eq_iff_eq_symm_apply]
      exact Fin.succAbove_ne (e'.symm w') _
    rw [← Matrix.det_reindex_self e'.symm, Matrix.det_succ_column _ (e'.symm w')]
    simp [(·∘·)]
    simp_rw [Equiv.apply_eq_iff_eq_symm_apply]
    rw [Fintype.sum_ite_eq', abs_mul, abs_mul, Nat.abs_cast, abs_pow, abs_neg, abs_one, one_pow,
      one_mul, regulator_eq_det K w' e, ← Matrix.det_reindex_self e]
    rw [Matrix.reindex_apply]
    congr
    ext
    simp_rw [Matrix.submatrix_apply, Matrix.of_apply]
    simp_rw [Equiv.apply_symm_apply]
    simp_rw [if_neg (h₂ _), dif_neg (h₂ _), h₁]
    simp only [Subtype.coe_eta, Equiv.apply_symm_apply]
  rw [← this]
  congr
  ext
  have : ∀ (w : InfinitePlace K) i, w ((algebraMap (𝓞 K) K) (fundSystem K (e i))) ^ w.mult ≠ 0 := by
    intro _ _
    refine pow_ne_zero _ ((map_ne_zero _).mpr (coe_ne_zero _))
  simp_rw [M, Matrix.of_apply, smul_eq_mul, one_mul, Finset.sum_dite_irrel,
    Matrix.updateColumn_apply, ← Real.log_pow, ← Real.log_prod _ _ (fun _ _ ↦ this _ _),
    prod_eq_abs_norm,
    Units.norm, Rat.cast_one, Real.log_one, ← Nat.cast_sum, sum_mult_eq, dite_eq_ite,
    Matrix.of_apply]

end Units

end NumberField
<|MERGE_RESOLUTION|>--- conflicted
+++ resolved
@@ -60,11 +60,7 @@
     regulator K = |(Matrix.of fun i ↦ (logEmbedding K) (fundSystem K (e i))).det| := by
   simp_rw [regulator, Zlattice.covolume_eq_det _
     (((basisModTorsion K).map (logEmbeddingEquiv K)).reindex e.symm), Basis.coe_reindex,
-<<<<<<< HEAD
-    Function.comp, Basis.map_apply, ← fundSystem_mk, ← logEmbeddingEquiv_apply, Equiv.symm_symm]
-=======
     Function.comp_def, Basis.map_apply, ← fundSystem_mk, Equiv.symm_symm]
->>>>>>> df80b0dd
   rfl
 
 /-- Let `u : Fin (rank K) → (𝓞 K)ˣ` be a family of units and let `w₁` and `w₂` be two infinite
@@ -164,4 +160,4 @@
 
 end Units
 
-end NumberField
+end NumberField