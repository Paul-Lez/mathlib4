--- conflicted
+++ resolved
@@ -118,17 +118,6 @@
       exact hrdeg i (Finset.mem_of_mem_insert_of_ne hi h1)
   norm_cast at hf IH ⊢
   rw [Finset.prod_insert hab, hf, IH, Finset.sum_insert hab, if_pos rfl]
-<<<<<<< HEAD
-  trans (↑(q₀ + q : R[X]) : K) + (↑r₁ / ↑(g a) + ∑ i : ι in b, (r i : K) / (g i : K))
-  · push_cast
-    ring
-  congr 2
-  refine' Finset.sum_congr rfl fun x hxb => _
-  rw [if_neg]
-  rintro rfl
-  exact hab hxb
-#align div_eq_quo_add_sum_rem_div div_eq_quo_add_sum_rem_div
-=======
   trans (↑(q₀ + q : R[X]) : K) + (↑r₁ / ↑(g a) + ∑ i ∈ b, (r i : K) / (g i : K))
   · push_cast
     ring
@@ -137,6 +126,5 @@
   rw [if_neg]
   rintro rfl
   exact hab hxb
->>>>>>> 99508fb5
 
 end NDenominators