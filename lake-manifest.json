--- conflicted
+++ resolved
@@ -65,11 +65,7 @@
    "type": "git",
    "subDir": null,
    "scope": "leanprover-community",
-<<<<<<< HEAD
-   "rev": "89b654829c3063bff382cfaa8edd1c09f02b6b7d",
-=======
-   "rev": "23b4216d1e3a2064058bb415c11e5f6df0417c99",
->>>>>>> 971d01d5
+   "rev": "786d27946108b043dcaf41f8995a650a21c3f7d4",
    "name": "batteries",
    "manifestFile": "lake-manifest.json",
    "inputRev": "lean-pr-testing-6104",
