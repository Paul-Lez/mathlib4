/-
Copyright (c) 2022 Joseph Myers. All rights reserved.
Released under Apache 2.0 license as described in the file LICENSE.
Authors: Joseph Myers, Heather Macbeth
-/
import Mathlib.Analysis.InnerProductSpace.TwoDim
import Mathlib.Geometry.Euclidean.Angle.Unoriented.Basic

/-!
# Oriented angles.

This file defines oriented angles in real inner product spaces.

## Main definitions

* `Orientation.oangle` is the oriented angle between two vectors with respect to an orientation.

## Implementation notes

The definitions here use the `Real.angle` type, angles modulo `2 * π`. For some purposes,
angles modulo `π` are more convenient, because results are true for such angles with less
configuration dependence. Results that are only equalities modulo `π` can be represented
modulo `2 * π` as equalities of `(2 : ℤ) • θ`.

## References

* Evan Chen, Euclidean Geometry in Mathematical Olympiads.

-/


noncomputable section

open Module Complex

open scoped Real RealInnerProductSpace ComplexConjugate

namespace Orientation

attribute [local instance] Complex.finrank_real_complex_fact

variable {V V' : Type*}
variable [NormedAddCommGroup V] [NormedAddCommGroup V']
variable [InnerProductSpace ℝ V] [InnerProductSpace ℝ V']
variable [Fact (finrank ℝ V = 2)] [Fact (finrank ℝ V' = 2)] (o : Orientation ℝ V (Fin 2))

local notation "ω" => o.areaForm

/-- The oriented angle from `x` to `y`, modulo `2 * π`. If either vector is 0, this is 0.
See `InnerProductGeometry.angle` for the corresponding unoriented angle definition. -/
def oangle (x y : V) : Real.Angle :=
  Complex.arg (o.kahler x y)

/-- Oriented angles are continuous when the vectors involved are nonzero. -/
theorem continuousAt_oangle {x : V × V} (hx1 : x.1 ≠ 0) (hx2 : x.2 ≠ 0) :
    ContinuousAt (fun y : V × V => o.oangle y.1 y.2) x := by
  refine (Complex.continuousAt_arg_coe_angle ?_).comp ?_
  · exact o.kahler_ne_zero hx1 hx2
  exact ((continuous_ofReal.comp continuous_inner).add
    ((continuous_ofReal.comp o.areaForm'.continuous₂).mul continuous_const)).continuousAt

/-- If the first vector passed to `oangle` is 0, the result is 0. -/
@[simp]
theorem oangle_zero_left (x : V) : o.oangle 0 x = 0 := by simp [oangle]

/-- If the second vector passed to `oangle` is 0, the result is 0. -/
@[simp]
theorem oangle_zero_right (x : V) : o.oangle x 0 = 0 := by simp [oangle]

/-- If the two vectors passed to `oangle` are the same, the result is 0. -/
@[simp]
theorem oangle_self (x : V) : o.oangle x x = 0 := by
  rw [oangle, kahler_apply_self, ← ofReal_pow]
  convert QuotientAddGroup.mk_zero (AddSubgroup.zmultiples (2 * π))
  apply arg_ofReal_of_nonneg
  positivity

/-- If the angle between two vectors is nonzero, the first vector is nonzero. -/
theorem left_ne_zero_of_oangle_ne_zero {x y : V} (h : o.oangle x y ≠ 0) : x ≠ 0 := by
  rintro rfl; simp at h

/-- If the angle between two vectors is nonzero, the second vector is nonzero. -/
theorem right_ne_zero_of_oangle_ne_zero {x y : V} (h : o.oangle x y ≠ 0) : y ≠ 0 := by
  rintro rfl; simp at h

/-- If the angle between two vectors is nonzero, the vectors are not equal. -/
theorem ne_of_oangle_ne_zero {x y : V} (h : o.oangle x y ≠ 0) : x ≠ y := by
  rintro rfl; simp at h

/-- If the angle between two vectors is `π`, the first vector is nonzero. -/
theorem left_ne_zero_of_oangle_eq_pi {x y : V} (h : o.oangle x y = π) : x ≠ 0 :=
  o.left_ne_zero_of_oangle_ne_zero (h.symm ▸ Real.Angle.pi_ne_zero : o.oangle x y ≠ 0)

/-- If the angle between two vectors is `π`, the second vector is nonzero. -/
theorem right_ne_zero_of_oangle_eq_pi {x y : V} (h : o.oangle x y = π) : y ≠ 0 :=
  o.right_ne_zero_of_oangle_ne_zero (h.symm ▸ Real.Angle.pi_ne_zero : o.oangle x y ≠ 0)

/-- If the angle between two vectors is `π`, the vectors are not equal. -/
theorem ne_of_oangle_eq_pi {x y : V} (h : o.oangle x y = π) : x ≠ y :=
  o.ne_of_oangle_ne_zero (h.symm ▸ Real.Angle.pi_ne_zero : o.oangle x y ≠ 0)

/-- If the angle between two vectors is `π / 2`, the first vector is nonzero. -/
theorem left_ne_zero_of_oangle_eq_pi_div_two {x y : V} (h : o.oangle x y = (π / 2 : ℝ)) : x ≠ 0 :=
  o.left_ne_zero_of_oangle_ne_zero (h.symm ▸ Real.Angle.pi_div_two_ne_zero : o.oangle x y ≠ 0)

/-- If the angle between two vectors is `π / 2`, the second vector is nonzero. -/
theorem right_ne_zero_of_oangle_eq_pi_div_two {x y : V} (h : o.oangle x y = (π / 2 : ℝ)) : y ≠ 0 :=
  o.right_ne_zero_of_oangle_ne_zero (h.symm ▸ Real.Angle.pi_div_two_ne_zero : o.oangle x y ≠ 0)

/-- If the angle between two vectors is `π / 2`, the vectors are not equal. -/
theorem ne_of_oangle_eq_pi_div_two {x y : V} (h : o.oangle x y = (π / 2 : ℝ)) : x ≠ y :=
  o.ne_of_oangle_ne_zero (h.symm ▸ Real.Angle.pi_div_two_ne_zero : o.oangle x y ≠ 0)

/-- If the angle between two vectors is `-π / 2`, the first vector is nonzero. -/
theorem left_ne_zero_of_oangle_eq_neg_pi_div_two {x y : V} (h : o.oangle x y = (-π / 2 : ℝ)) :
    x ≠ 0 :=
  o.left_ne_zero_of_oangle_ne_zero (h.symm ▸ Real.Angle.neg_pi_div_two_ne_zero : o.oangle x y ≠ 0)

/-- If the angle between two vectors is `-π / 2`, the second vector is nonzero. -/
theorem right_ne_zero_of_oangle_eq_neg_pi_div_two {x y : V} (h : o.oangle x y = (-π / 2 : ℝ)) :
    y ≠ 0 :=
  o.right_ne_zero_of_oangle_ne_zero (h.symm ▸ Real.Angle.neg_pi_div_two_ne_zero : o.oangle x y ≠ 0)

/-- If the angle between two vectors is `-π / 2`, the vectors are not equal. -/
theorem ne_of_oangle_eq_neg_pi_div_two {x y : V} (h : o.oangle x y = (-π / 2 : ℝ)) : x ≠ y :=
  o.ne_of_oangle_ne_zero (h.symm ▸ Real.Angle.neg_pi_div_two_ne_zero : o.oangle x y ≠ 0)

/-- If the sign of the angle between two vectors is nonzero, the first vector is nonzero. -/
theorem left_ne_zero_of_oangle_sign_ne_zero {x y : V} (h : (o.oangle x y).sign ≠ 0) : x ≠ 0 :=
  o.left_ne_zero_of_oangle_ne_zero (Real.Angle.sign_ne_zero_iff.1 h).1

/-- If the sign of the angle between two vectors is nonzero, the second vector is nonzero. -/
theorem right_ne_zero_of_oangle_sign_ne_zero {x y : V} (h : (o.oangle x y).sign ≠ 0) : y ≠ 0 :=
  o.right_ne_zero_of_oangle_ne_zero (Real.Angle.sign_ne_zero_iff.1 h).1

/-- If the sign of the angle between two vectors is nonzero, the vectors are not equal. -/
theorem ne_of_oangle_sign_ne_zero {x y : V} (h : (o.oangle x y).sign ≠ 0) : x ≠ y :=
  o.ne_of_oangle_ne_zero (Real.Angle.sign_ne_zero_iff.1 h).1

/-- If the sign of the angle between two vectors is positive, the first vector is nonzero. -/
theorem left_ne_zero_of_oangle_sign_eq_one {x y : V} (h : (o.oangle x y).sign = 1) : x ≠ 0 :=
  o.left_ne_zero_of_oangle_sign_ne_zero (h.symm ▸ by decide : (o.oangle x y).sign ≠ 0)

/-- If the sign of the angle between two vectors is positive, the second vector is nonzero. -/
theorem right_ne_zero_of_oangle_sign_eq_one {x y : V} (h : (o.oangle x y).sign = 1) : y ≠ 0 :=
  o.right_ne_zero_of_oangle_sign_ne_zero (h.symm ▸ by decide : (o.oangle x y).sign ≠ 0)

/-- If the sign of the angle between two vectors is positive, the vectors are not equal. -/
theorem ne_of_oangle_sign_eq_one {x y : V} (h : (o.oangle x y).sign = 1) : x ≠ y :=
  o.ne_of_oangle_sign_ne_zero (h.symm ▸ by decide : (o.oangle x y).sign ≠ 0)

/-- If the sign of the angle between two vectors is negative, the first vector is nonzero. -/
theorem left_ne_zero_of_oangle_sign_eq_neg_one {x y : V} (h : (o.oangle x y).sign = -1) : x ≠ 0 :=
  o.left_ne_zero_of_oangle_sign_ne_zero (h.symm ▸ by decide : (o.oangle x y).sign ≠ 0)

/-- If the sign of the angle between two vectors is negative, the second vector is nonzero. -/
theorem right_ne_zero_of_oangle_sign_eq_neg_one {x y : V} (h : (o.oangle x y).sign = -1) : y ≠ 0 :=
  o.right_ne_zero_of_oangle_sign_ne_zero (h.symm ▸ by decide : (o.oangle x y).sign ≠ 0)

/-- If the sign of the angle between two vectors is negative, the vectors are not equal. -/
theorem ne_of_oangle_sign_eq_neg_one {x y : V} (h : (o.oangle x y).sign = -1) : x ≠ y :=
  o.ne_of_oangle_sign_ne_zero (h.symm ▸ by decide : (o.oangle x y).sign ≠ 0)

/-- Swapping the two vectors passed to `oangle` negates the angle. -/
theorem oangle_rev (x y : V) : o.oangle y x = -o.oangle x y := by
  simp only [oangle, o.kahler_swap y x, Complex.arg_conj_coe_angle]

/-- Adding the angles between two vectors in each order results in 0. -/
@[simp]
theorem oangle_add_oangle_rev (x y : V) : o.oangle x y + o.oangle y x = 0 := by
  simp [o.oangle_rev y x]

/-- Negating the first vector passed to `oangle` adds `π` to the angle. -/
theorem oangle_neg_left {x y : V} (hx : x ≠ 0) (hy : y ≠ 0) :
    o.oangle (-x) y = o.oangle x y + π := by
  simp only [oangle, map_neg]
  convert Complex.arg_neg_coe_angle _
  exact o.kahler_ne_zero hx hy

/-- Negating the second vector passed to `oangle` adds `π` to the angle. -/
theorem oangle_neg_right {x y : V} (hx : x ≠ 0) (hy : y ≠ 0) :
    o.oangle x (-y) = o.oangle x y + π := by
  simp only [oangle, map_neg]
  convert Complex.arg_neg_coe_angle _
  exact o.kahler_ne_zero hx hy

/-- Negating the first vector passed to `oangle` does not change twice the angle. -/
@[simp]
theorem two_zsmul_oangle_neg_left (x y : V) :
    (2 : ℤ) • o.oangle (-x) y = (2 : ℤ) • o.oangle x y := by
  by_cases hx : x = 0
  · simp [hx]
  · by_cases hy : y = 0
    · simp [hy]
    · simp [o.oangle_neg_left hx hy]

/-- Negating the second vector passed to `oangle` does not change twice the angle. -/
@[simp]
theorem two_zsmul_oangle_neg_right (x y : V) :
    (2 : ℤ) • o.oangle x (-y) = (2 : ℤ) • o.oangle x y := by
  by_cases hx : x = 0
  · simp [hx]
  · by_cases hy : y = 0
    · simp [hy]
    · simp [o.oangle_neg_right hx hy]

/-- Negating both vectors passed to `oangle` does not change the angle. -/
@[simp]
theorem oangle_neg_neg (x y : V) : o.oangle (-x) (-y) = o.oangle x y := by simp [oangle]

/-- Negating the first vector produces the same angle as negating the second vector. -/
theorem oangle_neg_left_eq_neg_right (x y : V) : o.oangle (-x) y = o.oangle x (-y) := by
  rw [← neg_neg y, oangle_neg_neg, neg_neg]

/-- The angle between the negation of a nonzero vector and that vector is `π`. -/
@[simp]
theorem oangle_neg_self_left {x : V} (hx : x ≠ 0) : o.oangle (-x) x = π := by
  simp [oangle_neg_left, hx]

/-- The angle between a nonzero vector and its negation is `π`. -/
@[simp]
theorem oangle_neg_self_right {x : V} (hx : x ≠ 0) : o.oangle x (-x) = π := by
  simp [oangle_neg_right, hx]

/-- Twice the angle between the negation of a vector and that vector is 0. -/
theorem two_zsmul_oangle_neg_self_left (x : V) : (2 : ℤ) • o.oangle (-x) x = 0 := by
  by_cases hx : x = 0 <;> simp [hx]

/-- Twice the angle between a vector and its negation is 0. -/
theorem two_zsmul_oangle_neg_self_right (x : V) : (2 : ℤ) • o.oangle x (-x) = 0 := by
  by_cases hx : x = 0 <;> simp [hx]

/-- Adding the angles between two vectors in each order, with the first vector in each angle
negated, results in 0. -/
@[simp]
theorem oangle_add_oangle_rev_neg_left (x y : V) : o.oangle (-x) y + o.oangle (-y) x = 0 := by
  rw [oangle_neg_left_eq_neg_right, oangle_rev, neg_add_cancel]

/-- Adding the angles between two vectors in each order, with the second vector in each angle
negated, results in 0. -/
@[simp]
theorem oangle_add_oangle_rev_neg_right (x y : V) : o.oangle x (-y) + o.oangle y (-x) = 0 := by
  rw [o.oangle_rev (-x), oangle_neg_left_eq_neg_right, add_neg_cancel]

/-- Multiplying the first vector passed to `oangle` by a positive real does not change the
angle. -/
@[simp]
theorem oangle_smul_left_of_pos (x y : V) {r : ℝ} (hr : 0 < r) :
    o.oangle (r • x) y = o.oangle x y := by simp [oangle, Complex.arg_real_mul _ hr]

/-- Multiplying the second vector passed to `oangle` by a positive real does not change the
angle. -/
@[simp]
theorem oangle_smul_right_of_pos (x y : V) {r : ℝ} (hr : 0 < r) :
    o.oangle x (r • y) = o.oangle x y := by simp [oangle, Complex.arg_real_mul _ hr]

/-- Multiplying the first vector passed to `oangle` by a negative real produces the same angle
as negating that vector. -/
@[simp]
theorem oangle_smul_left_of_neg (x y : V) {r : ℝ} (hr : r < 0) :
    o.oangle (r • x) y = o.oangle (-x) y := by
  rw [← neg_neg r, neg_smul, ← smul_neg, o.oangle_smul_left_of_pos _ _ (neg_pos_of_neg hr)]

/-- Multiplying the second vector passed to `oangle` by a negative real produces the same angle
as negating that vector. -/
@[simp]
theorem oangle_smul_right_of_neg (x y : V) {r : ℝ} (hr : r < 0) :
    o.oangle x (r • y) = o.oangle x (-y) := by
  rw [← neg_neg r, neg_smul, ← smul_neg, o.oangle_smul_right_of_pos _ _ (neg_pos_of_neg hr)]

/-- The angle between a nonnegative multiple of a vector and that vector is 0. -/
@[simp]
theorem oangle_smul_left_self_of_nonneg (x : V) {r : ℝ} (hr : 0 ≤ r) : o.oangle (r • x) x = 0 := by
  rcases hr.lt_or_eq with (h | h)
  · simp [h]
  · simp [h.symm]

/-- The angle between a vector and a nonnegative multiple of that vector is 0. -/
@[simp]
theorem oangle_smul_right_self_of_nonneg (x : V) {r : ℝ} (hr : 0 ≤ r) : o.oangle x (r • x) = 0 := by
  rcases hr.lt_or_eq with (h | h)
  · simp [h]
  · simp [h.symm]

/-- The angle between two nonnegative multiples of the same vector is 0. -/
@[simp]
theorem oangle_smul_smul_self_of_nonneg (x : V) {r₁ r₂ : ℝ} (hr₁ : 0 ≤ r₁) (hr₂ : 0 ≤ r₂) :
    o.oangle (r₁ • x) (r₂ • x) = 0 := by
  rcases hr₁.lt_or_eq with (h | h)
  · simp [h, hr₂]
  · simp [h.symm]

/-- Multiplying the first vector passed to `oangle` by a nonzero real does not change twice the
angle. -/
@[simp]
theorem two_zsmul_oangle_smul_left_of_ne_zero (x y : V) {r : ℝ} (hr : r ≠ 0) :
    (2 : ℤ) • o.oangle (r • x) y = (2 : ℤ) • o.oangle x y := by
  rcases hr.lt_or_lt with (h | h) <;> simp [h]

/-- Multiplying the second vector passed to `oangle` by a nonzero real does not change twice the
angle. -/
@[simp]
theorem two_zsmul_oangle_smul_right_of_ne_zero (x y : V) {r : ℝ} (hr : r ≠ 0) :
    (2 : ℤ) • o.oangle x (r • y) = (2 : ℤ) • o.oangle x y := by
  rcases hr.lt_or_lt with (h | h) <;> simp [h]

/-- Twice the angle between a multiple of a vector and that vector is 0. -/
@[simp]
theorem two_zsmul_oangle_smul_left_self (x : V) {r : ℝ} : (2 : ℤ) • o.oangle (r • x) x = 0 := by
  rcases lt_or_le r 0 with (h | h) <;> simp [h]

/-- Twice the angle between a vector and a multiple of that vector is 0. -/
@[simp]
theorem two_zsmul_oangle_smul_right_self (x : V) {r : ℝ} : (2 : ℤ) • o.oangle x (r • x) = 0 := by
  rcases lt_or_le r 0 with (h | h) <;> simp [h]

/-- Twice the angle between two multiples of a vector is 0. -/
@[simp]
theorem two_zsmul_oangle_smul_smul_self (x : V) {r₁ r₂ : ℝ} :
    (2 : ℤ) • o.oangle (r₁ • x) (r₂ • x) = 0 := by by_cases h : r₁ = 0 <;> simp [h]

/-- If the spans of two vectors are equal, twice angles with those vectors on the left are
equal. -/
theorem two_zsmul_oangle_left_of_span_eq {x y : V} (z : V) (h : (ℝ ∙ x) = ℝ ∙ y) :
    (2 : ℤ) • o.oangle x z = (2 : ℤ) • o.oangle y z := by
  rw [Submodule.span_singleton_eq_span_singleton] at h
  rcases h with ⟨r, rfl⟩
  exact (o.two_zsmul_oangle_smul_left_of_ne_zero _ _ (Units.ne_zero _)).symm

/-- If the spans of two vectors are equal, twice angles with those vectors on the right are
equal. -/
theorem two_zsmul_oangle_right_of_span_eq (x : V) {y z : V} (h : (ℝ ∙ y) = ℝ ∙ z) :
    (2 : ℤ) • o.oangle x y = (2 : ℤ) • o.oangle x z := by
  rw [Submodule.span_singleton_eq_span_singleton] at h
  rcases h with ⟨r, rfl⟩
  exact (o.two_zsmul_oangle_smul_right_of_ne_zero _ _ (Units.ne_zero _)).symm

/-- If the spans of two pairs of vectors are equal, twice angles between those vectors are
equal. -/
theorem two_zsmul_oangle_of_span_eq_of_span_eq {w x y z : V} (hwx : (ℝ ∙ w) = ℝ ∙ x)
    (hyz : (ℝ ∙ y) = ℝ ∙ z) : (2 : ℤ) • o.oangle w y = (2 : ℤ) • o.oangle x z := by
  rw [o.two_zsmul_oangle_left_of_span_eq y hwx, o.two_zsmul_oangle_right_of_span_eq x hyz]

/-- The oriented angle between two vectors is zero if and only if the angle with the vectors
swapped is zero. -/
theorem oangle_eq_zero_iff_oangle_rev_eq_zero {x y : V} : o.oangle x y = 0 ↔ o.oangle y x = 0 := by
  rw [oangle_rev, neg_eq_zero]

/-- The oriented angle between two vectors is zero if and only if they are on the same ray. -/
theorem oangle_eq_zero_iff_sameRay {x y : V} : o.oangle x y = 0 ↔ SameRay ℝ x y := by
  rw [oangle, kahler_apply_apply, Complex.arg_coe_angle_eq_iff_eq_toReal, Real.Angle.toReal_zero,
    Complex.arg_eq_zero_iff]
  simpa using o.nonneg_inner_and_areaForm_eq_zero_iff_sameRay x y

/-- The oriented angle between two vectors is `π` if and only if the angle with the vectors
swapped is `π`. -/
theorem oangle_eq_pi_iff_oangle_rev_eq_pi {x y : V} : o.oangle x y = π ↔ o.oangle y x = π := by
  rw [oangle_rev, neg_eq_iff_eq_neg, Real.Angle.neg_coe_pi]

/-- The oriented angle between two vectors is `π` if and only they are nonzero and the first is
on the same ray as the negation of the second. -/
theorem oangle_eq_pi_iff_sameRay_neg {x y : V} :
    o.oangle x y = π ↔ x ≠ 0 ∧ y ≠ 0 ∧ SameRay ℝ x (-y) := by
  rw [← o.oangle_eq_zero_iff_sameRay]
  constructor
  · intro h
    by_cases hx : x = 0; · simp [hx, Real.Angle.pi_ne_zero.symm] at h
    by_cases hy : y = 0; · simp [hy, Real.Angle.pi_ne_zero.symm] at h
    refine ⟨hx, hy, ?_⟩
    rw [o.oangle_neg_right hx hy, h, Real.Angle.coe_pi_add_coe_pi]
  · rintro ⟨hx, hy, h⟩
    rwa [o.oangle_neg_right hx hy, ← Real.Angle.sub_coe_pi_eq_add_coe_pi, sub_eq_zero] at h

/-- The oriented angle between two vectors is zero or `π` if and only if those two vectors are
not linearly independent. -/
theorem oangle_eq_zero_or_eq_pi_iff_not_linearIndependent {x y : V} :
    o.oangle x y = 0 ∨ o.oangle x y = π ↔ ¬LinearIndependent ℝ ![x, y] := by
  rw [oangle_eq_zero_iff_sameRay, oangle_eq_pi_iff_sameRay_neg,
    sameRay_or_ne_zero_and_sameRay_neg_iff_not_linearIndependent]

/-- The oriented angle between two vectors is zero or `π` if and only if the first vector is zero
or the second is a multiple of the first. -/
theorem oangle_eq_zero_or_eq_pi_iff_right_eq_smul {x y : V} :
    o.oangle x y = 0 ∨ o.oangle x y = π ↔ x = 0 ∨ ∃ r : ℝ, y = r • x := by
  rw [oangle_eq_zero_iff_sameRay, oangle_eq_pi_iff_sameRay_neg]
  refine ⟨fun h => ?_, fun h => ?_⟩
  · rcases h with (h | ⟨-, -, h⟩)
    · by_cases hx : x = 0; · simp [hx]
      obtain ⟨r, -, rfl⟩ := h.exists_nonneg_left hx
      exact Or.inr ⟨r, rfl⟩
    · by_cases hx : x = 0; · simp [hx]
      obtain ⟨r, -, hy⟩ := h.exists_nonneg_left hx
      refine Or.inr ⟨-r, ?_⟩
      simp [hy]
  · rcases h with (rfl | ⟨r, rfl⟩); · simp
    by_cases hx : x = 0; · simp [hx]
    rcases lt_trichotomy r 0 with (hr | hr | hr)
    · rw [← neg_smul]
      exact Or.inr ⟨hx, smul_ne_zero hr.ne hx,
        SameRay.sameRay_pos_smul_right x (Left.neg_pos_iff.2 hr)⟩
    · simp [hr]
    · exact Or.inl (SameRay.sameRay_pos_smul_right x hr)

/-- The oriented angle between two vectors is not zero or `π` if and only if those two vectors
are linearly independent. -/
theorem oangle_ne_zero_and_ne_pi_iff_linearIndependent {x y : V} :
    o.oangle x y ≠ 0 ∧ o.oangle x y ≠ π ↔ LinearIndependent ℝ ![x, y] := by
  rw [← not_or, ← not_iff_not, Classical.not_not,
    oangle_eq_zero_or_eq_pi_iff_not_linearIndependent]

/-- Two vectors are equal if and only if they have equal norms and zero angle between them. -/
theorem eq_iff_norm_eq_and_oangle_eq_zero (x y : V) : x = y ↔ ‖x‖ = ‖y‖ ∧ o.oangle x y = 0 := by
  rw [oangle_eq_zero_iff_sameRay]
  constructor
  · rintro rfl
    simp; rfl
  · rcases eq_or_ne y 0 with (rfl | hy)
    · simp
    rintro ⟨h₁, h₂⟩
    obtain ⟨r, hr, rfl⟩ := h₂.exists_nonneg_right hy
    have : ‖y‖ ≠ 0 := by simpa using hy
    obtain rfl : r = 1 := by
      apply mul_right_cancel₀ this
      simpa [norm_smul, _root_.abs_of_nonneg hr] using h₁
    simp

/-- Two vectors with equal norms are equal if and only if they have zero angle between them. -/
theorem eq_iff_oangle_eq_zero_of_norm_eq {x y : V} (h : ‖x‖ = ‖y‖) : x = y ↔ o.oangle x y = 0 :=
  ⟨fun he => ((o.eq_iff_norm_eq_and_oangle_eq_zero x y).1 he).2, fun ha =>
    (o.eq_iff_norm_eq_and_oangle_eq_zero x y).2 ⟨h, ha⟩⟩

/-- Two vectors with zero angle between them are equal if and only if they have equal norms. -/
theorem eq_iff_norm_eq_of_oangle_eq_zero {x y : V} (h : o.oangle x y = 0) : x = y ↔ ‖x‖ = ‖y‖ :=
  ⟨fun he => ((o.eq_iff_norm_eq_and_oangle_eq_zero x y).1 he).1, fun hn =>
    (o.eq_iff_norm_eq_and_oangle_eq_zero x y).2 ⟨hn, h⟩⟩

/-- Given three nonzero vectors, the angle between the first and the second plus the angle
between the second and the third equals the angle between the first and the third. -/
@[simp]
theorem oangle_add {x y z : V} (hx : x ≠ 0) (hy : y ≠ 0) (hz : z ≠ 0) :
    o.oangle x y + o.oangle y z = o.oangle x z := by
  simp_rw [oangle]
  rw [← Complex.arg_mul_coe_angle, o.kahler_mul y x z]
  · congr 1
    convert Complex.arg_real_mul _ (_ : 0 < ‖y‖ ^ 2) using 2
    · norm_cast
    · have : 0 < ‖y‖ := by simpa using hy
      positivity
  · exact o.kahler_ne_zero hx hy
  · exact o.kahler_ne_zero hy hz

/-- Given three nonzero vectors, the angle between the second and the third plus the angle
between the first and the second equals the angle between the first and the third. -/
@[simp]
theorem oangle_add_swap {x y z : V} (hx : x ≠ 0) (hy : y ≠ 0) (hz : z ≠ 0) :
    o.oangle y z + o.oangle x y = o.oangle x z := by rw [add_comm, o.oangle_add hx hy hz]

/-- Given three nonzero vectors, the angle between the first and the third minus the angle
between the first and the second equals the angle between the second and the third. -/
@[simp]
theorem oangle_sub_left {x y z : V} (hx : x ≠ 0) (hy : y ≠ 0) (hz : z ≠ 0) :
    o.oangle x z - o.oangle x y = o.oangle y z := by
  rw [sub_eq_iff_eq_add, o.oangle_add_swap hx hy hz]

/-- Given three nonzero vectors, the angle between the first and the third minus the angle
between the second and the third equals the angle between the first and the second. -/
@[simp]
theorem oangle_sub_right {x y z : V} (hx : x ≠ 0) (hy : y ≠ 0) (hz : z ≠ 0) :
    o.oangle x z - o.oangle y z = o.oangle x y := by rw [sub_eq_iff_eq_add, o.oangle_add hx hy hz]

/-- Given three nonzero vectors, adding the angles between them in cyclic order results in 0. -/
@[simp]
theorem oangle_add_cyc3 {x y z : V} (hx : x ≠ 0) (hy : y ≠ 0) (hz : z ≠ 0) :
    o.oangle x y + o.oangle y z + o.oangle z x = 0 := by simp [hx, hy, hz]

/-- Given three nonzero vectors, adding the angles between them in cyclic order, with the first
vector in each angle negated, results in π. If the vectors add to 0, this is a version of the
sum of the angles of a triangle. -/
@[simp]
theorem oangle_add_cyc3_neg_left {x y z : V} (hx : x ≠ 0) (hy : y ≠ 0) (hz : z ≠ 0) :
    o.oangle (-x) y + o.oangle (-y) z + o.oangle (-z) x = π := by
  rw [o.oangle_neg_left hx hy, o.oangle_neg_left hy hz, o.oangle_neg_left hz hx,
    show o.oangle x y + π + (o.oangle y z + π) + (o.oangle z x + π) =
      o.oangle x y + o.oangle y z + o.oangle z x + (π + π + π : Real.Angle) by abel,
    o.oangle_add_cyc3 hx hy hz, Real.Angle.coe_pi_add_coe_pi, zero_add, zero_add]

/-- Given three nonzero vectors, adding the angles between them in cyclic order, with the second
vector in each angle negated, results in π. If the vectors add to 0, this is a version of the
sum of the angles of a triangle. -/
@[simp]
theorem oangle_add_cyc3_neg_right {x y z : V} (hx : x ≠ 0) (hy : y ≠ 0) (hz : z ≠ 0) :
    o.oangle x (-y) + o.oangle y (-z) + o.oangle z (-x) = π := by
  simp_rw [← oangle_neg_left_eq_neg_right, o.oangle_add_cyc3_neg_left hx hy hz]

/-- Pons asinorum, oriented vector angle form. -/
theorem oangle_sub_eq_oangle_sub_rev_of_norm_eq {x y : V} (h : ‖x‖ = ‖y‖) :
    o.oangle x (x - y) = o.oangle (y - x) y := by simp [oangle, h]

/-- The angle at the apex of an isosceles triangle is `π` minus twice a base angle, oriented
vector angle form. -/
theorem oangle_eq_pi_sub_two_zsmul_oangle_sub_of_norm_eq {x y : V} (hn : x ≠ y) (h : ‖x‖ = ‖y‖) :
    o.oangle y x = π - (2 : ℤ) • o.oangle (y - x) y := by
  rw [two_zsmul]
  nth_rw 1 [← o.oangle_sub_eq_oangle_sub_rev_of_norm_eq h]
  rw [eq_sub_iff_add_eq, ← oangle_neg_neg, ← add_assoc]
  have hy : y ≠ 0 := by
    rintro rfl
    rw [norm_zero, norm_eq_zero] at h
    exact hn h
  have hx : x ≠ 0 := norm_ne_zero_iff.1 (h.symm ▸ norm_ne_zero_iff.2 hy)
  convert o.oangle_add_cyc3_neg_right (neg_ne_zero.2 hy) hx (sub_ne_zero_of_ne hn.symm) using 1
  simp

/-- The angle between two vectors, with respect to an orientation given by `Orientation.map`
with a linear isometric equivalence, equals the angle between those two vectors, transformed by
the inverse of that equivalence, with respect to the original orientation. -/
@[simp]
theorem oangle_map (x y : V') (f : V ≃ₗᵢ[ℝ] V') :
    (Orientation.map (Fin 2) f.toLinearEquiv o).oangle x y = o.oangle (f.symm x) (f.symm y) := by
  simp [oangle, o.kahler_map]

@[simp]
protected theorem _root_.Complex.oangle (w z : ℂ) :
    Complex.orientation.oangle w z = Complex.arg (conj w * z) := by simp [oangle]

/-- The oriented angle on an oriented real inner product space of dimension 2 can be evaluated in
terms of a complex-number representation of the space. -/
theorem oangle_map_complex (f : V ≃ₗᵢ[ℝ] ℂ)
    (hf : Orientation.map (Fin 2) f.toLinearEquiv o = Complex.orientation) (x y : V) :
    o.oangle x y = Complex.arg (conj (f x) * f y) := by
  rw [← Complex.oangle, ← hf, o.oangle_map]
  iterate 2 rw [LinearIsometryEquiv.symm_apply_apply]

/-- Negating the orientation negates the value of `oangle`. -/
theorem oangle_neg_orientation_eq_neg (x y : V) : (-o).oangle x y = -o.oangle x y := by
  simp [oangle]

/-- The inner product of two vectors is the product of the norms and the cosine of the oriented
angle between the vectors. -/
theorem inner_eq_norm_mul_norm_mul_cos_oangle (x y : V) :
    ⟪x, y⟫ = ‖x‖ * ‖y‖ * Real.Angle.cos (o.oangle x y) := by
  by_cases hx : x = 0; · simp [hx]
  by_cases hy : y = 0; · simp [hy]
  have : ‖x‖ ≠ 0 := by simpa using hx
  have : ‖y‖ ≠ 0 := by simpa using hy
  rw [oangle, Real.Angle.cos_coe, Complex.cos_arg, o.abs_kahler]
  · simp only [kahler_apply_apply, real_smul, add_re, ofReal_re, mul_re, I_re, ofReal_im]
<<<<<<< HEAD
    -- TODO(#15486): used to be `field_simp`; replaced by `simp only ...` to speed up
=======
    -- TODO(https://github.com/leanprover-community/mathlib4/issues/15486): used to be `field_simp`; replaced by `simp only ...` to speed up
>>>>>>> d0df76bd
    -- Reinstate `field_simp` once it is faster.
    simp (disch := field_simp_discharge) only [mul_zero, I_im, mul_one, sub_self, add_zero,
      mul_div_assoc', mul_div_cancel_left₀]
  · exact o.kahler_ne_zero hx hy

/-- The cosine of the oriented angle between two nonzero vectors is the inner product divided by
the product of the norms. -/
theorem cos_oangle_eq_inner_div_norm_mul_norm {x y : V} (hx : x ≠ 0) (hy : y ≠ 0) :
    Real.Angle.cos (o.oangle x y) = ⟪x, y⟫ / (‖x‖ * ‖y‖) := by
  rw [o.inner_eq_norm_mul_norm_mul_cos_oangle]
  field_simp [norm_ne_zero_iff.2 hx, norm_ne_zero_iff.2 hy]

/-- The cosine of the oriented angle between two nonzero vectors equals that of the unoriented
angle. -/
theorem cos_oangle_eq_cos_angle {x y : V} (hx : x ≠ 0) (hy : y ≠ 0) :
    Real.Angle.cos (o.oangle x y) = Real.cos (InnerProductGeometry.angle x y) := by
  rw [o.cos_oangle_eq_inner_div_norm_mul_norm hx hy, InnerProductGeometry.cos_angle]

/-- The oriented angle between two nonzero vectors is plus or minus the unoriented angle. -/
theorem oangle_eq_angle_or_eq_neg_angle {x y : V} (hx : x ≠ 0) (hy : y ≠ 0) :
    o.oangle x y = InnerProductGeometry.angle x y ∨
      o.oangle x y = -InnerProductGeometry.angle x y :=
  Real.Angle.cos_eq_real_cos_iff_eq_or_eq_neg.1 <| o.cos_oangle_eq_cos_angle hx hy

/-- The unoriented angle between two nonzero vectors is the absolute value of the oriented angle,
converted to a real. -/
theorem angle_eq_abs_oangle_toReal {x y : V} (hx : x ≠ 0) (hy : y ≠ 0) :
    InnerProductGeometry.angle x y = |(o.oangle x y).toReal| := by
  have h0 := InnerProductGeometry.angle_nonneg x y
  have hpi := InnerProductGeometry.angle_le_pi x y
  rcases o.oangle_eq_angle_or_eq_neg_angle hx hy with (h | h)
  · rw [h, eq_comm, Real.Angle.abs_toReal_coe_eq_self_iff]
    exact ⟨h0, hpi⟩
  · rw [h, eq_comm, Real.Angle.abs_toReal_neg_coe_eq_self_iff]
    exact ⟨h0, hpi⟩

/-- If the sign of the oriented angle between two vectors is zero, either one of the vectors is
zero or the unoriented angle is 0 or π. -/
theorem eq_zero_or_angle_eq_zero_or_pi_of_sign_oangle_eq_zero {x y : V}
    (h : (o.oangle x y).sign = 0) :
    x = 0 ∨ y = 0 ∨ InnerProductGeometry.angle x y = 0 ∨ InnerProductGeometry.angle x y = π := by
  by_cases hx : x = 0; · simp [hx]
  by_cases hy : y = 0; · simp [hy]
  rw [o.angle_eq_abs_oangle_toReal hx hy]
  rw [Real.Angle.sign_eq_zero_iff] at h
  rcases h with (h | h) <;> simp [h, Real.pi_pos.le]

/-- If two unoriented angles are equal, and the signs of the corresponding oriented angles are
equal, then the oriented angles are equal (even in degenerate cases). -/
theorem oangle_eq_of_angle_eq_of_sign_eq {w x y z : V}
    (h : InnerProductGeometry.angle w x = InnerProductGeometry.angle y z)
    (hs : (o.oangle w x).sign = (o.oangle y z).sign) : o.oangle w x = o.oangle y z := by
  by_cases h0 : (w = 0 ∨ x = 0) ∨ y = 0 ∨ z = 0
  · have hs' : (o.oangle w x).sign = 0 ∧ (o.oangle y z).sign = 0 := by
      rcases h0 with ((rfl | rfl) | rfl | rfl)
      · simpa using hs.symm
      · simpa using hs.symm
      · simpa using hs
      · simpa using hs
    rcases hs' with ⟨hswx, hsyz⟩
    have h' : InnerProductGeometry.angle w x = π / 2 ∧ InnerProductGeometry.angle y z = π / 2 := by
      rcases h0 with ((rfl | rfl) | rfl | rfl)
      · simpa using h.symm
      · simpa using h.symm
      · simpa using h
      · simpa using h
    rcases h' with ⟨hwx, hyz⟩
    have hpi : π / 2 ≠ π := by
      intro hpi
      rw [div_eq_iff, eq_comm, ← sub_eq_zero, mul_two, add_sub_cancel_right] at hpi
      · exact Real.pi_pos.ne.symm hpi
      · exact two_ne_zero
    have h0wx : w = 0 ∨ x = 0 := by
      have h0' := o.eq_zero_or_angle_eq_zero_or_pi_of_sign_oangle_eq_zero hswx
      simpa [hwx, Real.pi_pos.ne.symm, hpi] using h0'
    have h0yz : y = 0 ∨ z = 0 := by
      have h0' := o.eq_zero_or_angle_eq_zero_or_pi_of_sign_oangle_eq_zero hsyz
      simpa [hyz, Real.pi_pos.ne.symm, hpi] using h0'
    rcases h0wx with (h0wx | h0wx) <;> rcases h0yz with (h0yz | h0yz) <;> simp [h0wx, h0yz]
  · push_neg at h0
    rw [Real.Angle.eq_iff_abs_toReal_eq_of_sign_eq hs]
    rwa [o.angle_eq_abs_oangle_toReal h0.1.1 h0.1.2,
      o.angle_eq_abs_oangle_toReal h0.2.1 h0.2.2] at h

/-- If the signs of two oriented angles between nonzero vectors are equal, the oriented angles are
equal if and only if the unoriented angles are equal. -/
theorem angle_eq_iff_oangle_eq_of_sign_eq {w x y z : V} (hw : w ≠ 0) (hx : x ≠ 0) (hy : y ≠ 0)
    (hz : z ≠ 0) (hs : (o.oangle w x).sign = (o.oangle y z).sign) :
    InnerProductGeometry.angle w x = InnerProductGeometry.angle y z ↔
    o.oangle w x = o.oangle y z := by
  refine ⟨fun h => o.oangle_eq_of_angle_eq_of_sign_eq h hs, fun h => ?_⟩
  rw [o.angle_eq_abs_oangle_toReal hw hx, o.angle_eq_abs_oangle_toReal hy hz, h]

/-- The oriented angle between two vectors equals the unoriented angle if the sign is positive. -/
theorem oangle_eq_angle_of_sign_eq_one {x y : V} (h : (o.oangle x y).sign = 1) :
    o.oangle x y = InnerProductGeometry.angle x y := by
  by_cases hx : x = 0; · exfalso; simp [hx] at h
  by_cases hy : y = 0; · exfalso; simp [hy] at h
  refine (o.oangle_eq_angle_or_eq_neg_angle hx hy).resolve_right ?_
  intro hxy
  rw [hxy, Real.Angle.sign_neg, neg_eq_iff_eq_neg, ← SignType.neg_iff, ← not_le] at h
  exact h (Real.Angle.sign_coe_nonneg_of_nonneg_of_le_pi (InnerProductGeometry.angle_nonneg _ _)
    (InnerProductGeometry.angle_le_pi _ _))

/-- The oriented angle between two vectors equals minus the unoriented angle if the sign is
negative. -/
theorem oangle_eq_neg_angle_of_sign_eq_neg_one {x y : V} (h : (o.oangle x y).sign = -1) :
    o.oangle x y = -InnerProductGeometry.angle x y := by
  by_cases hx : x = 0; · exfalso; simp [hx] at h
  by_cases hy : y = 0; · exfalso; simp [hy] at h
  refine (o.oangle_eq_angle_or_eq_neg_angle hx hy).resolve_left ?_
  intro hxy
  rw [hxy, ← SignType.neg_iff, ← not_le] at h
  exact h (Real.Angle.sign_coe_nonneg_of_nonneg_of_le_pi (InnerProductGeometry.angle_nonneg _ _)
    (InnerProductGeometry.angle_le_pi _ _))

/-- The oriented angle between two nonzero vectors is zero if and only if the unoriented angle
is zero. -/
theorem oangle_eq_zero_iff_angle_eq_zero {x y : V} (hx : x ≠ 0) (hy : y ≠ 0) :
    o.oangle x y = 0 ↔ InnerProductGeometry.angle x y = 0 := by
  refine ⟨fun h => ?_, fun h => ?_⟩
  · simpa [o.angle_eq_abs_oangle_toReal hx hy]
  · have ha := o.oangle_eq_angle_or_eq_neg_angle hx hy
    rw [h] at ha
    simpa using ha

/-- The oriented angle between two vectors is `π` if and only if the unoriented angle is `π`. -/
theorem oangle_eq_pi_iff_angle_eq_pi {x y : V} :
    o.oangle x y = π ↔ InnerProductGeometry.angle x y = π := by
  by_cases hx : x = 0
  · simp [hx, Real.Angle.pi_ne_zero.symm, div_eq_mul_inv, mul_right_eq_self₀, not_or,
      Real.pi_ne_zero]
  by_cases hy : y = 0
  · simp [hy, Real.Angle.pi_ne_zero.symm, div_eq_mul_inv, mul_right_eq_self₀, not_or,
      Real.pi_ne_zero]
  refine ⟨fun h => ?_, fun h => ?_⟩
  · rw [o.angle_eq_abs_oangle_toReal hx hy, h]
    simp [Real.pi_pos.le]
  · have ha := o.oangle_eq_angle_or_eq_neg_angle hx hy
    rw [h] at ha
    simpa using ha

/-- One of two vectors is zero or the oriented angle between them is plus or minus `π / 2` if
and only if the inner product of those vectors is zero. -/
theorem eq_zero_or_oangle_eq_iff_inner_eq_zero {x y : V} :
    x = 0 ∨ y = 0 ∨ o.oangle x y = (π / 2 : ℝ) ∨ o.oangle x y = (-π / 2 : ℝ) ↔ ⟪x, y⟫ = 0 := by
  by_cases hx : x = 0; · simp [hx]
  by_cases hy : y = 0; · simp [hy]
  rw [InnerProductGeometry.inner_eq_zero_iff_angle_eq_pi_div_two, or_iff_right hx, or_iff_right hy]
  refine ⟨fun h => ?_, fun h => ?_⟩
  · rwa [o.angle_eq_abs_oangle_toReal hx hy, Real.Angle.abs_toReal_eq_pi_div_two_iff]
  · convert o.oangle_eq_angle_or_eq_neg_angle hx hy using 2 <;> rw [h]
    simp only [neg_div, Real.Angle.coe_neg]

/-- If the oriented angle between two vectors is `π / 2`, the inner product of those vectors
is zero. -/
theorem inner_eq_zero_of_oangle_eq_pi_div_two {x y : V} (h : o.oangle x y = (π / 2 : ℝ)) :
    ⟪x, y⟫ = 0 :=
  o.eq_zero_or_oangle_eq_iff_inner_eq_zero.1 <| Or.inr <| Or.inr <| Or.inl h

/-- If the oriented angle between two vectors is `π / 2`, the inner product of those vectors
(reversed) is zero. -/
theorem inner_rev_eq_zero_of_oangle_eq_pi_div_two {x y : V} (h : o.oangle x y = (π / 2 : ℝ)) :
    ⟪y, x⟫ = 0 := by rw [real_inner_comm, o.inner_eq_zero_of_oangle_eq_pi_div_two h]

/-- If the oriented angle between two vectors is `-π / 2`, the inner product of those vectors
is zero. -/
theorem inner_eq_zero_of_oangle_eq_neg_pi_div_two {x y : V} (h : o.oangle x y = (-π / 2 : ℝ)) :
    ⟪x, y⟫ = 0 :=
  o.eq_zero_or_oangle_eq_iff_inner_eq_zero.1 <| Or.inr <| Or.inr <| Or.inr h

/-- If the oriented angle between two vectors is `-π / 2`, the inner product of those vectors
(reversed) is zero. -/
theorem inner_rev_eq_zero_of_oangle_eq_neg_pi_div_two {x y : V} (h : o.oangle x y = (-π / 2 : ℝ)) :
    ⟪y, x⟫ = 0 := by rw [real_inner_comm, o.inner_eq_zero_of_oangle_eq_neg_pi_div_two h]

/-- Negating the first vector passed to `oangle` negates the sign of the angle. -/
@[simp]
theorem oangle_sign_neg_left (x y : V) : (o.oangle (-x) y).sign = -(o.oangle x y).sign := by
  by_cases hx : x = 0; · simp [hx]
  by_cases hy : y = 0; · simp [hy]
  rw [o.oangle_neg_left hx hy, Real.Angle.sign_add_pi]

/-- Negating the second vector passed to `oangle` negates the sign of the angle. -/
@[simp]
theorem oangle_sign_neg_right (x y : V) : (o.oangle x (-y)).sign = -(o.oangle x y).sign := by
  by_cases hx : x = 0; · simp [hx]
  by_cases hy : y = 0; · simp [hy]
  rw [o.oangle_neg_right hx hy, Real.Angle.sign_add_pi]

/-- Multiplying the first vector passed to `oangle` by a real multiplies the sign of the angle by
the sign of the real. -/
@[simp]
theorem oangle_sign_smul_left (x y : V) (r : ℝ) :
    (o.oangle (r • x) y).sign = SignType.sign r * (o.oangle x y).sign := by
  rcases lt_trichotomy r 0 with (h | h | h) <;> simp [h]

/-- Multiplying the second vector passed to `oangle` by a real multiplies the sign of the angle by
the sign of the real. -/
@[simp]
theorem oangle_sign_smul_right (x y : V) (r : ℝ) :
    (o.oangle x (r • y)).sign = SignType.sign r * (o.oangle x y).sign := by
  rcases lt_trichotomy r 0 with (h | h | h) <;> simp [h]

/-- Auxiliary lemma for the proof of `oangle_sign_smul_add_right`; not intended to be used
outside of that proof. -/
theorem oangle_smul_add_right_eq_zero_or_eq_pi_iff {x y : V} (r : ℝ) :
    o.oangle x (r • x + y) = 0 ∨ o.oangle x (r • x + y) = π ↔
    o.oangle x y = 0 ∨ o.oangle x y = π := by
<<<<<<< HEAD
  simp_rw [oangle_eq_zero_or_eq_pi_iff_not_linearIndependent, Fintype.not_linearIndependent_iff]
  -- Porting note: at this point all occurrences of the bound variable `i` are of type
  -- `Fin (Nat.succ (Nat.succ 0))`, but `Fin.sum_univ_two` and `Fin.exists_fin_two` expect it to be
  -- `Fin 2` instead. Hence all the `conv`s.
  -- Was `simp_rw [Fin.sum_univ_two, Fin.exists_fin_two]`
  conv_lhs => enter [1, g, 1, 1, 2, i]; tactic => change Fin 2 at i
  conv_lhs => enter [1, g]; rw [Fin.sum_univ_two]
  conv_rhs => enter [1, g, 1, 1, 2, i]; tactic => change Fin 2 at i
  conv_rhs => enter [1, g]; rw [Fin.sum_univ_two]
  conv_lhs => enter [1, g, 2, 1, i]; tactic => change Fin 2 at i
  conv_lhs => enter [1, g]; rw [Fin.exists_fin_two]
  conv_rhs => enter [1, g, 2, 1, i]; tactic => change Fin 2 at i
  conv_rhs => enter [1, g]; rw [Fin.exists_fin_two]
=======
  simp_rw [oangle_eq_zero_or_eq_pi_iff_not_linearIndependent, Fintype.not_linearIndependent_iff,
      Fin.sum_univ_two, Fin.exists_fin_two]
>>>>>>> d0df76bd
  refine ⟨fun h => ?_, fun h => ?_⟩
  · rcases h with ⟨m, h, hm⟩
    change m 0 • x + m 1 • (r • x + y) = 0 at h
    refine ⟨![m 0 + m 1 * r, m 1], ?_⟩
    change (m 0 + m 1 * r) • x + m 1 • y = 0 ∧ (m 0 + m 1 * r ≠ 0 ∨ m 1 ≠ 0)
    rw [smul_add, smul_smul, ← add_assoc, ← add_smul] at h
    refine ⟨h, not_and_or.1 fun h0 => ?_⟩
    obtain ⟨h0, h1⟩ := h0
    rw [h1] at h0 hm
    rw [zero_mul, add_zero] at h0
    simp [h0] at hm
  · rcases h with ⟨m, h, hm⟩
    change m 0 • x + m 1 • y = 0 at h
    refine ⟨![m 0 - m 1 * r, m 1], ?_⟩
    change (m 0 - m 1 * r) • x + m 1 • (r • x + y) = 0 ∧ (m 0 - m 1 * r ≠ 0 ∨ m 1 ≠ 0)
    rw [sub_smul, smul_add, smul_smul, ← add_assoc, sub_add_cancel]
    refine ⟨h, not_and_or.1 fun h0 => ?_⟩
    obtain ⟨h0, h1⟩ := h0
    rw [h1] at h0 hm
    rw [zero_mul, sub_zero] at h0
    simp [h0] at hm

/-- Adding a multiple of the first vector passed to `oangle` to the second vector does not change
the sign of the angle. -/
@[simp]
theorem oangle_sign_smul_add_right (x y : V) (r : ℝ) :
    (o.oangle x (r • x + y)).sign = (o.oangle x y).sign := by
  by_cases h : o.oangle x y = 0 ∨ o.oangle x y = π
  · rwa [Real.Angle.sign_eq_zero_iff.2 h, Real.Angle.sign_eq_zero_iff,
      oangle_smul_add_right_eq_zero_or_eq_pi_iff]
  have h' : ∀ r' : ℝ, o.oangle x (r' • x + y) ≠ 0 ∧ o.oangle x (r' • x + y) ≠ π := by
    intro r'
    rwa [← o.oangle_smul_add_right_eq_zero_or_eq_pi_iff r', not_or] at h
  let s : Set (V × V) := (fun r' : ℝ => (x, r' • x + y)) '' Set.univ
  have hc : IsConnected s := isConnected_univ.image _ (continuous_const.prod_mk
    ((continuous_id.smul continuous_const).add continuous_const)).continuousOn
  have hf : ContinuousOn (fun z : V × V => o.oangle z.1 z.2) s := by
    refine continuousOn_of_forall_continuousAt fun z hz => o.continuousAt_oangle ?_ ?_
    all_goals
      simp_rw [s, Set.mem_image] at hz
      obtain ⟨r', -, rfl⟩ := hz
      simp only [Prod.fst, Prod.snd]
      intro hz
    · simpa [hz] using (h' 0).1
    · simpa [hz] using (h' r').1
  have hs : ∀ z : V × V, z ∈ s → o.oangle z.1 z.2 ≠ 0 ∧ o.oangle z.1 z.2 ≠ π := by
    intro z hz
    simp_rw [s, Set.mem_image] at hz
    obtain ⟨r', -, rfl⟩ := hz
    exact h' r'
  have hx : (x, y) ∈ s := by
    convert Set.mem_image_of_mem (fun r' : ℝ => (x, r' • x + y)) (Set.mem_univ 0)
    simp
  have hy : (x, r • x + y) ∈ s := Set.mem_image_of_mem _ (Set.mem_univ _)
  convert Real.Angle.sign_eq_of_continuousOn hc hf hs hx hy

/-- Adding a multiple of the second vector passed to `oangle` to the first vector does not change
the sign of the angle. -/
@[simp]
theorem oangle_sign_add_smul_left (x y : V) (r : ℝ) :
    (o.oangle (x + r • y) y).sign = (o.oangle x y).sign := by
  simp_rw [o.oangle_rev y, Real.Angle.sign_neg, add_comm x, oangle_sign_smul_add_right]

/-- Subtracting a multiple of the first vector passed to `oangle` from the second vector does
not change the sign of the angle. -/
@[simp]
theorem oangle_sign_sub_smul_right (x y : V) (r : ℝ) :
    (o.oangle x (y - r • x)).sign = (o.oangle x y).sign := by
  rw [sub_eq_add_neg, ← neg_smul, add_comm, oangle_sign_smul_add_right]

/-- Subtracting a multiple of the second vector passed to `oangle` from the first vector does
not change the sign of the angle. -/
@[simp]
theorem oangle_sign_sub_smul_left (x y : V) (r : ℝ) :
    (o.oangle (x - r • y) y).sign = (o.oangle x y).sign := by
  rw [sub_eq_add_neg, ← neg_smul, oangle_sign_add_smul_left]

/-- Adding the first vector passed to `oangle` to the second vector does not change the sign of
the angle. -/
@[simp]
theorem oangle_sign_add_right (x y : V) : (o.oangle x (x + y)).sign = (o.oangle x y).sign := by
  rw [← o.oangle_sign_smul_add_right x y 1, one_smul]

/-- Adding the second vector passed to `oangle` to the first vector does not change the sign of
the angle. -/
@[simp]
theorem oangle_sign_add_left (x y : V) : (o.oangle (x + y) y).sign = (o.oangle x y).sign := by
  rw [← o.oangle_sign_add_smul_left x y 1, one_smul]

/-- Subtracting the first vector passed to `oangle` from the second vector does not change the
sign of the angle. -/
@[simp]
theorem oangle_sign_sub_right (x y : V) : (o.oangle x (y - x)).sign = (o.oangle x y).sign := by
  rw [← o.oangle_sign_sub_smul_right x y 1, one_smul]

/-- Subtracting the second vector passed to `oangle` from the first vector does not change the
sign of the angle. -/
@[simp]
theorem oangle_sign_sub_left (x y : V) : (o.oangle (x - y) y).sign = (o.oangle x y).sign := by
  rw [← o.oangle_sign_sub_smul_left x y 1, one_smul]

/-- Subtracting the second vector passed to `oangle` from a multiple of the first vector negates
the sign of the angle. -/
@[simp]
theorem oangle_sign_smul_sub_right (x y : V) (r : ℝ) :
    (o.oangle x (r • x - y)).sign = -(o.oangle x y).sign := by
  rw [← oangle_sign_neg_right, sub_eq_add_neg, oangle_sign_smul_add_right]

/-- Subtracting the first vector passed to `oangle` from a multiple of the second vector negates
the sign of the angle. -/
@[simp]
theorem oangle_sign_smul_sub_left (x y : V) (r : ℝ) :
    (o.oangle (r • y - x) y).sign = -(o.oangle x y).sign := by
  rw [← oangle_sign_neg_left, sub_eq_neg_add, oangle_sign_add_smul_left]

/-- Subtracting the second vector passed to `oangle` from the first vector negates the sign of
the angle. -/
theorem oangle_sign_sub_right_eq_neg (x y : V) :
    (o.oangle x (x - y)).sign = -(o.oangle x y).sign := by
  rw [← o.oangle_sign_smul_sub_right x y 1, one_smul]

/-- Subtracting the first vector passed to `oangle` from the second vector negates the sign of
the angle. -/
theorem oangle_sign_sub_left_eq_neg (x y : V) :
    (o.oangle (y - x) y).sign = -(o.oangle x y).sign := by
  rw [← o.oangle_sign_smul_sub_left x y 1, one_smul]

/-- Subtracting the first vector passed to `oangle` from the second vector then swapping the
vectors does not change the sign of the angle. -/
@[simp]
theorem oangle_sign_sub_right_swap (x y : V) : (o.oangle y (y - x)).sign = (o.oangle x y).sign := by
  rw [oangle_sign_sub_right_eq_neg, o.oangle_rev y x, Real.Angle.sign_neg]

/-- Subtracting the second vector passed to `oangle` from the first vector then swapping the
vectors does not change the sign of the angle. -/
@[simp]
theorem oangle_sign_sub_left_swap (x y : V) : (o.oangle (x - y) x).sign = (o.oangle x y).sign := by
  rw [oangle_sign_sub_left_eq_neg, o.oangle_rev y x, Real.Angle.sign_neg]

/-- The sign of the angle between a vector, and a linear combination of that vector with a second
vector, is the sign of the factor by which the second vector is multiplied in that combination
multiplied by the sign of the angle between the two vectors. -/
theorem oangle_sign_smul_add_smul_right (x y : V) (r₁ r₂ : ℝ) :
    (o.oangle x (r₁ • x + r₂ • y)).sign = SignType.sign r₂ * (o.oangle x y).sign := by
  rw [← o.oangle_sign_smul_add_right x (r₁ • x + r₂ • y) (-r₁)]
  simp

/-- The sign of the angle between a linear combination of two vectors and the second vector is
the sign of the factor by which the first vector is multiplied in that combination multiplied by
the sign of the angle between the two vectors. -/
theorem oangle_sign_smul_add_smul_left (x y : V) (r₁ r₂ : ℝ) :
    (o.oangle (r₁ • x + r₂ • y) y).sign = SignType.sign r₁ * (o.oangle x y).sign := by
  simp_rw [o.oangle_rev y, Real.Angle.sign_neg, add_comm (r₁ • x), oangle_sign_smul_add_smul_right,
    mul_neg]

/-- The sign of the angle between two linear combinations of two vectors is the sign of the
determinant of the factors in those combinations multiplied by the sign of the angle between the
two vectors. -/
theorem oangle_sign_smul_add_smul_smul_add_smul (x y : V) (r₁ r₂ r₃ r₄ : ℝ) :
    (o.oangle (r₁ • x + r₂ • y) (r₃ • x + r₄ • y)).sign =
      SignType.sign (r₁ * r₄ - r₂ * r₃) * (o.oangle x y).sign := by
  by_cases hr₁ : r₁ = 0
  · rw [hr₁, zero_smul, zero_mul, zero_add, zero_sub, Left.sign_neg,
      oangle_sign_smul_left, add_comm, oangle_sign_smul_add_smul_right, oangle_rev,
      Real.Angle.sign_neg, sign_mul, mul_neg, mul_neg, neg_mul, mul_assoc]
  · rw [← o.oangle_sign_smul_add_right (r₁ • x + r₂ • y) (r₃ • x + r₄ • y) (-r₃ / r₁), smul_add,
      smul_smul, smul_smul, div_mul_cancel₀ _ hr₁, neg_smul, ← add_assoc, add_comm (-(r₃ • x)), ←
      sub_eq_add_neg, sub_add_cancel, ← add_smul, oangle_sign_smul_right,
      oangle_sign_smul_add_smul_left, ← mul_assoc, ← sign_mul, add_mul, mul_assoc, mul_comm r₂ r₁, ←
      mul_assoc, div_mul_cancel₀ _ hr₁, add_comm, neg_mul, ← sub_eq_add_neg, mul_comm r₄,
      mul_comm r₃]

/-- A base angle of an isosceles triangle is acute, oriented vector angle form. -/
theorem abs_oangle_sub_left_toReal_lt_pi_div_two {x y : V} (h : ‖x‖ = ‖y‖) :
    |(o.oangle (y - x) y).toReal| < π / 2 := by
  by_cases hn : x = y; · simp [hn, div_pos, Real.pi_pos]
  have hs : ((2 : ℤ) • o.oangle (y - x) y).sign = (o.oangle (y - x) y).sign := by
    conv_rhs => rw [oangle_sign_sub_left_swap]
    rw [o.oangle_eq_pi_sub_two_zsmul_oangle_sub_of_norm_eq hn h, Real.Angle.sign_pi_sub]
  rw [Real.Angle.sign_two_zsmul_eq_sign_iff] at hs
  rcases hs with (hs | hs)
  · rw [oangle_eq_pi_iff_oangle_rev_eq_pi, oangle_eq_pi_iff_sameRay_neg, neg_sub] at hs
    rcases hs with ⟨hy, -, hr⟩
    rw [← exists_nonneg_left_iff_sameRay hy] at hr
    rcases hr with ⟨r, hr0, hr⟩
    rw [eq_sub_iff_add_eq] at hr
    nth_rw 2 [← one_smul ℝ y] at hr
    rw [← add_smul] at hr
    rw [← hr, norm_smul, Real.norm_eq_abs, abs_of_pos (Left.add_pos_of_nonneg_of_pos hr0 one_pos),
      mul_left_eq_self₀, or_iff_left (norm_ne_zero_iff.2 hy), add_left_eq_self] at h
    rw [h, zero_add, one_smul] at hr
    exact False.elim (hn hr.symm)
  · exact hs

/-- A base angle of an isosceles triangle is acute, oriented vector angle form. -/
theorem abs_oangle_sub_right_toReal_lt_pi_div_two {x y : V} (h : ‖x‖ = ‖y‖) :
    |(o.oangle x (x - y)).toReal| < π / 2 :=
  (o.oangle_sub_eq_oangle_sub_rev_of_norm_eq h).symm ▸ o.abs_oangle_sub_left_toReal_lt_pi_div_two h

end Orientation<|MERGE_RESOLUTION|>--- conflicted
+++ resolved
@@ -545,11 +545,7 @@
   have : ‖y‖ ≠ 0 := by simpa using hy
   rw [oangle, Real.Angle.cos_coe, Complex.cos_arg, o.abs_kahler]
   · simp only [kahler_apply_apply, real_smul, add_re, ofReal_re, mul_re, I_re, ofReal_im]
-<<<<<<< HEAD
-    -- TODO(#15486): used to be `field_simp`; replaced by `simp only ...` to speed up
-=======
     -- TODO(https://github.com/leanprover-community/mathlib4/issues/15486): used to be `field_simp`; replaced by `simp only ...` to speed up
->>>>>>> d0df76bd
     -- Reinstate `field_simp` once it is faster.
     simp (disch := field_simp_discharge) only [mul_zero, I_im, mul_one, sub_self, add_zero,
       mul_div_assoc', mul_div_cancel_left₀]
@@ -759,24 +755,8 @@
 theorem oangle_smul_add_right_eq_zero_or_eq_pi_iff {x y : V} (r : ℝ) :
     o.oangle x (r • x + y) = 0 ∨ o.oangle x (r • x + y) = π ↔
     o.oangle x y = 0 ∨ o.oangle x y = π := by
-<<<<<<< HEAD
-  simp_rw [oangle_eq_zero_or_eq_pi_iff_not_linearIndependent, Fintype.not_linearIndependent_iff]
-  -- Porting note: at this point all occurrences of the bound variable `i` are of type
-  -- `Fin (Nat.succ (Nat.succ 0))`, but `Fin.sum_univ_two` and `Fin.exists_fin_two` expect it to be
-  -- `Fin 2` instead. Hence all the `conv`s.
-  -- Was `simp_rw [Fin.sum_univ_two, Fin.exists_fin_two]`
-  conv_lhs => enter [1, g, 1, 1, 2, i]; tactic => change Fin 2 at i
-  conv_lhs => enter [1, g]; rw [Fin.sum_univ_two]
-  conv_rhs => enter [1, g, 1, 1, 2, i]; tactic => change Fin 2 at i
-  conv_rhs => enter [1, g]; rw [Fin.sum_univ_two]
-  conv_lhs => enter [1, g, 2, 1, i]; tactic => change Fin 2 at i
-  conv_lhs => enter [1, g]; rw [Fin.exists_fin_two]
-  conv_rhs => enter [1, g, 2, 1, i]; tactic => change Fin 2 at i
-  conv_rhs => enter [1, g]; rw [Fin.exists_fin_two]
-=======
   simp_rw [oangle_eq_zero_or_eq_pi_iff_not_linearIndependent, Fintype.not_linearIndependent_iff,
       Fin.sum_univ_two, Fin.exists_fin_two]
->>>>>>> d0df76bd
   refine ⟨fun h => ?_, fun h => ?_⟩
   · rcases h with ⟨m, h, hm⟩
     change m 0 • x + m 1 • (r • x + y) = 0 at h
