--- conflicted
+++ resolved
@@ -751,11 +751,7 @@
 -- See note [reducible non-instances]
 /-- Pullback a `BooleanAlgebra` along an injection. -/
 protected abbrev Function.Injective.booleanAlgebra [Sup α] [Inf α] [Top α] [Bot α] [HasCompl α]
-<<<<<<< HEAD
-    [SDiff α] [BooleanAlgebra β] (f : α → β) (hf : Injective f)
-=======
     [SDiff α] [HImp α] [BooleanAlgebra β] (f : α → β) (hf : Injective f)
->>>>>>> 99508fb5
     (map_sup : ∀ a b, f (a ⊔ b) = f a ⊔ f b) (map_inf : ∀ a b, f (a ⊓ b) = f a ⊓ f b)
     (map_top : f ⊤ = ⊤) (map_bot : f ⊥ = ⊥) (map_compl : ∀ a, f aᶜ = (f a)ᶜ)
     (map_sdiff : ∀ a b, f (a \ b) = f a \ f b) (map_himp : ∀ a b, f (a ⇨ b) = f a ⇨ f b) :
