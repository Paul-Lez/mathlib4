/-
Copyright (c) 2020 Yury Kudryashov. All rights reserved.
Released under Apache 2.0 license as described in the file LICENSE.
Authors: Yury Kudryashov, Johannes Hölzl, Mario Carneiro, Patrick Massot
-/
<<<<<<< HEAD
import Mathlib.Order.Filter.Ker
import Mathlib.Order.Filter.Prod
=======
import Mathlib.Data.Prod.PProd
import Mathlib.Data.Set.Countable
import Mathlib.Order.Filter.Basic
>>>>>>> c4139755

/-!
# Filter bases

A filter basis `B : FilterBasis α` on a type `α` is a nonempty collection of sets of `α`
such that the intersection of two elements of this collection contains some element of
the collection. Compared to filters, filter bases do not require that any set containing
an element of `B` belongs to `B`.
A filter basis `B` can be used to construct `B.filter : Filter α` such that a set belongs
to `B.filter` if and only if it contains an element of `B`.

Given an indexing type `ι`, a predicate `p : ι → Prop`, and a map `s : ι → Set α`,
the proposition `h : Filter.IsBasis p s` makes sure the range of `s` bounded by `p`
(ie. `s '' setOf p`) defines a filter basis `h.filterBasis`.

If one already has a filter `l` on `α`, `Filter.HasBasis l p s` (where `p : ι → Prop`
and `s : ι → Set α` as above) means that a set belongs to `l` if and
only if it contains some `s i` with `p i`. It implies `h : Filter.IsBasis p s`, and
`l = h.filterBasis.filter`. The point of this definition is that checking statements
involving elements of `l` often reduces to checking them on the basis elements.

We define a function `HasBasis.index (h : Filter.HasBasis l p s) (t) (ht : t ∈ l)` that returns
some index `i` such that `p i` and `s i ⊆ t`. This function can be useful to avoid manual
destruction of `h.mem_iff.mpr ht` using `cases` or `let`.

This file also introduces more restricted classes of bases, involving monotonicity or
countability. In particular, for `l : Filter α`, `l.IsCountablyGenerated` means
there is a countable set of sets which generates `s`. This is reformulated in term of bases,
and consequences are derived.

## Main statements

* `Filter.HasBasis.mem_iff`, `HasBasis.mem_of_superset`, `HasBasis.mem_of_mem` : restate `t ∈ f` in
  terms of a basis;

* `Filter.basis_sets` : all sets of a filter form a basis;

* `Filter.HasBasis.inf`, `Filter.HasBasis.inf_principal`, `Filter.HasBasis.prod`,
  `Filter.HasBasis.prod_self`, `Filter.HasBasis.map`, `Filter.HasBasis.comap` : combinators to
  construct filters of `l ⊓ l'`, `l ⊓ 𝓟 t`, `l ×ˢ l'`, `l ×ˢ l`, `l.map f`, `l.comap f`
  respectively;

* `Filter.HasBasis.le_iff`, `Filter.HasBasis.ge_iff`, `Filter.HasBasis.le_basis_iff` : restate
  `l ≤ l'` in terms of bases.

* `Filter.HasBasis.tendsto_right_iff`, `Filter.HasBasis.tendsto_left_iff`,
  `Filter.HasBasis.tendsto_iff` : restate `Tendsto f l l'` in terms of bases.

* `isCountablyGenerated_iff_exists_antitone_basis` : proves a filter is countably generated if and
  only if it admits a basis parametrized by a decreasing sequence of sets indexed by `ℕ`.

* `tendsto_iff_seq_tendsto` : an abstract version of "sequentially continuous implies continuous".

## Implementation notes

As with `Set.iUnion`/`biUnion`/`Set.sUnion`, there are three different approaches to filter bases:

* `Filter.HasBasis l s`, `s : Set (Set α)`;
* `Filter.HasBasis l s`, `s : ι → Set α`;
* `Filter.HasBasis l p s`, `p : ι → Prop`, `s : ι → Set α`.

We use the latter one because, e.g., `𝓝 x` in an `EMetricSpace` or in a `MetricSpace` has a basis
of this form. The other two can be emulated using `s = id` or `p = fun _ ↦ True`.

With this approach sometimes one needs to `simp` the statement provided by the `Filter.HasBasis`
machinery, e.g., `simp only [true_and_iff]` or `simp only [forall_const]` can help with the case
`p = fun _ ↦ True`.
-/

open Set Filter

variable {α β γ : Type*} {ι ι' : Sort*}

/-- A filter basis `B` on a type `α` is a nonempty collection of sets of `α`
such that the intersection of two elements of this collection contains some element
of the collection. -/
structure FilterBasis (α : Type*) where
  /-- Sets of a filter basis. -/
  sets : Set (Set α)
  /-- The set of filter basis sets is nonempty. -/
  nonempty : sets.Nonempty
  /-- The set of filter basis sets is directed downwards. -/
  inter_sets {x y} : x ∈ sets → y ∈ sets → ∃ z ∈ sets, z ⊆ x ∩ y

instance FilterBasis.nonempty_sets (B : FilterBasis α) : Nonempty B.sets :=
  B.nonempty.to_subtype

-- Porting note: this instance was reducible but it doesn't work the same way in Lean 4
/-- If `B` is a filter basis on `α`, and `U` a subset of `α` then we can write `U ∈ B` as
on paper. -/
instance {α : Type*} : Membership (Set α) (FilterBasis α) :=
  ⟨fun B U => U ∈ B.sets⟩

@[simp] theorem FilterBasis.mem_sets {s : Set α} {B : FilterBasis α} : s ∈ B.sets ↔ s ∈ B := Iff.rfl

-- For illustration purposes, the filter basis defining `(atTop : Filter ℕ)`
instance : Inhabited (FilterBasis ℕ) :=
  ⟨{  sets := range Ici
      nonempty := ⟨Ici 0, mem_range_self 0⟩
      inter_sets := by
        rintro _ _ ⟨n, rfl⟩ ⟨m, rfl⟩
        exact ⟨Ici (max n m), mem_range_self _, Ici_inter_Ici.symm.subset⟩ }⟩

/-- View a filter as a filter basis. -/
def Filter.asBasis (f : Filter α) : FilterBasis α :=
  ⟨f.sets, ⟨univ, univ_mem⟩, fun {x y} hx hy => ⟨x ∩ y, inter_mem hx hy, subset_rfl⟩⟩

-- Porting note: was `protected` in Lean 3 but `protected` didn't work; removed
/-- `IsBasis p s` means the image of `s` bounded by `p` is a filter basis. -/
structure Filter.IsBasis (p : ι → Prop) (s : ι → Set α) : Prop where
  /-- There exists at least one `i` that satisfies `p`. -/
  nonempty : ∃ i, p i
  /-- `s` is directed downwards on `i` such that `p i`. -/
  inter : ∀ {i j}, p i → p j → ∃ k, p k ∧ s k ⊆ s i ∩ s j

namespace Filter

namespace IsBasis

/-- Constructs a filter basis from an indexed family of sets satisfying `IsBasis`. -/
protected def filterBasis {p : ι → Prop} {s : ι → Set α} (h : IsBasis p s) : FilterBasis α where
  sets := { t | ∃ i, p i ∧ s i = t }
  nonempty :=
    let ⟨i, hi⟩ := h.nonempty
    ⟨s i, ⟨i, hi, rfl⟩⟩
  inter_sets := by
    rintro _ _ ⟨i, hi, rfl⟩ ⟨j, hj, rfl⟩
    rcases h.inter hi hj with ⟨k, hk, hk'⟩
    exact ⟨_, ⟨k, hk, rfl⟩, hk'⟩

variable {p : ι → Prop} {s : ι → Set α} (h : IsBasis p s)

theorem mem_filterBasis_iff {U : Set α} : U ∈ h.filterBasis ↔ ∃ i, p i ∧ s i = U :=
  Iff.rfl

end IsBasis

end Filter

namespace FilterBasis

/-- The filter associated to a filter basis. -/
protected def filter (B : FilterBasis α) : Filter α where
  sets := { s | ∃ t ∈ B, t ⊆ s }
  univ_sets := B.nonempty.imp fun s s_in => ⟨s_in, s.subset_univ⟩
  sets_of_superset := fun ⟨s, s_in, h⟩ hxy => ⟨s, s_in, Set.Subset.trans h hxy⟩
  inter_sets := fun ⟨_s, s_in, hs⟩ ⟨_t, t_in, ht⟩ =>
    let ⟨u, u_in, u_sub⟩ := B.inter_sets s_in t_in
    ⟨u, u_in, u_sub.trans (inter_subset_inter hs ht)⟩

theorem mem_filter_iff (B : FilterBasis α) {U : Set α} : U ∈ B.filter ↔ ∃ s ∈ B, s ⊆ U :=
  Iff.rfl

theorem mem_filter_of_mem (B : FilterBasis α) {U : Set α} : U ∈ B → U ∈ B.filter := fun U_in =>
  ⟨U, U_in, Subset.refl _⟩

theorem eq_iInf_principal (B : FilterBasis α) : B.filter = ⨅ s : B.sets, 𝓟 s := by
  have : Directed (· ≥ ·) fun s : B.sets => 𝓟 (s : Set α) := by
    rintro ⟨U, U_in⟩ ⟨V, V_in⟩
    rcases B.inter_sets U_in V_in with ⟨W, W_in, W_sub⟩
    use ⟨W, W_in⟩
    simp only [le_principal_iff, mem_principal, Subtype.coe_mk]
    exact subset_inter_iff.mp W_sub
  ext U
  simp [mem_filter_iff, mem_iInf_of_directed this]

protected theorem generate (B : FilterBasis α) : generate B.sets = B.filter := by
  apply le_antisymm
  · intro U U_in
    rcases B.mem_filter_iff.mp U_in with ⟨V, V_in, h⟩
    exact GenerateSets.superset (GenerateSets.basic V_in) h
  · rw [le_generate_iff]
    apply mem_filter_of_mem

end FilterBasis

namespace Filter

namespace IsBasis

variable {p : ι → Prop} {s : ι → Set α}

/-- Constructs a filter from an indexed family of sets satisfying `IsBasis`. -/
protected def filter (h : IsBasis p s) : Filter α :=
  h.filterBasis.filter

protected theorem mem_filter_iff (h : IsBasis p s) {U : Set α} :
    U ∈ h.filter ↔ ∃ i, p i ∧ s i ⊆ U := by
  simp only [IsBasis.filter, FilterBasis.mem_filter_iff, mem_filterBasis_iff,
    exists_exists_and_eq_and]

theorem filter_eq_generate (h : IsBasis p s) : h.filter = generate { U | ∃ i, p i ∧ s i = U } := by
  erw [h.filterBasis.generate]; rfl

end IsBasis

-- Porting note: was `protected` in Lean 3 but `protected` didn't work; removed
/-- We say that a filter `l` has a basis `s : ι → Set α` bounded by `p : ι → Prop`,
if `t ∈ l` if and only if `t` includes `s i` for some `i` such that `p i`. -/
structure HasBasis (l : Filter α) (p : ι → Prop) (s : ι → Set α) : Prop where
  /-- A set `t` belongs to a filter `l` iff it includes an element of the basis. -/
  mem_iff' : ∀ t : Set α, t ∈ l ↔ ∃ i, p i ∧ s i ⊆ t

section SameType

variable {l l' : Filter α} {p : ι → Prop} {s : ι → Set α} {t : Set α} {i : ι} {p' : ι' → Prop}
  {s' : ι' → Set α} {i' : ι'}

theorem hasBasis_generate (s : Set (Set α)) :
    (generate s).HasBasis (fun t => Set.Finite t ∧ t ⊆ s) fun t => ⋂₀ t :=
  ⟨fun U => by simp only [mem_generate_iff, exists_prop, and_assoc, and_left_comm]⟩

/-- The smallest filter basis containing a given collection of sets. -/
def FilterBasis.ofSets (s : Set (Set α)) : FilterBasis α where
  sets := sInter '' { t | Set.Finite t ∧ t ⊆ s }
  nonempty := ⟨univ, ∅, ⟨⟨finite_empty, empty_subset s⟩, sInter_empty⟩⟩
  inter_sets := by
    rintro _ _ ⟨a, ⟨fina, suba⟩, rfl⟩ ⟨b, ⟨finb, subb⟩, rfl⟩
    exact ⟨⋂₀ (a ∪ b), mem_image_of_mem _ ⟨fina.union finb, union_subset suba subb⟩,
        (sInter_union _ _).subset⟩

lemma FilterBasis.ofSets_sets (s : Set (Set α)) :
    (FilterBasis.ofSets s).sets = sInter '' { t | Set.Finite t ∧ t ⊆ s } :=
  rfl

-- Porting note: use `∃ i, p i ∧ _` instead of `∃ i (hi : p i), _`.
/-- Definition of `HasBasis` unfolded with implicit set argument. -/
theorem HasBasis.mem_iff (hl : l.HasBasis p s) : t ∈ l ↔ ∃ i, p i ∧ s i ⊆ t :=
  hl.mem_iff' t

theorem HasBasis.eq_of_same_basis (hl : l.HasBasis p s) (hl' : l'.HasBasis p s) : l = l' := by
  ext t
  rw [hl.mem_iff, hl'.mem_iff]

-- Porting note: use `∃ i, p i ∧ _` instead of `∃ i (hi : p i), _`.
theorem hasBasis_iff : l.HasBasis p s ↔ ∀ t, t ∈ l ↔ ∃ i, p i ∧ s i ⊆ t :=
  ⟨fun ⟨h⟩ => h, fun h => ⟨h⟩⟩

theorem HasBasis.ex_mem (h : l.HasBasis p s) : ∃ i, p i :=
  (h.mem_iff.mp univ_mem).imp fun _ => And.left

protected theorem HasBasis.nonempty (h : l.HasBasis p s) : Nonempty ι :=
  nonempty_of_exists h.ex_mem

protected theorem IsBasis.hasBasis (h : IsBasis p s) : HasBasis h.filter p s :=
  ⟨fun t => by simp only [h.mem_filter_iff, exists_prop]⟩

protected theorem HasBasis.mem_of_superset (hl : l.HasBasis p s) (hi : p i) (ht : s i ⊆ t) :
    t ∈ l :=
  hl.mem_iff.2 ⟨i, hi, ht⟩

theorem HasBasis.mem_of_mem (hl : l.HasBasis p s) (hi : p i) : s i ∈ l :=
  hl.mem_of_superset hi Subset.rfl

/-- Index of a basis set such that `s i ⊆ t` as an element of `Subtype p`. -/
noncomputable def HasBasis.index (h : l.HasBasis p s) (t : Set α) (ht : t ∈ l) : { i : ι // p i } :=
  ⟨(h.mem_iff.1 ht).choose, (h.mem_iff.1 ht).choose_spec.1⟩

theorem HasBasis.property_index (h : l.HasBasis p s) (ht : t ∈ l) : p (h.index t ht) :=
  (h.index t ht).2

theorem HasBasis.set_index_mem (h : l.HasBasis p s) (ht : t ∈ l) : s (h.index t ht) ∈ l :=
  h.mem_of_mem <| h.property_index _

theorem HasBasis.set_index_subset (h : l.HasBasis p s) (ht : t ∈ l) : s (h.index t ht) ⊆ t :=
  (h.mem_iff.1 ht).choose_spec.2

theorem HasBasis.isBasis (h : l.HasBasis p s) : IsBasis p s where
  nonempty := h.ex_mem
  inter hi hj := by
    simpa only [h.mem_iff] using inter_mem (h.mem_of_mem hi) (h.mem_of_mem hj)

theorem HasBasis.filter_eq (h : l.HasBasis p s) : h.isBasis.filter = l := by
  ext U
  simp [h.mem_iff, IsBasis.mem_filter_iff]

theorem HasBasis.eq_generate (h : l.HasBasis p s) : l = generate { U | ∃ i, p i ∧ s i = U } := by
  rw [← h.isBasis.filter_eq_generate, h.filter_eq]

theorem generate_eq_generate_inter (s : Set (Set α)) :
    generate s = generate (sInter '' { t | Set.Finite t ∧ t ⊆ s }) := by
  rw [← FilterBasis.ofSets_sets, FilterBasis.generate, ← (hasBasis_generate s).filter_eq]; rfl

theorem ofSets_filter_eq_generate (s : Set (Set α)) :
    (FilterBasis.ofSets s).filter = generate s := by
  rw [← (FilterBasis.ofSets s).generate, FilterBasis.ofSets_sets, ← generate_eq_generate_inter]

protected theorem _root_.FilterBasis.hasBasis (B : FilterBasis α) :
    HasBasis B.filter (fun s : Set α => s ∈ B) id :=
  ⟨fun _ => B.mem_filter_iff⟩

theorem HasBasis.to_hasBasis' (hl : l.HasBasis p s) (h : ∀ i, p i → ∃ i', p' i' ∧ s' i' ⊆ s i)
    (h' : ∀ i', p' i' → s' i' ∈ l) : l.HasBasis p' s' := by
  refine ⟨fun t => ⟨fun ht => ?_, fun ⟨i', hi', ht⟩ => mem_of_superset (h' i' hi') ht⟩⟩
  rcases hl.mem_iff.1 ht with ⟨i, hi, ht⟩
  rcases h i hi with ⟨i', hi', hs's⟩
  exact ⟨i', hi', hs's.trans ht⟩

theorem HasBasis.to_hasBasis (hl : l.HasBasis p s) (h : ∀ i, p i → ∃ i', p' i' ∧ s' i' ⊆ s i)
    (h' : ∀ i', p' i' → ∃ i, p i ∧ s i ⊆ s' i') : l.HasBasis p' s' :=
  hl.to_hasBasis' h fun i' hi' =>
    let ⟨i, hi, hss'⟩ := h' i' hi'
    hl.mem_iff.2 ⟨i, hi, hss'⟩

protected lemma HasBasis.congr (hl : l.HasBasis p s) {p' s'} (hp : ∀ i, p i ↔ p' i)
    (hs : ∀ i, p i → s i = s' i) : l.HasBasis p' s' :=
  ⟨fun t ↦ by simp only [hl.mem_iff, ← hp]; exact exists_congr fun i ↦
    and_congr_right fun hi ↦ hs i hi ▸ Iff.rfl⟩

theorem HasBasis.to_subset (hl : l.HasBasis p s) {t : ι → Set α} (h : ∀ i, p i → t i ⊆ s i)
    (ht : ∀ i, p i → t i ∈ l) : l.HasBasis p t :=
  hl.to_hasBasis' (fun i hi => ⟨i, hi, h i hi⟩) ht

theorem HasBasis.eventually_iff (hl : l.HasBasis p s) {q : α → Prop} :
    (∀ᶠ x in l, q x) ↔ ∃ i, p i ∧ ∀ ⦃x⦄, x ∈ s i → q x := by simpa using hl.mem_iff

theorem HasBasis.frequently_iff (hl : l.HasBasis p s) {q : α → Prop} :
    (∃ᶠ x in l, q x) ↔ ∀ i, p i → ∃ x ∈ s i, q x := by
  simp only [Filter.Frequently, hl.eventually_iff]; push_neg; rfl

-- Porting note: use `∃ i, p i ∧ _` instead of `∃ i (hi : p i), _`.
theorem HasBasis.exists_iff (hl : l.HasBasis p s) {P : Set α → Prop}
    (mono : ∀ ⦃s t⦄, s ⊆ t → P t → P s) : (∃ s ∈ l, P s) ↔ ∃ i, p i ∧ P (s i) :=
  ⟨fun ⟨_s, hs, hP⟩ =>
    let ⟨i, hi, his⟩ := hl.mem_iff.1 hs
    ⟨i, hi, mono his hP⟩,
    fun ⟨i, hi, hP⟩ => ⟨s i, hl.mem_of_mem hi, hP⟩⟩

theorem HasBasis.forall_iff (hl : l.HasBasis p s) {P : Set α → Prop}
    (mono : ∀ ⦃s t⦄, s ⊆ t → P s → P t) : (∀ s ∈ l, P s) ↔ ∀ i, p i → P (s i) :=
  ⟨fun H i hi => H (s i) <| hl.mem_of_mem hi, fun H _s hs =>
    let ⟨i, hi, his⟩ := hl.mem_iff.1 hs
    mono his (H i hi)⟩

protected theorem HasBasis.neBot_iff (hl : l.HasBasis p s) :
    NeBot l ↔ ∀ {i}, p i → (s i).Nonempty :=
  forall_mem_nonempty_iff_neBot.symm.trans <| hl.forall_iff fun _ _ => Nonempty.mono

theorem HasBasis.eq_bot_iff (hl : l.HasBasis p s) : l = ⊥ ↔ ∃ i, p i ∧ s i = ∅ :=
  not_iff_not.1 <| neBot_iff.symm.trans <|
    hl.neBot_iff.trans <| by simp only [not_exists, not_and, nonempty_iff_ne_empty]

theorem generate_neBot_iff {s : Set (Set α)} :
    NeBot (generate s) ↔ ∀ t, t ⊆ s → t.Finite → (⋂₀ t).Nonempty :=
  (hasBasis_generate s).neBot_iff.trans <| by simp only [← and_imp, and_comm]

theorem basis_sets (l : Filter α) : l.HasBasis (fun s : Set α => s ∈ l) id :=
  ⟨fun _ => exists_mem_subset_iff.symm⟩

theorem asBasis_filter (f : Filter α) : f.asBasis.filter = f :=
  Filter.ext fun _ => exists_mem_subset_iff

theorem hasBasis_self {l : Filter α} {P : Set α → Prop} :
    HasBasis l (fun s => s ∈ l ∧ P s) id ↔ ∀ t ∈ l, ∃ r ∈ l, P r ∧ r ⊆ t := by
  simp only [hasBasis_iff, id, and_assoc]
  exact forall_congr' fun s =>
    ⟨fun h => h.1, fun h => ⟨h, fun ⟨t, hl, _, hts⟩ => mem_of_superset hl hts⟩⟩

theorem HasBasis.comp_surjective (h : l.HasBasis p s) {g : ι' → ι} (hg : Function.Surjective g) :
    l.HasBasis (p ∘ g) (s ∘ g) :=
  ⟨fun _ => h.mem_iff.trans hg.exists⟩

theorem HasBasis.comp_equiv (h : l.HasBasis p s) (e : ι' ≃ ι) : l.HasBasis (p ∘ e) (s ∘ e) :=
  h.comp_surjective e.surjective

theorem HasBasis.to_image_id' (h : l.HasBasis p s) : l.HasBasis (fun t ↦ ∃ i, p i ∧ s i = t) id :=
  ⟨fun _ ↦ by simp [h.mem_iff]⟩

theorem HasBasis.to_image_id {ι : Type*} {p : ι → Prop} {s : ι → Set α} (h : l.HasBasis p s) :
    l.HasBasis (· ∈ s '' {i | p i}) id :=
  h.to_image_id'

/-- If `{s i | p i}` is a basis of a filter `l` and each `s i` includes `s j` such that
`p j ∧ q j`, then `{s j | p j ∧ q j}` is a basis of `l`. -/
theorem HasBasis.restrict (h : l.HasBasis p s) {q : ι → Prop}
    (hq : ∀ i, p i → ∃ j, p j ∧ q j ∧ s j ⊆ s i) : l.HasBasis (fun i => p i ∧ q i) s := by
  refine ⟨fun t => ⟨fun ht => ?_, fun ⟨i, hpi, hti⟩ => h.mem_iff.2 ⟨i, hpi.1, hti⟩⟩⟩
  rcases h.mem_iff.1 ht with ⟨i, hpi, hti⟩
  rcases hq i hpi with ⟨j, hpj, hqj, hji⟩
  exact ⟨j, ⟨hpj, hqj⟩, hji.trans hti⟩

/-- If `{s i | p i}` is a basis of a filter `l` and `V ∈ l`, then `{s i | p i ∧ s i ⊆ V}`
is a basis of `l`. -/
theorem HasBasis.restrict_subset (h : l.HasBasis p s) {V : Set α} (hV : V ∈ l) :
    l.HasBasis (fun i => p i ∧ s i ⊆ V) s :=
  h.restrict fun _i hi => (h.mem_iff.1 (inter_mem hV (h.mem_of_mem hi))).imp fun _j hj =>
    ⟨hj.1, subset_inter_iff.1 hj.2⟩

theorem HasBasis.hasBasis_self_subset {p : Set α → Prop} (h : l.HasBasis (fun s => s ∈ l ∧ p s) id)
    {V : Set α} (hV : V ∈ l) : l.HasBasis (fun s => s ∈ l ∧ p s ∧ s ⊆ V) id := by
  simpa only [and_assoc] using h.restrict_subset hV

theorem HasBasis.ge_iff (hl' : l'.HasBasis p' s') : l ≤ l' ↔ ∀ i', p' i' → s' i' ∈ l :=
  ⟨fun h _i' hi' => h <| hl'.mem_of_mem hi', fun h _s hs =>
    let ⟨_i', hi', hs⟩ := hl'.mem_iff.1 hs
    mem_of_superset (h _ hi') hs⟩

-- Porting note: use `∃ i, p i ∧ _` instead of `∃ i (hi : p i), _`.
theorem HasBasis.le_iff (hl : l.HasBasis p s) : l ≤ l' ↔ ∀ t ∈ l', ∃ i, p i ∧ s i ⊆ t := by
  simp only [le_def, hl.mem_iff]

-- Porting note: use `∃ i, p i ∧ _` instead of `∃ i (hi : p i), _`.
theorem HasBasis.le_basis_iff (hl : l.HasBasis p s) (hl' : l'.HasBasis p' s') :
    l ≤ l' ↔ ∀ i', p' i' → ∃ i, p i ∧ s i ⊆ s' i' := by
  simp only [hl'.ge_iff, hl.mem_iff]

-- Porting note: use `∃ i, p i ∧ _` instead of `∃ i (hi : p i), _`.
theorem HasBasis.ext (hl : l.HasBasis p s) (hl' : l'.HasBasis p' s')
    (h : ∀ i, p i → ∃ i', p' i' ∧ s' i' ⊆ s i) (h' : ∀ i', p' i' → ∃ i, p i ∧ s i ⊆ s' i') :
    l = l' := by
  apply le_antisymm
  · rw [hl.le_basis_iff hl']
    simpa using h'
  · rw [hl'.le_basis_iff hl]
    simpa using h

theorem HasBasis.inf' (hl : l.HasBasis p s) (hl' : l'.HasBasis p' s') :
    (l ⊓ l').HasBasis (fun i : PProd ι ι' => p i.1 ∧ p' i.2) fun i => s i.1 ∩ s' i.2 :=
  ⟨by
    intro t
    constructor
    · simp only [mem_inf_iff, hl.mem_iff, hl'.mem_iff]
      rintro ⟨t, ⟨i, hi, ht⟩, t', ⟨i', hi', ht'⟩, rfl⟩
      exact ⟨⟨i, i'⟩, ⟨hi, hi'⟩, inter_subset_inter ht ht'⟩
    · rintro ⟨⟨i, i'⟩, ⟨hi, hi'⟩, H⟩
      exact mem_inf_of_inter (hl.mem_of_mem hi) (hl'.mem_of_mem hi') H⟩

theorem HasBasis.inf {ι ι' : Type*} {p : ι → Prop} {s : ι → Set α} {p' : ι' → Prop}
    {s' : ι' → Set α} (hl : l.HasBasis p s) (hl' : l'.HasBasis p' s') :
    (l ⊓ l').HasBasis (fun i : ι × ι' => p i.1 ∧ p' i.2) fun i => s i.1 ∩ s' i.2 :=
  (hl.inf' hl').comp_equiv Equiv.pprodEquivProd.symm

theorem hasBasis_iInf' {ι : Type*} {ι' : ι → Type*} {l : ι → Filter α} {p : ∀ i, ι' i → Prop}
    {s : ∀ i, ι' i → Set α} (hl : ∀ i, (l i).HasBasis (p i) (s i)) :
    (⨅ i, l i).HasBasis (fun If : Set ι × ∀ i, ι' i => If.1.Finite ∧ ∀ i ∈ If.1, p i (If.2 i))
      fun If : Set ι × ∀ i, ι' i => ⋂ i ∈ If.1, s i (If.2 i) :=
  ⟨by
    intro t
    constructor
    · simp only [mem_iInf', (hl _).mem_iff]
      rintro ⟨I, hI, V, hV, -, rfl, -⟩
      choose u hu using hV
      exact ⟨⟨I, u⟩, ⟨hI, fun i _ => (hu i).1⟩, iInter₂_mono fun i _ => (hu i).2⟩
    · rintro ⟨⟨I, f⟩, ⟨hI₁, hI₂⟩, hsub⟩
      refine mem_of_superset ?_ hsub
      exact (biInter_mem hI₁).mpr fun i hi => mem_iInf_of_mem i <| (hl i).mem_of_mem <| hI₂ _ hi⟩

theorem hasBasis_iInf {ι : Type*} {ι' : ι → Type*} {l : ι → Filter α} {p : ∀ i, ι' i → Prop}
    {s : ∀ i, ι' i → Set α} (hl : ∀ i, (l i).HasBasis (p i) (s i)) :
    (⨅ i, l i).HasBasis
      (fun If : Σ I : Set ι, ∀ i : I, ι' i => If.1.Finite ∧ ∀ i : If.1, p i (If.2 i)) fun If =>
      ⋂ i : If.1, s i (If.2 i) := by
  refine ⟨fun t => ⟨fun ht => ?_, ?_⟩⟩
  · rcases (hasBasis_iInf' hl).mem_iff.mp ht with ⟨⟨I, f⟩, ⟨hI, hf⟩, hsub⟩
    exact ⟨⟨I, fun i => f i⟩, ⟨hI, Subtype.forall.mpr hf⟩, trans (iInter_subtype _ _) hsub⟩
  · rintro ⟨⟨I, f⟩, ⟨hI, hf⟩, hsub⟩
    refine mem_of_superset ?_ hsub
    cases hI.nonempty_fintype
    exact iInter_mem.2 fun i => mem_iInf_of_mem ↑i <| (hl i).mem_of_mem <| hf _

theorem hasBasis_iInf_of_directed' {ι : Type*} {ι' : ι → Sort _} [Nonempty ι] {l : ι → Filter α}
    (s : ∀ i, ι' i → Set α) (p : ∀ i, ι' i → Prop) (hl : ∀ i, (l i).HasBasis (p i) (s i))
    (h : Directed (· ≥ ·) l) :
    (⨅ i, l i).HasBasis (fun ii' : Σi, ι' i => p ii'.1 ii'.2) fun ii' => s ii'.1 ii'.2 := by
  refine ⟨fun t => ?_⟩
  rw [mem_iInf_of_directed h, Sigma.exists]
  exact exists_congr fun i => (hl i).mem_iff

theorem hasBasis_iInf_of_directed {ι : Type*} {ι' : Sort _} [Nonempty ι] {l : ι → Filter α}
    (s : ι → ι' → Set α) (p : ι → ι' → Prop) (hl : ∀ i, (l i).HasBasis (p i) (s i))
    (h : Directed (· ≥ ·) l) :
    (⨅ i, l i).HasBasis (fun ii' : ι × ι' => p ii'.1 ii'.2) fun ii' => s ii'.1 ii'.2 := by
  refine ⟨fun t => ?_⟩
  rw [mem_iInf_of_directed h, Prod.exists]
  exact exists_congr fun i => (hl i).mem_iff

theorem hasBasis_biInf_of_directed' {ι : Type*} {ι' : ι → Sort _} {dom : Set ι}
    (hdom : dom.Nonempty) {l : ι → Filter α} (s : ∀ i, ι' i → Set α) (p : ∀ i, ι' i → Prop)
    (hl : ∀ i ∈ dom, (l i).HasBasis (p i) (s i)) (h : DirectedOn (l ⁻¹'o GE.ge) dom) :
    (⨅ i ∈ dom, l i).HasBasis (fun ii' : Σi, ι' i => ii'.1 ∈ dom ∧ p ii'.1 ii'.2) fun ii' =>
      s ii'.1 ii'.2 := by
  refine ⟨fun t => ?_⟩
  rw [mem_biInf_of_directed h hdom, Sigma.exists]
  refine exists_congr fun i => ⟨?_, ?_⟩
  · rintro ⟨hi, hti⟩
    rcases (hl i hi).mem_iff.mp hti with ⟨b, hb, hbt⟩
    exact ⟨b, ⟨hi, hb⟩, hbt⟩
  · rintro ⟨b, ⟨hi, hb⟩, hibt⟩
    exact ⟨hi, (hl i hi).mem_iff.mpr ⟨b, hb, hibt⟩⟩

theorem hasBasis_biInf_of_directed {ι : Type*} {ι' : Sort _} {dom : Set ι} (hdom : dom.Nonempty)
    {l : ι → Filter α} (s : ι → ι' → Set α) (p : ι → ι' → Prop)
    (hl : ∀ i ∈ dom, (l i).HasBasis (p i) (s i)) (h : DirectedOn (l ⁻¹'o GE.ge) dom) :
    (⨅ i ∈ dom, l i).HasBasis (fun ii' : ι × ι' => ii'.1 ∈ dom ∧ p ii'.1 ii'.2) fun ii' =>
      s ii'.1 ii'.2 := by
  refine ⟨fun t => ?_⟩
  rw [mem_biInf_of_directed h hdom, Prod.exists]
  refine exists_congr fun i => ⟨?_, ?_⟩
  · rintro ⟨hi, hti⟩
    rcases (hl i hi).mem_iff.mp hti with ⟨b, hb, hbt⟩
    exact ⟨b, ⟨hi, hb⟩, hbt⟩
  · rintro ⟨b, ⟨hi, hb⟩, hibt⟩
    exact ⟨hi, (hl i hi).mem_iff.mpr ⟨b, hb, hibt⟩⟩

theorem hasBasis_principal (t : Set α) : (𝓟 t).HasBasis (fun _ : Unit => True) fun _ => t :=
  ⟨fun U => by simp⟩

theorem hasBasis_pure (x : α) :
    (pure x : Filter α).HasBasis (fun _ : Unit => True) fun _ => {x} := by
  simp only [← principal_singleton, hasBasis_principal]

theorem HasBasis.sup' (hl : l.HasBasis p s) (hl' : l'.HasBasis p' s') :
    (l ⊔ l').HasBasis (fun i : PProd ι ι' => p i.1 ∧ p' i.2) fun i => s i.1 ∪ s' i.2 :=
  ⟨by
    intro t
    simp_rw [mem_sup, hl.mem_iff, hl'.mem_iff, PProd.exists, union_subset_iff,
       ← exists_and_right, ← exists_and_left]
    simp only [and_assoc, and_left_comm]⟩

theorem HasBasis.sup {ι ι' : Type*} {p : ι → Prop} {s : ι → Set α} {p' : ι' → Prop}
    {s' : ι' → Set α} (hl : l.HasBasis p s) (hl' : l'.HasBasis p' s') :
    (l ⊔ l').HasBasis (fun i : ι × ι' => p i.1 ∧ p' i.2) fun i => s i.1 ∪ s' i.2 :=
  (hl.sup' hl').comp_equiv Equiv.pprodEquivProd.symm

theorem hasBasis_iSup {ι : Sort*} {ι' : ι → Type*} {l : ι → Filter α} {p : ∀ i, ι' i → Prop}
    {s : ∀ i, ι' i → Set α} (hl : ∀ i, (l i).HasBasis (p i) (s i)) :
    (⨆ i, l i).HasBasis (fun f : ∀ i, ι' i => ∀ i, p i (f i)) fun f : ∀ i, ι' i => ⋃ i, s i (f i) :=
  hasBasis_iff.mpr fun t => by
    simp only [hasBasis_iff, (hl _).mem_iff, Classical.skolem, forall_and, iUnion_subset_iff,
      mem_iSup]

theorem HasBasis.sup_principal (hl : l.HasBasis p s) (t : Set α) :
    (l ⊔ 𝓟 t).HasBasis p fun i => s i ∪ t :=
  ⟨fun u => by
    simp only [(hl.sup' (hasBasis_principal t)).mem_iff, PProd.exists, exists_prop, and_true,
      Unique.exists_iff]⟩

theorem HasBasis.sup_pure (hl : l.HasBasis p s) (x : α) :
    (l ⊔ pure x).HasBasis p fun i => s i ∪ {x} := by
  simp only [← principal_singleton, hl.sup_principal]

theorem HasBasis.inf_principal (hl : l.HasBasis p s) (s' : Set α) :
    (l ⊓ 𝓟 s').HasBasis p fun i => s i ∩ s' :=
  ⟨fun t => by
    simp only [mem_inf_principal, hl.mem_iff, subset_def, mem_setOf_eq, mem_inter_iff, and_imp]⟩

theorem HasBasis.principal_inf (hl : l.HasBasis p s) (s' : Set α) :
    (𝓟 s' ⊓ l).HasBasis p fun i => s' ∩ s i := by
  simpa only [inf_comm, inter_comm] using hl.inf_principal s'

theorem HasBasis.inf_basis_neBot_iff (hl : l.HasBasis p s) (hl' : l'.HasBasis p' s') :
    NeBot (l ⊓ l') ↔ ∀ ⦃i⦄, p i → ∀ ⦃i'⦄, p' i' → (s i ∩ s' i').Nonempty :=
  (hl.inf' hl').neBot_iff.trans <| by simp [@forall_swap _ ι']

theorem HasBasis.inf_neBot_iff (hl : l.HasBasis p s) :
    NeBot (l ⊓ l') ↔ ∀ ⦃i⦄, p i → ∀ ⦃s'⦄, s' ∈ l' → (s i ∩ s').Nonempty :=
  hl.inf_basis_neBot_iff l'.basis_sets

theorem HasBasis.inf_principal_neBot_iff (hl : l.HasBasis p s) {t : Set α} :
    NeBot (l ⊓ 𝓟 t) ↔ ∀ ⦃i⦄, p i → (s i ∩ t).Nonempty :=
  (hl.inf_principal t).neBot_iff

-- Porting note: use `∃ i, p i ∧ _` instead of `∃ i (hi : p i), _`.
theorem HasBasis.disjoint_iff (hl : l.HasBasis p s) (hl' : l'.HasBasis p' s') :
    Disjoint l l' ↔ ∃ i, p i ∧ ∃ i', p' i' ∧ Disjoint (s i) (s' i') :=
  not_iff_not.mp <| by simp only [_root_.disjoint_iff, ← Ne.eq_def, ← neBot_iff, inf_eq_inter,
    hl.inf_basis_neBot_iff hl', not_exists, not_and, bot_eq_empty, ← nonempty_iff_ne_empty]

-- Porting note: use `∃ i, p i ∧ _` instead of `∃ i (hi : p i), _`.
theorem _root_.Disjoint.exists_mem_filter_basis (h : Disjoint l l') (hl : l.HasBasis p s)
    (hl' : l'.HasBasis p' s') : ∃ i, p i ∧ ∃ i', p' i' ∧ Disjoint (s i) (s' i') :=
  (hl.disjoint_iff hl').1 h

theorem _root_.Pairwise.exists_mem_filter_basis_of_disjoint {I} [Finite I] {l : I → Filter α}
    {ι : I → Sort*} {p : ∀ i, ι i → Prop} {s : ∀ i, ι i → Set α} (hd : Pairwise (Disjoint on l))
    (h : ∀ i, (l i).HasBasis (p i) (s i)) :
    ∃ ind : ∀ i, ι i, (∀ i, p i (ind i)) ∧ Pairwise (Disjoint on fun i => s i (ind i)) := by
  rcases hd.exists_mem_filter_of_disjoint with ⟨t, htl, hd⟩
  choose ind hp ht using fun i => (h i).mem_iff.1 (htl i)
  exact ⟨ind, hp, hd.mono fun i j hij => hij.mono (ht _) (ht _)⟩

theorem _root_.Set.PairwiseDisjoint.exists_mem_filter_basis {I : Type*} {l : I → Filter α}
    {ι : I → Sort*} {p : ∀ i, ι i → Prop} {s : ∀ i, ι i → Set α} {S : Set I}
    (hd : S.PairwiseDisjoint l) (hS : S.Finite) (h : ∀ i, (l i).HasBasis (p i) (s i)) :
    ∃ ind : ∀ i, ι i, (∀ i, p i (ind i)) ∧ S.PairwiseDisjoint fun i => s i (ind i) := by
  rcases hd.exists_mem_filter hS with ⟨t, htl, hd⟩
  choose ind hp ht using fun i => (h i).mem_iff.1 (htl i)
  exact ⟨ind, hp, hd.mono ht⟩

theorem inf_neBot_iff :
    NeBot (l ⊓ l') ↔ ∀ ⦃s : Set α⦄, s ∈ l → ∀ ⦃s'⦄, s' ∈ l' → (s ∩ s').Nonempty :=
  l.basis_sets.inf_neBot_iff

theorem inf_principal_neBot_iff {s : Set α} : NeBot (l ⊓ 𝓟 s) ↔ ∀ U ∈ l, (U ∩ s).Nonempty :=
  l.basis_sets.inf_principal_neBot_iff

theorem mem_iff_inf_principal_compl {f : Filter α} {s : Set α} : s ∈ f ↔ f ⊓ 𝓟 sᶜ = ⊥ := by
  refine not_iff_not.1 ((inf_principal_neBot_iff.trans ?_).symm.trans neBot_iff)
  exact
    ⟨fun h hs => by simpa [Set.not_nonempty_empty] using h s hs, fun hs t ht =>
      inter_compl_nonempty_iff.2 fun hts => hs <| mem_of_superset ht hts⟩

theorem not_mem_iff_inf_principal_compl {f : Filter α} {s : Set α} : s ∉ f ↔ NeBot (f ⊓ 𝓟 sᶜ) :=
  (not_congr mem_iff_inf_principal_compl).trans neBot_iff.symm

@[simp]
theorem disjoint_principal_right {f : Filter α} {s : Set α} : Disjoint f (𝓟 s) ↔ sᶜ ∈ f := by
  rw [mem_iff_inf_principal_compl, compl_compl, disjoint_iff]

@[simp]
theorem disjoint_principal_left {f : Filter α} {s : Set α} : Disjoint (𝓟 s) f ↔ sᶜ ∈ f := by
  rw [disjoint_comm, disjoint_principal_right]

@[simp 1100] -- Porting note: higher priority for linter
theorem disjoint_principal_principal {s t : Set α} : Disjoint (𝓟 s) (𝓟 t) ↔ Disjoint s t := by
  rw [← subset_compl_iff_disjoint_left, disjoint_principal_left, mem_principal]

alias ⟨_, _root_.Disjoint.filter_principal⟩ := disjoint_principal_principal

@[simp]
theorem disjoint_pure_pure {x y : α} : Disjoint (pure x : Filter α) (pure y) ↔ x ≠ y := by
  simp only [← principal_singleton, disjoint_principal_principal, disjoint_singleton]

-- Porting note: use `∃ i, p i ∧ _` instead of `∃ i (hi : p i), _`.
theorem HasBasis.disjoint_iff_left (h : l.HasBasis p s) :
    Disjoint l l' ↔ ∃ i, p i ∧ (s i)ᶜ ∈ l' := by
  simp only [h.disjoint_iff l'.basis_sets, id, ← disjoint_principal_left,
    (hasBasis_principal _).disjoint_iff l'.basis_sets, true_and, Unique.exists_iff]

-- Porting note: use `∃ i, p i ∧ _` instead of `∃ i (hi : p i), _`.
theorem HasBasis.disjoint_iff_right (h : l.HasBasis p s) :
    Disjoint l' l ↔ ∃ i, p i ∧ (s i)ᶜ ∈ l' :=
  disjoint_comm.trans h.disjoint_iff_left

theorem le_iff_forall_inf_principal_compl {f g : Filter α} : f ≤ g ↔ ∀ V ∈ g, f ⊓ 𝓟 Vᶜ = ⊥ :=
  forall₂_congr fun _ _ => mem_iff_inf_principal_compl

theorem inf_neBot_iff_frequently_left {f g : Filter α} :
    NeBot (f ⊓ g) ↔ ∀ {p : α → Prop}, (∀ᶠ x in f, p x) → ∃ᶠ x in g, p x := by
  simp only [inf_neBot_iff, frequently_iff, and_comm]; rfl

theorem inf_neBot_iff_frequently_right {f g : Filter α} :
    NeBot (f ⊓ g) ↔ ∀ {p : α → Prop}, (∀ᶠ x in g, p x) → ∃ᶠ x in f, p x := by
  rw [inf_comm]
  exact inf_neBot_iff_frequently_left

theorem HasBasis.eq_biInf (h : l.HasBasis p s) : l = ⨅ (i) (_ : p i), 𝓟 (s i) :=
  eq_biInf_of_mem_iff_exists_mem fun {_} => by simp only [h.mem_iff, mem_principal, exists_prop]

theorem HasBasis.eq_iInf (h : l.HasBasis (fun _ => True) s) : l = ⨅ i, 𝓟 (s i) := by
  simpa only [iInf_true] using h.eq_biInf

theorem hasBasis_iInf_principal {s : ι → Set α} (h : Directed (· ≥ ·) s) [Nonempty ι] :
    (⨅ i, 𝓟 (s i)).HasBasis (fun _ => True) s :=
  ⟨fun t => by
    simpa only [true_and] using mem_iInf_of_directed (h.mono_comp _ monotone_principal.dual) t⟩

/-- If `s : ι → Set α` is an indexed family of sets, then finite intersections of `s i` form a basis
of `⨅ i, 𝓟 (s i)`. -/
theorem hasBasis_iInf_principal_finite {ι : Type*} (s : ι → Set α) :
    (⨅ i, 𝓟 (s i)).HasBasis (fun t : Set ι => t.Finite) fun t => ⋂ i ∈ t, s i := by
  refine ⟨fun U => (mem_iInf_finite _).trans ?_⟩
  simp only [iInf_principal_finset, mem_iUnion, mem_principal, exists_prop,
    exists_finite_iff_finset, Finset.set_biInter_coe]

theorem hasBasis_biInf_principal {s : β → Set α} {S : Set β} (h : DirectedOn (s ⁻¹'o (· ≥ ·)) S)
    (ne : S.Nonempty) : (⨅ i ∈ S, 𝓟 (s i)).HasBasis (fun i => i ∈ S) s :=
  ⟨fun t => by
    refine mem_biInf_of_directed ?_ ne
    rw [directedOn_iff_directed, ← directed_comp] at h ⊢
    refine h.mono_comp _ ?_
    exact fun _ _ => principal_mono.2⟩

theorem hasBasis_biInf_principal' {ι : Type*} {p : ι → Prop} {s : ι → Set α}
    (h : ∀ i, p i → ∀ j, p j → ∃ k, p k ∧ s k ⊆ s i ∧ s k ⊆ s j) (ne : ∃ i, p i) :
    (⨅ (i) (_ : p i), 𝓟 (s i)).HasBasis p s :=
  Filter.hasBasis_biInf_principal h ne

theorem HasBasis.map (f : α → β) (hl : l.HasBasis p s) : (l.map f).HasBasis p fun i => f '' s i :=
  ⟨fun t => by simp only [mem_map, image_subset_iff, hl.mem_iff, preimage]⟩

theorem HasBasis.comap (f : β → α) (hl : l.HasBasis p s) :
    (l.comap f).HasBasis p fun i => f ⁻¹' s i :=
  ⟨fun t => by
    simp only [mem_comap', hl.mem_iff]
    refine exists_congr (fun i => Iff.rfl.and ?_)
    exact ⟨fun h x hx => h hx rfl, fun h y hy x hx => h <| by rwa [mem_preimage, hx]⟩⟩

theorem comap_hasBasis (f : α → β) (l : Filter β) :
    HasBasis (comap f l) (fun s : Set β => s ∈ l) fun s => f ⁻¹' s :=
  ⟨fun _ => mem_comap⟩

theorem HasBasis.forall_mem_mem (h : HasBasis l p s) {x : α} :
    (∀ t ∈ l, x ∈ t) ↔ ∀ i, p i → x ∈ s i := by
  simp only [h.mem_iff, exists_imp, and_imp]
  exact ⟨fun h i hi => h (s i) i hi Subset.rfl, fun h t i hi ht => ht (h i hi)⟩

protected theorem HasBasis.biInf_mem [CompleteLattice β] {f : Set α → β} (h : HasBasis l p s)
    (hf : Monotone f) : ⨅ t ∈ l, f t = ⨅ (i) (_ : p i), f (s i) :=
  le_antisymm (le_iInf₂ fun i hi => iInf₂_le (s i) (h.mem_of_mem hi)) <|
    le_iInf₂ fun _t ht =>
      let ⟨i, hpi, hi⟩ := h.mem_iff.1 ht
      iInf₂_le_of_le i hpi (hf hi)

protected theorem HasBasis.biInter_mem {f : Set α → Set β} (h : HasBasis l p s) (hf : Monotone f) :
    ⋂ t ∈ l, f t = ⋂ (i) (_ : p i), f (s i) :=
  h.biInf_mem hf

protected theorem HasBasis.ker (h : HasBasis l p s) : l.ker = ⋂ (i) (_ : p i), s i :=
  sInter_eq_biInter.trans <| h.biInter_mem monotone_id

variable {ι'' : Type*} [Preorder ι''] (l) (s'' : ι'' → Set α)

/-- `IsAntitoneBasis s` means the image of `s` is a filter basis such that `s` is decreasing. -/
structure IsAntitoneBasis extends IsBasis (fun _ => True) s'' : Prop where
  /-- The sequence of sets is antitone. -/
  protected antitone : Antitone s''

/-- We say that a filter `l` has an antitone basis `s : ι → Set α`, if `t ∈ l` if and only if `t`
includes `s i` for some `i`, and `s` is decreasing. -/
structure HasAntitoneBasis (l : Filter α) (s : ι'' → Set α)
    extends HasBasis l (fun _ => True) s : Prop where
  /-- The sequence of sets is antitone. -/
  protected antitone : Antitone s

protected theorem HasAntitoneBasis.map {l : Filter α} {s : ι'' → Set α}
    (hf : HasAntitoneBasis l s) (m : α → β) : HasAntitoneBasis (map m l) (m '' s ·) :=
  ⟨HasBasis.map _ hf.toHasBasis, fun _ _ h => image_subset _ <| hf.2 h⟩

protected theorem HasAntitoneBasis.comap {l : Filter α} {s : ι'' → Set α}
    (hf : HasAntitoneBasis l s) (m : β → α) : HasAntitoneBasis (comap m l) (m ⁻¹' s ·) :=
  ⟨hf.1.comap _, fun _ _ h ↦ preimage_mono (hf.2 h)⟩

lemma HasAntitoneBasis.iInf_principal {ι : Type*} [Preorder ι] [Nonempty ι] [IsDirected ι (· ≤ ·)]
    {s : ι → Set α} (hs : Antitone s) : (⨅ i, 𝓟 (s i)).HasAntitoneBasis s :=
  ⟨hasBasis_iInf_principal hs.directed_ge, hs⟩

end SameType

section TwoTypes

variable {la : Filter α} {pa : ι → Prop} {sa : ι → Set α} {lb : Filter β} {pb : ι' → Prop}
  {sb : ι' → Set β} {f : α → β}

-- Porting note: use `∃ i, p i ∧ _` instead of `∃ i (hi : p i), _`.
theorem HasBasis.tendsto_left_iff (hla : la.HasBasis pa sa) :
    Tendsto f la lb ↔ ∀ t ∈ lb, ∃ i, pa i ∧ MapsTo f (sa i) t := by
  simp only [Tendsto, (hla.map f).le_iff, image_subset_iff]
  rfl

theorem HasBasis.tendsto_right_iff (hlb : lb.HasBasis pb sb) :
    Tendsto f la lb ↔ ∀ i, pb i → ∀ᶠ x in la, f x ∈ sb i := by
  simp only [Tendsto, hlb.ge_iff, mem_map', Filter.Eventually]

-- Porting note: use `∃ i, p i ∧ _` instead of `∃ i (hi : p i), _`.
theorem HasBasis.tendsto_iff (hla : la.HasBasis pa sa) (hlb : lb.HasBasis pb sb) :
    Tendsto f la lb ↔ ∀ ib, pb ib → ∃ ia, pa ia ∧ ∀ x ∈ sa ia, f x ∈ sb ib := by
  simp [hlb.tendsto_right_iff, hla.eventually_iff]

-- Porting note: use `∃ i, p i ∧ _` instead of `∃ i (hi : p i), _`.
theorem Tendsto.basis_left (H : Tendsto f la lb) (hla : la.HasBasis pa sa) :
    ∀ t ∈ lb, ∃ i, pa i ∧ MapsTo f (sa i) t :=
  hla.tendsto_left_iff.1 H

theorem Tendsto.basis_right (H : Tendsto f la lb) (hlb : lb.HasBasis pb sb) :
    ∀ i, pb i → ∀ᶠ x in la, f x ∈ sb i :=
  hlb.tendsto_right_iff.1 H

-- Porting note: use `∃ i, p i ∧ _` instead of `∃ i (hi : p i), _`.
theorem Tendsto.basis_both (H : Tendsto f la lb) (hla : la.HasBasis pa sa)
    (hlb : lb.HasBasis pb sb) :
    ∀ ib, pb ib → ∃ ia, pa ia ∧ MapsTo f (sa ia) (sb ib) :=
  (hla.tendsto_iff hlb).1 H

theorem HasBasis.prod_pprod (hla : la.HasBasis pa sa) (hlb : lb.HasBasis pb sb) :
    (la ×ˢ lb).HasBasis (fun i : PProd ι ι' => pa i.1 ∧ pb i.2) fun i => sa i.1 ×ˢ sb i.2 :=
  (hla.comap Prod.fst).inf' (hlb.comap Prod.snd)

theorem HasBasis.prod {ι ι' : Type*} {pa : ι → Prop} {sa : ι → Set α} {pb : ι' → Prop}
    {sb : ι' → Set β} (hla : la.HasBasis pa sa) (hlb : lb.HasBasis pb sb) :
    (la ×ˢ lb).HasBasis (fun i : ι × ι' => pa i.1 ∧ pb i.2) fun i => sa i.1 ×ˢ sb i.2 :=
  (hla.comap Prod.fst).inf (hlb.comap Prod.snd)

theorem HasBasis.prod_same_index {p : ι → Prop} {sb : ι → Set β} (hla : la.HasBasis p sa)
    (hlb : lb.HasBasis p sb) (h_dir : ∀ {i j}, p i → p j → ∃ k, p k ∧ sa k ⊆ sa i ∧ sb k ⊆ sb j) :
    (la ×ˢ lb).HasBasis p fun i => sa i ×ˢ sb i := by
  simp only [hasBasis_iff, (hla.prod_pprod hlb).mem_iff]
  refine fun t => ⟨?_, ?_⟩
  · rintro ⟨⟨i, j⟩, ⟨hi, hj⟩, hsub : sa i ×ˢ sb j ⊆ t⟩
    rcases h_dir hi hj with ⟨k, hk, ki, kj⟩
    exact ⟨k, hk, (Set.prod_mono ki kj).trans hsub⟩
  · rintro ⟨i, hi, h⟩
    exact ⟨⟨i, i⟩, ⟨hi, hi⟩, h⟩

theorem HasBasis.prod_same_index_mono {ι : Type*} [LinearOrder ι] {p : ι → Prop} {sa : ι → Set α}
    {sb : ι → Set β} (hla : la.HasBasis p sa) (hlb : lb.HasBasis p sb)
    (hsa : MonotoneOn sa { i | p i }) (hsb : MonotoneOn sb { i | p i }) :
    (la ×ˢ lb).HasBasis p fun i => sa i ×ˢ sb i :=
  hla.prod_same_index hlb fun {i j} hi hj =>
    have : p (min i j) := min_rec' _ hi hj
    ⟨min i j, this, hsa this hi <| min_le_left _ _, hsb this hj <| min_le_right _ _⟩

theorem HasBasis.prod_same_index_anti {ι : Type*} [LinearOrder ι] {p : ι → Prop} {sa : ι → Set α}
    {sb : ι → Set β} (hla : la.HasBasis p sa) (hlb : lb.HasBasis p sb)
    (hsa : AntitoneOn sa { i | p i }) (hsb : AntitoneOn sb { i | p i }) :
    (la ×ˢ lb).HasBasis p fun i => sa i ×ˢ sb i :=
  @HasBasis.prod_same_index_mono _ _ _ _ ιᵒᵈ _ _ _ _ hla hlb hsa.dual_left hsb.dual_left

theorem HasBasis.prod_self (hl : la.HasBasis pa sa) :
    (la ×ˢ la).HasBasis pa fun i => sa i ×ˢ sa i :=
  hl.prod_same_index hl fun {i j} hi hj => by
    simpa only [exists_prop, subset_inter_iff] using
      hl.mem_iff.1 (inter_mem (hl.mem_of_mem hi) (hl.mem_of_mem hj))

theorem mem_prod_self_iff {s} : s ∈ la ×ˢ la ↔ ∃ t ∈ la, t ×ˢ t ⊆ s :=
  la.basis_sets.prod_self.mem_iff

lemma eventually_prod_self_iff {r : α → α → Prop} :
    (∀ᶠ x in la ×ˢ la, r x.1 x.2) ↔ ∃ t ∈ la, ∀ x ∈ t, ∀ y ∈ t, r x y :=
  mem_prod_self_iff.trans <| by simp only [prod_subset_iff, mem_setOf_eq]

theorem HasAntitoneBasis.prod {ι : Type*} [LinearOrder ι] {f : Filter α} {g : Filter β}
    {s : ι → Set α} {t : ι → Set β} (hf : HasAntitoneBasis f s) (hg : HasAntitoneBasis g t) :
    HasAntitoneBasis (f ×ˢ g) fun n => s n ×ˢ t n :=
  ⟨hf.1.prod_same_index_anti hg.1 (hf.2.antitoneOn _) (hg.2.antitoneOn _), hf.2.set_prod hg.2⟩

theorem HasBasis.coprod {ι ι' : Type*} {pa : ι → Prop} {sa : ι → Set α} {pb : ι' → Prop}
    {sb : ι' → Set β} (hla : la.HasBasis pa sa) (hlb : lb.HasBasis pb sb) :
    (la.coprod lb).HasBasis (fun i : ι × ι' => pa i.1 ∧ pb i.2) fun i =>
      Prod.fst ⁻¹' sa i.1 ∪ Prod.snd ⁻¹' sb i.2 :=
  (hla.comap Prod.fst).sup (hlb.comap Prod.snd)

end TwoTypes

theorem map_sigma_mk_comap {π : α → Type*} {π' : β → Type*} {f : α → β}
    (hf : Function.Injective f) (g : ∀ a, π a → π' (f a)) (a : α) (l : Filter (π' (f a))) :
    map (Sigma.mk a) (comap (g a) l) = comap (Sigma.map f g) (map (Sigma.mk (f a)) l) := by
  refine (((basis_sets _).comap _).map _).eq_of_same_basis ?_
  convert ((basis_sets l).map (Sigma.mk (f a))).comap (Sigma.map f g)
  apply image_sigmaMk_preimage_sigmaMap hf

end Filter<|MERGE_RESOLUTION|>--- conflicted
+++ resolved
@@ -3,14 +3,8 @@
 Released under Apache 2.0 license as described in the file LICENSE.
 Authors: Yury Kudryashov, Johannes Hölzl, Mario Carneiro, Patrick Massot
 -/
-<<<<<<< HEAD
-import Mathlib.Order.Filter.Ker
-import Mathlib.Order.Filter.Prod
-=======
 import Mathlib.Data.Prod.PProd
-import Mathlib.Data.Set.Countable
 import Mathlib.Order.Filter.Basic
->>>>>>> c4139755
 
 /-!
 # Filter bases
