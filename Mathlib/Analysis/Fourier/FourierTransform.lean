/-
Copyright (c) 2023 David Loeffler. All rights reserved.
Released under Apache 2.0 license as described in the file LICENSE.
Authors: David Loeffler
-/
import Mathlib.Analysis.Complex.Circle
import Mathlib.MeasureTheory.Group.Integral
import Mathlib.MeasureTheory.Integral.SetIntegral
import Mathlib.MeasureTheory.Measure.Haar.OfBasis
import Mathlib.MeasureTheory.Constructions.Prod.Integral
import Mathlib.MeasureTheory.Measure.Haar.InnerProductSpace
import Mathlib.Algebra.Group.AddChar

/-!
# The Fourier transform

We set up the Fourier transform for complex-valued functions on finite-dimensional spaces.

## Design choices

In namespace `VectorFourier`, we define the Fourier integral in the following context:
* `𝕜` is a commutative ring.
* `V` and `W` are `𝕜`-modules.
* `e` is a unitary additive character of `𝕜`, i.e. an `AddChar 𝕜 circle`.
* `μ` is a measure on `V`.
* `L` is a `𝕜`-bilinear form `V × W → 𝕜`.
* `E` is a complete normed `ℂ`-vector space.

With these definitions, we define `fourierIntegral` to be the map from functions `V → E` to
functions `W → E` that sends `f` to

`fun w ↦ ∫ v in V, e (-L v w) • f v ∂μ`,

This includes the cases `W` is the dual of `V` and `L` is the canonical pairing, or `W = V` and `L`
is a bilinear form (e.g. an inner product).

In namespace `Fourier`, we consider the more familiar special case when `V = W = 𝕜` and `L` is the
multiplication map (but still allowing `𝕜` to be an arbitrary ring equipped with a measure).

The most familiar case of all is when `V = W = 𝕜 = ℝ`, `L` is multiplication, `μ` is volume, and
`e` is `Real.fourierChar`, i.e. the character `fun x ↦ exp ((2 * π * x) * I)` (for which we
introduce the notation `𝐞` in the locale `FourierTransform`).

Another familiar case (which generalizes the previous one) is when `V = W` is an inner product space
over `ℝ` and `L` is the scalar product. We introduce two notations `𝓕` for the Fourier transform in
this case and `𝓕⁻ f (v) = 𝓕 f (-v)` for the inverse Fourier transform. These notations make
in particular sense for `V = W = ℝ`.

## Main results

At present the only nontrivial lemma we prove is `fourierIntegral_continuous`, stating that the
Fourier transform of an integrable function is continuous (under mild assumptions).
-/


noncomputable section

local notation "𝕊" => circle

open MeasureTheory Filter

open scoped Topology

/-! ## Fourier theory for functions on general vector spaces -/

namespace VectorFourier

variable {𝕜 : Type*} [CommRing 𝕜] {V : Type*} [AddCommGroup V] [Module 𝕜 V] [MeasurableSpace V]
  {W : Type*} [AddCommGroup W] [Module 𝕜 W]
  {E F G : Type*} [NormedAddCommGroup E] [NormedSpace ℂ E] [NormedAddCommGroup F] [NormedSpace ℂ F]
  [NormedAddCommGroup G] [NormedSpace ℂ G]

section Defs

/-- The Fourier transform integral for `f : V → E`, with respect to a bilinear form `L : V × W → 𝕜`
and an additive character `e`. -/
def fourierIntegral (e : AddChar 𝕜 𝕊) (μ : Measure V) (L : V →ₗ[𝕜] W →ₗ[𝕜] 𝕜) (f : V → E)
    (w : W) : E :=
  ∫ v, e (-L v w) • f v ∂μ

theorem fourierIntegral_smul_const (e : AddChar 𝕜 𝕊) (μ : Measure V)
    (L : V →ₗ[𝕜] W →ₗ[𝕜] 𝕜) (f : V → E) (r : ℂ) :
    fourierIntegral e μ L (r • f) = r • fourierIntegral e μ L f := by
  ext1 w
  -- Porting note: was
  -- simp only [Pi.smul_apply, fourierIntegral, smul_comm _ r, integral_smul]
  simp only [Pi.smul_apply, fourierIntegral, ← integral_smul]
  congr 1 with v
  rw [smul_comm]

/-- The uniform norm of the Fourier integral of `f` is bounded by the `L¹` norm of `f`. -/
theorem norm_fourierIntegral_le_integral_norm (e : AddChar 𝕜 𝕊) (μ : Measure V)
    (L : V →ₗ[𝕜] W →ₗ[𝕜] 𝕜) (f : V → E) (w : W) :
    ‖fourierIntegral e μ L f w‖ ≤ ∫ v : V, ‖f v‖ ∂μ := by
  refine (norm_integral_le_integral_norm _).trans (le_of_eq ?_)
  simp_rw [norm_circle_smul]

/-- The Fourier integral converts right-translation into scalar multiplication by a phase factor. -/
theorem fourierIntegral_comp_add_right [MeasurableAdd V] (e : AddChar 𝕜 𝕊) (μ : Measure V)
    [μ.IsAddRightInvariant] (L : V →ₗ[𝕜] W →ₗ[𝕜] 𝕜) (f : V → E) (v₀ : V) :
    fourierIntegral e μ L (f ∘ fun v ↦ v + v₀) =
      fun w ↦ e (L v₀ w) • fourierIntegral e μ L f w := by
  ext1 w
  dsimp only [fourierIntegral, Function.comp_apply, Submonoid.smul_def]
  conv in L _ => rw [← add_sub_cancel_right v v₀]
  rw [integral_add_right_eq_self fun v : V ↦ (e (-L (v - v₀) w) : ℂ) • f v, ← integral_smul]
  congr 1 with v
  rw [← smul_assoc, smul_eq_mul, ← Submonoid.coe_mul, ← e.map_add_eq_mul, ← LinearMap.neg_apply,
    ← sub_eq_add_neg, ← LinearMap.sub_apply, LinearMap.map_sub, neg_sub]

end Defs

section Continuous

/-! In this section we assume 𝕜, `V`, `W` have topologies,
  and `L`, `e` are continuous (but `f` needn't be).
<<<<<<< HEAD
   This is used to ensure that `e [-L v w]` is (a.e. strongly) measurable. We could get away with
=======
   This is used to ensure that `e (-L v w)` is (a.e. strongly) measurable. We could get away with
>>>>>>> 59de845a
   imposing only a measurable-space structure on 𝕜 (it doesn't have to be the Borel sigma-algebra of
   a topology); but it seems hard to imagine cases where this extra generality would be useful, and
   allowing it would complicate matters in the most important use cases.
-/
variable [TopologicalSpace 𝕜] [TopologicalRing 𝕜] [TopologicalSpace V] [BorelSpace V]
  [TopologicalSpace W] {e : AddChar 𝕜 𝕊} {μ : Measure V} {L : V →ₗ[𝕜] W →ₗ[𝕜] 𝕜}

/-- For any `w`, the Fourier integral is convergent iff `f` is integrable. -/
theorem fourierIntegral_convergent_iff (he : Continuous e)
    (hL : Continuous fun p : V × W ↦ L p.1 p.2) {f : V → E} (w : W) :
    Integrable (fun v : V ↦ e (-L v w) • f v) μ ↔ Integrable f μ := by
  -- first prove one-way implication
  have aux {g : V → E} (hg : Integrable g μ) (x : W) :
      Integrable (fun v : V ↦ e (-L v x) • g v) μ := by
    have c : Continuous fun v ↦ e (-L v x) :=
      he.comp (hL.comp (continuous_prod_mk.mpr ⟨continuous_id, continuous_const⟩)).neg
    simp_rw [← integrable_norm_iff (c.aestronglyMeasurable.smul hg.1), norm_circle_smul]
    exact hg.norm
  -- then use it for both directions
  refine ⟨fun hf ↦ ?_, fun hf ↦ aux hf w⟩
  have := aux hf (-w)
  simp_rw [← mul_smul (e _) (e _) (f _), ← e.map_add_eq_mul, LinearMap.map_neg, neg_add_self,
    e.map_zero_eq_one, one_smul] at this -- the `(e _)` speeds up elaboration considerably
  exact this
<<<<<<< HEAD
#align vector_fourier.fourier_integral_convergent_iff VectorFourier.fourierIntegral_convergent_iff

@[deprecated] alias fourier_integral_convergent_iff :=
  VectorFourier.fourierIntegral_convergent_iff -- 2024-03-29
=======

@[deprecated (since := "2024-03-29")]
alias fourier_integral_convergent_iff := VectorFourier.fourierIntegral_convergent_iff
>>>>>>> 59de845a

variable [CompleteSpace E]

theorem fourierIntegral_add (he : Continuous e) (hL : Continuous fun p : V × W ↦ L p.1 p.2)
    {f g : V → E} (hf : Integrable f μ) (hg : Integrable g μ) :
    fourierIntegral e μ L f + fourierIntegral e μ L g = fourierIntegral e μ L (f + g) := by
  ext1 w
  dsimp only [Pi.add_apply, fourierIntegral]
  simp_rw [smul_add]
  rw [integral_add]
  · exact (fourierIntegral_convergent_iff he hL w).2 hf
  · exact (fourierIntegral_convergent_iff he hL w).2 hg
<<<<<<< HEAD
#align vector_fourier.fourier_integral_add VectorFourier.fourierIntegral_add
=======
>>>>>>> 59de845a

/-- The Fourier integral of an `L^1` function is a continuous function. -/
theorem fourierIntegral_continuous [FirstCountableTopology W] (he : Continuous e)
    (hL : Continuous fun p : V × W ↦ L p.1 p.2) {f : V → E} (hf : Integrable f μ) :
    Continuous (fourierIntegral e μ L f) := by
  apply continuous_of_dominated
  · exact fun w ↦ ((fourierIntegral_convergent_iff he hL w).2 hf).1
  · exact fun w ↦ ae_of_all _ fun v ↦ le_of_eq (norm_circle_smul _ _)
  · exact hf.norm
  · refine ae_of_all _ fun v ↦ (he.comp ?_).smul continuous_const
    exact (hL.comp (continuous_prod_mk.mpr ⟨continuous_const, continuous_id⟩)).neg

end Continuous

section Fubini

variable [TopologicalSpace 𝕜] [TopologicalRing 𝕜] [TopologicalSpace V] [BorelSpace V]
  [TopologicalSpace W] [MeasurableSpace W] [BorelSpace W]
  {e : AddChar 𝕜 𝕊} {μ : Measure V} {L : V →ₗ[𝕜] W →ₗ[𝕜] 𝕜}
  {ν : Measure W} [SigmaFinite μ] [SigmaFinite ν] [SecondCountableTopology V]

variable [CompleteSpace E] [CompleteSpace F]

/-- The Fourier transform satisfies `∫ 𝓕 f * g = ∫ f * 𝓕 g`, i.e., it is self-adjoint.
Version where the multiplication is replaced by a general bilinear form `M`. -/
theorem integral_bilin_fourierIntegral_eq_flip
    {f : V → E} {g : W → F} (M : E →L[ℂ] F →L[ℂ] G) (he : Continuous e)
    (hL : Continuous fun p : V × W ↦ L p.1 p.2) (hf : Integrable f μ) (hg : Integrable g ν) :
    ∫ ξ, M (fourierIntegral e μ L f ξ) (g ξ) ∂ν =
      ∫ x, M (f x) (fourierIntegral e ν L.flip g x) ∂μ := by
  by_cases hG : CompleteSpace G; swap; · simp [integral, hG]
  calc
  _ = ∫ ξ, M.flip (g ξ) (∫ x, e (-L x ξ) • f x ∂μ) ∂ν := rfl
  _ = ∫ ξ, (∫ x, M.flip (g ξ) (e (-L x ξ) • f x) ∂μ) ∂ν := by
    congr with ξ
    apply (ContinuousLinearMap.integral_comp_comm _ _).symm
    exact (fourierIntegral_convergent_iff he hL _).2 hf
  _ = ∫ x, (∫ ξ, M.flip (g ξ) (e (-L x ξ) • f x) ∂ν) ∂μ := by
    rw [integral_integral_swap]
    have : Integrable (fun (p : W × V) ↦ ‖M‖ * (‖g p.1‖ * ‖f p.2‖)) (ν.prod μ) :=
      (hg.norm.prod_mul hf.norm).const_mul _
    apply this.mono
    · -- This proof can be golfed but becomes very slow; breaking it up into steps
      -- speeds up compilation.
      change AEStronglyMeasurable (fun p : W × V ↦ (M (e (-(L p.2) p.1) • f p.2) (g p.1))) _
      have A : AEStronglyMeasurable (fun (p : W × V) ↦ e (-L p.2 p.1) • f p.2) (ν.prod μ) := by
        refine (Continuous.aestronglyMeasurable ?_).smul hf.1.snd
        exact he.comp (hL.comp continuous_swap).neg
      have A' : AEStronglyMeasurable (fun p ↦ (g p.1, e (-(L p.2) p.1) • f p.2) : W × V → F × E)
        (Measure.prod ν μ) := hg.1.fst.prod_mk A
      have B : Continuous (fun q ↦ M q.2 q.1 : F × E → G) := M.flip.continuous₂
      apply B.comp_aestronglyMeasurable A' -- `exact` works, but `apply` is 10x faster!
    · filter_upwards with ⟨ξ, x⟩
      rw [Function.uncurry_apply_pair, Submonoid.smul_def, (M.flip (g ξ)).map_smul,
        ← Submonoid.smul_def, norm_circle_smul, ContinuousLinearMap.flip_apply,
        norm_mul, norm_norm M, norm_mul, norm_norm, norm_norm, mul_comm (‖g _‖), ← mul_assoc]
      exact M.le_opNorm₂ (f x) (g ξ)
  _ = ∫ x, (∫ ξ, M (f x) (e (-L.flip ξ x) • g ξ) ∂ν) ∂μ := by
      simp only [ContinuousLinearMap.flip_apply, ContinuousLinearMap.map_smul_of_tower,
      ContinuousLinearMap.coe_smul', Pi.smul_apply, LinearMap.flip_apply]
  _ = ∫ x, M (f x) (∫ ξ, e (-L.flip ξ x) • g ξ ∂ν) ∂μ := by
    congr with x
    apply ContinuousLinearMap.integral_comp_comm
    apply (fourierIntegral_convergent_iff he _ _).2 hg
    exact hL.comp continuous_swap

/-- The Fourier transform satisfies `∫ 𝓕 f * g = ∫ f * 𝓕 g`, i.e., it is self-adjoint. -/
theorem integral_fourierIntegral_smul_eq_flip
    {f : V → ℂ} {g : W → F} (he : Continuous e)
    (hL : Continuous fun p : V × W ↦ L p.1 p.2) (hf : Integrable f μ) (hg : Integrable g ν) :
    ∫ ξ, (fourierIntegral e μ L f ξ) • (g ξ) ∂ν =
      ∫ x, (f x) • (fourierIntegral e ν L.flip g x) ∂μ :=
  integral_bilin_fourierIntegral_eq_flip (ContinuousLinearMap.lsmul ℂ ℂ) he hL hf hg

end Fubini

end VectorFourier

namespace VectorFourier

variable {𝕜 ι E F V W : Type*} [Fintype ι] [NontriviallyNormedField 𝕜]
  [NormedAddCommGroup V] [NormedSpace 𝕜 V] [MeasurableSpace V] [BorelSpace V]
  [NormedAddCommGroup W] [NormedSpace 𝕜 W] [MeasurableSpace W] [BorelSpace W]
  {e : AddChar 𝕜 𝕊} {μ : Measure V} {L : V →L[𝕜] W →L[𝕜] 𝕜}
  [NormedAddCommGroup F] [NormedSpace ℝ F]
  [NormedAddCommGroup E] [NormedSpace ℂ E]
  {M : ι → Type*} [∀ i, NormedAddCommGroup (M i)] [∀ i, NormedSpace ℝ (M i)]

theorem fourierIntegral_continuousLinearMap_apply
    {f : V → (F →L[ℝ] E)} {a : F} {w : W} (he : Continuous e) (hf : Integrable f μ) :
    fourierIntegral e μ L.toLinearMap₂ f w a =
      fourierIntegral e μ L.toLinearMap₂ (fun x ↦ f x a) w := by
  rw [fourierIntegral, ContinuousLinearMap.integral_apply]
  · rfl
  · apply (fourierIntegral_convergent_iff he _ _).2 hf
    exact L.continuous₂

theorem fourierIntegral_continuousMultilinearMap_apply
    {f : V → (ContinuousMultilinearMap ℝ M E)} {m : (i : ι) → M i} {w : W} (he : Continuous e)
    (hf : Integrable f μ) :
    fourierIntegral e μ L.toLinearMap₂ f w m =
      fourierIntegral e μ L.toLinearMap₂ (fun x ↦ f x m) w := by
  rw [fourierIntegral, ContinuousMultilinearMap.integral_apply]
  · rfl
  · apply (fourierIntegral_convergent_iff he _ _).2 hf
    exact L.continuous₂

end VectorFourier


/-! ## Fourier theory for functions on `𝕜` -/


namespace Fourier

variable {𝕜 : Type*} [CommRing 𝕜] [MeasurableSpace 𝕜] {E : Type*} [NormedAddCommGroup E]
  [NormedSpace ℂ E]

section Defs

variable [CompleteSpace E]

/-- The Fourier transform integral for `f : 𝕜 → E`, with respect to the measure `μ` and additive
character `e`. -/
def fourierIntegral (e : AddChar 𝕜 𝕊) (μ : Measure 𝕜) (f : 𝕜 → E) (w : 𝕜) : E :=
  VectorFourier.fourierIntegral e μ (LinearMap.mul 𝕜 𝕜) f w

theorem fourierIntegral_def (e : AddChar 𝕜 𝕊) (μ : Measure 𝕜) (f : 𝕜 → E) (w : 𝕜) :
    fourierIntegral e μ f w = ∫ v : 𝕜, e (-(v * w)) • f v ∂μ :=
  rfl

theorem fourierIntegral_smul_const (e : AddChar 𝕜 𝕊) (μ : Measure 𝕜) (f : 𝕜 → E) (r : ℂ) :
    fourierIntegral e μ (r • f) = r • fourierIntegral e μ f :=
  VectorFourier.fourierIntegral_smul_const _ _ _ _ _

/-- The uniform norm of the Fourier transform of `f` is bounded by the `L¹` norm of `f`. -/
theorem norm_fourierIntegral_le_integral_norm (e : AddChar 𝕜 𝕊) (μ : Measure 𝕜)
    (f : 𝕜 → E) (w : 𝕜) : ‖fourierIntegral e μ f w‖ ≤ ∫ x : 𝕜, ‖f x‖ ∂μ :=
  VectorFourier.norm_fourierIntegral_le_integral_norm _ _ _ _ _

/-- The Fourier transform converts right-translation into scalar multiplication by a phase
factor. -/
theorem fourierIntegral_comp_add_right [MeasurableAdd 𝕜] (e : AddChar 𝕜 𝕊) (μ : Measure 𝕜)
    [μ.IsAddRightInvariant] (f : 𝕜 → E) (v₀ : 𝕜) :
    fourierIntegral e μ (f ∘ fun v ↦ v + v₀) = fun w ↦ e (v₀ * w) • fourierIntegral e μ f w :=
  VectorFourier.fourierIntegral_comp_add_right _ _ _ _ _

end Defs

end Fourier

open scoped Real

namespace Real

/-- The standard additive character of `ℝ`, given by `fun x ↦ exp (2 * π * x * I)`. -/
def fourierChar : AddChar ℝ 𝕊 where
  toFun z := expMapCircle (2 * π * z)
  map_zero_eq_one' := by simp only; rw [mul_zero, expMapCircle_zero]
  map_add_eq_mul' x y := by simp only; rw [mul_add, expMapCircle_add]

@[inherit_doc] scoped[FourierTransform] notation "𝐞" => Real.fourierChar

open FourierTransform

theorem fourierChar_apply (x : ℝ) : 𝐞 x = Complex.exp (↑(2 * π * x) * Complex.I) :=
  rfl

@[continuity]
theorem continuous_fourierChar : Continuous 𝐞 :=
  (map_continuous expMapCircle).comp (continuous_mul_left _)

variable {E : Type*} [NormedAddCommGroup E] [NormedSpace ℂ E]

theorem vector_fourierIntegral_eq_integral_exp_smul {V : Type*} [AddCommGroup V] [Module ℝ V]
    [MeasurableSpace V] {W : Type*} [AddCommGroup W] [Module ℝ W] (L : V →ₗ[ℝ] W →ₗ[ℝ] ℝ)
    (μ : Measure V) (f : V → E) (w : W) :
    VectorFourier.fourierIntegral fourierChar μ L f w =
      ∫ v : V, Complex.exp (↑(-2 * π * L v w) * Complex.I) • f v ∂μ := by
  simp_rw [VectorFourier.fourierIntegral, Submonoid.smul_def, Real.fourierChar_apply, mul_neg,
    neg_mul]

/-- The Fourier integral is well defined iff the function is integrable. Version with a general
continuous bilinear function `L`. For the specialization to the inner product in an inner product
space, see `Real.fourierIntegral_convergent_iff`. -/
@[simp]
theorem fourierIntegral_convergent_iff' {V W : Type*} [NormedAddCommGroup V] [NormedSpace ℝ V]
    [NormedAddCommGroup W] [NormedSpace ℝ W] [MeasurableSpace V] [BorelSpace V] {μ : Measure V}
    {f : V → E} (L : V →L[ℝ] W →L[ℝ] ℝ) (w : W) :
    Integrable (fun v : V ↦ 𝐞 (- L v w) • f v) μ ↔ Integrable f μ :=
  VectorFourier.fourierIntegral_convergent_iff (E := E) (L := L.toLinearMap₂)
    continuous_fourierChar L.continuous₂ _

<<<<<<< HEAD
variable {E : Type*} [NormedAddCommGroup E] [NormedSpace ℂ E]
  {V : Type*} [NormedAddCommGroup V]
=======
section Apply

variable {ι F V W : Type*} [Fintype ι]
  [NormedAddCommGroup V] [NormedSpace ℝ V] [MeasurableSpace V] [BorelSpace V]
  [NormedAddCommGroup W] [NormedSpace ℝ W] [MeasurableSpace W] [BorelSpace W]
  {μ : Measure V} {L : V →L[ℝ] W →L[ℝ] ℝ}
  [NormedAddCommGroup F] [NormedSpace ℝ F]
  [NormedAddCommGroup E] [NormedSpace ℂ E]
  {M : ι → Type*} [∀ i, NormedAddCommGroup (M i)] [∀ i, NormedSpace ℝ (M i)]

theorem fourierIntegral_continuousLinearMap_apply'
    {f : V → (F →L[ℝ] E)} {a : F} {w : W} (hf : Integrable f μ) :
    VectorFourier.fourierIntegral 𝐞 μ L.toLinearMap₂ f w a =
      VectorFourier.fourierIntegral 𝐞 μ L.toLinearMap₂ (fun x ↦ f x a) w :=
  VectorFourier.fourierIntegral_continuousLinearMap_apply continuous_fourierChar hf

theorem fourierIntegral_continuousMultilinearMap_apply'
    {f : V → ContinuousMultilinearMap ℝ M E} {m : (i : ι) → M i} {w : W} (hf : Integrable f μ) :
    VectorFourier.fourierIntegral 𝐞 μ L.toLinearMap₂ f w m =
      VectorFourier.fourierIntegral 𝐞 μ L.toLinearMap₂ (fun x ↦ f x m) w :=
  VectorFourier.fourierIntegral_continuousMultilinearMap_apply continuous_fourierChar hf

end Apply

variable {V : Type*} [NormedAddCommGroup V]
>>>>>>> 59de845a
  [InnerProductSpace ℝ V] [MeasurableSpace V] [BorelSpace V] [FiniteDimensional ℝ V]
  {W : Type*} [NormedAddCommGroup W]
  [InnerProductSpace ℝ W] [MeasurableSpace W] [BorelSpace W] [FiniteDimensional ℝ W]

open scoped RealInnerProductSpace

/-- The Fourier transform of a function on an inner product space, with respect to the standard
additive character `ω ↦ exp (2 i π ω)`. -/
def fourierIntegral (f : V → E) (w : V) : E :=
  VectorFourier.fourierIntegral 𝐞 volume (innerₗ V) f w

/-- The inverse Fourier transform of a function on an inner product space, defined as the Fourier
transform but with opposite sign in the exponential. -/
def fourierIntegralInv (f : V → E) (w : V) : E :=
  VectorFourier.fourierIntegral 𝐞 volume (-innerₗ V) f w

@[inherit_doc] scoped[FourierTransform] notation "𝓕" => Real.fourierIntegral
@[inherit_doc] scoped[FourierTransform] notation "𝓕⁻" => Real.fourierIntegralInv

lemma fourierIntegral_eq (f : V → E) (w : V) :
    𝓕 f w = ∫ v, 𝐞 (-⟪v, w⟫) • f v := rfl

lemma fourierIntegral_eq' (f : V → E) (w : V) :
    𝓕 f w = ∫ v, Complex.exp ((↑(-2 * π * ⟪v, w⟫) * Complex.I)) • f v := by
  simp_rw [fourierIntegral_eq, Submonoid.smul_def, Real.fourierChar_apply, mul_neg, neg_mul]

lemma fourierIntegralInv_eq (f : V → E) (w : V) :
    𝓕⁻ f w = ∫ v, 𝐞 ⟪v, w⟫ • f v := by
  simp [fourierIntegralInv, VectorFourier.fourierIntegral]

lemma fourierIntegralInv_eq' (f : V → E) (w : V) :
    𝓕⁻ f w = ∫ v, Complex.exp ((↑(2 * π * ⟪v, w⟫) * Complex.I)) • f v := by
  simp_rw [fourierIntegralInv_eq, Submonoid.smul_def, Real.fourierChar_apply]

lemma fourierIntegral_comp_linearIsometry (A : W ≃ₗᵢ[ℝ] V) (f : V → E) (w : W) :
    𝓕 (f ∘ A) w = (𝓕 f) (A w) := by
  simp only [fourierIntegral_eq, ← A.inner_map_map, Function.comp_apply,
    ← MeasurePreserving.integral_comp A.measurePreserving A.toHomeomorph.measurableEmbedding]

lemma fourierIntegralInv_eq_fourierIntegral_neg (f : V → E) (w : V) :
    𝓕⁻ f w = 𝓕 f (-w) := by
  simp [fourierIntegral_eq, fourierIntegralInv_eq]

lemma fourierIntegralInv_eq_fourierIntegral_comp_neg (f : V → E) :
    𝓕⁻ f = 𝓕 (fun x ↦ f (-x)) := by
  ext y
  rw [fourierIntegralInv_eq_fourierIntegral_neg]
  change 𝓕 f (LinearIsometryEquiv.neg ℝ y) = 𝓕 (f ∘ LinearIsometryEquiv.neg ℝ) y
  exact (fourierIntegral_comp_linearIsometry _ _ _).symm

lemma fourierIntegralInv_comm (f : V → E) :
    𝓕 (𝓕⁻ f) = 𝓕⁻ (𝓕 f) := by
  conv_rhs => rw [fourierIntegralInv_eq_fourierIntegral_comp_neg]
  simp_rw [← fourierIntegralInv_eq_fourierIntegral_neg]

lemma fourierIntegralInv_comp_linearIsometry (A : W ≃ₗᵢ[ℝ] V) (f : V → E) (w : W) :
    𝓕⁻ (f ∘ A) w = (𝓕⁻ f) (A w) := by
  simp [fourierIntegralInv_eq_fourierIntegral_neg, fourierIntegral_comp_linearIsometry]

theorem fourierIntegral_real_eq (f : ℝ → E) (w : ℝ) :
    fourierIntegral f w = ∫ v : ℝ, 𝐞 (-(v * w)) • f v :=
  rfl

@[deprecated (since := "2024-02-21")] alias fourierIntegral_def := fourierIntegral_real_eq

theorem fourierIntegral_real_eq_integral_exp_smul (f : ℝ → E) (w : ℝ) :
    𝓕 f w = ∫ v : ℝ, Complex.exp (↑(-2 * π * v * w) * Complex.I) • f v := by
  simp_rw [fourierIntegral_real_eq, Submonoid.smul_def, Real.fourierChar_apply, mul_neg, neg_mul,
    mul_assoc]

@[deprecated (since := "2024-02-21")]
alias fourierIntegral_eq_integral_exp_smul := fourierIntegral_real_eq_integral_exp_smul

@[simp] theorem fourierIntegral_convergent_iff {μ : Measure V} {f : V → E} (w : V) :
    Integrable (fun v : V ↦ 𝐞 (- ⟪v, w⟫) • f v) μ ↔ Integrable f μ :=
  fourierIntegral_convergent_iff' (innerSL ℝ) w

theorem fourierIntegral_continuousLinearMap_apply
    {F : Type*} [NormedAddCommGroup F] [NormedSpace ℝ F]
    {f : V → (F →L[ℝ] E)} {a : F} {v : V} (hf : Integrable f) :
    𝓕 f v a = 𝓕 (fun x ↦ f x a) v :=
  fourierIntegral_continuousLinearMap_apply' (L := innerSL ℝ) hf

theorem fourierIntegral_continuousMultilinearMap_apply {ι : Type*} [Fintype ι]
    {M : ι → Type*} [∀ i, NormedAddCommGroup (M i)] [∀ i, NormedSpace ℝ (M i)]
    {f : V → ContinuousMultilinearMap ℝ M E} {m : (i : ι) → M i} {v : V} (hf : Integrable f) :
    𝓕 f v m = 𝓕 (fun x ↦ f x m) v :=
  fourierIntegral_continuousMultilinearMap_apply' (L := innerSL ℝ) hf

@[simp] theorem fourierIntegral_convergent_iff {μ : Measure V} {f : V → E} (w : V) :
    Integrable (fun v : V ↦ 𝐞 (- ⟪v, w⟫) • f v) μ ↔ Integrable f μ :=
  fourierIntegral_convergent_iff' (innerSL ℝ) w

end Real<|MERGE_RESOLUTION|>--- conflicted
+++ resolved
@@ -114,11 +114,7 @@
 
 /-! In this section we assume 𝕜, `V`, `W` have topologies,
   and `L`, `e` are continuous (but `f` needn't be).
-<<<<<<< HEAD
-   This is used to ensure that `e [-L v w]` is (a.e. strongly) measurable. We could get away with
-=======
    This is used to ensure that `e (-L v w)` is (a.e. strongly) measurable. We could get away with
->>>>>>> 59de845a
    imposing only a measurable-space structure on 𝕜 (it doesn't have to be the Borel sigma-algebra of
    a topology); but it seems hard to imagine cases where this extra generality would be useful, and
    allowing it would complicate matters in the most important use cases.
@@ -143,16 +139,9 @@
   simp_rw [← mul_smul (e _) (e _) (f _), ← e.map_add_eq_mul, LinearMap.map_neg, neg_add_self,
     e.map_zero_eq_one, one_smul] at this -- the `(e _)` speeds up elaboration considerably
   exact this
-<<<<<<< HEAD
-#align vector_fourier.fourier_integral_convergent_iff VectorFourier.fourierIntegral_convergent_iff
-
-@[deprecated] alias fourier_integral_convergent_iff :=
-  VectorFourier.fourierIntegral_convergent_iff -- 2024-03-29
-=======
 
 @[deprecated (since := "2024-03-29")]
 alias fourier_integral_convergent_iff := VectorFourier.fourierIntegral_convergent_iff
->>>>>>> 59de845a
 
 variable [CompleteSpace E]
 
@@ -165,10 +154,6 @@
   rw [integral_add]
   · exact (fourierIntegral_convergent_iff he hL w).2 hf
   · exact (fourierIntegral_convergent_iff he hL w).2 hg
-<<<<<<< HEAD
-#align vector_fourier.fourier_integral_add VectorFourier.fourierIntegral_add
-=======
->>>>>>> 59de845a
 
 /-- The Fourier integral of an `L^1` function is a continuous function. -/
 theorem fourierIntegral_continuous [FirstCountableTopology W] (he : Continuous e)
@@ -362,10 +347,6 @@
   VectorFourier.fourierIntegral_convergent_iff (E := E) (L := L.toLinearMap₂)
     continuous_fourierChar L.continuous₂ _
 
-<<<<<<< HEAD
-variable {E : Type*} [NormedAddCommGroup E] [NormedSpace ℂ E]
-  {V : Type*} [NormedAddCommGroup V]
-=======
 section Apply
 
 variable {ι F V W : Type*} [Fintype ι]
@@ -391,7 +372,6 @@
 end Apply
 
 variable {V : Type*} [NormedAddCommGroup V]
->>>>>>> 59de845a
   [InnerProductSpace ℝ V] [MeasurableSpace V] [BorelSpace V] [FiniteDimensional ℝ V]
   {W : Type*} [NormedAddCommGroup W]
   [InnerProductSpace ℝ W] [MeasurableSpace W] [BorelSpace W] [FiniteDimensional ℝ W]
@@ -481,8 +461,4 @@
     𝓕 f v m = 𝓕 (fun x ↦ f x m) v :=
   fourierIntegral_continuousMultilinearMap_apply' (L := innerSL ℝ) hf
 
-@[simp] theorem fourierIntegral_convergent_iff {μ : Measure V} {f : V → E} (w : V) :
-    Integrable (fun v : V ↦ 𝐞 (- ⟪v, w⟫) • f v) μ ↔ Integrable f μ :=
-  fourierIntegral_convergent_iff' (innerSL ℝ) w
-
 end Real