/-
Copyright (c) 2020 Sébastien Gouëzel. All rights reserved.
Released under Apache 2.0 license as described in the file LICENSE.
Authors: Sébastien Gouëzel, Sophie Morel, Yury Kudryashov
-/
import Mathlib.Analysis.NormedSpace.OperatorNorm.NormedSpace
<<<<<<< HEAD
import Mathlib.Topology.Algebra.Module.Multilinear.Topology

#align_import analysis.normed_space.multilinear from "leanprover-community/mathlib"@"f40476639bac089693a489c9e354ebd75dc0f886"
=======
import Mathlib.Logic.Embedding.Basic
import Mathlib.Data.Fintype.CardEmbedding
import Mathlib.Topology.Algebra.Module.Multilinear.Topology
>>>>>>> 59de845a

/-!
# Operator norm on the space of continuous multilinear maps

When `f` is a continuous multilinear map in finitely many variables, we define its norm `‖f‖` as the
smallest number such that `‖f m‖ ≤ ‖f‖ * ∏ i, ‖m i‖` for all `m`.

We show that it is indeed a norm, and prove its basic properties.

## Main results

Let `f` be a multilinear map in finitely many variables.
* `exists_bound_of_continuous` asserts that, if `f` is continuous, then there exists `C > 0`
  with `‖f m‖ ≤ C * ∏ i, ‖m i‖` for all `m`.
* `continuous_of_bound`, conversely, asserts that this bound implies continuity.
* `mkContinuous` constructs the associated continuous multilinear map.

Let `f` be a continuous multilinear map in finitely many variables.
* `‖f‖` is its norm, i.e., the smallest number such that `‖f m‖ ≤ ‖f‖ * ∏ i, ‖m i‖` for
  all `m`.
* `le_opNorm f m` asserts the fundamental inequality `‖f m‖ ≤ ‖f‖ * ∏ i, ‖m i‖`.
* `norm_image_sub_le f m₁ m₂` gives a control of the difference `f m₁ - f m₂` in terms of
  `‖f‖` and `‖m₁ - m₂‖`.

## Implementation notes

We mostly follow the API (and the proofs) of `OperatorNorm.lean`, with the additional complexity
that we should deal with multilinear maps in several variables. The currying/uncurrying
constructions are based on those in `Multilinear.lean`.

From the mathematical point of view, all the results follow from the results on operator norm in
one variable, by applying them to one variable after the other through currying. However, this
is only well defined when there is an order on the variables (for instance on `Fin n`) although
the final result is independent of the order. While everything could be done following this
approach, it turns out that direct proofs are easier and more efficient.
-/

suppress_compilation

noncomputable section

<<<<<<< HEAD
open scoped BigOperators NNReal Topology Uniformity
=======
open scoped NNReal Topology Uniformity
>>>>>>> 59de845a
open Finset Metric Function Filter

/-
Porting note: These lines are not required in Mathlib4.
```lean
attribute [local instance 1001]
  AddCommGroup.toAddCommMonoid NormedAddCommGroup.toAddCommGroup NormedSpace.toModule'
```
-/

/-!
### Type variables

We use the following type variables in this file:

* `𝕜` : a `NontriviallyNormedField`;
* `ι`, `ι'` : finite index types with decidable equality;
* `E`, `E₁` : families of normed vector spaces over `𝕜` indexed by `i : ι`;
* `E'` : a family of normed vector spaces over `𝕜` indexed by `i' : ι'`;
* `Ei` : a family of normed vector spaces over `𝕜` indexed by `i : Fin (Nat.succ n)`;
* `G`, `G'` : normed vector spaces over `𝕜`.
-/

universe u v v' wE wE₁ wE' wG wG'

/-- Applying a multilinear map to a vector is continuous in both coordinates. -/
theorem ContinuousMultilinearMap.continuous_eval {𝕜 ι : Type*} {E : ι → Type*} {F : Type*}
    [NormedField 𝕜] [Finite ι] [∀ i, SeminormedAddCommGroup (E i)] [∀ i, NormedSpace 𝕜 (E i)]
    [TopologicalSpace F] [AddCommGroup F] [TopologicalAddGroup F] [Module 𝕜 F] :
    Continuous fun p : ContinuousMultilinearMap 𝕜 E F × ∀ i, E i => p.1 p.2 := by
  cases nonempty_fintype ι
  let _ := TopologicalAddGroup.toUniformSpace F
  have := comm_topologicalAddGroup_is_uniform (G := F)
  refine (UniformOnFun.continuousOn_eval₂ fun m ↦ ?_).comp_continuous
    (embedding_toUniformOnFun.continuous.prod_map continuous_id) fun (f, x) ↦ f.cont.continuousAt
  exact ⟨ball m 1, NormedSpace.isVonNBounded_of_isBounded _ isBounded_ball,
    ball_mem_nhds _ one_pos⟩

section Seminorm

variable {𝕜 : Type u} {ι : Type v} {ι' : Type v'} {E : ι → Type wE} {E₁ : ι → Type wE₁}
  {E' : ι' → Type wE'} {G : Type wG} {G' : Type wG'} [Fintype ι]
  [Fintype ι'] [NontriviallyNormedField 𝕜] [∀ i, SeminormedAddCommGroup (E i)]
  [∀ i, NormedSpace 𝕜 (E i)] [∀ i, SeminormedAddCommGroup (E₁ i)] [∀ i, NormedSpace 𝕜 (E₁ i)]
  [∀ i, SeminormedAddCommGroup (E' i)] [∀ i, NormedSpace 𝕜 (E' i)]
  [SeminormedAddCommGroup G] [NormedSpace 𝕜 G] [SeminormedAddCommGroup G'] [NormedSpace 𝕜 G']

/-!
### Continuity properties of multilinear maps

We relate continuity of multilinear maps to the inequality `‖f m‖ ≤ C * ∏ i, ‖m i‖`, in
both directions. Along the way, we prove useful bounds on the difference `‖f m₁ - f m₂‖`.
-/

namespace MultilinearMap

variable (f : MultilinearMap 𝕜 E G)

/-- If `f` is a continuous multilinear map in finitely many variables on `E` and `m` is an element
of `∀ i, E i` such that one of the `m i` has norm `0`, then `f m` has norm `0`.

Note that we cannot drop the continuity assumption because `f (m : Unit → E) = f (m ())`,
where the domain has zero norm and the codomain has a nonzero norm
does not satisfy this condition. -/
lemma norm_map_coord_zero (hf : Continuous f) {m : ∀ i, E i} {i : ι} (hi : ‖m i‖ = 0) :
    ‖f m‖ = 0 := by
  classical
  rw [← inseparable_zero_iff_norm] at hi ⊢
  have : Inseparable (update m i 0) m := inseparable_pi.2 <|
    (forall_update_iff m fun i a ↦ Inseparable a (m i)).2 ⟨hi.symm, fun _ _ ↦ rfl⟩
  simpa only [map_update_zero] using this.symm.map hf

theorem bound_of_shell_of_norm_map_coord_zero (hf₀ : ∀ {m i}, ‖m i‖ = 0 → ‖f m‖ = 0)
    {ε : ι → ℝ} {C : ℝ} (hε : ∀ i, 0 < ε i) {c : ι → 𝕜} (hc : ∀ i, 1 < ‖c i‖)
    (hf : ∀ m : ∀ i, E i, (∀ i, ε i / ‖c i‖ ≤ ‖m i‖) → (∀ i, ‖m i‖ < ε i) → ‖f m‖ ≤ C * ∏ i, ‖m i‖)
    (m : ∀ i, E i) : ‖f m‖ ≤ C * ∏ i, ‖m i‖ := by
  rcases em (∃ i, ‖m i‖ = 0) with (⟨i, hi⟩ | hm)
  · rw [hf₀ hi, prod_eq_zero (mem_univ i) hi, mul_zero]
  push_neg at hm
  choose δ hδ0 hδm_lt hle_δm _ using fun i => rescale_to_shell_semi_normed (hc i) (hε i) (hm i)
  have hδ0 : 0 < ∏ i, ‖δ i‖ := prod_pos fun i _ => norm_pos_iff.2 (hδ0 i)
  simpa [map_smul_univ, norm_smul, prod_mul_distrib, mul_left_comm C, mul_le_mul_left hδ0] using
    hf (fun i => δ i • m i) hle_δm hδm_lt

/-- If a continuous multilinear map in finitely many variables on normed spaces satisfies
the inequality `‖f m‖ ≤ C * ∏ i, ‖m i‖` on a shell `ε i / ‖c i‖ < ‖m i‖ < ε i` for some positive
numbers `ε i` and elements `c i : 𝕜`, `1 < ‖c i‖`, then it satisfies this inequality for all `m`. -/
theorem bound_of_shell_of_continuous (hfc : Continuous f)
    {ε : ι → ℝ} {C : ℝ} (hε : ∀ i, 0 < ε i) {c : ι → 𝕜} (hc : ∀ i, 1 < ‖c i‖)
    (hf : ∀ m : ∀ i, E i, (∀ i, ε i / ‖c i‖ ≤ ‖m i‖) → (∀ i, ‖m i‖ < ε i) → ‖f m‖ ≤ C * ∏ i, ‖m i‖)
    (m : ∀ i, E i) : ‖f m‖ ≤ C * ∏ i, ‖m i‖ :=
  bound_of_shell_of_norm_map_coord_zero f (norm_map_coord_zero f hfc) hε hc hf m

/-- If a multilinear map in finitely many variables on normed spaces is continuous, then it
satisfies the inequality `‖f m‖ ≤ C * ∏ i, ‖m i‖`, for some `C` which can be chosen to be
positive. -/
theorem exists_bound_of_continuous (hf : Continuous f) :
    ∃ C : ℝ, 0 < C ∧ ∀ m, ‖f m‖ ≤ C * ∏ i, ‖m i‖ := by
  cases isEmpty_or_nonempty ι
  · refine ⟨‖f 0‖ + 1, add_pos_of_nonneg_of_pos (norm_nonneg _) zero_lt_one, fun m => ?_⟩
    obtain rfl : m = 0 := funext (IsEmpty.elim ‹_›)
    simp [univ_eq_empty, zero_le_one]
  obtain ⟨ε : ℝ, ε0 : 0 < ε, hε : ∀ m : ∀ i, E i, ‖m - 0‖ < ε → ‖f m - f 0‖ < 1⟩ :=
    NormedAddCommGroup.tendsto_nhds_nhds.1 (hf.tendsto 0) 1 zero_lt_one
  simp only [sub_zero, f.map_zero] at hε
  rcases NormedField.exists_one_lt_norm 𝕜 with ⟨c, hc⟩
  have : 0 < (‖c‖ / ε) ^ Fintype.card ι := pow_pos (div_pos (zero_lt_one.trans hc) ε0) _
  refine ⟨_, this, ?_⟩
  refine f.bound_of_shell_of_continuous hf (fun _ => ε0) (fun _ => hc) fun m hcm hm => ?_
  refine (hε m ((pi_norm_lt_iff ε0).2 hm)).le.trans ?_
  rw [← div_le_iff' this, one_div, ← inv_pow, inv_div, Fintype.card, ← prod_const]
  exact prod_le_prod (fun _ _ => div_nonneg ε0.le (norm_nonneg _)) fun i _ => hcm i

/-- If `f` satisfies a boundedness property around `0`, one can deduce a bound on `f m₁ - f m₂`
using the multilinearity. Here, we give a precise but hard to use version. See
`norm_image_sub_le_of_bound` for a less precise but more usable version. The bound reads
`‖f m - f m'‖ ≤
  C * ‖m 1 - m' 1‖ * max ‖m 2‖ ‖m' 2‖ * max ‖m 3‖ ‖m' 3‖ * ... * max ‖m n‖ ‖m' n‖ + ...`,
where the other terms in the sum are the same products where `1` is replaced by any `i`. -/
theorem norm_image_sub_le_of_bound' [DecidableEq ι] {C : ℝ} (hC : 0 ≤ C)
    (H : ∀ m, ‖f m‖ ≤ C * ∏ i, ‖m i‖) (m₁ m₂ : ∀ i, E i) :
    ‖f m₁ - f m₂‖ ≤ C * ∑ i, ∏ j, if j = i then ‖m₁ i - m₂ i‖ else max ‖m₁ j‖ ‖m₂ j‖ := by
  have A :
    ∀ s : Finset ι,
      ‖f m₁ - f (s.piecewise m₂ m₁)‖ ≤
        C * ∑ i ∈ s, ∏ j, if j = i then ‖m₁ i - m₂ i‖ else max ‖m₁ j‖ ‖m₂ j‖ := by
    intro s
    induction' s using Finset.induction with i s his Hrec
    · simp
    have I :
      ‖f (s.piecewise m₂ m₁) - f ((insert i s).piecewise m₂ m₁)‖ ≤
        C * ∏ j, if j = i then ‖m₁ i - m₂ i‖ else max ‖m₁ j‖ ‖m₂ j‖ := by
      have A : (insert i s).piecewise m₂ m₁ = Function.update (s.piecewise m₂ m₁) i (m₂ i) :=
        s.piecewise_insert _ _ _
      have B : s.piecewise m₂ m₁ = Function.update (s.piecewise m₂ m₁) i (m₁ i) := by
        simp [eq_update_iff, his]
      rw [B, A, ← f.map_sub]
      apply le_trans (H _)
      gcongr with j
      · exact fun j _ => norm_nonneg _
      by_cases h : j = i
      · rw [h]
        simp
      · by_cases h' : j ∈ s <;> simp [h', h, le_refl]
    calc
      ‖f m₁ - f ((insert i s).piecewise m₂ m₁)‖ ≤
          ‖f m₁ - f (s.piecewise m₂ m₁)‖ +
            ‖f (s.piecewise m₂ m₁) - f ((insert i s).piecewise m₂ m₁)‖ := by
        rw [← dist_eq_norm, ← dist_eq_norm, ← dist_eq_norm]
        exact dist_triangle _ _ _
<<<<<<< HEAD
      _ ≤ (C * ∑ i in s, ∏ j, if j = i then ‖m₁ i - m₂ i‖ else max ‖m₁ j‖ ‖m₂ j‖) +
=======
      _ ≤ (C * ∑ i ∈ s, ∏ j, if j = i then ‖m₁ i - m₂ i‖ else max ‖m₁ j‖ ‖m₂ j‖) +
>>>>>>> 59de845a
            C * ∏ j, if j = i then ‖m₁ i - m₂ i‖ else max ‖m₁ j‖ ‖m₂ j‖ :=
        (add_le_add Hrec I)
      _ = C * ∑ i ∈ insert i s, ∏ j, if j = i then ‖m₁ i - m₂ i‖ else max ‖m₁ j‖ ‖m₂ j‖ := by
        simp [his, add_comm, left_distrib]
  convert A univ
  simp

/-- If `f` satisfies a boundedness property around `0`, one can deduce a bound on `f m₁ - f m₂`
using the multilinearity. Here, we give a usable but not very precise version. See
`norm_image_sub_le_of_bound'` for a more precise but less usable version. The bound is
`‖f m - f m'‖ ≤ C * card ι * ‖m - m'‖ * (max ‖m‖ ‖m'‖) ^ (card ι - 1)`. -/
theorem norm_image_sub_le_of_bound {C : ℝ} (hC : 0 ≤ C) (H : ∀ m, ‖f m‖ ≤ C * ∏ i, ‖m i‖)
    (m₁ m₂ : ∀ i, E i) :
    ‖f m₁ - f m₂‖ ≤ C * Fintype.card ι * max ‖m₁‖ ‖m₂‖ ^ (Fintype.card ι - 1) * ‖m₁ - m₂‖ := by
  classical
  have A :
    ∀ i : ι,
      ∏ j, (if j = i then ‖m₁ i - m₂ i‖ else max ‖m₁ j‖ ‖m₂ j‖) ≤
        ‖m₁ - m₂‖ * max ‖m₁‖ ‖m₂‖ ^ (Fintype.card ι - 1) := by
    intro i
    calc
      ∏ j, (if j = i then ‖m₁ i - m₂ i‖ else max ‖m₁ j‖ ‖m₂ j‖) ≤
          ∏ j : ι, Function.update (fun _ => max ‖m₁‖ ‖m₂‖) i ‖m₁ - m₂‖ j := by
        apply Finset.prod_le_prod
        · intro j _
          by_cases h : j = i <;> simp [h, norm_nonneg]
        · intro j _
          by_cases h : j = i
          · rw [h]
            simp only [ite_true, Function.update_same]
            exact norm_le_pi_norm (m₁ - m₂) i
          · simp [h, -le_max_iff, -max_le_iff, max_le_max, norm_le_pi_norm (_ : ∀ i, E i)]
      _ = ‖m₁ - m₂‖ * max ‖m₁‖ ‖m₂‖ ^ (Fintype.card ι - 1) := by
        rw [prod_update_of_mem (Finset.mem_univ _)]
        simp [card_univ_diff]
  calc
    ‖f m₁ - f m₂‖ ≤ C * ∑ i, ∏ j, if j = i then ‖m₁ i - m₂ i‖ else max ‖m₁ j‖ ‖m₂ j‖ :=
      f.norm_image_sub_le_of_bound' hC H m₁ m₂
    _ ≤ C * ∑ _i, ‖m₁ - m₂‖ * max ‖m₁‖ ‖m₂‖ ^ (Fintype.card ι - 1) := by gcongr; apply A
    _ = C * Fintype.card ι * max ‖m₁‖ ‖m₂‖ ^ (Fintype.card ι - 1) * ‖m₁ - m₂‖ := by
      rw [sum_const, card_univ, nsmul_eq_mul]
      ring

/-- If a multilinear map satisfies an inequality `‖f m‖ ≤ C * ∏ i, ‖m i‖`, then it is
continuous. -/
theorem continuous_of_bound (C : ℝ) (H : ∀ m, ‖f m‖ ≤ C * ∏ i, ‖m i‖) : Continuous f := by
  let D := max C 1
  have D_pos : 0 ≤ D := le_trans zero_le_one (le_max_right _ _)
  replace H (m) : ‖f m‖ ≤ D * ∏ i, ‖m i‖ :=
    (H m).trans (mul_le_mul_of_nonneg_right (le_max_left _ _) <| by positivity)
  refine continuous_iff_continuousAt.2 fun m => ?_
  refine
    continuousAt_of_locally_lipschitz zero_lt_one
      (D * Fintype.card ι * (‖m‖ + 1) ^ (Fintype.card ι - 1)) fun m' h' => ?_
  rw [dist_eq_norm, dist_eq_norm]
  have : max ‖m'‖ ‖m‖ ≤ ‖m‖ + 1 := by
    simp [zero_le_one, norm_le_of_mem_closedBall (le_of_lt h')]
  calc
    ‖f m' - f m‖ ≤ D * Fintype.card ι * max ‖m'‖ ‖m‖ ^ (Fintype.card ι - 1) * ‖m' - m‖ :=
      f.norm_image_sub_le_of_bound D_pos H m' m
    _ ≤ D * Fintype.card ι * (‖m‖ + 1) ^ (Fintype.card ι - 1) * ‖m' - m‖ := by gcongr

/-- Constructing a continuous multilinear map from a multilinear map satisfying a boundedness
condition. -/
def mkContinuous (C : ℝ) (H : ∀ m, ‖f m‖ ≤ C * ∏ i, ‖m i‖) : ContinuousMultilinearMap 𝕜 E G :=
  { f with cont := f.continuous_of_bound C H }

@[simp]
theorem coe_mkContinuous (C : ℝ) (H : ∀ m, ‖f m‖ ≤ C * ∏ i, ‖m i‖) : ⇑(f.mkContinuous C H) = f :=
  rfl

/-- Given a multilinear map in `n` variables, if one restricts it to `k` variables putting `z` on
the other coordinates, then the resulting restricted function satisfies an inequality
`‖f.restr v‖ ≤ C * ‖z‖^(n-k) * Π ‖v i‖` if the original function satisfies `‖f v‖ ≤ C * Π ‖v i‖`. -/
theorem restr_norm_le {k n : ℕ} (f : (MultilinearMap 𝕜 (fun _ : Fin n => G) G' : _))
    (s : Finset (Fin n)) (hk : s.card = k) (z : G) {C : ℝ} (H : ∀ m, ‖f m‖ ≤ C * ∏ i, ‖m i‖)
    (v : Fin k → G) : ‖f.restr s hk z v‖ ≤ C * ‖z‖ ^ (n - k) * ∏ i, ‖v i‖ := by
  rw [mul_right_comm, mul_assoc]
  convert H _ using 2
  simp only [apply_dite norm, Fintype.prod_dite, prod_const ‖z‖, Finset.card_univ,
    Fintype.card_of_subtype sᶜ fun _ => mem_compl, card_compl, Fintype.card_fin, hk, mk_coe, ←
    (s.orderIsoOfFin hk).symm.bijective.prod_comp fun x => ‖v x‖]
  convert rfl

end MultilinearMap

/-!
### Continuous multilinear maps

We define the norm `‖f‖` of a continuous multilinear map `f` in finitely many variables as the
smallest number such that `‖f m‖ ≤ ‖f‖ * ∏ i, ‖m i‖` for all `m`. We show that this
defines a normed space structure on `ContinuousMultilinearMap 𝕜 E G`.
-/


namespace ContinuousMultilinearMap

variable (c : 𝕜) (f g : ContinuousMultilinearMap 𝕜 E G) (m : ∀ i, E i)

theorem bound : ∃ C : ℝ, 0 < C ∧ ∀ m, ‖f m‖ ≤ C * ∏ i, ‖m i‖ :=
  f.toMultilinearMap.exists_bound_of_continuous f.2

open Real

/-- The operator norm of a continuous multilinear map is the inf of all its bounds. -/
def opNorm :=
  sInf { c | 0 ≤ (c : ℝ) ∧ ∀ m, ‖f m‖ ≤ c * ∏ i, ‖m i‖ }

instance hasOpNorm : Norm (ContinuousMultilinearMap 𝕜 E G) :=
  ⟨opNorm⟩

/-- An alias of `ContinuousMultilinearMap.hasOpNorm` with non-dependent types to help typeclass
search. -/
instance hasOpNorm' : Norm (ContinuousMultilinearMap 𝕜 (fun _ : ι => G) G') :=
  ContinuousMultilinearMap.hasOpNorm

theorem norm_def : ‖f‖ = sInf { c | 0 ≤ (c : ℝ) ∧ ∀ m, ‖f m‖ ≤ c * ∏ i, ‖m i‖ } :=
  rfl

-- So that invocations of `le_csInf` make sense: we show that the set of
-- bounds is nonempty and bounded below.
theorem bounds_nonempty {f : ContinuousMultilinearMap 𝕜 E G} :
    ∃ c, c ∈ { c | 0 ≤ c ∧ ∀ m, ‖f m‖ ≤ c * ∏ i, ‖m i‖ } :=
  let ⟨M, hMp, hMb⟩ := f.bound
  ⟨M, le_of_lt hMp, hMb⟩

theorem bounds_bddBelow {f : ContinuousMultilinearMap 𝕜 E G} :
    BddBelow { c | 0 ≤ c ∧ ∀ m, ‖f m‖ ≤ c * ∏ i, ‖m i‖ } :=
  ⟨0, fun _ ⟨hn, _⟩ => hn⟩

theorem isLeast_opNorm : IsLeast {c : ℝ | 0 ≤ c ∧ ∀ m, ‖f m‖ ≤ c * ∏ i, ‖m i‖} ‖f‖ := by
  refine IsClosed.isLeast_csInf ?_ bounds_nonempty bounds_bddBelow
  simp only [Set.setOf_and, Set.setOf_forall]
  exact isClosed_Ici.inter (isClosed_iInter fun m ↦
    isClosed_le continuous_const (continuous_id.mul continuous_const))

@[deprecated (since := "2024-02-02")] alias isLeast_op_norm := isLeast_opNorm

theorem opNorm_nonneg : 0 ≤ ‖f‖ :=
  Real.sInf_nonneg _ fun _ ⟨hx, _⟩ => hx

@[deprecated (since := "2024-02-02")] alias op_norm_nonneg := opNorm_nonneg

/-- The fundamental property of the operator norm of a continuous multilinear map:
`‖f m‖` is bounded by `‖f‖` times the product of the `‖m i‖`. -/
theorem le_opNorm : ‖f m‖ ≤ ‖f‖ * ∏ i, ‖m i‖ := f.isLeast_opNorm.1.2 m

@[deprecated (since := "2024-02-02")] alias le_op_norm := le_opNorm

variable {f m}

theorem le_mul_prod_of_le_opNorm_of_le {C : ℝ} {b : ι → ℝ} (hC : ‖f‖ ≤ C) (hm : ∀ i, ‖m i‖ ≤ b i) :
    ‖f m‖ ≤ C * ∏ i, b i :=
  (f.le_opNorm m).trans <| mul_le_mul hC (prod_le_prod (fun _ _ ↦ norm_nonneg _) fun _ _ ↦ hm _)
    (by positivity) ((opNorm_nonneg _).trans hC)

@[deprecated (since := "2024-02-02")]
alias le_mul_prod_of_le_op_norm_of_le := le_mul_prod_of_le_opNorm_of_le

variable (f)

theorem le_opNorm_mul_prod_of_le {b : ι → ℝ} (hm : ∀ i, ‖m i‖ ≤ b i) : ‖f m‖ ≤ ‖f‖ * ∏ i, b i :=
  le_mul_prod_of_le_opNorm_of_le le_rfl hm

@[deprecated (since := "2024-02-02")] alias le_op_norm_mul_prod_of_le := le_opNorm_mul_prod_of_le

theorem le_opNorm_mul_pow_card_of_le {b : ℝ} (hm : ‖m‖ ≤ b) :
    ‖f m‖ ≤ ‖f‖ * b ^ Fintype.card ι := by
  simpa only [prod_const] using f.le_opNorm_mul_prod_of_le fun i => (norm_le_pi_norm m i).trans hm

@[deprecated (since := "2024-02-02")]
alias le_op_norm_mul_pow_card_of_le := le_opNorm_mul_pow_card_of_le

theorem le_opNorm_mul_pow_of_le {n : ℕ} {Ei : Fin n → Type*} [∀ i, SeminormedAddCommGroup (Ei i)]
    [∀ i, NormedSpace 𝕜 (Ei i)] (f : ContinuousMultilinearMap 𝕜 Ei G) {m : ∀ i, Ei i} {b : ℝ}
    (hm : ‖m‖ ≤ b) : ‖f m‖ ≤ ‖f‖ * b ^ n := by
  simpa only [Fintype.card_fin] using f.le_opNorm_mul_pow_card_of_le hm

@[deprecated (since := "2024-02-02")] alias le_op_norm_mul_pow_of_le := le_opNorm_mul_pow_of_le

variable {f} (m)

theorem le_of_opNorm_le {C : ℝ} (h : ‖f‖ ≤ C) : ‖f m‖ ≤ C * ∏ i, ‖m i‖ :=
  le_mul_prod_of_le_opNorm_of_le h fun _ ↦ le_rfl

@[deprecated (since := "2024-02-02")] alias le_of_op_norm_le := le_of_opNorm_le

variable (f)

theorem ratio_le_opNorm : (‖f m‖ / ∏ i, ‖m i‖) ≤ ‖f‖ :=
  div_le_of_nonneg_of_le_mul (by positivity) (opNorm_nonneg _) (f.le_opNorm m)

@[deprecated (since := "2024-02-02")] alias ratio_le_op_norm := ratio_le_opNorm

/-- The image of the unit ball under a continuous multilinear map is bounded. -/
theorem unit_le_opNorm (h : ‖m‖ ≤ 1) : ‖f m‖ ≤ ‖f‖ :=
  (le_opNorm_mul_pow_card_of_le f h).trans <| by simp

@[deprecated (since := "2024-02-02")] alias unit_le_op_norm := unit_le_opNorm

/-- If one controls the norm of every `f x`, then one controls the norm of `f`. -/
theorem opNorm_le_bound {M : ℝ} (hMp : 0 ≤ M) (hM : ∀ m, ‖f m‖ ≤ M * ∏ i, ‖m i‖) : ‖f‖ ≤ M :=
  csInf_le bounds_bddBelow ⟨hMp, hM⟩

@[deprecated (since := "2024-02-02")] alias op_norm_le_bound := opNorm_le_bound

theorem opNorm_le_iff {C : ℝ} (hC : 0 ≤ C) : ‖f‖ ≤ C ↔ ∀ m, ‖f m‖ ≤ C * ∏ i, ‖m i‖ :=
  ⟨fun h _ ↦ le_of_opNorm_le _ h, opNorm_le_bound _ hC⟩

@[deprecated (since := "2024-02-02")] alias op_norm_le_iff := opNorm_le_iff

/-- The operator norm satisfies the triangle inequality. -/
theorem opNorm_add_le : ‖f + g‖ ≤ ‖f‖ + ‖g‖ :=
  opNorm_le_bound _ (add_nonneg (opNorm_nonneg _) (opNorm_nonneg _)) fun x => by
    rw [add_mul]
    exact norm_add_le_of_le (le_opNorm _ _) (le_opNorm _ _)

@[deprecated (since := "2024-02-02")] alias op_norm_add_le := opNorm_add_le

theorem opNorm_zero : ‖(0 : ContinuousMultilinearMap 𝕜 E G)‖ = 0 :=
  (opNorm_nonneg _).antisymm' <| opNorm_le_bound 0 le_rfl fun m => by simp

@[deprecated (since := "2024-02-02")] alias op_norm_zero := opNorm_zero

section

variable {𝕜' : Type*} [NormedField 𝕜'] [NormedSpace 𝕜' G] [SMulCommClass 𝕜 𝕜' G]

theorem opNorm_smul_le (c : 𝕜') : ‖c • f‖ ≤ ‖c‖ * ‖f‖ :=
  (c • f).opNorm_le_bound (mul_nonneg (norm_nonneg _) (opNorm_nonneg _)) fun m ↦ by
    rw [smul_apply, norm_smul, mul_assoc]
    exact mul_le_mul_of_nonneg_left (le_opNorm _ _) (norm_nonneg _)

@[deprecated (since := "2024-02-02")] alias op_norm_smul_le := opNorm_smul_le

theorem opNorm_neg : ‖-f‖ = ‖f‖ := by
  rw [norm_def]
  apply congr_arg
  ext
  simp

@[deprecated (since := "2024-02-02")] alias op_norm_neg := opNorm_neg

variable (𝕜 E G) in
/-- Operator seminorm on the space of continuous multilinear maps, as `Seminorm`.

We use this seminorm
to define a `SeminormedAddCommGroup` structure on `ContinuousMultilinearMap 𝕜 E G`,
but we have to override the projection `UniformSpace`
so that it is definitionally equal to the one coming from the topologies on `E` and `G`. -/
protected def seminorm : Seminorm 𝕜 (ContinuousMultilinearMap 𝕜 E G) :=
  .ofSMulLE norm opNorm_zero opNorm_add_le fun c f ↦ opNorm_smul_le f c

private lemma uniformity_eq_seminorm :
    𝓤 (ContinuousMultilinearMap 𝕜 E G) = ⨅ r > 0, 𝓟 {f | ‖f.1 - f.2‖ < r} := by
  refine (ContinuousMultilinearMap.seminorm 𝕜 E G).uniformity_eq_of_hasBasis
    (ContinuousMultilinearMap.hasBasis_nhds_zero_of_basis Metric.nhds_basis_closedBall)
    ?_ fun (s, r) ⟨hs, hr⟩ ↦ ?_
  · rcases NormedField.exists_lt_norm 𝕜 1 with ⟨c, hc⟩
    have hc₀ : 0 < ‖c‖ := one_pos.trans hc
    simp only [hasBasis_nhds_zero.mem_iff, Prod.exists]
    use 1, closedBall 0 ‖c‖, closedBall 0 1
    suffices ∀ f : ContinuousMultilinearMap 𝕜 E G, (∀ x, ‖x‖ ≤ ‖c‖ → ‖f x‖ ≤ 1) → ‖f‖ ≤ 1 by
      simpa [NormedSpace.isVonNBounded_closedBall, closedBall_mem_nhds, Set.subset_def, Set.MapsTo]
    intro f hf
    refine opNorm_le_bound _ (by positivity) <|
      f.1.bound_of_shell_of_continuous f.2 (fun _ ↦ hc₀) (fun _ ↦ hc) fun x hcx hx ↦ ?_
    calc
      ‖f x‖ ≤ 1 := hf _ <| (pi_norm_le_iff_of_nonneg (norm_nonneg c)).2 fun i ↦ (hx i).le
      _ = ∏ i : ι, 1 := by simp
      _ ≤ ∏ i, ‖x i‖ := Finset.prod_le_prod (fun _ _ ↦ zero_le_one) fun i _ ↦ by
        simpa only [div_self hc₀.ne'] using hcx i
      _ = 1 * ∏ i, ‖x i‖ := (one_mul _).symm
  · rcases (NormedSpace.isVonNBounded_iff' _).1 hs with ⟨ε, hε⟩
    rcases exists_pos_mul_lt hr (ε ^ Fintype.card ι) with ⟨δ, hδ₀, hδ⟩
    refine ⟨δ, hδ₀, fun f hf x hx ↦ ?_⟩
    simp only [Seminorm.mem_ball_zero, mem_closedBall_zero_iff] at hf ⊢
    replace hf : ‖f‖ ≤ δ := hf.le
    replace hx : ‖x‖ ≤ ε := hε x hx
    calc
      ‖f x‖ ≤ ‖f‖ * ε ^ Fintype.card ι := le_opNorm_mul_pow_card_of_le f hx
      _ ≤ δ * ε ^ Fintype.card ι := by have := (norm_nonneg x).trans hx; gcongr
      _ ≤ r := (mul_comm _ _).trans_le hδ.le

instance instPseudoMetricSpace : PseudoMetricSpace (ContinuousMultilinearMap 𝕜 E G) :=
  .replaceUniformity
    (ContinuousMultilinearMap.seminorm 𝕜 E G).toSeminormedAddCommGroup.toPseudoMetricSpace
    uniformity_eq_seminorm

variable (𝕜 E G) in
/-- Operator seminorm on the space of continuous multilinear maps, as `Seminorm`.

We use this seminorm
to define a `SeminormedAddCommGroup` structure on `ContinuousMultilinearMap 𝕜 E G`,
but we have to override the projection `UniformSpace`
so that it is definitionally equal to the one coming from the topologies on `E` and `G`. -/
protected def seminorm : Seminorm 𝕜 (ContinuousMultilinearMap 𝕜 E G) :=
  .ofSMulLE norm opNorm_zero opNorm_add_le fun c f ↦ opNorm_smul_le f c

private lemma uniformity_eq_seminorm :
    𝓤 (ContinuousMultilinearMap 𝕜 E G) = ⨅ r > 0, 𝓟 {f | ‖f.1 - f.2‖ < r} := by
  refine (ContinuousMultilinearMap.seminorm 𝕜 E G).uniformity_eq_of_hasBasis
    (ContinuousMultilinearMap.hasBasis_nhds_zero_of_basis Metric.nhds_basis_closedBall)
    ?_ fun (s, r) ⟨hs, hr⟩ ↦ ?_
  · rcases NormedField.exists_lt_norm 𝕜 1 with ⟨c, hc⟩
    have hc₀ : 0 < ‖c‖ := one_pos.trans hc
    simp only [hasBasis_nhds_zero.mem_iff, Prod.exists]
    use 1, closedBall 0 ‖c‖, closedBall 0 1
    suffices ∀ f : ContinuousMultilinearMap 𝕜 E G, (∀ x, ‖x‖ ≤ ‖c‖ → ‖f x‖ ≤ 1) → ‖f‖ ≤ 1 by
      simpa [NormedSpace.isVonNBounded_closedBall, closedBall_mem_nhds, Set.subset_def, Set.MapsTo]
    intro f hf
    refine opNorm_le_bound _ (by positivity) <|
      f.1.bound_of_shell_of_continuous f.2 (fun _ ↦ hc₀) (fun _ ↦ hc) fun x hcx hx ↦ ?_
    calc
      ‖f x‖ ≤ 1 := hf _ <| (pi_norm_le_iff_of_nonneg (norm_nonneg c)).2 fun i ↦ (hx i).le
      _ = ∏ i : ι, 1 := by simp
      _ ≤ ∏ i, ‖x i‖ := Finset.prod_le_prod (fun _ _ ↦ zero_le_one) fun i _ ↦ by
        simpa only [div_self hc₀.ne'] using hcx i
      _ = 1 * ∏ i, ‖x i‖ := (one_mul _).symm
  · rcases (NormedSpace.isVonNBounded_iff' _ _ _).1 hs with ⟨ε, hε⟩
    rcases exists_pos_mul_lt hr (ε ^ Fintype.card ι) with ⟨δ, hδ₀, hδ⟩
    refine ⟨δ, hδ₀, fun f hf x hx ↦ ?_⟩
    simp only [Seminorm.mem_ball_zero, mem_closedBall_zero_iff] at hf ⊢
    replace hf : ‖f‖ ≤ δ := hf.le
    replace hx : ‖x‖ ≤ ε := hε x hx
    calc
      ‖f x‖ ≤ ‖f‖ * ε ^ Fintype.card ι := le_opNorm_mul_pow_card_of_le f hx
      _ ≤ δ * ε ^ Fintype.card ι := by have := (norm_nonneg x).trans hx; gcongr
      _ ≤ r := (mul_comm _ _).trans_le hδ.le

instance instPseudoMetricSpace : PseudoMetricSpace (ContinuousMultilinearMap 𝕜 E G) :=
  .replaceUniformity
    (ContinuousMultilinearMap.seminorm 𝕜 E G).toSeminormedAddCommGroup.toPseudoMetricSpace
    uniformity_eq_seminorm

/-- Continuous multilinear maps themselves form a seminormed space with respect to
    the operator norm. -/
instance seminormedAddCommGroup :
    SeminormedAddCommGroup (ContinuousMultilinearMap 𝕜 E G) := ⟨fun _ _ ↦ rfl⟩

/-- An alias of `ContinuousMultilinearMap.seminormedAddCommGroup` with non-dependent types to help
typeclass search. -/
instance seminormedAddCommGroup' :
    SeminormedAddCommGroup (ContinuousMultilinearMap 𝕜 (fun _ : ι => G) G') :=
  ContinuousMultilinearMap.seminormedAddCommGroup

instance normedSpace : NormedSpace 𝕜' (ContinuousMultilinearMap 𝕜 E G) :=
  ⟨fun c f => f.opNorm_smul_le c⟩

/-- An alias of `ContinuousMultilinearMap.normedSpace` with non-dependent types to help typeclass
search. -/
instance normedSpace' : NormedSpace 𝕜' (ContinuousMultilinearMap 𝕜 (fun _ : ι => G') G) :=
  ContinuousMultilinearMap.normedSpace

/-- The fundamental property of the operator norm of a continuous multilinear map:
`‖f m‖` is bounded by `‖f‖` times the product of the `‖m i‖`, `nnnorm` version. -/
theorem le_opNNNorm : ‖f m‖₊ ≤ ‖f‖₊ * ∏ i, ‖m i‖₊ :=
  NNReal.coe_le_coe.1 <| by
    push_cast
    exact f.le_opNorm m

@[deprecated (since := "2024-02-02")] alias le_op_nnnorm := le_opNNNorm

theorem le_of_opNNNorm_le {C : ℝ≥0} (h : ‖f‖₊ ≤ C) : ‖f m‖₊ ≤ C * ∏ i, ‖m i‖₊ :=
  (f.le_opNNNorm m).trans <| mul_le_mul' h le_rfl

@[deprecated (since := "2024-02-02")] alias le_of_op_nnnorm_le := le_of_opNNNorm_le

theorem opNNNorm_le_iff {C : ℝ≥0} : ‖f‖₊ ≤ C ↔ ∀ m, ‖f m‖₊ ≤ C * ∏ i, ‖m i‖₊ := by
  simp only [← NNReal.coe_le_coe]; simp [opNorm_le_iff _ C.coe_nonneg, NNReal.coe_prod]

@[deprecated (since := "2024-02-02")] alias op_nnnorm_le_iff := opNNNorm_le_iff

theorem isLeast_opNNNorm : IsLeast {C : ℝ≥0 | ∀ m, ‖f m‖₊ ≤ C * ∏ i, ‖m i‖₊} ‖f‖₊ := by
  simpa only [← opNNNorm_le_iff] using isLeast_Ici

@[deprecated (since := "2024-02-02")] alias isLeast_op_nnnorm := isLeast_opNNNorm

theorem opNNNorm_prod (f : ContinuousMultilinearMap 𝕜 E G) (g : ContinuousMultilinearMap 𝕜 E G') :
    ‖f.prod g‖₊ = max ‖f‖₊ ‖g‖₊ :=
  eq_of_forall_ge_iff fun _ ↦ by
    simp only [opNNNorm_le_iff, prod_apply, Prod.nnnorm_def', max_le_iff, forall_and]

@[deprecated (since := "2024-02-02")] alias op_nnnorm_prod := opNNNorm_prod

theorem opNorm_prod (f : ContinuousMultilinearMap 𝕜 E G) (g : ContinuousMultilinearMap 𝕜 E G') :
    ‖f.prod g‖ = max ‖f‖ ‖g‖ :=
  congr_arg NNReal.toReal (opNNNorm_prod f g)

@[deprecated (since := "2024-02-02")] alias op_norm_prod := opNorm_prod

theorem opNNNorm_pi
    [∀ i', SeminormedAddCommGroup (E' i')] [∀ i', NormedSpace 𝕜 (E' i')]
    (f : ∀ i', ContinuousMultilinearMap 𝕜 E (E' i')) : ‖pi f‖₊ = ‖f‖₊ :=
  eq_of_forall_ge_iff fun _ ↦ by simpa [opNNNorm_le_iff, pi_nnnorm_le_iff] using forall_swap

theorem opNorm_pi {ι' : Type v'} [Fintype ι'] {E' : ι' → Type wE'}
    [∀ i', SeminormedAddCommGroup (E' i')] [∀ i', NormedSpace 𝕜 (E' i')]
    (f : ∀ i', ContinuousMultilinearMap 𝕜 E (E' i')) :
    ‖pi f‖ = ‖f‖ :=
  congr_arg NNReal.toReal (opNNNorm_pi f)

@[deprecated (since := "2024-02-02")] alias op_norm_pi := opNorm_pi

section

@[simp]
theorem norm_ofSubsingleton [Subsingleton ι] (i : ι) (f : G →L[𝕜] G') :
    ‖ofSubsingleton 𝕜 G G' i f‖ = ‖f‖ := by
  letI : Unique ι := uniqueOfSubsingleton i
  simp [norm_def, ContinuousLinearMap.norm_def, (Equiv.funUnique _ _).symm.surjective.forall]

@[simp]
theorem nnnorm_ofSubsingleton [Subsingleton ι] (i : ι) (f : G →L[𝕜] G') :
    ‖ofSubsingleton 𝕜 G G' i f‖₊ = ‖f‖₊ :=
  NNReal.eq <| norm_ofSubsingleton i f

variable (𝕜 G)

/-- Linear isometry between continuous linear maps from `G` to `G'`
and continuous `1`-multilinear maps from `G` to `G'`. -/
@[simps apply symm_apply]
def ofSubsingletonₗᵢ [Subsingleton ι] (i : ι) :
    (G →L[𝕜] G') ≃ₗᵢ[𝕜] ContinuousMultilinearMap 𝕜 (fun _ : ι ↦ G) G' :=
  { ofSubsingleton 𝕜 G G' i with
    map_add' := fun _ _ ↦ rfl
    map_smul' := fun _ _ ↦ rfl
    norm_map' := norm_ofSubsingleton i }

theorem norm_ofSubsingleton_id_le [Subsingleton ι] (i : ι) :
    ‖ofSubsingleton 𝕜 G G i (.id _ _)‖ ≤ 1 := by
  rw [norm_ofSubsingleton]
  apply ContinuousLinearMap.norm_id_le

theorem nnnorm_ofSubsingleton_id_le [Subsingleton ι] (i : ι) :
    ‖ofSubsingleton 𝕜 G G i (.id _ _)‖₊ ≤ 1 :=
  norm_ofSubsingleton_id_le _ _ _

variable {G} (E)

@[simp]
theorem norm_constOfIsEmpty [IsEmpty ι] (x : G) : ‖constOfIsEmpty 𝕜 E x‖ = ‖x‖ := by
  apply le_antisymm
  · refine opNorm_le_bound _ (norm_nonneg _) fun x => ?_
    rw [Fintype.prod_empty, mul_one, constOfIsEmpty_apply]
  · simpa using (constOfIsEmpty 𝕜 E x).le_opNorm 0

@[simp]
theorem nnnorm_constOfIsEmpty [IsEmpty ι] (x : G) : ‖constOfIsEmpty 𝕜 E x‖₊ = ‖x‖₊ :=
  NNReal.eq <| norm_constOfIsEmpty _ _ _

end

section

variable (𝕜 E E' G G')

/-- `ContinuousMultilinearMap.prod` as a `LinearIsometryEquiv`. -/
def prodL :
    ContinuousMultilinearMap 𝕜 E G × ContinuousMultilinearMap 𝕜 E G' ≃ₗᵢ[𝕜]
      ContinuousMultilinearMap 𝕜 E (G × G') where
  toFun f := f.1.prod f.2
  invFun f :=
    ((ContinuousLinearMap.fst 𝕜 G G').compContinuousMultilinearMap f,
      (ContinuousLinearMap.snd 𝕜 G G').compContinuousMultilinearMap f)
  map_add' f g := rfl
  map_smul' c f := rfl
  left_inv f := by ext <;> rfl
  right_inv f := by ext <;> rfl
  norm_map' f := opNorm_prod f.1 f.2

/-- `ContinuousMultilinearMap.pi` as a `LinearIsometryEquiv`. -/
def piₗᵢ {ι' : Type v'} [Fintype ι'] {E' : ι' → Type wE'} [∀ i', NormedAddCommGroup (E' i')]
    [∀ i', NormedSpace 𝕜 (E' i')] :
    @LinearIsometryEquiv 𝕜 𝕜 _ _ (RingHom.id 𝕜) _ _ _ (∀ i', ContinuousMultilinearMap 𝕜 E (E' i'))
      (ContinuousMultilinearMap 𝕜 E (∀ i, E' i)) _ _ (@Pi.module ι' _ 𝕜 _ _ fun _ => inferInstance)
      _ where
  toLinearEquiv := piLinearEquiv
  norm_map' := opNorm_pi

end

end

section RestrictScalars

variable {𝕜' : Type*} [NontriviallyNormedField 𝕜'] [NormedAlgebra 𝕜' 𝕜]
variable [NormedSpace 𝕜' G] [IsScalarTower 𝕜' 𝕜 G]
variable [∀ i, NormedSpace 𝕜' (E i)] [∀ i, IsScalarTower 𝕜' 𝕜 (E i)]

@[simp]
theorem norm_restrictScalars : ‖f.restrictScalars 𝕜'‖ = ‖f‖ := rfl

variable (𝕜')

/-- `ContinuousMultilinearMap.restrictScalars` as a `LinearIsometry`. -/
def restrictScalarsₗᵢ : ContinuousMultilinearMap 𝕜 E G →ₗᵢ[𝕜'] ContinuousMultilinearMap 𝕜' E G where
  toFun := restrictScalars 𝕜'
  map_add' _ _ := rfl
  map_smul' _ _ := rfl
  norm_map' _ := rfl

/-- `ContinuousMultilinearMap.restrictScalars` as a `ContinuousLinearMap`. -/
def restrictScalarsLinear : ContinuousMultilinearMap 𝕜 E G →L[𝕜'] ContinuousMultilinearMap 𝕜' E G :=
  (restrictScalarsₗᵢ 𝕜').toContinuousLinearMap

variable {𝕜'}

theorem continuous_restrictScalars :
    Continuous
      (restrictScalars 𝕜' : ContinuousMultilinearMap 𝕜 E G → ContinuousMultilinearMap 𝕜' E G) :=
  (restrictScalarsLinear 𝕜').continuous

end RestrictScalars

/-- The difference `f m₁ - f m₂` is controlled in terms of `‖f‖` and `‖m₁ - m₂‖`, precise version.
For a less precise but more usable version, see `norm_image_sub_le`. The bound reads
`‖f m - f m'‖ ≤
  ‖f‖ * ‖m 1 - m' 1‖ * max ‖m 2‖ ‖m' 2‖ * max ‖m 3‖ ‖m' 3‖ * ... * max ‖m n‖ ‖m' n‖ + ...`,
where the other terms in the sum are the same products where `1` is replaced by any `i`. -/
theorem norm_image_sub_le' [DecidableEq ι] (m₁ m₂ : ∀ i, E i) :
    ‖f m₁ - f m₂‖ ≤ ‖f‖ * ∑ i, ∏ j, if j = i then ‖m₁ i - m₂ i‖ else max ‖m₁ j‖ ‖m₂ j‖ :=
  f.toMultilinearMap.norm_image_sub_le_of_bound' (norm_nonneg _) f.le_opNorm _ _

/-- The difference `f m₁ - f m₂` is controlled in terms of `‖f‖` and `‖m₁ - m₂‖`, less precise
version. For a more precise but less usable version, see `norm_image_sub_le'`.
The bound is `‖f m - f m'‖ ≤ ‖f‖ * card ι * ‖m - m'‖ * (max ‖m‖ ‖m'‖) ^ (card ι - 1)`. -/
theorem norm_image_sub_le (m₁ m₂ : ∀ i, E i) :
    ‖f m₁ - f m₂‖ ≤ ‖f‖ * Fintype.card ι * max ‖m₁‖ ‖m₂‖ ^ (Fintype.card ι - 1) * ‖m₁ - m₂‖ :=
  f.toMultilinearMap.norm_image_sub_le_of_bound (norm_nonneg _) f.le_opNorm _ _
<<<<<<< HEAD
#align continuous_multilinear_map.norm_image_sub_le ContinuousMultilinearMap.norm_image_sub_le

/-- Applying a multilinear map to a vector is continuous in both coordinates. -/
theorem continuous_eval : Continuous
    fun p : ContinuousMultilinearMap 𝕜 E G × ∀ i, E i => p.1 p.2 := by
  apply continuous_iff_continuousAt.2 fun p => ?_
  apply
    continuousAt_of_locally_lipschitz zero_lt_one
      ((‖p‖ + 1) * Fintype.card ι * (‖p‖ + 1) ^ (Fintype.card ι - 1) + ∏ i, ‖p.2 i‖) fun q hq => ?_
  have : 0 ≤ max ‖q.2‖ ‖p.2‖ := by simp
  have : 0 ≤ ‖p‖ + 1 := zero_le_one.trans ((le_add_iff_nonneg_left 1).2 <| norm_nonneg p)
  have A : ‖q‖ ≤ ‖p‖ + 1 := norm_le_of_mem_closedBall hq.le
  have : max ‖q.2‖ ‖p.2‖ ≤ ‖p‖ + 1 :=
    (max_le_max (norm_snd_le q) (norm_snd_le p)).trans (by simp [A, zero_le_one])
  have : ∀ i : ι, i ∈ univ → 0 ≤ ‖p.2 i‖ := fun i _ => norm_nonneg _
  calc
    dist (q.1 q.2) (p.1 p.2) ≤ dist (q.1 q.2) (q.1 p.2) + dist (q.1 p.2) (p.1 p.2) :=
      dist_triangle _ _ _
    _ = ‖q.1 q.2 - q.1 p.2‖ + ‖q.1 p.2 - p.1 p.2‖ := by rw [dist_eq_norm, dist_eq_norm]
    _ ≤ ‖q.1‖ * Fintype.card ι * max ‖q.2‖ ‖p.2‖ ^ (Fintype.card ι - 1) * ‖q.2 - p.2‖ +
        ‖q.1 - p.1‖ * ∏ i, ‖p.2 i‖ :=
      (add_le_add (norm_image_sub_le _ _ _) ((q.1 - p.1).le_opNorm p.2))
    _ ≤ (‖p‖ + 1) * Fintype.card ι * (‖p‖ + 1) ^ (Fintype.card ι - 1) * ‖q - p‖ +
        ‖q - p‖ * ∏ i, ‖p.2 i‖ := by
      apply_rules [add_le_add, mul_le_mul, le_refl, le_trans (norm_fst_le q) A, Nat.cast_nonneg,
        mul_nonneg, pow_le_pow_left, pow_nonneg, norm_snd_le (q - p), norm_nonneg,
        norm_fst_le (q - p), prod_nonneg]
    _ = ((‖p‖ + 1) * Fintype.card ι * (‖p‖ + 1) ^ (Fintype.card ι - 1) + ∏ i, ‖p.2 i‖)
          * dist q p := by
      rw [dist_eq_norm]
      ring
#align continuous_multilinear_map.continuous_eval ContinuousMultilinearMap.continuous_eval
=======
>>>>>>> 59de845a

end ContinuousMultilinearMap

/-- If a continuous multilinear map is constructed from a multilinear map via the constructor
`mkContinuous`, then its norm is bounded by the bound given to the constructor if it is
nonnegative. -/
theorem MultilinearMap.mkContinuous_norm_le (f : MultilinearMap 𝕜 E G) {C : ℝ} (hC : 0 ≤ C)
    (H : ∀ m, ‖f m‖ ≤ C * ∏ i, ‖m i‖) : ‖f.mkContinuous C H‖ ≤ C :=
  ContinuousMultilinearMap.opNorm_le_bound _ hC fun m => H m

/-- If a continuous multilinear map is constructed from a multilinear map via the constructor
`mkContinuous`, then its norm is bounded by the bound given to the constructor if it is
nonnegative. -/
theorem MultilinearMap.mkContinuous_norm_le' (f : MultilinearMap 𝕜 E G) {C : ℝ}
    (H : ∀ m, ‖f m‖ ≤ C * ∏ i, ‖m i‖) : ‖f.mkContinuous C H‖ ≤ max C 0 :=
  ContinuousMultilinearMap.opNorm_le_bound _ (le_max_right _ _) fun m ↦ (H m).trans <|
    mul_le_mul_of_nonneg_right (le_max_left _ _) <| by positivity

namespace ContinuousMultilinearMap

/-- Given a continuous multilinear map `f` on `n` variables (parameterized by `Fin n`) and a subset
`s` of `k` of these variables, one gets a new continuous multilinear map on `Fin k` by varying
these variables, and fixing the other ones equal to a given value `z`. It is denoted by
`f.restr s hk z`, where `hk` is a proof that the cardinality of `s` is `k`. The implicit
identification between `Fin k` and `s` that we use is the canonical (increasing) bijection. -/
def restr {k n : ℕ} (f : (G[×n]→L[𝕜] G' : _)) (s : Finset (Fin n)) (hk : s.card = k) (z : G) :
    G[×k]→L[𝕜] G' :=
  (f.toMultilinearMap.restr s hk z).mkContinuous (‖f‖ * ‖z‖ ^ (n - k)) fun _ =>
    MultilinearMap.restr_norm_le _ _ _ _ f.le_opNorm _

theorem norm_restr {k n : ℕ} (f : G[×n]→L[𝕜] G') (s : Finset (Fin n)) (hk : s.card = k) (z : G) :
    ‖f.restr s hk z‖ ≤ ‖f‖ * ‖z‖ ^ (n - k) := by
  apply MultilinearMap.mkContinuous_norm_le
  exact mul_nonneg (norm_nonneg _) (pow_nonneg (norm_nonneg _) _)

section

variable {A : Type*} [NormedCommRing A] [NormedAlgebra 𝕜 A]

@[simp]
theorem norm_mkPiAlgebra_le [Nonempty ι] : ‖ContinuousMultilinearMap.mkPiAlgebra 𝕜 ι A‖ ≤ 1 := by
  refine opNorm_le_bound _ zero_le_one fun m => ?_
  simp only [ContinuousMultilinearMap.mkPiAlgebra_apply, one_mul]
  exact norm_prod_le' _ univ_nonempty _

theorem norm_mkPiAlgebra_of_empty [IsEmpty ι] :
    ‖ContinuousMultilinearMap.mkPiAlgebra 𝕜 ι A‖ = ‖(1 : A)‖ := by
  apply le_antisymm
  · apply opNorm_le_bound <;> simp
  · -- Porting note: have to annotate types to get mvars to unify
    convert ratio_le_opNorm (ContinuousMultilinearMap.mkPiAlgebra 𝕜 ι A) fun _ => (1 : A)
    simp [eq_empty_of_isEmpty (univ : Finset ι)]

@[simp]
theorem norm_mkPiAlgebra [NormOneClass A] : ‖ContinuousMultilinearMap.mkPiAlgebra 𝕜 ι A‖ = 1 := by
  cases isEmpty_or_nonempty ι
  · simp [norm_mkPiAlgebra_of_empty]
  · refine le_antisymm norm_mkPiAlgebra_le ?_
    convert ratio_le_opNorm (ContinuousMultilinearMap.mkPiAlgebra 𝕜 ι A) fun _ => 1
    simp

end

section

variable {n : ℕ} {A : Type*} [NormedRing A] [NormedAlgebra 𝕜 A]

theorem norm_mkPiAlgebraFin_succ_le : ‖ContinuousMultilinearMap.mkPiAlgebraFin 𝕜 n.succ A‖ ≤ 1 := by
  refine opNorm_le_bound _ zero_le_one fun m => ?_
  simp only [ContinuousMultilinearMap.mkPiAlgebraFin_apply, one_mul, List.ofFn_eq_map,
    Fin.prod_univ_def, Multiset.map_coe, Multiset.prod_coe]
  refine (List.norm_prod_le' ?_).trans_eq ?_
  · rw [Ne, List.map_eq_nil, List.finRange_eq_nil]
    exact Nat.succ_ne_zero _
  rw [List.map_map, Function.comp_def]

theorem norm_mkPiAlgebraFin_le_of_pos (hn : 0 < n) :
    ‖ContinuousMultilinearMap.mkPiAlgebraFin 𝕜 n A‖ ≤ 1 := by
  obtain ⟨n, rfl⟩ := Nat.exists_eq_succ_of_ne_zero hn.ne'
  exact norm_mkPiAlgebraFin_succ_le

theorem norm_mkPiAlgebraFin_zero : ‖ContinuousMultilinearMap.mkPiAlgebraFin 𝕜 0 A‖ = ‖(1 : A)‖ := by
  refine le_antisymm ?_ ?_
  · refine opNorm_le_bound _ (norm_nonneg (1 : A)) ?_
    simp
  · convert ratio_le_opNorm (ContinuousMultilinearMap.mkPiAlgebraFin 𝕜 0 A) fun _ => (1 : A)
    simp

@[simp]
theorem norm_mkPiAlgebraFin [NormOneClass A] :
    ‖ContinuousMultilinearMap.mkPiAlgebraFin 𝕜 n A‖ = 1 := by
  cases n
  · rw [norm_mkPiAlgebraFin_zero]
    simp
  · refine le_antisymm norm_mkPiAlgebraFin_succ_le ?_
    refine le_of_eq_of_le ?_ <|
      ratio_le_opNorm (ContinuousMultilinearMap.mkPiAlgebraFin 𝕜 (Nat.succ _) A) fun _ => 1
    simp

end

@[simp]
theorem nnnorm_smulRight (f : ContinuousMultilinearMap 𝕜 E 𝕜) (z : G) :
    ‖f.smulRight z‖₊ = ‖f‖₊ * ‖z‖₊ := by
  refine le_antisymm ?_ ?_
  · refine (opNNNorm_le_iff _ |>.2 fun m => (nnnorm_smul_le _ _).trans ?_)
    rw [mul_right_comm]
    gcongr
    exact le_opNNNorm _ _
  · obtain hz | hz := eq_or_ne ‖z‖₊ 0
    · simp [hz]
    rw [← NNReal.le_div_iff hz, opNNNorm_le_iff]
    intro m
    rw [div_mul_eq_mul_div, NNReal.le_div_iff hz]
    refine le_trans ?_ ((f.smulRight z).le_opNNNorm m)
    rw [smulRight_apply, nnnorm_smul]

@[simp]
theorem norm_smulRight (f : ContinuousMultilinearMap 𝕜 E 𝕜) (z : G) :
    ‖f.smulRight z‖ = ‖f‖ * ‖z‖ :=
  congr_arg NNReal.toReal (nnnorm_smulRight f z)

@[simp]
theorem norm_mkPiRing (z : G) : ‖ContinuousMultilinearMap.mkPiRing 𝕜 ι z‖ = ‖z‖ := by
  rw [ContinuousMultilinearMap.mkPiRing, norm_smulRight, norm_mkPiAlgebra, one_mul]

variable (𝕜 E G) in
/-- Continuous bilinear map realizing `(f, z) ↦ f.smulRight z`. -/
def smulRightL : ContinuousMultilinearMap 𝕜 E 𝕜 →L[𝕜] G →L[𝕜] ContinuousMultilinearMap 𝕜 E G :=
  LinearMap.mkContinuous₂
    { toFun := fun f ↦
        { toFun := fun z ↦ f.smulRight z
          map_add' := fun x y ↦ by ext; simp
          map_smul' := fun c x ↦ by ext; simp [smul_smul, mul_comm] }
      map_add' := fun f g ↦ by ext; simp [add_smul]
      map_smul' := fun c f ↦ by ext; simp [smul_smul] }
    1 (fun f z ↦ by simp [norm_smulRight])

@[simp] lemma smulRightL_apply (f : ContinuousMultilinearMap 𝕜 E 𝕜) (z : G) :
  smulRightL 𝕜 E G f z = f.smulRight z := rfl

#adaptation_note
/--
Before https://github.com/leanprover/lean4/pull/4119 we had to create a local instance:
```
letI : SeminormedAddCommGroup
  (ContinuousMultilinearMap 𝕜 E 𝕜 →L[𝕜] G →L[𝕜] ContinuousMultilinearMap 𝕜 E G) :=
  ContinuousLinearMap.toSeminormedAddCommGroup
    (F := G →L[𝕜] ContinuousMultilinearMap 𝕜 E G) (σ₁₂ := RingHom.id 𝕜)
```
-/
set_option maxSynthPendingDepth 2 in
lemma norm_smulRightL_le : ‖smulRightL 𝕜 E G‖ ≤ 1 :=
  LinearMap.mkContinuous₂_norm_le _ zero_le_one _

variable (𝕜 E G) in
/-- Continuous bilinear map realizing `(f, z) ↦ f.smulRight z`. -/
def smulRightL : ContinuousMultilinearMap 𝕜 E 𝕜 →L[𝕜] G →L[𝕜] ContinuousMultilinearMap 𝕜 E G :=
  LinearMap.mkContinuous₂
    { toFun := fun f ↦
        { toFun := fun z ↦ f.smulRight z
          map_add' := fun x y ↦ by ext; simp
          map_smul' := fun c x ↦ by ext; simp [smul_smul, mul_comm] }
      map_add' := fun f g ↦ by ext; simp [add_smul]
      map_smul' := fun c f ↦ by ext; simp [smul_smul] }
    1 (fun f z ↦ by simp [norm_smulRight])

@[simp] lemma smulRightL_apply (f : ContinuousMultilinearMap 𝕜 E 𝕜) (z : G) :
  smulRightL 𝕜 E G f z = f.smulRight z := rfl

variable (𝕜 ι G)

/-- Continuous multilinear maps on `𝕜^n` with values in `G` are in bijection with `G`, as such a
continuous multilinear map is completely determined by its value on the constant vector made of
ones. We register this bijection as a linear isometry in
`ContinuousMultilinearMap.piFieldEquiv`. -/
protected def piFieldEquiv : G ≃ₗᵢ[𝕜] ContinuousMultilinearMap 𝕜 (fun _ : ι => 𝕜) G where
  toFun z := ContinuousMultilinearMap.mkPiRing 𝕜 ι z
  invFun f := f fun i => 1
  map_add' z z' := by
    ext m
    simp [smul_add]
  map_smul' c z := by
    ext m
    simp [smul_smul, mul_comm]
  left_inv z := by simp
  right_inv f := f.mkPiRing_apply_one_eq_self
  norm_map' := norm_mkPiRing

end ContinuousMultilinearMap

namespace ContinuousLinearMap

theorem norm_compContinuousMultilinearMap_le (g : G →L[𝕜] G') (f : ContinuousMultilinearMap 𝕜 E G) :
    ‖g.compContinuousMultilinearMap f‖ ≤ ‖g‖ * ‖f‖ :=
  ContinuousMultilinearMap.opNorm_le_bound _ (mul_nonneg (norm_nonneg _) (norm_nonneg _)) fun m =>
    calc
      ‖g (f m)‖ ≤ ‖g‖ * (‖f‖ * ∏ i, ‖m i‖) := g.le_opNorm_of_le <| f.le_opNorm _
      _ = _ := (mul_assoc _ _ _).symm

variable (𝕜 E G G')


/-- `ContinuousLinearMap.compContinuousMultilinearMap` as a bundled continuous bilinear map. -/
def compContinuousMultilinearMapL :
    (G →L[𝕜] G') →L[𝕜] ContinuousMultilinearMap 𝕜 E G →L[𝕜] ContinuousMultilinearMap 𝕜 E G' :=
  LinearMap.mkContinuous₂
    (LinearMap.mk₂ 𝕜 compContinuousMultilinearMap (fun f₁ f₂ g => rfl) (fun c f g => rfl)
      (fun f g₁ g₂ => by ext1; apply f.map_add)
      (fun c f g => by ext1; simp))
    1
    fun f g => by rw [one_mul]; exact f.norm_compContinuousMultilinearMap_le g

variable {𝕜 G G'}

/-- `ContinuousLinearMap.compContinuousMultilinearMap` as a bundled
continuous linear equiv. -/
nonrec
def _root_.ContinuousLinearEquiv.compContinuousMultilinearMapL (g : G ≃L[𝕜] G') :
    ContinuousMultilinearMap 𝕜 E G ≃L[𝕜] ContinuousMultilinearMap 𝕜 E G' :=
  { compContinuousMultilinearMapL 𝕜 E G G' g.toContinuousLinearMap with
    invFun := compContinuousMultilinearMapL 𝕜 E G' G g.symm.toContinuousLinearMap
    left_inv := by
      intro f
      ext1 m
      simp [compContinuousMultilinearMapL]
    right_inv := by
      intro f
      ext1 m
      simp [compContinuousMultilinearMapL]
    continuous_toFun := (compContinuousMultilinearMapL 𝕜 E G G' g.toContinuousLinearMap).continuous
    continuous_invFun :=
      (compContinuousMultilinearMapL 𝕜 E G' G g.symm.toContinuousLinearMap).continuous }

@[simp]
theorem _root_.ContinuousLinearEquiv.compContinuousMultilinearMapL_symm (g : G ≃L[𝕜] G') :
    (g.compContinuousMultilinearMapL E).symm = g.symm.compContinuousMultilinearMapL E :=
  rfl

variable {E}

@[simp]
theorem _root_.ContinuousLinearEquiv.compContinuousMultilinearMapL_apply (g : G ≃L[𝕜] G')
    (f : ContinuousMultilinearMap 𝕜 E G) :
    g.compContinuousMultilinearMapL E f = (g : G →L[𝕜] G').compContinuousMultilinearMap f :=
  rfl

/-- Flip arguments in `f : G →L[𝕜] ContinuousMultilinearMap 𝕜 E G'` to get
`ContinuousMultilinearMap 𝕜 E (G →L[𝕜] G')` -/
@[simps! apply_apply]
def flipMultilinear (f : G →L[𝕜] ContinuousMultilinearMap 𝕜 E G') :
    ContinuousMultilinearMap 𝕜 E (G →L[𝕜] G') :=
  MultilinearMap.mkContinuous
    { toFun := fun m =>
        LinearMap.mkContinuous
          { toFun := fun x => f x m
            map_add' := fun x y => by simp only [map_add, ContinuousMultilinearMap.add_apply]
            map_smul' := fun c x => by
              simp only [ContinuousMultilinearMap.smul_apply, map_smul, RingHom.id_apply] }
          (‖f‖ * ∏ i, ‖m i‖) fun x => by
          rw [mul_right_comm]
          exact (f x).le_of_opNorm_le _ (f.le_opNorm x)
      map_add' := fun m i x y => by
        ext1
        simp only [add_apply, ContinuousMultilinearMap.map_add, LinearMap.coe_mk,
          LinearMap.mkContinuous_apply, AddHom.coe_mk]
      map_smul' := fun m i c x => by
        ext1
        simp only [coe_smul', ContinuousMultilinearMap.map_smul, LinearMap.coe_mk,
          LinearMap.mkContinuous_apply, Pi.smul_apply, AddHom.coe_mk] }
    ‖f‖ fun m => by
      dsimp only [MultilinearMap.coe_mk]
      exact LinearMap.mkContinuous_norm_le _ (by positivity) _

end ContinuousLinearMap

theorem LinearIsometry.norm_compContinuousMultilinearMap (g : G →ₗᵢ[𝕜] G')
    (f : ContinuousMultilinearMap 𝕜 E G) :
    ‖g.toContinuousLinearMap.compContinuousMultilinearMap f‖ = ‖f‖ := by
  simp only [ContinuousLinearMap.compContinuousMultilinearMap_coe,
    LinearIsometry.coe_toContinuousLinearMap, LinearIsometry.norm_map,
    ContinuousMultilinearMap.norm_def, Function.comp_apply]

open ContinuousMultilinearMap

namespace MultilinearMap

/-- Given a map `f : G →ₗ[𝕜] MultilinearMap 𝕜 E G'` and an estimate
`H : ∀ x m, ‖f x m‖ ≤ C * ‖x‖ * ∏ i, ‖m i‖`, construct a continuous linear
map from `G` to `ContinuousMultilinearMap 𝕜 E G'`.

In order to lift, e.g., a map `f : (MultilinearMap 𝕜 E G) →ₗ[𝕜] MultilinearMap 𝕜 E' G'`
to a map `(ContinuousMultilinearMap 𝕜 E G) →L[𝕜] ContinuousMultilinearMap 𝕜 E' G'`,
one can apply this construction to `f.comp ContinuousMultilinearMap.toMultilinearMapLinear`
which is a linear map from `ContinuousMultilinearMap 𝕜 E G` to `MultilinearMap 𝕜 E' G'`. -/
def mkContinuousLinear (f : G →ₗ[𝕜] MultilinearMap 𝕜 E G') (C : ℝ)
    (H : ∀ x m, ‖f x m‖ ≤ C * ‖x‖ * ∏ i, ‖m i‖) : G →L[𝕜] ContinuousMultilinearMap 𝕜 E G' :=
  LinearMap.mkContinuous
    { toFun := fun x => (f x).mkContinuous (C * ‖x‖) <| H x
      map_add' := fun x y => by
        ext1
        simp only [_root_.map_add]
        rfl
      map_smul' := fun c x => by
        ext1
        simp only [_root_.map_smul]
        rfl }
    (max C 0) fun x => by
      rw [LinearMap.coe_mk, AddHom.coe_mk] -- Porting note: added
      exact ((f x).mkContinuous_norm_le' _).trans_eq <| by
        rw [max_mul_of_nonneg _ _ (norm_nonneg x), zero_mul]

theorem mkContinuousLinear_norm_le' (f : G →ₗ[𝕜] MultilinearMap 𝕜 E G') (C : ℝ)
    (H : ∀ x m, ‖f x m‖ ≤ C * ‖x‖ * ∏ i, ‖m i‖) : ‖mkContinuousLinear f C H‖ ≤ max C 0 := by
  dsimp only [mkContinuousLinear]
  exact LinearMap.mkContinuous_norm_le _ (le_max_right _ _) _

theorem mkContinuousLinear_norm_le (f : G →ₗ[𝕜] MultilinearMap 𝕜 E G') {C : ℝ} (hC : 0 ≤ C)
    (H : ∀ x m, ‖f x m‖ ≤ C * ‖x‖ * ∏ i, ‖m i‖) : ‖mkContinuousLinear f C H‖ ≤ C :=
  (mkContinuousLinear_norm_le' f C H).trans_eq (max_eq_left hC)

/-- Given a map `f : MultilinearMap 𝕜 E (MultilinearMap 𝕜 E' G)` and an estimate
`H : ∀ m m', ‖f m m'‖ ≤ C * ∏ i, ‖m i‖ * ∏ i, ‖m' i‖`, upgrade all `MultilinearMap`s in the type to
`ContinuousMultilinearMap`s. -/
def mkContinuousMultilinear (f : MultilinearMap 𝕜 E (MultilinearMap 𝕜 E' G)) (C : ℝ)
    (H : ∀ m₁ m₂, ‖f m₁ m₂‖ ≤ (C * ∏ i, ‖m₁ i‖) * ∏ i, ‖m₂ i‖) :
    ContinuousMultilinearMap 𝕜 E (ContinuousMultilinearMap 𝕜 E' G) :=
  mkContinuous
    { toFun := fun m => mkContinuous (f m) (C * ∏ i, ‖m i‖) <| H m
      map_add' := fun m i x y => by
        ext1
        simp
      map_smul' := fun m i c x => by
        ext1
        simp }
    (max C 0) fun m => by
      simp only [coe_mk]
      refine ((f m).mkContinuous_norm_le' _).trans_eq ?_
      rw [max_mul_of_nonneg, zero_mul]
      positivity

@[simp]
theorem mkContinuousMultilinear_apply (f : MultilinearMap 𝕜 E (MultilinearMap 𝕜 E' G)) {C : ℝ}
    (H : ∀ m₁ m₂, ‖f m₁ m₂‖ ≤ (C * ∏ i, ‖m₁ i‖) * ∏ i, ‖m₂ i‖) (m : ∀ i, E i) :
    ⇑(mkContinuousMultilinear f C H m) = f m :=
  rfl

theorem mkContinuousMultilinear_norm_le' (f : MultilinearMap 𝕜 E (MultilinearMap 𝕜 E' G)) (C : ℝ)
    (H : ∀ m₁ m₂, ‖f m₁ m₂‖ ≤ (C * ∏ i, ‖m₁ i‖) * ∏ i, ‖m₂ i‖) :
    ‖mkContinuousMultilinear f C H‖ ≤ max C 0 := by
  dsimp only [mkContinuousMultilinear]
  exact mkContinuous_norm_le _ (le_max_right _ _) _

theorem mkContinuousMultilinear_norm_le (f : MultilinearMap 𝕜 E (MultilinearMap 𝕜 E' G)) {C : ℝ}
    (hC : 0 ≤ C) (H : ∀ m₁ m₂, ‖f m₁ m₂‖ ≤ (C * ∏ i, ‖m₁ i‖) * ∏ i, ‖m₂ i‖) :
    ‖mkContinuousMultilinear f C H‖ ≤ C :=
  (mkContinuousMultilinear_norm_le' f C H).trans_eq (max_eq_left hC)

end MultilinearMap

namespace ContinuousMultilinearMap


theorem norm_compContinuousLinearMap_le (g : ContinuousMultilinearMap 𝕜 E₁ G)
    (f : ∀ i, E i →L[𝕜] E₁ i) : ‖g.compContinuousLinearMap f‖ ≤ ‖g‖ * ∏ i, ‖f i‖ :=
  opNorm_le_bound _ (by positivity) fun m =>
    calc
      ‖g fun i => f i (m i)‖ ≤ ‖g‖ * ∏ i, ‖f i (m i)‖ := g.le_opNorm _
      _ ≤ ‖g‖ * ∏ i, ‖f i‖ * ‖m i‖ :=
        (mul_le_mul_of_nonneg_left
          (prod_le_prod (fun _ _ => norm_nonneg _) fun i _ => (f i).le_opNorm (m i))
          (norm_nonneg g))
      _ = (‖g‖ * ∏ i, ‖f i‖) * ∏ i, ‖m i‖ := by rw [prod_mul_distrib, mul_assoc]

theorem norm_compContinuous_linearIsometry_le (g : ContinuousMultilinearMap 𝕜 E₁ G)
    (f : ∀ i, E i →ₗᵢ[𝕜] E₁ i) :
    ‖g.compContinuousLinearMap fun i => (f i).toContinuousLinearMap‖ ≤ ‖g‖ := by
  refine opNorm_le_bound _ (norm_nonneg _) fun m => ?_
  apply (g.le_opNorm _).trans _
  simp only [ContinuousLinearMap.coe_coe, LinearIsometry.coe_toContinuousLinearMap,
    LinearIsometry.norm_map, le_rfl]

theorem norm_compContinuous_linearIsometryEquiv (g : ContinuousMultilinearMap 𝕜 E₁ G)
    (f : ∀ i, E i ≃ₗᵢ[𝕜] E₁ i) :
    ‖g.compContinuousLinearMap fun i => (f i : E i →L[𝕜] E₁ i)‖ = ‖g‖ := by
  apply le_antisymm (g.norm_compContinuous_linearIsometry_le fun i => (f i).toLinearIsometry)
  have : g = (g.compContinuousLinearMap fun i => (f i : E i →L[𝕜] E₁ i)).compContinuousLinearMap
      fun i => ((f i).symm : E₁ i →L[𝕜] E i) := by
    ext1 m
    simp only [compContinuousLinearMap_apply, LinearIsometryEquiv.coe_coe'',
      LinearIsometryEquiv.apply_symm_apply]
  conv_lhs => rw [this]
  apply (g.compContinuousLinearMap fun i =>
    (f i : E i →L[𝕜] E₁ i)).norm_compContinuous_linearIsometry_le
      fun i => (f i).symm.toLinearIsometry

/-- `ContinuousMultilinearMap.compContinuousLinearMap` as a bundled continuous linear map.
This implementation fixes `f : Π i, E i →L[𝕜] E₁ i`.

Actually, the map is multilinear in `f`,
see `ContinuousMultilinearMap.compContinuousLinearMapContinuousMultilinear`.

For a version fixing `g` and varying `f`, see `compContinuousLinearMapLRight`. -/
def compContinuousLinearMapL (f : ∀ i, E i →L[𝕜] E₁ i) :
    ContinuousMultilinearMap 𝕜 E₁ G →L[𝕜] ContinuousMultilinearMap 𝕜 E G :=
  LinearMap.mkContinuous
    { toFun := fun g => g.compContinuousLinearMap f
      map_add' := fun _ _ => rfl
      map_smul' := fun _ _ => rfl }
    (∏ i, ‖f i‖)
    fun _ => (norm_compContinuousLinearMap_le _ _).trans_eq (mul_comm _ _)

@[simp]
theorem compContinuousLinearMapL_apply (g : ContinuousMultilinearMap 𝕜 E₁ G)
    (f : ∀ i, E i →L[𝕜] E₁ i) : compContinuousLinearMapL f g = g.compContinuousLinearMap f :=
  rfl
<<<<<<< HEAD
#align continuous_multilinear_map.comp_continuous_linear_mapL_apply ContinuousMultilinearMap.compContinuousLinearMapL_apply
=======
>>>>>>> 59de845a

variable (G) in
theorem norm_compContinuousLinearMapL_le (f : ∀ i, E i →L[𝕜] E₁ i) :
    ‖compContinuousLinearMapL (G := G) f‖ ≤ ∏ i, ‖f i‖ :=
  LinearMap.mkContinuous_norm_le _ (by positivity) _

/-- `ContinuousMultilinearMap.compContinuousLinearMap` as a bundled continuous linear map.
This implementation fixes `g : ContinuousMultilinearMap 𝕜 E₁ G`.

Actually, the map is linear in `g`,
see `ContinuousMultilinearMap.compContinuousLinearMapContinuousMultilinear`.

For a version fixing `f` and varying `g`, see `compContinuousLinearMapL`. -/
def compContinuousLinearMapLRight (g : ContinuousMultilinearMap 𝕜 E₁ G) :
    ContinuousMultilinearMap 𝕜 (fun i ↦ E i →L[𝕜] E₁ i) (ContinuousMultilinearMap 𝕜 E G) :=
  MultilinearMap.mkContinuous
    { toFun := fun f => g.compContinuousLinearMap f
      map_add' := by
        intro h f i f₁ f₂
        ext x
        simp only [compContinuousLinearMap_apply, add_apply]
        convert g.map_add (fun j ↦ f j (x j)) i (f₁ (x i)) (f₂ (x i)) <;>
          exact apply_update (fun (i : ι) (f : E i →L[𝕜] E₁ i) ↦ f (x i)) f i _ _
      map_smul' := by
        intro h f i a f₀
        ext x
        simp only [compContinuousLinearMap_apply, smul_apply]
        convert g.map_smul (fun j ↦ f j (x j)) i a (f₀ (x i)) <;>
          exact apply_update (fun (i : ι) (f : E i →L[𝕜] E₁ i) ↦ f (x i)) f i _ _ }
    (‖g‖) (fun f ↦ by simp [norm_compContinuousLinearMap_le])

@[simp]
theorem compContinuousLinearMapLRight_apply (g : ContinuousMultilinearMap 𝕜 E₁ G)
    (f : ∀ i, E i →L[𝕜] E₁ i) : compContinuousLinearMapLRight g f = g.compContinuousLinearMap f :=
  rfl

variable (E) in
theorem norm_compContinuousLinearMapLRight_le (g : ContinuousMultilinearMap 𝕜 E₁ G) :
    ‖compContinuousLinearMapLRight (E := E) g‖ ≤ ‖g‖ :=
  MultilinearMap.mkContinuous_norm_le _ (norm_nonneg _) _

<<<<<<< HEAD
/-- `ContinuousMultilinearMap.compContinuousLinearMap` as a bundled continuous linear map.
This implementation fixes `g : ContinuousMultilinearMap 𝕜 E₁ G`.

Actually, the map is linear in `g`,
see `ContinuousMultilinearMap.compContinuousLinearMapContinuousMultilinear`.

For a version fixing `f` and varying `g`, see `compContinuousLinearMapL`. -/
def compContinuousLinearMapLRight (g : ContinuousMultilinearMap 𝕜 E₁ G) :
    ContinuousMultilinearMap 𝕜 (fun i ↦ E i →L[𝕜] E₁ i) (ContinuousMultilinearMap 𝕜 E G) :=
  MultilinearMap.mkContinuous
    { toFun := fun f => g.compContinuousLinearMap f
      map_add' := by
        intro h f i f₁ f₂
        ext x
        simp only [compContinuousLinearMap_apply, add_apply]
        convert g.map_add (fun j ↦ f j (x j)) i (f₁ (x i)) (f₂ (x i)) <;>
          exact apply_update (fun (i : ι) (f : E i →L[𝕜] E₁ i) ↦ f (x i)) f i _ _
      map_smul' := by
        intro h f i a f₀
        ext x
        simp only [compContinuousLinearMap_apply, smul_apply]
        convert g.map_smul (fun j ↦ f j (x j)) i a (f₀ (x i)) <;>
          exact apply_update (fun (i : ι) (f : E i →L[𝕜] E₁ i) ↦ f (x i)) f i _ _ }
    (‖g‖) (fun f ↦ by simp [norm_compContinuousLinearMap_le])

@[simp]
theorem compContinuousLinearMapLRight_apply (g : ContinuousMultilinearMap 𝕜 E₁ G)
    (f : ∀ i, E i →L[𝕜] E₁ i) : compContinuousLinearMapLRight g f = g.compContinuousLinearMap f :=
  rfl

variable (E) in
theorem norm_compContinuousLinearMapLRight_le (g : ContinuousMultilinearMap 𝕜 E₁ G) :
    ‖compContinuousLinearMapLRight (E := E) g‖ ≤ ‖g‖ :=
  MultilinearMap.mkContinuous_norm_le _ (norm_nonneg _) _

=======
>>>>>>> 59de845a
variable (𝕜 E E₁ G)

open Function in
/-- If `f` is a collection of continuous linear maps, then the construction
`ContinuousMultilinearMap.compContinuousLinearMap`
sending a continuous multilinear map `g` to `g (f₁ ·, ..., fₙ ·)`
is continuous-linear in `g` and multilinear in `f₁, ..., fₙ`. -/
noncomputable def compContinuousLinearMapMultilinear :
    MultilinearMap 𝕜 (fun i ↦ E i →L[𝕜] E₁ i)
      ((ContinuousMultilinearMap 𝕜 E₁ G) →L[𝕜] ContinuousMultilinearMap 𝕜 E G) where
  toFun := compContinuousLinearMapL
  map_add' f i f₁ f₂ := by
    ext g x
    change (g fun j ↦ update f i (f₁ + f₂) j <| x j) =
        (g fun j ↦ update f i f₁ j <| x j) + g fun j ↦ update f i f₂ j (x j)
    convert g.map_add (fun j ↦ f j (x j)) i (f₁ (x i)) (f₂ (x i)) <;>
      exact apply_update (fun (i : ι) (f : E i →L[𝕜] E₁ i) ↦ f (x i)) f i _ _
  map_smul' f i a f₀ := by
    ext g x
    change (g fun j ↦ update f i (a • f₀) j <| x j) = a • g fun j ↦ update f i f₀ j (x j)
    convert g.map_smul (fun j ↦ f j (x j)) i a (f₀ (x i)) <;>
      exact apply_update (fun (i : ι) (f : E i →L[𝕜] E₁ i) ↦ f (x i)) f i _ _

/-- If `f` is a collection of continuous linear maps, then the construction
`ContinuousMultilinearMap.compContinuousLinearMap`
sending a continuous multilinear map `g` to `g (f₁ ·, ..., fₙ ·)` is continuous-linear in `g` and
continuous-multilinear in `f₁, ..., fₙ`. -/
noncomputable def compContinuousLinearMapContinuousMultilinear :
    ContinuousMultilinearMap 𝕜 (fun i ↦ E i →L[𝕜] E₁ i)
      ((ContinuousMultilinearMap 𝕜 E₁ G) →L[𝕜] ContinuousMultilinearMap 𝕜 E G) :=
  @MultilinearMap.mkContinuous 𝕜 ι (fun i ↦ E i →L[𝕜] E₁ i)
    ((ContinuousMultilinearMap 𝕜 E₁ G) →L[𝕜] ContinuousMultilinearMap 𝕜 E G) _ _
    (fun _ ↦ ContinuousLinearMap.toSeminormedAddCommGroup)
    (fun _ ↦ ContinuousLinearMap.toNormedSpace) _ _
    (compContinuousLinearMapMultilinear 𝕜 E E₁ G) 1
    fun f ↦ by simpa using norm_compContinuousLinearMapL_le G f

variable {𝕜 E E₁}

/-- `ContinuousMultilinearMap.compContinuousLinearMap` as a bundled continuous linear equiv,
given `f : Π i, E i ≃L[𝕜] E₁ i`. -/
def compContinuousLinearMapEquivL (f : ∀ i, E i ≃L[𝕜] E₁ i) :
    ContinuousMultilinearMap 𝕜 E₁ G ≃L[𝕜] ContinuousMultilinearMap 𝕜 E G :=
  { compContinuousLinearMapL fun i => (f i : E i →L[𝕜] E₁ i) with
    invFun := compContinuousLinearMapL fun i => ((f i).symm : E₁ i →L[𝕜] E i)
    continuous_toFun := (compContinuousLinearMapL fun i => (f i : E i →L[𝕜] E₁ i)).continuous
    continuous_invFun :=
      (compContinuousLinearMapL fun i => ((f i).symm : E₁ i →L[𝕜] E i)).continuous
    left_inv := by
      intro g
      ext1 m
      simp only [LinearMap.toFun_eq_coe, ContinuousLinearMap.coe_coe,
        compContinuousLinearMapL_apply, compContinuousLinearMap_apply,
        ContinuousLinearEquiv.coe_coe, ContinuousLinearEquiv.apply_symm_apply]
    right_inv := by
      intro g
      ext1 m
      simp only [compContinuousLinearMapL_apply, LinearMap.toFun_eq_coe,
        ContinuousLinearMap.coe_coe, compContinuousLinearMap_apply,
        ContinuousLinearEquiv.coe_coe, ContinuousLinearEquiv.symm_apply_apply] }

@[simp]
theorem compContinuousLinearMapEquivL_symm (f : ∀ i, E i ≃L[𝕜] E₁ i) :
    (compContinuousLinearMapEquivL G f).symm =
      compContinuousLinearMapEquivL G fun i : ι => (f i).symm :=
  rfl

variable {G}

@[simp]
theorem compContinuousLinearMapEquivL_apply (g : ContinuousMultilinearMap 𝕜 E₁ G)
    (f : ∀ i, E i ≃L[𝕜] E₁ i) :
    compContinuousLinearMapEquivL G f g =
      g.compContinuousLinearMap fun i => (f i : E i →L[𝕜] E₁ i) :=
  rfl

/-- One of the components of the iterated derivative of a continuous multilinear map. Given a
bijection `e` between a type `α` (typically `Fin k`) and a subset `s` of `ι`, this component is a
continuous multilinear map of `k` vectors `v₁, ..., vₖ`, mapping them
to `f (x₁, (v_{e.symm 2})₂, x₃, ...)`, where at indices `i` in `s` one uses the `i`-th coordinate of
the vector `v_{e.symm i}` and otherwise one uses the `i`-th coordinate of a reference vector `x`.
This is continuous multilinear in the components of `x` outside of `s`, and in the `v_j`. -/
noncomputable def iteratedFDerivComponent {α : Type*} [Fintype α] [DecidableEq ι]
    (f : ContinuousMultilinearMap 𝕜 E₁ G) {s : Set ι} (e : α ≃ s) [DecidablePred (· ∈ s)] :
    ContinuousMultilinearMap 𝕜 (fun (i : {a : ι // a ∉ s}) ↦ E₁ i)
      (ContinuousMultilinearMap 𝕜 (fun (_ : α) ↦ (∀ i, E₁ i)) G) :=
  (f.toMultilinearMap.iteratedFDerivComponent e).mkContinuousMultilinear ‖f‖ <| by
    intro x m
    simp only [MultilinearMap.iteratedFDerivComponent, MultilinearMap.domDomRestrictₗ,
      MultilinearMap.coe_mk, MultilinearMap.domDomRestrict_apply, coe_coe]
    apply (f.le_opNorm _).trans _
    rw [← prod_compl_mul_prod s.toFinset, mul_assoc]
    gcongr
    · apply le_of_eq
      have : ∀ x, x ∈ s.toFinsetᶜ ↔ (fun x ↦ x ∉ s) x := by simp
      rw [prod_subtype _ this]
      congr with i
      simp [i.2]
    · rw [prod_subtype _ (fun _ ↦ s.mem_toFinset), ← Equiv.prod_comp e.symm]
      apply Finset.prod_le_prod (fun i _ ↦ norm_nonneg _) (fun i _ ↦ ?_)
      simpa only [i.2, ↓reduceDIte, Subtype.coe_eta] using norm_le_pi_norm (m (e.symm i)) ↑i

@[simp] lemma iteratedFDerivComponent_apply {α : Type*} [Fintype α] [DecidableEq ι]
    (f : ContinuousMultilinearMap 𝕜 E₁ G) {s : Set ι} (e : α ≃ s) [DecidablePred (· ∈ s)]
    (v : ∀ i : {a : ι // a ∉ s}, E₁ i) (w : α → (∀ i, E₁ i)) :
    f.iteratedFDerivComponent e v w =
      f (fun j ↦ if h : j ∈ s then w (e.symm ⟨j, h⟩) j else v ⟨j, h⟩) := by
  simp [iteratedFDerivComponent, MultilinearMap.iteratedFDerivComponent,
    MultilinearMap.domDomRestrictₗ]

lemma norm_iteratedFDerivComponent_le {α : Type*} [Fintype α] [DecidableEq ι]
    (f : ContinuousMultilinearMap 𝕜 E₁ G) {s : Set ι} (e : α ≃ s) [DecidablePred (· ∈ s)]
    (x : (i : ι) → E₁ i) :
    ‖f.iteratedFDerivComponent e (x ·)‖ ≤ ‖f‖ * ‖x‖ ^ (Fintype.card ι - Fintype.card α) := calc
  ‖f.iteratedFDerivComponent e (fun i ↦ x i)‖
    ≤ ‖f.iteratedFDerivComponent e‖ * ∏ i : {a : ι // a ∉ s}, ‖x i‖ :=
      ContinuousMultilinearMap.le_opNorm _ _
  _ ≤ ‖f‖ * ∏ _i : {a : ι // a ∉ s}, ‖x‖ := by
      gcongr
      · exact MultilinearMap.mkContinuousMultilinear_norm_le _ (norm_nonneg _) _
      · exact fun _ _ ↦ norm_nonneg _
      · exact norm_le_pi_norm _ _
  _ = ‖f‖ * ‖x‖ ^ (Fintype.card {a : ι // a ∉ s}) := by rw [prod_const, card_univ]
  _ = ‖f‖ * ‖x‖ ^ (Fintype.card ι - Fintype.card α) := by simp [Fintype.card_congr e]

open Classical in
/-- The `k`-th iterated derivative of a continuous multilinear map `f` at the point `x`. It is a
continuous multilinear map of `k` vectors `v₁, ..., vₖ` (with the same type as `x`), mapping them
to `∑ f (x₁, (v_{i₁})₂, x₃, ...)`, where at each index `j` one uses either `xⱼ` or one
of the `(vᵢ)ⱼ`, and each `vᵢ` has to be used exactly once.
The sum is parameterized by the embeddings of `Fin k` in the index type `ι` (or, equivalently,
by the subsets `s` of `ι` of cardinality `k` and then the bijections between `Fin k` and `s`).

The fact that this is indeed the iterated Fréchet derivative is proved in
`ContinuousMultilinearMap.iteratedFDeriv_eq`.
-/
protected def iteratedFDeriv (f : ContinuousMultilinearMap 𝕜 E₁ G) (k : ℕ) (x : (i : ι) → E₁ i) :
    ContinuousMultilinearMap 𝕜 (fun (_ : Fin k) ↦ (∀ i, E₁ i)) G :=
  ∑ e : Fin k ↪ ι, iteratedFDerivComponent f e.toEquivRange (Pi.compRightL 𝕜 _ Subtype.val x)

/-- Controlling the norm of `f.iteratedFDeriv` when `f` is continuous multilinear. For the same
bound on the iterated derivative of `f` in the calculus sense,
see `ContinuousMultilinearMap.norm_iteratedFDeriv_le`. -/
lemma norm_iteratedFDeriv_le' (f : ContinuousMultilinearMap 𝕜 E₁ G) (k : ℕ) (x : (i : ι) → E₁ i) :
    ‖f.iteratedFDeriv k x‖
      ≤ Nat.descFactorial (Fintype.card ι) k * ‖f‖ * ‖x‖ ^ (Fintype.card ι - k) := by
  classical
  calc ‖f.iteratedFDeriv k x‖
  _ ≤ ∑ e : Fin k ↪ ι, ‖iteratedFDerivComponent f e.toEquivRange (fun i ↦ x i)‖ := norm_sum_le _ _
  _ ≤ ∑ _ : Fin k ↪ ι, ‖f‖ * ‖x‖ ^ (Fintype.card ι - k) := by
    gcongr with e _
    simpa using norm_iteratedFDerivComponent_le f e.toEquivRange x
  _ = Nat.descFactorial (Fintype.card ι) k * ‖f‖ * ‖x‖ ^ (Fintype.card ι - k) := by
    simp [card_univ, mul_assoc]

end ContinuousMultilinearMap

end Seminorm

section Norm

namespace ContinuousMultilinearMap

/-! Results that are only true if the target space is a `NormedAddCommGroup` (and not just a
`SeminormedAddCommGroup`). -/

variable {𝕜 : Type u} {ι : Type v} {E : ι → Type wE} {G : Type wG} {G' : Type wG'} [Fintype ι]
  [NontriviallyNormedField 𝕜] [∀ i, SeminormedAddCommGroup (E i)] [∀ i, NormedSpace 𝕜 (E i)]
  [NormedAddCommGroup G] [NormedSpace 𝕜 G] [SeminormedAddCommGroup G'] [NormedSpace 𝕜 G']

variable (f : ContinuousMultilinearMap 𝕜 E G)

/-- A continuous linear map is zero iff its norm vanishes. -/
theorem opNorm_zero_iff : ‖f‖ = 0 ↔ f = 0 := by
  simp [← (opNorm_nonneg f).le_iff_eq, opNorm_le_iff f le_rfl, ext_iff]

@[deprecated (since := "2024-02-02")] alias op_norm_zero_iff := opNorm_zero_iff

/-- Continuous multilinear maps themselves form a normed group with respect to
    the operator norm. -/
instance normedAddCommGroup : NormedAddCommGroup (ContinuousMultilinearMap 𝕜 E G) :=
  NormedAddCommGroup.ofSeparation (fun f ↦ (opNorm_zero_iff f).mp)

/-- An alias of `ContinuousMultilinearMap.normedAddCommGroup` with non-dependent types to help
typeclass search. -/
instance normedAddCommGroup' :
    NormedAddCommGroup (ContinuousMultilinearMap 𝕜 (fun _ : ι => G') G) :=
  ContinuousMultilinearMap.normedAddCommGroup

variable (𝕜 G)

theorem norm_ofSubsingleton_id [Subsingleton ι] [Nontrivial G] (i : ι) :
    ‖ofSubsingleton 𝕜 G G i (.id _ _)‖ = 1 := by simp

theorem nnnorm_ofSubsingleton_id [Subsingleton ι] [Nontrivial G] (i : ι) :
    ‖ofSubsingleton 𝕜 G G i (.id _ _)‖₊ = 1 :=
  NNReal.eq <| norm_ofSubsingleton_id _ _ _
<<<<<<< HEAD
#align continuous_multilinear_map.nnnorm_of_subsingleton ContinuousMultilinearMap.nnnorm_ofSubsingleton_id

variable {𝕜 G}

open Topology Filter

/-- If the target space is complete, the space of continuous multilinear maps with its norm is also
complete. The proof is essentially the same as for the space of continuous linear maps (modulo the
addition of `Finset.prod` where needed). The duplication could be avoided by deducing the linear
case from the multilinear case via a currying isomorphism. However, this would mess up imports,
and it is more satisfactory to have the simplest case as a standalone proof. -/
instance completeSpace [CompleteSpace G] : CompleteSpace (ContinuousMultilinearMap 𝕜 E G) := by
  have nonneg : ∀ v : ∀ i, E i, 0 ≤ ∏ i, ‖v i‖ := fun v =>
    Finset.prod_nonneg fun i _ => norm_nonneg _
  -- We show that every Cauchy sequence converges.
  refine' Metric.complete_of_cauchySeq_tendsto fun f hf => _
  -- We now expand out the definition of a Cauchy sequence,
  rcases cauchySeq_iff_le_tendsto_0.1 hf with ⟨b, b0, b_bound, b_lim⟩
  -- and establish that the evaluation at any point `v : Π i, E i` is Cauchy.
  have cau : ∀ v, CauchySeq fun n => f n v := by
    intro v
    apply cauchySeq_iff_le_tendsto_0.2 ⟨fun n => b n * ∏ i, ‖v i‖, _, _, _⟩
    · intro
      exact mul_nonneg (b0 _) (nonneg v)
    · intro n m N hn hm
      rw [dist_eq_norm]
      apply le_trans ((f n - f m).le_opNorm v) _
      exact mul_le_mul_of_nonneg_right (b_bound n m N hn hm) (nonneg v)
    · simpa using b_lim.mul tendsto_const_nhds
  -- We assemble the limits points of those Cauchy sequences
  -- (which exist as `G` is complete)
  -- into a function which we call `F`.
  choose F hF using fun v => cauchySeq_tendsto_of_complete (cau v)
  -- Next, we show that this `F` is multilinear,
  let Fmult : MultilinearMap 𝕜 E G :=
    { toFun := F
      map_add' := fun v i x y => by
        have A := hF (Function.update v i (x + y))
        have B := (hF (Function.update v i x)).add (hF (Function.update v i y))
        simp? at A B says simp only [map_add] at A B
        exact tendsto_nhds_unique A B
      map_smul' := fun v i c x => by
        have A := hF (Function.update v i (c • x))
        have B := Filter.Tendsto.smul (tendsto_const_nhds (x := c)) (hF (Function.update v i x))
        simp? at A B says simp only [map_smul] at A B
        exact tendsto_nhds_unique A B }
  -- and that `F` has norm at most `(b 0 + ‖f 0‖)`.
  have Fnorm : ∀ v, ‖F v‖ ≤ (b 0 + ‖f 0‖) * ∏ i, ‖v i‖ := by
    intro v
    have A : ∀ n, ‖f n v‖ ≤ (b 0 + ‖f 0‖) * ∏ i, ‖v i‖ := by
      intro n
      apply le_trans ((f n).le_opNorm _) _
      apply mul_le_mul_of_nonneg_right _ (nonneg v)
      calc
        ‖f n‖ = ‖f n - f 0 + f 0‖ := by
          congr 1
          abel
        _ ≤ ‖f n - f 0‖ + ‖f 0‖ := (norm_add_le _ _)
        _ ≤ b 0 + ‖f 0‖ := by
          apply add_le_add_right
          simpa [dist_eq_norm] using b_bound n 0 0 (zero_le _) (zero_le _)
    exact le_of_tendsto (hF v).norm (eventually_of_forall A)
  -- Thus `F` is continuous, and we propose that as the limit point of our original Cauchy sequence.
  let Fcont := Fmult.mkContinuous _ Fnorm
  use Fcont
  -- Our last task is to establish convergence to `F` in norm.
  have : ∀ n, ‖f n - Fcont‖ ≤ b n := by
    intro n
    apply opNorm_le_bound _ (b0 n) fun v => ?_
    have A : ∀ᶠ m in atTop, ‖(f n - f m) v‖ ≤ b n * ∏ i, ‖v i‖ := by
      refine' eventually_atTop.2 ⟨n, fun m hm => _⟩
      apply le_trans ((f n - f m).le_opNorm _) _
      exact mul_le_mul_of_nonneg_right (b_bound n m n le_rfl hm) (nonneg v)
    have B : Tendsto (fun m => ‖(f n - f m) v‖) atTop (𝓝 ‖(f n - Fcont) v‖) :=
      Tendsto.norm (tendsto_const_nhds.sub (hF v))
    exact le_of_tendsto B A
  rw [tendsto_iff_norm_sub_tendsto_zero]
  exact squeeze_zero (fun n => norm_nonneg _) this b_lim
=======
>>>>>>> 59de845a

end ContinuousMultilinearMap

end Norm

section Norm

/-! Results that are only true if the source is a `NormedAddCommGroup` (and not just a
`SeminormedAddCommGroup`). -/

variable {𝕜 : Type u} {ι : Type v} {E : ι → Type wE} {G : Type wG} [Fintype ι]
  [NontriviallyNormedField 𝕜] [∀ i, NormedAddCommGroup (E i)] [∀ i, NormedSpace 𝕜 (E i)]
  [SeminormedAddCommGroup G] [NormedSpace 𝕜 G]

namespace MultilinearMap

variable (f : MultilinearMap 𝕜 E G)

/-- If a multilinear map in finitely many variables on normed spaces satisfies the inequality
`‖f m‖ ≤ C * ∏ i, ‖m i‖` on a shell `ε i / ‖c i‖ < ‖m i‖ < ε i` for some positive numbers `ε i`
and elements `c i : 𝕜`, `1 < ‖c i‖`, then it satisfies this inequality for all `m`. -/
theorem bound_of_shell {ε : ι → ℝ} {C : ℝ} (hε : ∀ i, 0 < ε i) {c : ι → 𝕜} (hc : ∀ i, 1 < ‖c i‖)
    (hf : ∀ m : ∀ i, E i, (∀ i, ε i / ‖c i‖ ≤ ‖m i‖) → (∀ i, ‖m i‖ < ε i) → ‖f m‖ ≤ C * ∏ i, ‖m i‖)
    (m : ∀ i, E i) : ‖f m‖ ≤ C * ∏ i, ‖m i‖ :=
  bound_of_shell_of_norm_map_coord_zero f
    (fun h ↦ by rw [map_coord_zero f _ (norm_eq_zero.1 h), norm_zero]) hε hc hf m

end MultilinearMap

end Norm<|MERGE_RESOLUTION|>--- conflicted
+++ resolved
@@ -4,15 +4,9 @@
 Authors: Sébastien Gouëzel, Sophie Morel, Yury Kudryashov
 -/
 import Mathlib.Analysis.NormedSpace.OperatorNorm.NormedSpace
-<<<<<<< HEAD
-import Mathlib.Topology.Algebra.Module.Multilinear.Topology
-
-#align_import analysis.normed_space.multilinear from "leanprover-community/mathlib"@"f40476639bac089693a489c9e354ebd75dc0f886"
-=======
 import Mathlib.Logic.Embedding.Basic
 import Mathlib.Data.Fintype.CardEmbedding
 import Mathlib.Topology.Algebra.Module.Multilinear.Topology
->>>>>>> 59de845a
 
 /-!
 # Operator norm on the space of continuous multilinear maps
@@ -54,11 +48,7 @@
 
 noncomputable section
 
-<<<<<<< HEAD
-open scoped BigOperators NNReal Topology Uniformity
-=======
 open scoped NNReal Topology Uniformity
->>>>>>> 59de845a
 open Finset Metric Function Filter
 
 /-
@@ -209,11 +199,7 @@
             ‖f (s.piecewise m₂ m₁) - f ((insert i s).piecewise m₂ m₁)‖ := by
         rw [← dist_eq_norm, ← dist_eq_norm, ← dist_eq_norm]
         exact dist_triangle _ _ _
-<<<<<<< HEAD
-      _ ≤ (C * ∑ i in s, ∏ j, if j = i then ‖m₁ i - m₂ i‖ else max ‖m₁ j‖ ‖m₂ j‖) +
-=======
       _ ≤ (C * ∑ i ∈ s, ∏ j, if j = i then ‖m₁ i - m₂ i‖ else max ‖m₁ j‖ ‖m₂ j‖) +
->>>>>>> 59de845a
             C * ∏ j, if j = i then ‖m₁ i - m₂ i‖ else max ‖m₁ j‖ ‖m₂ j‖ :=
         (add_le_add Hrec I)
       _ = C * ∑ i ∈ insert i s, ∏ j, if j = i then ‖m₁ i - m₂ i‖ else max ‖m₁ j‖ ‖m₂ j‖ := by
@@ -503,52 +489,6 @@
     (ContinuousMultilinearMap.seminorm 𝕜 E G).toSeminormedAddCommGroup.toPseudoMetricSpace
     uniformity_eq_seminorm
 
-variable (𝕜 E G) in
-/-- Operator seminorm on the space of continuous multilinear maps, as `Seminorm`.
-
-We use this seminorm
-to define a `SeminormedAddCommGroup` structure on `ContinuousMultilinearMap 𝕜 E G`,
-but we have to override the projection `UniformSpace`
-so that it is definitionally equal to the one coming from the topologies on `E` and `G`. -/
-protected def seminorm : Seminorm 𝕜 (ContinuousMultilinearMap 𝕜 E G) :=
-  .ofSMulLE norm opNorm_zero opNorm_add_le fun c f ↦ opNorm_smul_le f c
-
-private lemma uniformity_eq_seminorm :
-    𝓤 (ContinuousMultilinearMap 𝕜 E G) = ⨅ r > 0, 𝓟 {f | ‖f.1 - f.2‖ < r} := by
-  refine (ContinuousMultilinearMap.seminorm 𝕜 E G).uniformity_eq_of_hasBasis
-    (ContinuousMultilinearMap.hasBasis_nhds_zero_of_basis Metric.nhds_basis_closedBall)
-    ?_ fun (s, r) ⟨hs, hr⟩ ↦ ?_
-  · rcases NormedField.exists_lt_norm 𝕜 1 with ⟨c, hc⟩
-    have hc₀ : 0 < ‖c‖ := one_pos.trans hc
-    simp only [hasBasis_nhds_zero.mem_iff, Prod.exists]
-    use 1, closedBall 0 ‖c‖, closedBall 0 1
-    suffices ∀ f : ContinuousMultilinearMap 𝕜 E G, (∀ x, ‖x‖ ≤ ‖c‖ → ‖f x‖ ≤ 1) → ‖f‖ ≤ 1 by
-      simpa [NormedSpace.isVonNBounded_closedBall, closedBall_mem_nhds, Set.subset_def, Set.MapsTo]
-    intro f hf
-    refine opNorm_le_bound _ (by positivity) <|
-      f.1.bound_of_shell_of_continuous f.2 (fun _ ↦ hc₀) (fun _ ↦ hc) fun x hcx hx ↦ ?_
-    calc
-      ‖f x‖ ≤ 1 := hf _ <| (pi_norm_le_iff_of_nonneg (norm_nonneg c)).2 fun i ↦ (hx i).le
-      _ = ∏ i : ι, 1 := by simp
-      _ ≤ ∏ i, ‖x i‖ := Finset.prod_le_prod (fun _ _ ↦ zero_le_one) fun i _ ↦ by
-        simpa only [div_self hc₀.ne'] using hcx i
-      _ = 1 * ∏ i, ‖x i‖ := (one_mul _).symm
-  · rcases (NormedSpace.isVonNBounded_iff' _ _ _).1 hs with ⟨ε, hε⟩
-    rcases exists_pos_mul_lt hr (ε ^ Fintype.card ι) with ⟨δ, hδ₀, hδ⟩
-    refine ⟨δ, hδ₀, fun f hf x hx ↦ ?_⟩
-    simp only [Seminorm.mem_ball_zero, mem_closedBall_zero_iff] at hf ⊢
-    replace hf : ‖f‖ ≤ δ := hf.le
-    replace hx : ‖x‖ ≤ ε := hε x hx
-    calc
-      ‖f x‖ ≤ ‖f‖ * ε ^ Fintype.card ι := le_opNorm_mul_pow_card_of_le f hx
-      _ ≤ δ * ε ^ Fintype.card ι := by have := (norm_nonneg x).trans hx; gcongr
-      _ ≤ r := (mul_comm _ _).trans_le hδ.le
-
-instance instPseudoMetricSpace : PseudoMetricSpace (ContinuousMultilinearMap 𝕜 E G) :=
-  .replaceUniformity
-    (ContinuousMultilinearMap.seminorm 𝕜 E G).toSeminormedAddCommGroup.toPseudoMetricSpace
-    uniformity_eq_seminorm
-
 /-- Continuous multilinear maps themselves form a seminormed space with respect to
     the operator norm. -/
 instance seminormedAddCommGroup :
@@ -744,41 +684,6 @@
 theorem norm_image_sub_le (m₁ m₂ : ∀ i, E i) :
     ‖f m₁ - f m₂‖ ≤ ‖f‖ * Fintype.card ι * max ‖m₁‖ ‖m₂‖ ^ (Fintype.card ι - 1) * ‖m₁ - m₂‖ :=
   f.toMultilinearMap.norm_image_sub_le_of_bound (norm_nonneg _) f.le_opNorm _ _
-<<<<<<< HEAD
-#align continuous_multilinear_map.norm_image_sub_le ContinuousMultilinearMap.norm_image_sub_le
-
-/-- Applying a multilinear map to a vector is continuous in both coordinates. -/
-theorem continuous_eval : Continuous
-    fun p : ContinuousMultilinearMap 𝕜 E G × ∀ i, E i => p.1 p.2 := by
-  apply continuous_iff_continuousAt.2 fun p => ?_
-  apply
-    continuousAt_of_locally_lipschitz zero_lt_one
-      ((‖p‖ + 1) * Fintype.card ι * (‖p‖ + 1) ^ (Fintype.card ι - 1) + ∏ i, ‖p.2 i‖) fun q hq => ?_
-  have : 0 ≤ max ‖q.2‖ ‖p.2‖ := by simp
-  have : 0 ≤ ‖p‖ + 1 := zero_le_one.trans ((le_add_iff_nonneg_left 1).2 <| norm_nonneg p)
-  have A : ‖q‖ ≤ ‖p‖ + 1 := norm_le_of_mem_closedBall hq.le
-  have : max ‖q.2‖ ‖p.2‖ ≤ ‖p‖ + 1 :=
-    (max_le_max (norm_snd_le q) (norm_snd_le p)).trans (by simp [A, zero_le_one])
-  have : ∀ i : ι, i ∈ univ → 0 ≤ ‖p.2 i‖ := fun i _ => norm_nonneg _
-  calc
-    dist (q.1 q.2) (p.1 p.2) ≤ dist (q.1 q.2) (q.1 p.2) + dist (q.1 p.2) (p.1 p.2) :=
-      dist_triangle _ _ _
-    _ = ‖q.1 q.2 - q.1 p.2‖ + ‖q.1 p.2 - p.1 p.2‖ := by rw [dist_eq_norm, dist_eq_norm]
-    _ ≤ ‖q.1‖ * Fintype.card ι * max ‖q.2‖ ‖p.2‖ ^ (Fintype.card ι - 1) * ‖q.2 - p.2‖ +
-        ‖q.1 - p.1‖ * ∏ i, ‖p.2 i‖ :=
-      (add_le_add (norm_image_sub_le _ _ _) ((q.1 - p.1).le_opNorm p.2))
-    _ ≤ (‖p‖ + 1) * Fintype.card ι * (‖p‖ + 1) ^ (Fintype.card ι - 1) * ‖q - p‖ +
-        ‖q - p‖ * ∏ i, ‖p.2 i‖ := by
-      apply_rules [add_le_add, mul_le_mul, le_refl, le_trans (norm_fst_le q) A, Nat.cast_nonneg,
-        mul_nonneg, pow_le_pow_left, pow_nonneg, norm_snd_le (q - p), norm_nonneg,
-        norm_fst_le (q - p), prod_nonneg]
-    _ = ((‖p‖ + 1) * Fintype.card ι * (‖p‖ + 1) ^ (Fintype.card ι - 1) + ∏ i, ‖p.2 i‖)
-          * dist q p := by
-      rw [dist_eq_norm]
-      ring
-#align continuous_multilinear_map.continuous_eval ContinuousMultilinearMap.continuous_eval
-=======
->>>>>>> 59de845a
 
 end ContinuousMultilinearMap
 
@@ -933,21 +838,6 @@
 set_option maxSynthPendingDepth 2 in
 lemma norm_smulRightL_le : ‖smulRightL 𝕜 E G‖ ≤ 1 :=
   LinearMap.mkContinuous₂_norm_le _ zero_le_one _
-
-variable (𝕜 E G) in
-/-- Continuous bilinear map realizing `(f, z) ↦ f.smulRight z`. -/
-def smulRightL : ContinuousMultilinearMap 𝕜 E 𝕜 →L[𝕜] G →L[𝕜] ContinuousMultilinearMap 𝕜 E G :=
-  LinearMap.mkContinuous₂
-    { toFun := fun f ↦
-        { toFun := fun z ↦ f.smulRight z
-          map_add' := fun x y ↦ by ext; simp
-          map_smul' := fun c x ↦ by ext; simp [smul_smul, mul_comm] }
-      map_add' := fun f g ↦ by ext; simp [add_smul]
-      map_smul' := fun c f ↦ by ext; simp [smul_smul] }
-    1 (fun f z ↦ by simp [norm_smulRight])
-
-@[simp] lemma smulRightL_apply (f : ContinuousMultilinearMap 𝕜 E 𝕜) (z : G) :
-  smulRightL 𝕜 E G f z = f.smulRight z := rfl
 
 variable (𝕜 ι G)
 
@@ -1195,10 +1085,6 @@
 theorem compContinuousLinearMapL_apply (g : ContinuousMultilinearMap 𝕜 E₁ G)
     (f : ∀ i, E i →L[𝕜] E₁ i) : compContinuousLinearMapL f g = g.compContinuousLinearMap f :=
   rfl
-<<<<<<< HEAD
-#align continuous_multilinear_map.comp_continuous_linear_mapL_apply ContinuousMultilinearMap.compContinuousLinearMapL_apply
-=======
->>>>>>> 59de845a
 
 variable (G) in
 theorem norm_compContinuousLinearMapL_le (f : ∀ i, E i →L[𝕜] E₁ i) :
@@ -1240,44 +1126,6 @@
     ‖compContinuousLinearMapLRight (E := E) g‖ ≤ ‖g‖ :=
   MultilinearMap.mkContinuous_norm_le _ (norm_nonneg _) _
 
-<<<<<<< HEAD
-/-- `ContinuousMultilinearMap.compContinuousLinearMap` as a bundled continuous linear map.
-This implementation fixes `g : ContinuousMultilinearMap 𝕜 E₁ G`.
-
-Actually, the map is linear in `g`,
-see `ContinuousMultilinearMap.compContinuousLinearMapContinuousMultilinear`.
-
-For a version fixing `f` and varying `g`, see `compContinuousLinearMapL`. -/
-def compContinuousLinearMapLRight (g : ContinuousMultilinearMap 𝕜 E₁ G) :
-    ContinuousMultilinearMap 𝕜 (fun i ↦ E i →L[𝕜] E₁ i) (ContinuousMultilinearMap 𝕜 E G) :=
-  MultilinearMap.mkContinuous
-    { toFun := fun f => g.compContinuousLinearMap f
-      map_add' := by
-        intro h f i f₁ f₂
-        ext x
-        simp only [compContinuousLinearMap_apply, add_apply]
-        convert g.map_add (fun j ↦ f j (x j)) i (f₁ (x i)) (f₂ (x i)) <;>
-          exact apply_update (fun (i : ι) (f : E i →L[𝕜] E₁ i) ↦ f (x i)) f i _ _
-      map_smul' := by
-        intro h f i a f₀
-        ext x
-        simp only [compContinuousLinearMap_apply, smul_apply]
-        convert g.map_smul (fun j ↦ f j (x j)) i a (f₀ (x i)) <;>
-          exact apply_update (fun (i : ι) (f : E i →L[𝕜] E₁ i) ↦ f (x i)) f i _ _ }
-    (‖g‖) (fun f ↦ by simp [norm_compContinuousLinearMap_le])
-
-@[simp]
-theorem compContinuousLinearMapLRight_apply (g : ContinuousMultilinearMap 𝕜 E₁ G)
-    (f : ∀ i, E i →L[𝕜] E₁ i) : compContinuousLinearMapLRight g f = g.compContinuousLinearMap f :=
-  rfl
-
-variable (E) in
-theorem norm_compContinuousLinearMapLRight_le (g : ContinuousMultilinearMap 𝕜 E₁ G) :
-    ‖compContinuousLinearMapLRight (E := E) g‖ ≤ ‖g‖ :=
-  MultilinearMap.mkContinuous_norm_le _ (norm_nonneg _) _
-
-=======
->>>>>>> 59de845a
 variable (𝕜 E E₁ G)
 
 open Function in
@@ -1475,87 +1323,6 @@
 theorem nnnorm_ofSubsingleton_id [Subsingleton ι] [Nontrivial G] (i : ι) :
     ‖ofSubsingleton 𝕜 G G i (.id _ _)‖₊ = 1 :=
   NNReal.eq <| norm_ofSubsingleton_id _ _ _
-<<<<<<< HEAD
-#align continuous_multilinear_map.nnnorm_of_subsingleton ContinuousMultilinearMap.nnnorm_ofSubsingleton_id
-
-variable {𝕜 G}
-
-open Topology Filter
-
-/-- If the target space is complete, the space of continuous multilinear maps with its norm is also
-complete. The proof is essentially the same as for the space of continuous linear maps (modulo the
-addition of `Finset.prod` where needed). The duplication could be avoided by deducing the linear
-case from the multilinear case via a currying isomorphism. However, this would mess up imports,
-and it is more satisfactory to have the simplest case as a standalone proof. -/
-instance completeSpace [CompleteSpace G] : CompleteSpace (ContinuousMultilinearMap 𝕜 E G) := by
-  have nonneg : ∀ v : ∀ i, E i, 0 ≤ ∏ i, ‖v i‖ := fun v =>
-    Finset.prod_nonneg fun i _ => norm_nonneg _
-  -- We show that every Cauchy sequence converges.
-  refine' Metric.complete_of_cauchySeq_tendsto fun f hf => _
-  -- We now expand out the definition of a Cauchy sequence,
-  rcases cauchySeq_iff_le_tendsto_0.1 hf with ⟨b, b0, b_bound, b_lim⟩
-  -- and establish that the evaluation at any point `v : Π i, E i` is Cauchy.
-  have cau : ∀ v, CauchySeq fun n => f n v := by
-    intro v
-    apply cauchySeq_iff_le_tendsto_0.2 ⟨fun n => b n * ∏ i, ‖v i‖, _, _, _⟩
-    · intro
-      exact mul_nonneg (b0 _) (nonneg v)
-    · intro n m N hn hm
-      rw [dist_eq_norm]
-      apply le_trans ((f n - f m).le_opNorm v) _
-      exact mul_le_mul_of_nonneg_right (b_bound n m N hn hm) (nonneg v)
-    · simpa using b_lim.mul tendsto_const_nhds
-  -- We assemble the limits points of those Cauchy sequences
-  -- (which exist as `G` is complete)
-  -- into a function which we call `F`.
-  choose F hF using fun v => cauchySeq_tendsto_of_complete (cau v)
-  -- Next, we show that this `F` is multilinear,
-  let Fmult : MultilinearMap 𝕜 E G :=
-    { toFun := F
-      map_add' := fun v i x y => by
-        have A := hF (Function.update v i (x + y))
-        have B := (hF (Function.update v i x)).add (hF (Function.update v i y))
-        simp? at A B says simp only [map_add] at A B
-        exact tendsto_nhds_unique A B
-      map_smul' := fun v i c x => by
-        have A := hF (Function.update v i (c • x))
-        have B := Filter.Tendsto.smul (tendsto_const_nhds (x := c)) (hF (Function.update v i x))
-        simp? at A B says simp only [map_smul] at A B
-        exact tendsto_nhds_unique A B }
-  -- and that `F` has norm at most `(b 0 + ‖f 0‖)`.
-  have Fnorm : ∀ v, ‖F v‖ ≤ (b 0 + ‖f 0‖) * ∏ i, ‖v i‖ := by
-    intro v
-    have A : ∀ n, ‖f n v‖ ≤ (b 0 + ‖f 0‖) * ∏ i, ‖v i‖ := by
-      intro n
-      apply le_trans ((f n).le_opNorm _) _
-      apply mul_le_mul_of_nonneg_right _ (nonneg v)
-      calc
-        ‖f n‖ = ‖f n - f 0 + f 0‖ := by
-          congr 1
-          abel
-        _ ≤ ‖f n - f 0‖ + ‖f 0‖ := (norm_add_le _ _)
-        _ ≤ b 0 + ‖f 0‖ := by
-          apply add_le_add_right
-          simpa [dist_eq_norm] using b_bound n 0 0 (zero_le _) (zero_le _)
-    exact le_of_tendsto (hF v).norm (eventually_of_forall A)
-  -- Thus `F` is continuous, and we propose that as the limit point of our original Cauchy sequence.
-  let Fcont := Fmult.mkContinuous _ Fnorm
-  use Fcont
-  -- Our last task is to establish convergence to `F` in norm.
-  have : ∀ n, ‖f n - Fcont‖ ≤ b n := by
-    intro n
-    apply opNorm_le_bound _ (b0 n) fun v => ?_
-    have A : ∀ᶠ m in atTop, ‖(f n - f m) v‖ ≤ b n * ∏ i, ‖v i‖ := by
-      refine' eventually_atTop.2 ⟨n, fun m hm => _⟩
-      apply le_trans ((f n - f m).le_opNorm _) _
-      exact mul_le_mul_of_nonneg_right (b_bound n m n le_rfl hm) (nonneg v)
-    have B : Tendsto (fun m => ‖(f n - f m) v‖) atTop (𝓝 ‖(f n - Fcont) v‖) :=
-      Tendsto.norm (tendsto_const_nhds.sub (hF v))
-    exact le_of_tendsto B A
-  rw [tendsto_iff_norm_sub_tendsto_zero]
-  exact squeeze_zero (fun n => norm_nonneg _) this b_lim
-=======
->>>>>>> 59de845a
 
 end ContinuousMultilinearMap
 
