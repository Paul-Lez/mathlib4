/-
Copyright (c) 2019 Sébastien Gouëzel. All rights reserved.
Released under Apache 2.0 license as described in the file LICENSE.
Authors: Sébastien Gouëzel, Floris van Doorn
-/
import Mathlib.Analysis.Calculus.ContDiff.Defs
import Mathlib.Analysis.Calculus.ContDiff.FaaDiBruno
import Mathlib.Analysis.Calculus.FDeriv.Add
import Mathlib.Analysis.Calculus.FDeriv.Mul
import Mathlib.Analysis.Calculus.Deriv.Inverse

/-!
# Higher differentiability of usual operations

We prove that the usual operations (addition, multiplication, difference, composition, and
so on) preserve `C^n` functions. We also expand the API around `C^n` functions.

## Main results

* `ContDiff.comp` states that the composition of two `C^n` functions is `C^n`.

Similar results are given for `C^n` functions on domains.

## Notations

We use the notation `E [×n]→L[𝕜] F` for the space of continuous multilinear maps on `E^n` with
values in `F`. This is the space in which the `n`-th derivative of a function from `E` to `F` lives.

In this file, we denote `(⊤ : ℕ∞) : WithTop ℕ∞` with `∞` and `⊤ : WithTop ℕ∞` with `ω`.

## Tags

derivative, differentiability, higher derivative, `C^n`, multilinear, Taylor series, formal series
-/

noncomputable section

open scoped NNReal Nat ContDiff

universe u v w uD uE uF uG

attribute [local instance 1001]
  NormedAddCommGroup.toAddCommGroup NormedSpace.toModule' AddCommGroup.toAddCommMonoid

open Set Fin Filter Function

open scoped Topology

variable {𝕜 : Type*} [NontriviallyNormedField 𝕜] {D : Type uD} [NormedAddCommGroup D]
  [NormedSpace 𝕜 D] {E : Type uE} [NormedAddCommGroup E] [NormedSpace 𝕜 E] {F : Type uF}
  [NormedAddCommGroup F] [NormedSpace 𝕜 F] {G : Type uG} [NormedAddCommGroup G] [NormedSpace 𝕜 G]
  {X : Type*} [NormedAddCommGroup X] [NormedSpace 𝕜 X] {s s₁ t u : Set E} {f f₁ : E → F}
  {g : F → G} {x x₀ : E} {c : F} {b : E × F → G} {m n : WithTop ℕ∞}
  {p : E → FormalMultilinearSeries 𝕜 E F}

/-! ### Constants -/

@[simp]
theorem iteratedFDerivWithin_zero_fun (hs : UniqueDiffOn 𝕜 s) (hx : x ∈ s) {i : ℕ} :
    iteratedFDerivWithin 𝕜 i (fun _ : E ↦ (0 : F)) s x = 0 := by
  induction i generalizing x with
  | zero => ext; simp
  | succ i IH =>
    ext m
    rw [iteratedFDerivWithin_succ_apply_left, fderivWithin_congr (fun _ ↦ IH) (IH hx)]
    rw [fderivWithin_const_apply _ (hs x hx)]
    rfl

@[simp]
theorem iteratedFDeriv_zero_fun {n : ℕ} : (iteratedFDeriv 𝕜 n fun _ : E ↦ (0 : F)) = 0 :=
  funext fun x ↦ by simpa [← iteratedFDerivWithin_univ] using
    iteratedFDerivWithin_zero_fun uniqueDiffOn_univ (mem_univ x)

theorem contDiff_zero_fun : ContDiff 𝕜 n fun _ : E => (0 : F) :=
  analyticOnNhd_const.contDiff

/-- Constants are `C^∞`.
-/
theorem contDiff_const {c : F} : ContDiff 𝕜 n fun _ : E => c :=
  analyticOnNhd_const.contDiff

theorem contDiffOn_const {c : F} {s : Set E} : ContDiffOn 𝕜 n (fun _ : E => c) s :=
  contDiff_const.contDiffOn

theorem contDiffAt_const {c : F} : ContDiffAt 𝕜 n (fun _ : E => c) x :=
  contDiff_const.contDiffAt

theorem contDiffWithinAt_const {c : F} : ContDiffWithinAt 𝕜 n (fun _ : E => c) s x :=
  contDiffAt_const.contDiffWithinAt

@[nontriviality]
theorem contDiff_of_subsingleton [Subsingleton F] : ContDiff 𝕜 n f := by
  rw [Subsingleton.elim f fun _ => 0]; exact contDiff_const

@[nontriviality]
theorem contDiffAt_of_subsingleton [Subsingleton F] : ContDiffAt 𝕜 n f x := by
  rw [Subsingleton.elim f fun _ => 0]; exact contDiffAt_const

@[nontriviality]
theorem contDiffWithinAt_of_subsingleton [Subsingleton F] : ContDiffWithinAt 𝕜 n f s x := by
  rw [Subsingleton.elim f fun _ => 0]; exact contDiffWithinAt_const

@[nontriviality]
theorem contDiffOn_of_subsingleton [Subsingleton F] : ContDiffOn 𝕜 n f s := by
  rw [Subsingleton.elim f fun _ => 0]; exact contDiffOn_const

theorem iteratedFDerivWithin_succ_const (n : ℕ) (c : F) (hs : UniqueDiffOn 𝕜 s) (hx : x ∈ s) :
    iteratedFDerivWithin 𝕜 (n + 1) (fun _ : E ↦ c) s x = 0 := by
  ext m
  rw [iteratedFDerivWithin_succ_apply_right hs hx]
  rw [iteratedFDerivWithin_congr (fun y hy ↦ fderivWithin_const_apply c (hs y hy)) hx]
  rw [iteratedFDerivWithin_zero_fun hs hx]
  simp [ContinuousMultilinearMap.zero_apply (R := 𝕜)]

theorem iteratedFDeriv_succ_const (n : ℕ) (c : F) :
    (iteratedFDeriv 𝕜 (n + 1) fun _ : E ↦ c) = 0 :=
  funext fun x ↦ by simpa [← iteratedFDerivWithin_univ] using
    iteratedFDerivWithin_succ_const n c uniqueDiffOn_univ (mem_univ x)

theorem iteratedFDerivWithin_const_of_ne {n : ℕ} (hn : n ≠ 0) (c : F)
    (hs : UniqueDiffOn 𝕜 s) (hx : x ∈ s) :
    iteratedFDerivWithin 𝕜 n (fun _ : E ↦ c) s x = 0 := by
  cases n with
  | zero => contradiction
  | succ n => exact iteratedFDerivWithin_succ_const n c hs hx

theorem iteratedFDeriv_const_of_ne {n : ℕ} (hn : n ≠ 0) (c : F) :
    (iteratedFDeriv 𝕜 n fun _ : E ↦ c) = 0 :=
  funext fun x ↦ by simpa [← iteratedFDerivWithin_univ] using
    iteratedFDerivWithin_const_of_ne hn c uniqueDiffOn_univ (mem_univ x)

/-! ### Smoothness of linear functions -/

/-- Unbundled bounded linear functions are `C^n`.
-/
theorem IsBoundedLinearMap.contDiff (hf : IsBoundedLinearMap 𝕜 f) : ContDiff 𝕜 n f :=
  (ContinuousLinearMap.analyticOnNhd hf.toContinuousLinearMap univ).contDiff

theorem ContinuousLinearMap.contDiff (f : E →L[𝕜] F) : ContDiff 𝕜 n f :=
  f.isBoundedLinearMap.contDiff

theorem ContinuousLinearEquiv.contDiff (f : E ≃L[𝕜] F) : ContDiff 𝕜 n f :=
  (f : E →L[𝕜] F).contDiff

theorem LinearIsometry.contDiff (f : E →ₗᵢ[𝕜] F) : ContDiff 𝕜 n f :=
  f.toContinuousLinearMap.contDiff

theorem LinearIsometryEquiv.contDiff (f : E ≃ₗᵢ[𝕜] F) : ContDiff 𝕜 n f :=
  (f : E →L[𝕜] F).contDiff

/-- The identity is `C^n`.
-/
theorem contDiff_id : ContDiff 𝕜 n (id : E → E) :=
  IsBoundedLinearMap.id.contDiff

theorem contDiffWithinAt_id {s x} : ContDiffWithinAt 𝕜 n (id : E → E) s x :=
  contDiff_id.contDiffWithinAt

theorem contDiffAt_id {x} : ContDiffAt 𝕜 n (id : E → E) x :=
  contDiff_id.contDiffAt

theorem contDiffOn_id {s} : ContDiffOn 𝕜 n (id : E → E) s :=
  contDiff_id.contDiffOn

/-- Bilinear functions are `C^n`.
-/
theorem IsBoundedBilinearMap.contDiff (hb : IsBoundedBilinearMap 𝕜 b) : ContDiff 𝕜 n b :=
  (hb.toContinuousLinearMap.analyticOnNhd_bilinear _).contDiff

/-- If `f` admits a Taylor series `p` in a set `s`, and `g` is linear, then `g ∘ f` admits a Taylor
series whose `k`-th term is given by `g ∘ (p k)`. -/
theorem HasFTaylorSeriesUpToOn.continuousLinearMap_comp (g : F →L[𝕜] G)
    (hf : HasFTaylorSeriesUpToOn n f p s) :
    HasFTaylorSeriesUpToOn n (g ∘ f) (fun x k => g.compContinuousMultilinearMap (p x k)) s where
  zero_eq x hx := congr_arg g (hf.zero_eq x hx)
  fderivWithin m hm x hx := (ContinuousLinearMap.compContinuousMultilinearMapL 𝕜
    (fun _ : Fin m => E) F G g).hasFDerivAt.comp_hasFDerivWithinAt x (hf.fderivWithin m hm x hx)
  cont m hm := (ContinuousLinearMap.compContinuousMultilinearMapL 𝕜
    (fun _ : Fin m => E) F G g).continuous.comp_continuousOn (hf.cont m hm)

/-- Composition by continuous linear maps on the left preserves `C^n` functions in a domain
at a point. -/
theorem ContDiffWithinAt.continuousLinearMap_comp (g : F →L[𝕜] G)
    (hf : ContDiffWithinAt 𝕜 n f s x) : ContDiffWithinAt 𝕜 n (g ∘ f) s x := by
  match n with
  | ω =>
    obtain ⟨u, hu, p, hp, h'p⟩ := hf
    refine ⟨u, hu, _, hp.continuousLinearMap_comp g, fun i ↦ ?_⟩
    change AnalyticOn 𝕜
      (fun x ↦ (ContinuousLinearMap.compContinuousMultilinearMapL 𝕜
      (fun _ : Fin i ↦ E) F G g) (p x i)) u
    apply AnalyticOnNhd.comp_analyticOn _ (h'p i) (Set.mapsTo_univ _ _)
    exact ContinuousLinearMap.analyticOnNhd _ _
  | (n : ℕ∞) =>
    intro m hm
    rcases hf m hm with ⟨u, hu, p, hp⟩
    exact ⟨u, hu, _, hp.continuousLinearMap_comp g⟩

/-- Composition by continuous linear maps on the left preserves `C^n` functions in a domain
at a point. -/
theorem ContDiffAt.continuousLinearMap_comp (g : F →L[𝕜] G) (hf : ContDiffAt 𝕜 n f x) :
    ContDiffAt 𝕜 n (g ∘ f) x :=
  ContDiffWithinAt.continuousLinearMap_comp g hf

/-- Composition by continuous linear maps on the left preserves `C^n` functions on domains. -/
theorem ContDiffOn.continuousLinearMap_comp (g : F →L[𝕜] G) (hf : ContDiffOn 𝕜 n f s) :
    ContDiffOn 𝕜 n (g ∘ f) s := fun x hx => (hf x hx).continuousLinearMap_comp g

/-- Composition by continuous linear maps on the left preserves `C^n` functions. -/
theorem ContDiff.continuousLinearMap_comp {f : E → F} (g : F →L[𝕜] G) (hf : ContDiff 𝕜 n f) :
    ContDiff 𝕜 n fun x => g (f x) :=
  contDiffOn_univ.1 <| ContDiffOn.continuousLinearMap_comp _ (contDiffOn_univ.2 hf)

/-- The iterated derivative within a set of the composition with a linear map on the left is
obtained by applying the linear map to the iterated derivative. -/
theorem ContinuousLinearMap.iteratedFDerivWithin_comp_left {f : E → F} (g : F →L[𝕜] G)
    (hf : ContDiffOn 𝕜 n f s) (hs : UniqueDiffOn 𝕜 s) (hx : x ∈ s) {i : ℕ} (hi : i ≤ n) :
    iteratedFDerivWithin 𝕜 i (g ∘ f) s x =
      g.compContinuousMultilinearMap (iteratedFDerivWithin 𝕜 i f s x) :=
  ((((hf.of_le hi).ftaylorSeriesWithin hs).continuousLinearMap_comp
    g).eq_iteratedFDerivWithin_of_uniqueDiffOn le_rfl hs hx).symm

/-- The iterated derivative of the composition with a linear map on the left is
obtained by applying the linear map to the iterated derivative. -/
theorem ContinuousLinearMap.iteratedFDeriv_comp_left {f : E → F} (g : F →L[𝕜] G)
    (hf : ContDiff 𝕜 n f) (x : E) {i : ℕ} (hi : i ≤ n) :
    iteratedFDeriv 𝕜 i (g ∘ f) x = g.compContinuousMultilinearMap (iteratedFDeriv 𝕜 i f x) := by
  simp only [← iteratedFDerivWithin_univ]
  exact g.iteratedFDerivWithin_comp_left hf.contDiffOn uniqueDiffOn_univ (mem_univ x) hi

/-- The iterated derivative within a set of the composition with a linear equiv on the left is
obtained by applying the linear equiv to the iterated derivative. This is true without
differentiability assumptions. -/
theorem ContinuousLinearEquiv.iteratedFDerivWithin_comp_left (g : F ≃L[𝕜] G) (f : E → F)
    (hs : UniqueDiffOn 𝕜 s) (hx : x ∈ s) (i : ℕ) :
    iteratedFDerivWithin 𝕜 i (g ∘ f) s x =
      (g : F →L[𝕜] G).compContinuousMultilinearMap (iteratedFDerivWithin 𝕜 i f s x) := by
  induction' i with i IH generalizing x
  · ext1 m
    simp only [iteratedFDerivWithin_zero_apply, comp_apply,
      ContinuousLinearMap.compContinuousMultilinearMap_coe, coe_coe]
  · ext1 m
    rw [iteratedFDerivWithin_succ_apply_left]
    have Z : fderivWithin 𝕜 (iteratedFDerivWithin 𝕜 i (g ∘ f) s) s x =
        fderivWithin 𝕜 (g.compContinuousMultilinearMapL (fun _ : Fin i => E) ∘
          iteratedFDerivWithin 𝕜 i f s) s x :=
      fderivWithin_congr' (@IH) hx
    simp_rw [Z]
    rw [(g.compContinuousMultilinearMapL fun _ : Fin i => E).comp_fderivWithin (hs x hx)]
    simp only [ContinuousLinearMap.coe_comp', ContinuousLinearEquiv.coe_coe, comp_apply,
      ContinuousLinearEquiv.compContinuousMultilinearMapL_apply,
      ContinuousLinearMap.compContinuousMultilinearMap_coe, EmbeddingLike.apply_eq_iff_eq]
    rw [iteratedFDerivWithin_succ_apply_left]

/-- Composition with a linear isometry on the left preserves the norm of the iterated
derivative within a set. -/
theorem LinearIsometry.norm_iteratedFDerivWithin_comp_left {f : E → F} (g : F →ₗᵢ[𝕜] G)
    (hf : ContDiffOn 𝕜 n f s) (hs : UniqueDiffOn 𝕜 s) (hx : x ∈ s) {i : ℕ} (hi : i ≤ n) :
    ‖iteratedFDerivWithin 𝕜 i (g ∘ f) s x‖ = ‖iteratedFDerivWithin 𝕜 i f s x‖ := by
  have :
    iteratedFDerivWithin 𝕜 i (g ∘ f) s x =
      g.toContinuousLinearMap.compContinuousMultilinearMap (iteratedFDerivWithin 𝕜 i f s x) :=
    g.toContinuousLinearMap.iteratedFDerivWithin_comp_left hf hs hx hi
  rw [this]
  apply LinearIsometry.norm_compContinuousMultilinearMap

/-- Composition with a linear isometry on the left preserves the norm of the iterated
derivative. -/
theorem LinearIsometry.norm_iteratedFDeriv_comp_left {f : E → F} (g : F →ₗᵢ[𝕜] G)
    (hf : ContDiff 𝕜 n f) (x : E) {i : ℕ} (hi : i ≤ n) :
    ‖iteratedFDeriv 𝕜 i (g ∘ f) x‖ = ‖iteratedFDeriv 𝕜 i f x‖ := by
  simp only [← iteratedFDerivWithin_univ]
  exact g.norm_iteratedFDerivWithin_comp_left hf.contDiffOn uniqueDiffOn_univ (mem_univ x) hi

/-- Composition with a linear isometry equiv on the left preserves the norm of the iterated
derivative within a set. -/
theorem LinearIsometryEquiv.norm_iteratedFDerivWithin_comp_left (g : F ≃ₗᵢ[𝕜] G) (f : E → F)
    (hs : UniqueDiffOn 𝕜 s) (hx : x ∈ s) (i : ℕ) :
    ‖iteratedFDerivWithin 𝕜 i (g ∘ f) s x‖ = ‖iteratedFDerivWithin 𝕜 i f s x‖ := by
  have :
    iteratedFDerivWithin 𝕜 i (g ∘ f) s x =
      (g : F →L[𝕜] G).compContinuousMultilinearMap (iteratedFDerivWithin 𝕜 i f s x) :=
    g.toContinuousLinearEquiv.iteratedFDerivWithin_comp_left f hs hx i
  rw [this]
  apply LinearIsometry.norm_compContinuousMultilinearMap g.toLinearIsometry

/-- Composition with a linear isometry equiv on the left preserves the norm of the iterated
derivative. -/
theorem LinearIsometryEquiv.norm_iteratedFDeriv_comp_left (g : F ≃ₗᵢ[𝕜] G) (f : E → F) (x : E)
    (i : ℕ) : ‖iteratedFDeriv 𝕜 i (g ∘ f) x‖ = ‖iteratedFDeriv 𝕜 i f x‖ := by
  rw [← iteratedFDerivWithin_univ, ← iteratedFDerivWithin_univ]
  apply g.norm_iteratedFDerivWithin_comp_left f uniqueDiffOn_univ (mem_univ x) i

/-- Composition by continuous linear equivs on the left respects higher differentiability at a
point in a domain. -/
theorem ContinuousLinearEquiv.comp_contDiffWithinAt_iff (e : F ≃L[𝕜] G) :
    ContDiffWithinAt 𝕜 n (e ∘ f) s x ↔ ContDiffWithinAt 𝕜 n f s x :=
  ⟨fun H => by
    simpa only [Function.comp_def, e.symm.coe_coe, e.symm_apply_apply] using
      H.continuousLinearMap_comp (e.symm : G →L[𝕜] F),
    fun H => H.continuousLinearMap_comp (e : F →L[𝕜] G)⟩

/-- Composition by continuous linear equivs on the left respects higher differentiability at a
point. -/
theorem ContinuousLinearEquiv.comp_contDiffAt_iff (e : F ≃L[𝕜] G) :
    ContDiffAt 𝕜 n (e ∘ f) x ↔ ContDiffAt 𝕜 n f x := by
  simp only [← contDiffWithinAt_univ, e.comp_contDiffWithinAt_iff]

/-- Composition by continuous linear equivs on the left respects higher differentiability on
domains. -/
theorem ContinuousLinearEquiv.comp_contDiffOn_iff (e : F ≃L[𝕜] G) :
    ContDiffOn 𝕜 n (e ∘ f) s ↔ ContDiffOn 𝕜 n f s := by
  simp [ContDiffOn, e.comp_contDiffWithinAt_iff]

/-- Composition by continuous linear equivs on the left respects higher differentiability. -/
theorem ContinuousLinearEquiv.comp_contDiff_iff (e : F ≃L[𝕜] G) :
    ContDiff 𝕜 n (e ∘ f) ↔ ContDiff 𝕜 n f := by
  simp only [← contDiffOn_univ, e.comp_contDiffOn_iff]

/-- If `f` admits a Taylor series `p` in a set `s`, and `g` is linear, then `f ∘ g` admits a Taylor
series in `g ⁻¹' s`, whose `k`-th term is given by `p k (g v₁, ..., g vₖ)` . -/
theorem HasFTaylorSeriesUpToOn.compContinuousLinearMap
    (hf : HasFTaylorSeriesUpToOn n f p s) (g : G →L[𝕜] E) :
    HasFTaylorSeriesUpToOn n (f ∘ g) (fun x k => (p (g x) k).compContinuousLinearMap fun _ => g)
      (g ⁻¹' s) := by
  let A : ∀ m : ℕ, (E[×m]→L[𝕜] F) → G[×m]→L[𝕜] F := fun m h => h.compContinuousLinearMap fun _ => g
  have hA : ∀ m, IsBoundedLinearMap 𝕜 (A m) := fun m =>
    isBoundedLinearMap_continuousMultilinearMap_comp_linear g
  constructor
  · intro x hx
    simp only [(hf.zero_eq (g x) hx).symm, Function.comp_apply]
    change (p (g x) 0 fun _ : Fin 0 => g 0) = p (g x) 0 0
    rw [ContinuousLinearMap.map_zero]
    rfl
  · intro m hm x hx
    convert (hA m).hasFDerivAt.comp_hasFDerivWithinAt x
        ((hf.fderivWithin m hm (g x) hx).comp x g.hasFDerivWithinAt (Subset.refl _))
    ext y v
    change p (g x) (Nat.succ m) (g ∘ cons y v) = p (g x) m.succ (cons (g y) (g ∘ v))
    rw [comp_cons]
  · intro m hm
    exact (hA m).continuous.comp_continuousOn <| (hf.cont m hm).comp g.continuous.continuousOn <|
      Subset.refl _

/-- Composition by continuous linear maps on the right preserves `C^n` functions at a point on
a domain. -/
theorem ContDiffWithinAt.comp_continuousLinearMap {x : G} (g : G →L[𝕜] E)
    (hf : ContDiffWithinAt 𝕜 n f s (g x)) : ContDiffWithinAt 𝕜 n (f ∘ g) (g ⁻¹' s) x := by
  match n with
  | ω =>
    obtain ⟨u, hu, p, hp, h'p⟩ := hf
    refine ⟨g ⁻¹' u, ?_, _, hp.compContinuousLinearMap g, ?_⟩
    · refine g.continuous.continuousWithinAt.tendsto_nhdsWithin ?_ hu
      exact (mapsTo_singleton.2 <| mem_singleton _).union_union (mapsTo_preimage _ _)
    · intro i
      change AnalyticOn 𝕜 (fun x ↦
        ContinuousMultilinearMap.compContinuousLinearMapL (fun _ ↦ g) (p (g x) i)) (⇑g ⁻¹' u)
      apply AnalyticOn.comp _ _ (Set.mapsTo_univ _ _)
      · exact ContinuousLinearEquiv.analyticOn _ _
      · exact (h'p i).comp (g.analyticOn _) (mapsTo_preimage _ _)
  | (n : ℕ∞) =>
    intro m hm
    rcases hf m hm with ⟨u, hu, p, hp⟩
    refine ⟨g ⁻¹' u, ?_, _, hp.compContinuousLinearMap g⟩
    refine g.continuous.continuousWithinAt.tendsto_nhdsWithin ?_ hu
    exact (mapsTo_singleton.2 <| mem_singleton _).union_union (mapsTo_preimage _ _)

/-- Composition by continuous linear maps on the right preserves `C^n` functions on domains. -/
theorem ContDiffOn.comp_continuousLinearMap (hf : ContDiffOn 𝕜 n f s) (g : G →L[𝕜] E) :
    ContDiffOn 𝕜 n (f ∘ g) (g ⁻¹' s) := fun x hx => (hf (g x) hx).comp_continuousLinearMap g

/-- Composition by continuous linear maps on the right preserves `C^n` functions. -/
theorem ContDiff.comp_continuousLinearMap {f : E → F} {g : G →L[𝕜] E} (hf : ContDiff 𝕜 n f) :
    ContDiff 𝕜 n (f ∘ g) :=
  contDiffOn_univ.1 <| ContDiffOn.comp_continuousLinearMap (contDiffOn_univ.2 hf) _

/-- The iterated derivative within a set of the composition with a linear map on the right is
obtained by composing the iterated derivative with the linear map. -/
theorem ContinuousLinearMap.iteratedFDerivWithin_comp_right {f : E → F} (g : G →L[𝕜] E)
    (hf : ContDiffOn 𝕜 n f s) (hs : UniqueDiffOn 𝕜 s) (h's : UniqueDiffOn 𝕜 (g ⁻¹' s)) {x : G}
    (hx : g x ∈ s) {i : ℕ} (hi : i ≤ n) :
    iteratedFDerivWithin 𝕜 i (f ∘ g) (g ⁻¹' s) x =
      (iteratedFDerivWithin 𝕜 i f s (g x)).compContinuousLinearMap fun _ => g :=
  ((((hf.of_le hi).ftaylorSeriesWithin hs).compContinuousLinearMap
    g).eq_iteratedFDerivWithin_of_uniqueDiffOn le_rfl h's hx).symm

/-- The iterated derivative within a set of the composition with a linear equiv on the right is
obtained by composing the iterated derivative with the linear equiv. -/
theorem ContinuousLinearEquiv.iteratedFDerivWithin_comp_right (g : G ≃L[𝕜] E) (f : E → F)
    (hs : UniqueDiffOn 𝕜 s) {x : G} (hx : g x ∈ s) (i : ℕ) :
    iteratedFDerivWithin 𝕜 i (f ∘ g) (g ⁻¹' s) x =
      (iteratedFDerivWithin 𝕜 i f s (g x)).compContinuousLinearMap fun _ => g := by
  induction' i with i IH generalizing x
  · ext1
    simp only [iteratedFDerivWithin_zero_apply, comp_apply,
     ContinuousMultilinearMap.compContinuousLinearMap_apply]
  · ext1 m
    simp only [ContinuousMultilinearMap.compContinuousLinearMap_apply,
      ContinuousLinearEquiv.coe_coe, iteratedFDerivWithin_succ_apply_left]
    have : fderivWithin 𝕜 (iteratedFDerivWithin 𝕜 i (f ∘ g) (g ⁻¹' s)) (g ⁻¹' s) x =
        fderivWithin 𝕜
          (ContinuousMultilinearMap.compContinuousLinearMapEquivL _ (fun _x : Fin i => g) ∘
            (iteratedFDerivWithin 𝕜 i f s ∘ g)) (g ⁻¹' s) x :=
      fderivWithin_congr' (@IH) hx
    rw [this, ContinuousLinearEquiv.comp_fderivWithin _ (g.uniqueDiffOn_preimage_iff.2 hs x hx)]
    simp only [ContinuousLinearMap.coe_comp', ContinuousLinearEquiv.coe_coe, comp_apply,
      ContinuousMultilinearMap.compContinuousLinearMapEquivL_apply,
      ContinuousMultilinearMap.compContinuousLinearMap_apply]
    rw [ContinuousLinearEquiv.comp_right_fderivWithin _ (g.uniqueDiffOn_preimage_iff.2 hs x hx),
      ContinuousLinearMap.coe_comp', coe_coe, comp_apply, tail_def, tail_def]

/-- The iterated derivative of the composition with a linear map on the right is
obtained by composing the iterated derivative with the linear map. -/
theorem ContinuousLinearMap.iteratedFDeriv_comp_right (g : G →L[𝕜] E) {f : E → F}
    (hf : ContDiff 𝕜 n f) (x : G) {i : ℕ} (hi : i ≤ n) :
    iteratedFDeriv 𝕜 i (f ∘ g) x =
      (iteratedFDeriv 𝕜 i f (g x)).compContinuousLinearMap fun _ => g := by
  simp only [← iteratedFDerivWithin_univ]
  exact g.iteratedFDerivWithin_comp_right hf.contDiffOn uniqueDiffOn_univ uniqueDiffOn_univ
      (mem_univ _) hi

/-- Composition with a linear isometry on the right preserves the norm of the iterated derivative
within a set. -/
theorem LinearIsometryEquiv.norm_iteratedFDerivWithin_comp_right (g : G ≃ₗᵢ[𝕜] E) (f : E → F)
    (hs : UniqueDiffOn 𝕜 s) {x : G} (hx : g x ∈ s) (i : ℕ) :
    ‖iteratedFDerivWithin 𝕜 i (f ∘ g) (g ⁻¹' s) x‖ = ‖iteratedFDerivWithin 𝕜 i f s (g x)‖ := by
  have : iteratedFDerivWithin 𝕜 i (f ∘ g) (g ⁻¹' s) x =
      (iteratedFDerivWithin 𝕜 i f s (g x)).compContinuousLinearMap fun _ => g :=
    g.toContinuousLinearEquiv.iteratedFDerivWithin_comp_right f hs hx i
  rw [this, ContinuousMultilinearMap.norm_compContinuous_linearIsometryEquiv]

/-- Composition with a linear isometry on the right preserves the norm of the iterated derivative
within a set. -/
theorem LinearIsometryEquiv.norm_iteratedFDeriv_comp_right (g : G ≃ₗᵢ[𝕜] E) (f : E → F) (x : G)
    (i : ℕ) : ‖iteratedFDeriv 𝕜 i (f ∘ g) x‖ = ‖iteratedFDeriv 𝕜 i f (g x)‖ := by
  simp only [← iteratedFDerivWithin_univ]
  apply g.norm_iteratedFDerivWithin_comp_right f uniqueDiffOn_univ (mem_univ (g x)) i

/-- Composition by continuous linear equivs on the right respects higher differentiability at a
point in a domain. -/
theorem ContinuousLinearEquiv.contDiffWithinAt_comp_iff (e : G ≃L[𝕜] E) :
    ContDiffWithinAt 𝕜 n (f ∘ e) (e ⁻¹' s) (e.symm x) ↔ ContDiffWithinAt 𝕜 n f s x := by
  constructor
  · intro H
    simpa [← preimage_comp, Function.comp_def] using H.comp_continuousLinearMap (e.symm : E →L[𝕜] G)
  · intro H
    rw [← e.apply_symm_apply x, ← e.coe_coe] at H
    exact H.comp_continuousLinearMap _

/-- Composition by continuous linear equivs on the right respects higher differentiability at a
point. -/
theorem ContinuousLinearEquiv.contDiffAt_comp_iff (e : G ≃L[𝕜] E) :
    ContDiffAt 𝕜 n (f ∘ e) (e.symm x) ↔ ContDiffAt 𝕜 n f x := by
  rw [← contDiffWithinAt_univ, ← contDiffWithinAt_univ, ← preimage_univ]
  exact e.contDiffWithinAt_comp_iff

/-- Composition by continuous linear equivs on the right respects higher differentiability on
domains. -/
theorem ContinuousLinearEquiv.contDiffOn_comp_iff (e : G ≃L[𝕜] E) :
    ContDiffOn 𝕜 n (f ∘ e) (e ⁻¹' s) ↔ ContDiffOn 𝕜 n f s :=
  ⟨fun H => by simpa [Function.comp_def] using H.comp_continuousLinearMap (e.symm : E →L[𝕜] G),
    fun H => H.comp_continuousLinearMap (e : G →L[𝕜] E)⟩

/-- Composition by continuous linear equivs on the right respects higher differentiability. -/
theorem ContinuousLinearEquiv.contDiff_comp_iff (e : G ≃L[𝕜] E) :
    ContDiff 𝕜 n (f ∘ e) ↔ ContDiff 𝕜 n f := by
  rw [← contDiffOn_univ, ← contDiffOn_univ, ← preimage_univ]
  exact e.contDiffOn_comp_iff

/-- If two functions `f` and `g` admit Taylor series `p` and `q` in a set `s`, then the cartesian
product of `f` and `g` admits the cartesian product of `p` and `q` as a Taylor series. -/
theorem HasFTaylorSeriesUpToOn.prod (hf : HasFTaylorSeriesUpToOn n f p s) {g : E → G}
    {q : E → FormalMultilinearSeries 𝕜 E G} (hg : HasFTaylorSeriesUpToOn n g q s) :
    HasFTaylorSeriesUpToOn n (fun y => (f y, g y)) (fun y k => (p y k).prod (q y k)) s := by
  set L := fun m => ContinuousMultilinearMap.prodL 𝕜 (fun _ : Fin m => E) F G
  constructor
  · intro x hx; rw [← hf.zero_eq x hx, ← hg.zero_eq x hx]; rfl
  · intro m hm x hx
    convert (L m).hasFDerivAt.comp_hasFDerivWithinAt x
        ((hf.fderivWithin m hm x hx).prod (hg.fderivWithin m hm x hx))
  · intro m hm
    exact (L m).continuous.comp_continuousOn ((hf.cont m hm).prod (hg.cont m hm))

/-- The cartesian product of `C^n` functions at a point in a domain is `C^n`. -/
theorem ContDiffWithinAt.prod {s : Set E} {f : E → F} {g : E → G} (hf : ContDiffWithinAt 𝕜 n f s x)
    (hg : ContDiffWithinAt 𝕜 n g s x) : ContDiffWithinAt 𝕜 n (fun x : E => (f x, g x)) s x := by
  match n with
  | ω =>
    obtain ⟨u, hu, p, hp, h'p⟩ := hf
    obtain ⟨v, hv, q, hq, h'q⟩ := hg
    refine ⟨u ∩ v, Filter.inter_mem hu hv, _,
      (hp.mono inter_subset_left).prod (hq.mono inter_subset_right), fun i ↦ ?_⟩
    change AnalyticOn 𝕜 (fun x ↦ ContinuousMultilinearMap.prodL _ _ _ _ (p x i, q x i))
      (u ∩ v)
    apply AnalyticOnNhd.comp_analyticOn (LinearIsometryEquiv.analyticOnNhd _ _) _
      (Set.mapsTo_univ _ _)
    exact ((h'p i).mono inter_subset_left).prod ((h'q i).mono inter_subset_right)
  | (n : ℕ∞) =>
    intro m hm
    rcases hf m hm with ⟨u, hu, p, hp⟩
    rcases hg m hm with ⟨v, hv, q, hq⟩
    exact
      ⟨u ∩ v, Filter.inter_mem hu hv, _,
        (hp.mono inter_subset_left).prod (hq.mono inter_subset_right)⟩

/-- The cartesian product of `C^n` functions on domains is `C^n`. -/
theorem ContDiffOn.prod {s : Set E} {f : E → F} {g : E → G} (hf : ContDiffOn 𝕜 n f s)
    (hg : ContDiffOn 𝕜 n g s) : ContDiffOn 𝕜 n (fun x : E => (f x, g x)) s := fun x hx =>
  (hf x hx).prod (hg x hx)

/-- The cartesian product of `C^n` functions at a point is `C^n`. -/
theorem ContDiffAt.prod {f : E → F} {g : E → G} (hf : ContDiffAt 𝕜 n f x)
    (hg : ContDiffAt 𝕜 n g x) : ContDiffAt 𝕜 n (fun x : E => (f x, g x)) x :=
  contDiffWithinAt_univ.1 <|
    ContDiffWithinAt.prod (contDiffWithinAt_univ.2 hf) (contDiffWithinAt_univ.2 hg)

/-- The cartesian product of `C^n` functions is `C^n`. -/
theorem ContDiff.prod {f : E → F} {g : E → G} (hf : ContDiff 𝕜 n f) (hg : ContDiff 𝕜 n g) :
    ContDiff 𝕜 n fun x : E => (f x, g x) :=
  contDiffOn_univ.1 <| ContDiffOn.prod (contDiffOn_univ.2 hf) (contDiffOn_univ.2 hg)

/-!
### Composition of `C^n` functions

We show that the composition of `C^n` functions is `C^n`. One way to do this would be to
use the following simple inductive proof. Assume it is done for `n`.
Then, to check it for `n+1`, one needs to check that the derivative of `g ∘ f` is `C^n`, i.e.,
that `Dg(f x) ⬝ Df(x)` is `C^n`. The term `Dg (f x)` is the composition of two `C^n` functions, so
it is `C^n` by the inductive assumption. The term `Df(x)` is also `C^n`. Then, the matrix
multiplication is the application of a bilinear map (which is `C^∞`, and therefore `C^n`) to
`x ↦ (Dg(f x), Df x)`. As the composition of two `C^n` maps, it is again `C^n`, and we are done.

There are two difficulties in this proof.

The first one is that it is an induction over all Banach
spaces. In Lean, this is only possible if they belong to a fixed universe. One could formalize this
by first proving the statement in this case, and then extending the result to general universes
by embedding all the spaces we consider in a common universe through `ULift`.

The second one is that it does not work cleanly for analytic maps: for this case, we need to
exhibit a whole sequence of derivatives which are all analytic, not just finitely many of them, so
an induction is never enough at a finite step.

Both these difficulties can be overcome with some cost. However, we choose a different path: we
write down an explicit formula for the `n`-th derivative of `g ∘ f` in terms of derivatives of
`g` and `f` (this is the formula of Faa-Di Bruno) and use this formula to get a suitable Taylor
expansion for `g ∘ f`. Writing down the formula of Faa-Di Bruno is not easy as the formula is quite
intricate, but it is also useful for other purposes and once available it makes the proof here
essentially trivial.
-/

/-- The composition of `C^n` functions at points in domains is `C^n`. -/
theorem ContDiffWithinAt.comp {s : Set E} {t : Set F} {g : F → G} {f : E → F} (x : E)
    (hg : ContDiffWithinAt 𝕜 n g t (f x)) (hf : ContDiffWithinAt 𝕜 n f s x) (st : s ⊆ f ⁻¹' t) :
    ContDiffWithinAt 𝕜 n (g ∘ f) s x := by
  match n with
  | ω =>
    have h'f : ContDiffWithinAt 𝕜 ω f s x := hf
    obtain ⟨u, hu, p, hp, h'p⟩ := h'f
    obtain ⟨v, hv, q, hq, h'q⟩ := hg
    let w := insert x s ∩ (u ∩ f ⁻¹' v)
    have wv : w ⊆ f ⁻¹' v := fun y hy => hy.2.2
    have wu : w ⊆ u := fun y hy => hy.2.1
    refine ⟨w, ?_, fun y ↦ (q (f y)).taylorComp (p y), hq.comp (hp.mono wu) wv, ?_⟩
    · apply inter_mem self_mem_nhdsWithin (inter_mem hu ?_)
      apply (continuousWithinAt_insert_self.2 hf.continuousWithinAt).preimage_mem_nhdsWithin'
      apply nhdsWithin_mono _ _ hv
      simp only [image_insert_eq]
      apply insert_subset_insert
      exact image_subset_iff.mpr st
    · have : AnalyticOn 𝕜 f w := by
        have : AnalyticOn 𝕜 (fun y ↦ (continuousMultilinearCurryFin0 𝕜 E F).symm (f y)) w :=
          ((h'p 0).mono wu).congr  fun y hy ↦ (hp.zero_eq' (wu hy)).symm
        have : AnalyticOn 𝕜 (fun y ↦ (continuousMultilinearCurryFin0 𝕜 E F)
            ((continuousMultilinearCurryFin0 𝕜 E F).symm (f y))) w :=
          AnalyticOnNhd.comp_analyticOn (LinearIsometryEquiv.analyticOnNhd _ _ ) this
          (mapsTo_univ _ _)
        simpa using this
      exact analyticOn_taylorComp h'q (fun n ↦ (h'p n).mono wu) this wv
  | (n : ℕ∞) =>
    intro m hm
    rcases hf m hm with ⟨u, hu, p, hp⟩
    rcases hg m hm with ⟨v, hv, q, hq⟩
    let w := insert x s ∩ (u ∩ f ⁻¹' v)
    have wv : w ⊆ f ⁻¹' v := fun y hy => hy.2.2
    have wu : w ⊆ u := fun y hy => hy.2.1
    refine ⟨w, ?_, fun y ↦ (q (f y)).taylorComp (p y), hq.comp (hp.mono wu) wv⟩
    apply inter_mem self_mem_nhdsWithin (inter_mem hu ?_)
    apply (continuousWithinAt_insert_self.2 hf.continuousWithinAt).preimage_mem_nhdsWithin'
    apply nhdsWithin_mono _ _ hv
    simp only [image_insert_eq]
    apply insert_subset_insert
    exact image_subset_iff.mpr st

/-- The composition of `C^n` functions on domains is `C^n`. -/
theorem ContDiffOn.comp {s : Set E} {t : Set F} {g : F → G} {f : E → F} (hg : ContDiffOn 𝕜 n g t)
    (hf : ContDiffOn 𝕜 n f s) (st : s ⊆ f ⁻¹' t) : ContDiffOn 𝕜 n (g ∘ f) s :=
  fun x hx ↦ ContDiffWithinAt.comp x (hg (f x) (st hx)) (hf x hx) st

/-- The composition of `C^n` functions on domains is `C^n`. -/
theorem ContDiffOn.comp' {s : Set E} {t : Set F} {g : F → G} {f : E → F} (hg : ContDiffOn 𝕜 n g t)
    (hf : ContDiffOn 𝕜 n f s) : ContDiffOn 𝕜 n (g ∘ f) (s ∩ f ⁻¹' t) :=
  hg.comp (hf.mono inter_subset_left) inter_subset_right

/-- The composition of a `C^n` function on a domain with a `C^n` function is `C^n`. -/
theorem ContDiff.comp_contDiffOn {s : Set E} {g : F → G} {f : E → F} (hg : ContDiff 𝕜 n g)
    (hf : ContDiffOn 𝕜 n f s) : ContDiffOn 𝕜 n (g ∘ f) s :=
  (contDiffOn_univ.2 hg).comp hf subset_preimage_univ

/-- The composition of `C^n` functions is `C^n`. -/
theorem ContDiff.comp {g : F → G} {f : E → F} (hg : ContDiff 𝕜 n g) (hf : ContDiff 𝕜 n f) :
    ContDiff 𝕜 n (g ∘ f) :=
  contDiffOn_univ.1 <| ContDiffOn.comp (contDiffOn_univ.2 hg) (contDiffOn_univ.2 hf) (subset_univ _)

/-- The composition of `C^n` functions at points in domains is `C^n`,
  with a weaker condition on `s` and `t`. -/
theorem ContDiffWithinAt.comp_of_mem {s : Set E} {t : Set F} {g : F → G} {f : E → F} (x : E)
    (hg : ContDiffWithinAt 𝕜 n g t (f x)) (hf : ContDiffWithinAt 𝕜 n f s x)
    (hs : t ∈ 𝓝[f '' s] f x) : ContDiffWithinAt 𝕜 n (g ∘ f) s x :=
  (hg.mono_of_mem hs).comp x hf (subset_preimage_image f s)

/-- The composition of `C^n` functions at points in domains is `C^n`. -/
theorem ContDiffWithinAt.comp' {s : Set E} {t : Set F} {g : F → G} {f : E → F} (x : E)
    (hg : ContDiffWithinAt 𝕜 n g t (f x)) (hf : ContDiffWithinAt 𝕜 n f s x) :
    ContDiffWithinAt 𝕜 n (g ∘ f) (s ∩ f ⁻¹' t) x :=
  hg.comp x (hf.mono inter_subset_left) inter_subset_right

theorem ContDiffAt.comp_contDiffWithinAt {n} (x : E) (hg : ContDiffAt 𝕜 n g (f x))
    (hf : ContDiffWithinAt 𝕜 n f s x) : ContDiffWithinAt 𝕜 n (g ∘ f) s x :=
  hg.comp x hf (mapsTo_univ _ _)

/-- The composition of `C^n` functions at points is `C^n`. -/
nonrec theorem ContDiffAt.comp (x : E) (hg : ContDiffAt 𝕜 n g (f x)) (hf : ContDiffAt 𝕜 n f x) :
    ContDiffAt 𝕜 n (g ∘ f) x :=
  hg.comp x hf subset_preimage_univ

theorem ContDiff.comp_contDiffWithinAt {g : F → G} {f : E → F} (h : ContDiff 𝕜 n g)
    (hf : ContDiffWithinAt 𝕜 n f t x) : ContDiffWithinAt 𝕜 n (g ∘ f) t x :=
  haveI : ContDiffWithinAt 𝕜 n g univ (f x) := h.contDiffAt.contDiffWithinAt
  this.comp x hf (subset_univ _)

theorem ContDiff.comp_contDiffAt {g : F → G} {f : E → F} (x : E) (hg : ContDiff 𝕜 n g)
    (hf : ContDiffAt 𝕜 n f x) : ContDiffAt 𝕜 n (g ∘ f) x :=
  hg.comp_contDiffWithinAt hf

/-!
### Smoothness of projections
-/

/-- The first projection in a product is `C^∞`. -/
theorem contDiff_fst : ContDiff 𝕜 n (Prod.fst : E × F → E) :=
  IsBoundedLinearMap.contDiff IsBoundedLinearMap.fst

/-- Postcomposing `f` with `Prod.fst` is `C^n` -/
theorem ContDiff.fst {f : E → F × G} (hf : ContDiff 𝕜 n f) : ContDiff 𝕜 n fun x => (f x).1 :=
  contDiff_fst.comp hf

/-- Precomposing `f` with `Prod.fst` is `C^n` -/
theorem ContDiff.fst' {f : E → G} (hf : ContDiff 𝕜 n f) : ContDiff 𝕜 n fun x : E × F => f x.1 :=
  hf.comp contDiff_fst

/-- The first projection on a domain in a product is `C^∞`. -/
theorem contDiffOn_fst {s : Set (E × F)} : ContDiffOn 𝕜 n (Prod.fst : E × F → E) s :=
  ContDiff.contDiffOn contDiff_fst

theorem ContDiffOn.fst {f : E → F × G} {s : Set E} (hf : ContDiffOn 𝕜 n f s) :
    ContDiffOn 𝕜 n (fun x => (f x).1) s :=
  contDiff_fst.comp_contDiffOn hf

/-- The first projection at a point in a product is `C^∞`. -/
theorem contDiffAt_fst {p : E × F} : ContDiffAt 𝕜 n (Prod.fst : E × F → E) p :=
  contDiff_fst.contDiffAt

/-- Postcomposing `f` with `Prod.fst` is `C^n` at `(x, y)` -/
theorem ContDiffAt.fst {f : E → F × G} {x : E} (hf : ContDiffAt 𝕜 n f x) :
    ContDiffAt 𝕜 n (fun x => (f x).1) x :=
  contDiffAt_fst.comp x hf

/-- Precomposing `f` with `Prod.fst` is `C^n` at `(x, y)` -/
theorem ContDiffAt.fst' {f : E → G} {x : E} {y : F} (hf : ContDiffAt 𝕜 n f x) :
    ContDiffAt 𝕜 n (fun x : E × F => f x.1) (x, y) :=
  ContDiffAt.comp (x, y) hf contDiffAt_fst

/-- Precomposing `f` with `Prod.fst` is `C^n` at `x : E × F` -/
theorem ContDiffAt.fst'' {f : E → G} {x : E × F} (hf : ContDiffAt 𝕜 n f x.1) :
    ContDiffAt 𝕜 n (fun x : E × F => f x.1) x :=
  hf.comp x contDiffAt_fst

/-- The first projection within a domain at a point in a product is `C^∞`. -/
theorem contDiffWithinAt_fst {s : Set (E × F)} {p : E × F} :
    ContDiffWithinAt 𝕜 n (Prod.fst : E × F → E) s p :=
  contDiff_fst.contDiffWithinAt

/-- The second projection in a product is `C^∞`. -/
theorem contDiff_snd : ContDiff 𝕜 n (Prod.snd : E × F → F) :=
  IsBoundedLinearMap.contDiff IsBoundedLinearMap.snd

/-- Postcomposing `f` with `Prod.snd` is `C^n` -/
theorem ContDiff.snd {f : E → F × G} (hf : ContDiff 𝕜 n f) : ContDiff 𝕜 n fun x => (f x).2 :=
  contDiff_snd.comp hf

/-- Precomposing `f` with `Prod.snd` is `C^n` -/
theorem ContDiff.snd' {f : F → G} (hf : ContDiff 𝕜 n f) : ContDiff 𝕜 n fun x : E × F => f x.2 :=
  hf.comp contDiff_snd

/-- The second projection on a domain in a product is `C^∞`. -/
theorem contDiffOn_snd {s : Set (E × F)} : ContDiffOn 𝕜 n (Prod.snd : E × F → F) s :=
  ContDiff.contDiffOn contDiff_snd

theorem ContDiffOn.snd {f : E → F × G} {s : Set E} (hf : ContDiffOn 𝕜 n f s) :
    ContDiffOn 𝕜 n (fun x => (f x).2) s :=
  contDiff_snd.comp_contDiffOn hf

/-- The second projection at a point in a product is `C^∞`. -/
theorem contDiffAt_snd {p : E × F} : ContDiffAt 𝕜 n (Prod.snd : E × F → F) p :=
  contDiff_snd.contDiffAt

/-- Postcomposing `f` with `Prod.snd` is `C^n` at `x` -/
theorem ContDiffAt.snd {f : E → F × G} {x : E} (hf : ContDiffAt 𝕜 n f x) :
    ContDiffAt 𝕜 n (fun x => (f x).2) x :=
  contDiffAt_snd.comp x hf

/-- Precomposing `f` with `Prod.snd` is `C^n` at `(x, y)` -/
theorem ContDiffAt.snd' {f : F → G} {x : E} {y : F} (hf : ContDiffAt 𝕜 n f y) :
    ContDiffAt 𝕜 n (fun x : E × F => f x.2) (x, y) :=
  ContDiffAt.comp (x, y) hf contDiffAt_snd

/-- Precomposing `f` with `Prod.snd` is `C^n` at `x : E × F` -/
theorem ContDiffAt.snd'' {f : F → G} {x : E × F} (hf : ContDiffAt 𝕜 n f x.2) :
    ContDiffAt 𝕜 n (fun x : E × F => f x.2) x :=
  hf.comp x contDiffAt_snd

/-- The second projection within a domain at a point in a product is `C^∞`. -/
theorem contDiffWithinAt_snd {s : Set (E × F)} {p : E × F} :
    ContDiffWithinAt 𝕜 n (Prod.snd : E × F → F) s p :=
  contDiff_snd.contDiffWithinAt

section NAry

variable {E₁ E₂ E₃ E₄ : Type*}
variable [NormedAddCommGroup E₁] [NormedAddCommGroup E₂] [NormedAddCommGroup E₃]
  [NormedAddCommGroup E₄] [NormedSpace 𝕜 E₁] [NormedSpace 𝕜 E₂] [NormedSpace 𝕜 E₃]
  [NormedSpace 𝕜 E₄]

theorem ContDiff.comp₂ {g : E₁ × E₂ → G} {f₁ : F → E₁} {f₂ : F → E₂} (hg : ContDiff 𝕜 n g)
    (hf₁ : ContDiff 𝕜 n f₁) (hf₂ : ContDiff 𝕜 n f₂) : ContDiff 𝕜 n fun x => g (f₁ x, f₂ x) :=
  hg.comp <| hf₁.prod hf₂

theorem ContDiff.comp₃ {g : E₁ × E₂ × E₃ → G} {f₁ : F → E₁} {f₂ : F → E₂} {f₃ : F → E₃}
    (hg : ContDiff 𝕜 n g) (hf₁ : ContDiff 𝕜 n f₁) (hf₂ : ContDiff 𝕜 n f₂) (hf₃ : ContDiff 𝕜 n f₃) :
    ContDiff 𝕜 n fun x => g (f₁ x, f₂ x, f₃ x) :=
  hg.comp₂ hf₁ <| hf₂.prod hf₃

theorem ContDiff.comp_contDiffOn₂ {g : E₁ × E₂ → G} {f₁ : F → E₁} {f₂ : F → E₂} {s : Set F}
    (hg : ContDiff 𝕜 n g) (hf₁ : ContDiffOn 𝕜 n f₁ s) (hf₂ : ContDiffOn 𝕜 n f₂ s) :
    ContDiffOn 𝕜 n (fun x => g (f₁ x, f₂ x)) s :=
  hg.comp_contDiffOn <| hf₁.prod hf₂

@[deprecated (since := "2024-10-10")] alias ContDiff.comp_contDiff_on₂ := ContDiff.comp_contDiffOn₂

theorem ContDiff.comp_contDiffOn₃ {g : E₁ × E₂ × E₃ → G} {f₁ : F → E₁} {f₂ : F → E₂} {f₃ : F → E₃}
    {s : Set F} (hg : ContDiff 𝕜 n g) (hf₁ : ContDiffOn 𝕜 n f₁ s) (hf₂ : ContDiffOn 𝕜 n f₂ s)
    (hf₃ : ContDiffOn 𝕜 n f₃ s) : ContDiffOn 𝕜 n (fun x => g (f₁ x, f₂ x, f₃ x)) s :=
  hg.comp_contDiffOn₂ hf₁ <| hf₂.prod hf₃

@[deprecated (since := "2024-10-10")] alias ContDiff.comp_contDiff_on₃ := ContDiff.comp_contDiffOn₃


end NAry

section SpecificBilinearMaps

theorem ContDiff.clm_comp {g : X → F →L[𝕜] G} {f : X → E →L[𝕜] F} (hg : ContDiff 𝕜 n g)
    (hf : ContDiff 𝕜 n f) : ContDiff 𝕜 n fun x => (g x).comp (f x) :=
  isBoundedBilinearMap_comp.contDiff.comp₂ hg hf

theorem ContDiffOn.clm_comp {g : X → F →L[𝕜] G} {f : X → E →L[𝕜] F} {s : Set X}
    (hg : ContDiffOn 𝕜 n g s) (hf : ContDiffOn 𝕜 n f s) :
    ContDiffOn 𝕜 n (fun x => (g x).comp (f x)) s :=
  (isBoundedBilinearMap_comp (𝕜 := 𝕜) (E := E) (F := F) (G := G)).contDiff.comp_contDiffOn₂ hg hf

theorem ContDiff.clm_apply {f : E → F →L[𝕜] G} {g : E → F} (hf : ContDiff 𝕜 n f)
    (hg : ContDiff 𝕜 n g) : ContDiff 𝕜 n fun x => (f x) (g x) :=
  isBoundedBilinearMap_apply.contDiff.comp₂ hf hg

theorem ContDiffOn.clm_apply {f : E → F →L[𝕜] G} {g : E → F} (hf : ContDiffOn 𝕜 n f s)
    (hg : ContDiffOn 𝕜 n g s) : ContDiffOn 𝕜 n (fun x => (f x) (g x)) s :=
  isBoundedBilinearMap_apply.contDiff.comp_contDiffOn₂ hf hg

-- Porting note: In Lean 3 we had to give implicit arguments in proofs like the following,
-- to speed up elaboration. In Lean 4 this isn't necessary anymore.
theorem ContDiff.smulRight {f : E → F →L[𝕜] 𝕜} {g : E → G} (hf : ContDiff 𝕜 n f)
    (hg : ContDiff 𝕜 n g) : ContDiff 𝕜 n fun x => (f x).smulRight (g x) :=
  isBoundedBilinearMap_smulRight.contDiff.comp₂ hf hg

end SpecificBilinearMaps

section ClmApplyConst

/-- Application of a `ContinuousLinearMap` to a constant commutes with `iteratedFDerivWithin`. -/
theorem iteratedFDerivWithin_clm_apply_const_apply
    {s : Set E} (hs : UniqueDiffOn 𝕜 s) {c : E → F →L[𝕜] G} (hc : ContDiffOn 𝕜 n c s)
    {i : ℕ} (hi : i ≤ n) {x : E} (hx : x ∈ s) {u : F} {m : Fin i → E} :
    (iteratedFDerivWithin 𝕜 i (fun y ↦ (c y) u) s x) m = (iteratedFDerivWithin 𝕜 i c s x) m u := by
  induction i generalizing x with
  | zero => simp
  | succ i ih =>
    replace hi : (i : WithTop ℕ∞) < n := lt_of_lt_of_le (by norm_cast; simp) hi
    have h_deriv_apply : DifferentiableOn 𝕜 (iteratedFDerivWithin 𝕜 i (fun y ↦ (c y) u) s) s :=
      (hc.clm_apply contDiffOn_const).differentiableOn_iteratedFDerivWithin hi hs
    have h_deriv : DifferentiableOn 𝕜 (iteratedFDerivWithin 𝕜 i c s) s :=
      hc.differentiableOn_iteratedFDerivWithin hi hs
    simp only [iteratedFDerivWithin_succ_apply_left]
    rw [← fderivWithin_continuousMultilinear_apply_const_apply (hs x hx) (h_deriv_apply x hx)]
    rw [fderivWithin_congr' (fun x hx ↦ ih hi.le hx) hx]
    rw [fderivWithin_clm_apply (hs x hx) (h_deriv.continuousMultilinear_apply_const _ x hx)
      (differentiableWithinAt_const u)]
    rw [fderivWithin_const_apply _ (hs x hx)]
    simp only [ContinuousLinearMap.flip_apply, ContinuousLinearMap.comp_zero, zero_add]
    rw [fderivWithin_continuousMultilinear_apply_const_apply (hs x hx) (h_deriv x hx)]

/-- Application of a `ContinuousLinearMap` to a constant commutes with `iteratedFDeriv`. -/
theorem iteratedFDeriv_clm_apply_const_apply
    {c : E → F →L[𝕜] G} (hc : ContDiff 𝕜 n c)
    {i : ℕ} (hi : i ≤ n) {x : E} {u : F} {m : Fin i → E} :
    (iteratedFDeriv 𝕜 i (fun y ↦ (c y) u) x) m = (iteratedFDeriv 𝕜 i c x) m u := by
  simp only [← iteratedFDerivWithin_univ]
  exact iteratedFDerivWithin_clm_apply_const_apply uniqueDiffOn_univ hc.contDiffOn hi (mem_univ _)

end ClmApplyConst

/-- The natural equivalence `(E × F) × G ≃ E × (F × G)` is smooth.

Warning: if you think you need this lemma, it is likely that you can simplify your proof by
reformulating the lemma that you're applying next using the tips in
Note [continuity lemma statement]
-/
theorem contDiff_prodAssoc : ContDiff 𝕜 ⊤ <| Equiv.prodAssoc E F G :=
  (LinearIsometryEquiv.prodAssoc 𝕜 E F G).contDiff

/-- The natural equivalence `E × (F × G) ≃ (E × F) × G` is smooth.

Warning: see remarks attached to `contDiff_prodAssoc`
-/
theorem contDiff_prodAssoc_symm : ContDiff 𝕜 ⊤ <| (Equiv.prodAssoc E F G).symm :=
  (LinearIsometryEquiv.prodAssoc 𝕜 E F G).symm.contDiff

/-! ### Bundled derivatives are smooth -/

/-- One direction of `contDiffWithinAt_succ_iff_hasFDerivWithinAt`, but where all derivatives are
taken within the same set. Version for partial derivatives / functions with parameters. If `f x` is
a `C^n+1` family of functions and `g x` is a `C^n` family of points, then the derivative of `f x` at
`g x` depends in a `C^n` way on `x`. We give a general version of this fact relative to sets which
may not have unique derivatives, in the following form.  If `f : E × F → G` is `C^n+1` at
`(x₀, g(x₀))` in `(s ∪ {x₀}) × t ⊆ E × F` and `g : E → F` is `C^n` at `x₀` within some set `s ⊆ E`,
then there is a function `f' : E → F →L[𝕜] G` that is `C^n` at `x₀` within `s` such that for all `x`
sufficiently close to `x₀` within `s ∪ {x₀}` the function `y ↦ f x y` has derivative `f' x` at `g x`
within `t ⊆ F`.  For convenience, we return an explicit set of `x`'s where this holds that is a
subset of `s ∪ {x₀}`.  We need one additional condition, namely that `t` is a neighborhood of
`g(x₀)` within `g '' s`. -/
theorem ContDiffWithinAt.hasFDerivWithinAt_nhds {f : E → F → G} {g : E → F} {t : Set F} (hn : n ≠ ∞)
    {x₀ : E} (hf : ContDiffWithinAt 𝕜 (n + 1) (uncurry f) (insert x₀ s ×ˢ t) (x₀, g x₀))
    (hg : ContDiffWithinAt 𝕜 n g s x₀) (hgt : t ∈ 𝓝[g '' s] g x₀) :
    ∃ v ∈ 𝓝[insert x₀ s] x₀, v ⊆ insert x₀ s ∧ ∃ f' : E → F →L[𝕜] G,
      (∀ x ∈ v, HasFDerivWithinAt (f x) (f' x) t (g x)) ∧
        ContDiffWithinAt 𝕜 n (fun x => f' x) s x₀ := by
  have hst : insert x₀ s ×ˢ t ∈ 𝓝[(fun x => (x, g x)) '' s] (x₀, g x₀) := by
    refine nhdsWithin_mono _ ?_ (nhdsWithin_prod self_mem_nhdsWithin hgt)
    simp_rw [image_subset_iff, mk_preimage_prod, preimage_id', subset_inter_iff, subset_insert,
      true_and, subset_preimage_image]
  obtain ⟨v, hv, hvs, f_an, f', hvf', hf'⟩ :=
    (contDiffWithinAt_succ_iff_hasFDerivWithinAt' hn).mp hf
  refine
    ⟨(fun z => (z, g z)) ⁻¹' v ∩ insert x₀ s, ?_, inter_subset_right, fun z =>
      (f' (z, g z)).comp (ContinuousLinearMap.inr 𝕜 E F), ?_, ?_⟩
  · refine inter_mem ?_ self_mem_nhdsWithin
    have := mem_of_mem_nhdsWithin (mem_insert _ _) hv
    refine mem_nhdsWithin_insert.mpr ⟨this, ?_⟩
    refine (continuousWithinAt_id.prod hg.continuousWithinAt).preimage_mem_nhdsWithin' ?_
    rw [← nhdsWithin_le_iff] at hst hv ⊢
    exact (hst.trans <| nhdsWithin_mono _ <| subset_insert _ _).trans hv
  · intro z hz
    have := hvf' (z, g z) hz.1
    refine this.comp _ (hasFDerivAt_prod_mk_right _ _).hasFDerivWithinAt ?_
    exact mapsTo'.mpr (image_prod_mk_subset_prod_right hz.2)
  · exact (hf'.continuousLinearMap_comp <| (ContinuousLinearMap.compL 𝕜 F (E × F) G).flip
      (ContinuousLinearMap.inr 𝕜 E F)).comp_of_mem x₀ (contDiffWithinAt_id.prod hg) hst

/-- The most general lemma stating that `x ↦ fderivWithin 𝕜 (f x) t (g x)` is `C^n`
at a point within a set.
To show that `x ↦ D_yf(x,y)g(x)` (taken within `t`) is `C^m` at `x₀` within `s`, we require that
* `f` is `C^n` at `(x₀, g(x₀))` within `(s ∪ {x₀}) × t` for `n ≥ m+1`.
* `g` is `C^m` at `x₀` within `s`;
* Derivatives are unique at `g(x)` within `t` for `x` sufficiently close to `x₀` within `s ∪ {x₀}`;
* `t` is a neighborhood of `g(x₀)` within `g '' s`; -/
theorem ContDiffWithinAt.fderivWithin'' {f : E → F → G} {g : E → F} {t : Set F}
    (hf : ContDiffWithinAt 𝕜 n (Function.uncurry f) (insert x₀ s ×ˢ t) (x₀, g x₀))
    (hg : ContDiffWithinAt 𝕜 m g s x₀)
    (ht : ∀ᶠ x in 𝓝[insert x₀ s] x₀, UniqueDiffWithinAt 𝕜 t (g x)) (hmn : m + 1 ≤ n)
    (hgt : t ∈ 𝓝[g '' s] g x₀) :
    ContDiffWithinAt 𝕜 m (fun x => fderivWithin 𝕜 (f x) t (g x)) s x₀ := by
  have : ∀ k : ℕ, k ≤ m → ContDiffWithinAt 𝕜 k (fun x => fderivWithin 𝕜 (f x) t (g x)) s x₀ := by
    intro k hkm
    obtain ⟨v, hv, -, f', hvf', hf'⟩ :=
      (hf.of_le <| (add_le_add_right hkm 1).trans hmn).hasFDerivWithinAt_nhds (by simp)
        (hg.of_le hkm) hgt
    refine hf'.congr_of_eventuallyEq_insert ?_
    filter_upwards [hv, ht]
    exact fun y hy h2y => (hvf' y hy).fderivWithin h2y
  match m with
  | ω =>
    obtain rfl : n = ω := by simpa using hmn
    obtain ⟨v, hv, -, f', hvf', hf'⟩ := hf.hasFDerivWithinAt_nhds (by simp) hg hgt
    refine hf'.congr_of_eventuallyEq_insert ?_
    filter_upwards [hv, ht]
    exact fun y hy h2y => (hvf' y hy).fderivWithin h2y
  | ∞ =>
    rw [contDiffWithinAt_infty]
    exact fun k ↦ this k (by exact_mod_cast le_top)
  | (m : ℕ) => exact this _ le_rfl

/-- A special case of `ContDiffWithinAt.fderivWithin''` where we require that `s ⊆ g⁻¹(t)`. -/
theorem ContDiffWithinAt.fderivWithin' {f : E → F → G} {g : E → F} {t : Set F}
    (hf : ContDiffWithinAt 𝕜 n (Function.uncurry f) (insert x₀ s ×ˢ t) (x₀, g x₀))
    (hg : ContDiffWithinAt 𝕜 m g s x₀)
    (ht : ∀ᶠ x in 𝓝[insert x₀ s] x₀, UniqueDiffWithinAt 𝕜 t (g x)) (hmn : m + 1 ≤ n)
    (hst : s ⊆ g ⁻¹' t) : ContDiffWithinAt 𝕜 m (fun x => fderivWithin 𝕜 (f x) t (g x)) s x₀ :=
  hf.fderivWithin'' hg ht hmn <| mem_of_superset self_mem_nhdsWithin <| image_subset_iff.mpr hst

/-- A special case of `ContDiffWithinAt.fderivWithin'` where we require that `x₀ ∈ s` and there
are unique derivatives everywhere within `t`. -/
protected theorem ContDiffWithinAt.fderivWithin {f : E → F → G} {g : E → F} {t : Set F}
    (hf : ContDiffWithinAt 𝕜 n (Function.uncurry f) (s ×ˢ t) (x₀, g x₀))
    (hg : ContDiffWithinAt 𝕜 m g s x₀) (ht : UniqueDiffOn 𝕜 t) (hmn : m + 1 ≤ n) (hx₀ : x₀ ∈ s)
    (hst : s ⊆ g ⁻¹' t) : ContDiffWithinAt 𝕜 m (fun x => fderivWithin 𝕜 (f x) t (g x)) s x₀ := by
  rw [← insert_eq_self.mpr hx₀] at hf
  refine hf.fderivWithin' hg ?_ hmn hst
  rw [insert_eq_self.mpr hx₀]
  exact eventually_of_mem self_mem_nhdsWithin fun x hx => ht _ (hst hx)

/-- `x ↦ fderivWithin 𝕜 (f x) t (g x) (k x)` is smooth at a point within a set. -/
theorem ContDiffWithinAt.fderivWithin_apply {f : E → F → G} {g k : E → F} {t : Set F}
    (hf : ContDiffWithinAt 𝕜 n (Function.uncurry f) (s ×ˢ t) (x₀, g x₀))
    (hg : ContDiffWithinAt 𝕜 m g s x₀) (hk : ContDiffWithinAt 𝕜 m k s x₀) (ht : UniqueDiffOn 𝕜 t)
    (hmn : m + 1 ≤ n) (hx₀ : x₀ ∈ s) (hst : s ⊆ g ⁻¹' t) :
    ContDiffWithinAt 𝕜 m (fun x => fderivWithin 𝕜 (f x) t (g x) (k x)) s x₀ :=
  (contDiff_fst.clm_apply contDiff_snd).contDiffAt.comp_contDiffWithinAt x₀
    ((hf.fderivWithin hg ht hmn hx₀ hst).prod hk)

/-- `fderivWithin 𝕜 f s` is smooth at `x₀` within `s`. -/
theorem ContDiffWithinAt.fderivWithin_right (hf : ContDiffWithinAt 𝕜 n f s x₀)
    (hs : UniqueDiffOn 𝕜 s) (hmn : m + 1 ≤ n) (hx₀s : x₀ ∈ s) :
    ContDiffWithinAt 𝕜 m (fderivWithin 𝕜 f s) s x₀ :=
  ContDiffWithinAt.fderivWithin
    (ContDiffWithinAt.comp (x₀, x₀) hf contDiffWithinAt_snd <| prod_subset_preimage_snd s s)
    contDiffWithinAt_id hs hmn hx₀s (by rw [preimage_id'])

-- TODO: can we make a version of `ContDiffWithinAt.fderivWithin` for iterated derivatives?
theorem ContDiffWithinAt.iteratedFderivWithin_right {i : ℕ}
    (hf : ContDiffWithinAt 𝕜 n f s x₀) (hs : UniqueDiffOn 𝕜 s) (hmn : m + i ≤ n) (hx₀s : x₀ ∈ s) :
    ContDiffWithinAt 𝕜 m (iteratedFDerivWithin 𝕜 i f s) s x₀ := by
  induction' i with i hi generalizing m
  · simp at hmn
    exact (hf.of_le hmn).continuousLinearMap_comp
      ((continuousMultilinearCurryFin0 𝕜 E F).symm : _ →L[𝕜] E [×0]→L[𝕜] F)
  · rw [Nat.cast_succ, add_comm _ 1, ← add_assoc] at hmn
    exact ((hi hmn).fderivWithin_right hs le_rfl hx₀s).continuousLinearMap_comp
      ((continuousMultilinearCurryLeftEquiv 𝕜 (fun _ : Fin (i+1) ↦ E) F).symm :
        _ →L[𝕜] E [×(i+1)]→L[𝕜] F)

/-- `x ↦ fderiv 𝕜 (f x) (g x)` is smooth at `x₀`. -/
protected theorem ContDiffAt.fderiv {f : E → F → G} {g : E → F}
    (hf : ContDiffAt 𝕜 n (Function.uncurry f) (x₀, g x₀)) (hg : ContDiffAt 𝕜 m g x₀)
    (hmn : m + 1 ≤ n) : ContDiffAt 𝕜 m (fun x => fderiv 𝕜 (f x) (g x)) x₀ := by
  simp_rw [← fderivWithin_univ]
  refine (ContDiffWithinAt.fderivWithin hf.contDiffWithinAt hg.contDiffWithinAt uniqueDiffOn_univ
    hmn (mem_univ x₀) ?_).contDiffAt univ_mem
  rw [preimage_univ]

/-- `fderiv 𝕜 f` is smooth at `x₀`. -/
theorem ContDiffAt.fderiv_right (hf : ContDiffAt 𝕜 n f x₀) (hmn : m + 1 ≤ n) :
    ContDiffAt 𝕜 m (fderiv 𝕜 f) x₀ :=
  ContDiffAt.fderiv (ContDiffAt.comp (x₀, x₀) hf contDiffAt_snd) contDiffAt_id hmn

theorem ContDiffAt.iteratedFDeriv_right {i : ℕ} (hf : ContDiffAt 𝕜 n f x₀)
    (hmn : m + i ≤ n) : ContDiffAt 𝕜 m (iteratedFDeriv 𝕜 i f) x₀ := by
  rw [← iteratedFDerivWithin_univ, ← contDiffWithinAt_univ] at *
  exact hf.iteratedFderivWithin_right uniqueDiffOn_univ hmn trivial

/-- `x ↦ fderiv 𝕜 (f x) (g x)` is smooth. -/
protected theorem ContDiff.fderiv {f : E → F → G} {g : E → F}
    (hf : ContDiff 𝕜 m <| Function.uncurry f) (hg : ContDiff 𝕜 n g) (hnm : n + 1 ≤ m) :
    ContDiff 𝕜 n fun x => fderiv 𝕜 (f x) (g x) :=
  contDiff_iff_contDiffAt.mpr fun _ => hf.contDiffAt.fderiv hg.contDiffAt hnm

/-- `fderiv 𝕜 f` is smooth. -/
theorem ContDiff.fderiv_right (hf : ContDiff 𝕜 n f) (hmn : m + 1 ≤ n) :
    ContDiff 𝕜 m (fderiv 𝕜 f) :=
  contDiff_iff_contDiffAt.mpr fun _x => hf.contDiffAt.fderiv_right hmn

theorem ContDiff.iteratedFDeriv_right {i : ℕ} (hf : ContDiff 𝕜 n f)
    (hmn : m + i ≤ n) : ContDiff 𝕜 m (iteratedFDeriv 𝕜 i f) :=
  contDiff_iff_contDiffAt.mpr fun _x => hf.contDiffAt.iteratedFDeriv_right hmn

/-- `x ↦ fderiv 𝕜 (f x) (g x)` is continuous. -/
theorem Continuous.fderiv {f : E → F → G} {g : E → F}
    (hf : ContDiff 𝕜 n <| Function.uncurry f) (hg : Continuous g) (hn : 1 ≤ n) :
    Continuous fun x => fderiv 𝕜 (f x) (g x) :=
  (hf.fderiv (contDiff_zero.mpr hg) hn).continuous

/-- `x ↦ fderiv 𝕜 (f x) (g x) (k x)` is smooth. -/
theorem ContDiff.fderiv_apply {f : E → F → G} {g k : E → F}
    (hf : ContDiff 𝕜 m <| Function.uncurry f) (hg : ContDiff 𝕜 n g) (hk : ContDiff 𝕜 n k)
    (hnm : n + 1 ≤ m) : ContDiff 𝕜 n fun x => fderiv 𝕜 (f x) (g x) (k x) :=
  (hf.fderiv hg hnm).clm_apply hk

/-- The bundled derivative of a `C^{n+1}` function is `C^n`. -/
theorem contDiffOn_fderivWithin_apply {s : Set E} {f : E → F} (hf : ContDiffOn 𝕜 n f s)
    (hs : UniqueDiffOn 𝕜 s) (hmn : m + 1 ≤ n) :
    ContDiffOn 𝕜 m (fun p : E × E => (fderivWithin 𝕜 f s p.1 : E →L[𝕜] F) p.2) (s ×ˢ univ) :=
  ((hf.fderivWithin hs hmn).comp contDiffOn_fst (prod_subset_preimage_fst _ _)).clm_apply
    contDiffOn_snd

/-- If a function is at least `C^1`, its bundled derivative (mapping `(x, v)` to `Df(x) v`) is
continuous. -/
theorem ContDiffOn.continuousOn_fderivWithin_apply (hf : ContDiffOn 𝕜 n f s) (hs : UniqueDiffOn 𝕜 s)
    (hn : 1 ≤ n) :
    ContinuousOn (fun p : E × E => (fderivWithin 𝕜 f s p.1 : E → F) p.2) (s ×ˢ univ) :=
  (contDiffOn_fderivWithin_apply (m := 0) hf hs hn).continuousOn

/-- The bundled derivative of a `C^{n+1}` function is `C^n`. -/
theorem ContDiff.contDiff_fderiv_apply {f : E → F} (hf : ContDiff 𝕜 n f) (hmn : m + 1 ≤ n) :
    ContDiff 𝕜 m fun p : E × E => (fderiv 𝕜 f p.1 : E →L[𝕜] F) p.2 := by
  rw [← contDiffOn_univ] at hf ⊢
  rw [← fderivWithin_univ, ← univ_prod_univ]
  exact contDiffOn_fderivWithin_apply hf uniqueDiffOn_univ hmn

/-!
### Smoothness of functions `f : E → Π i, F' i`
-/

section Pi

variable {ι ι' : Type*} [Fintype ι] [Fintype ι'] {F' : ι → Type*} [∀ i, NormedAddCommGroup (F' i)]
  [∀ i, NormedSpace 𝕜 (F' i)] {φ : ∀ i, E → F' i} {p' : ∀ i, E → FormalMultilinearSeries 𝕜 E (F' i)}
  {Φ : E → ∀ i, F' i} {P' : E → FormalMultilinearSeries 𝕜 E (∀ i, F' i)}

theorem hasFTaylorSeriesUpToOn_pi :
    HasFTaylorSeriesUpToOn n (fun x i => φ i x)
        (fun x m => ContinuousMultilinearMap.pi fun i => p' i x m) s ↔
      ∀ i, HasFTaylorSeriesUpToOn n (φ i) (p' i) s := by
  set pr := @ContinuousLinearMap.proj 𝕜 _ ι F' _ _ _
  set L : ∀ m : ℕ, (∀ i, E[×m]→L[𝕜] F' i) ≃ₗᵢ[𝕜] E[×m]→L[𝕜] ∀ i, F' i := fun m =>
    ContinuousMultilinearMap.piₗᵢ _ _
  refine ⟨fun h i => ?_, fun h => ⟨fun x hx => ?_, ?_, ?_⟩⟩
  · exact h.continuousLinearMap_comp (pr i)
  · ext1 i
    exact (h i).zero_eq x hx
  · intro m hm x hx
    exact (L m).hasFDerivAt.comp_hasFDerivWithinAt x <|
      hasFDerivWithinAt_pi.2 fun i => (h i).fderivWithin m hm x hx
  · intro m hm
    exact (L m).continuous.comp_continuousOn <| continuousOn_pi.2 fun i => (h i).cont m hm

@[simp]
theorem hasFTaylorSeriesUpToOn_pi' :
    HasFTaylorSeriesUpToOn n Φ P' s ↔
      ∀ i, HasFTaylorSeriesUpToOn n (fun x => Φ x i)
        (fun x m => (@ContinuousLinearMap.proj 𝕜 _ ι F' _ _ _ i).compContinuousMultilinearMap
          (P' x m)) s := by
  convert hasFTaylorSeriesUpToOn_pi (𝕜 := 𝕜) (φ := fun i x ↦ Φ x i); ext; rfl

theorem contDiffWithinAt_pi :
    ContDiffWithinAt 𝕜 n Φ s x ↔ ∀ i, ContDiffWithinAt 𝕜 n (fun x => Φ x i) s x := by
  set pr := @ContinuousLinearMap.proj 𝕜 _ ι F' _ _ _
  refine ⟨fun h i => h.continuousLinearMap_comp (pr i), fun h ↦ ?_⟩
  match n with
  | ω =>
    choose u hux p hp h'p using h
    refine ⟨⋂ i, u i, Filter.iInter_mem.2 hux, _,
      hasFTaylorSeriesUpToOn_pi.2 fun i => (hp i).mono <| iInter_subset _ _, fun m ↦ ?_⟩
    set L : (∀ i, E[×m]→L[𝕜] F' i) ≃ₗᵢ[𝕜] E[×m]→L[𝕜] ∀ i, F' i :=
      ContinuousMultilinearMap.piₗᵢ _ _
    change AnalyticOn 𝕜 (fun x ↦ L (fun i ↦ p i x m)) (⋂ i, u i)
    apply (L.analyticOnNhd univ).comp_analyticOn ?_ (mapsTo_univ _ _)
    exact AnalyticOn.pi (fun i ↦ (h'p i m).mono (iInter_subset _ _))
  | (n : ℕ∞) =>
    intro m hm
    choose u hux p hp using fun i => h i m hm
    exact ⟨⋂ i, u i, Filter.iInter_mem.2 hux, _,
      hasFTaylorSeriesUpToOn_pi.2 fun i => (hp i).mono <| iInter_subset _ _⟩

theorem contDiffOn_pi : ContDiffOn 𝕜 n Φ s ↔ ∀ i, ContDiffOn 𝕜 n (fun x => Φ x i) s :=
  ⟨fun h _ x hx => contDiffWithinAt_pi.1 (h x hx) _, fun h x hx =>
    contDiffWithinAt_pi.2 fun i => h i x hx⟩

theorem contDiffAt_pi : ContDiffAt 𝕜 n Φ x ↔ ∀ i, ContDiffAt 𝕜 n (fun x => Φ x i) x :=
  contDiffWithinAt_pi

theorem contDiff_pi : ContDiff 𝕜 n Φ ↔ ∀ i, ContDiff 𝕜 n fun x => Φ x i := by
  simp only [← contDiffOn_univ, contDiffOn_pi]

theorem contDiff_update [DecidableEq ι] (k : WithTop ℕ∞) (x : ∀ i, F' i) (i : ι) :
    ContDiff 𝕜 k (update x i) := by
  rw [contDiff_pi]
  intro j
  dsimp [Function.update]
  split_ifs with h
  · subst h
    exact contDiff_id
  · exact contDiff_const

variable (F') in
theorem contDiff_single [DecidableEq ι] (k : WithTop ℕ∞) (i : ι) :
    ContDiff 𝕜 k (Pi.single i : F' i → ∀ i, F' i) :=
  contDiff_update k 0 i

variable (𝕜 E)

theorem contDiff_apply (i : ι) : ContDiff 𝕜 n fun f : ι → E => f i :=
  contDiff_pi.mp contDiff_id i

theorem contDiff_apply_apply (i : ι) (j : ι') : ContDiff 𝕜 n fun f : ι → ι' → E => f i j :=
  contDiff_pi.mp (contDiff_apply 𝕜 (ι' → E) i) j

end Pi

/-! ### Sum of two functions -/

section Add

theorem HasFTaylorSeriesUpToOn.add {q g} (hf : HasFTaylorSeriesUpToOn n f p s)
    (hg : HasFTaylorSeriesUpToOn n g q s) : HasFTaylorSeriesUpToOn n (f + g) (p + q) s := by
  exact HasFTaylorSeriesUpToOn.continuousLinearMap_comp
    (ContinuousLinearMap.fst 𝕜 F F + .snd 𝕜 F F) (hf.prod hg)

-- The sum is smooth.
theorem contDiff_add : ContDiff 𝕜 n fun p : F × F => p.1 + p.2 :=
  (IsBoundedLinearMap.fst.add IsBoundedLinearMap.snd).contDiff

/-- The sum of two `C^n` functions within a set at a point is `C^n` within this set
at this point. -/
theorem ContDiffWithinAt.add {s : Set E} {f g : E → F} (hf : ContDiffWithinAt 𝕜 n f s x)
    (hg : ContDiffWithinAt 𝕜 n g s x) : ContDiffWithinAt 𝕜 n (fun x => f x + g x) s x :=
  contDiff_add.contDiffWithinAt.comp x (hf.prod hg) subset_preimage_univ

/-- The sum of two `C^n` functions at a point is `C^n` at this point. -/
theorem ContDiffAt.add {f g : E → F} (hf : ContDiffAt 𝕜 n f x) (hg : ContDiffAt 𝕜 n g x) :
    ContDiffAt 𝕜 n (fun x => f x + g x) x := by
  rw [← contDiffWithinAt_univ] at *; exact hf.add hg

/-- The sum of two `C^n`functions is `C^n`. -/
theorem ContDiff.add {f g : E → F} (hf : ContDiff 𝕜 n f) (hg : ContDiff 𝕜 n g) :
    ContDiff 𝕜 n fun x => f x + g x :=
  contDiff_add.comp (hf.prod hg)

/-- The sum of two `C^n` functions on a domain is `C^n`. -/
theorem ContDiffOn.add {s : Set E} {f g : E → F} (hf : ContDiffOn 𝕜 n f s)
    (hg : ContDiffOn 𝕜 n g s) : ContDiffOn 𝕜 n (fun x => f x + g x) s := fun x hx =>
  (hf x hx).add (hg x hx)

variable {i : ℕ}

/-- The iterated derivative of the sum of two functions is the sum of the iterated derivatives.
See also `iteratedFDerivWithin_add_apply'`, which uses the spelling `(fun x ↦ f x + g x)`
instead of `f + g`. -/
theorem iteratedFDerivWithin_add_apply {f g : E → F} (hf : ContDiffOn 𝕜 i f s)
    (hg : ContDiffOn 𝕜 i g s) (hu : UniqueDiffOn 𝕜 s) (hx : x ∈ s) :
    iteratedFDerivWithin 𝕜 i (f + g) s x =
      iteratedFDerivWithin 𝕜 i f s x + iteratedFDerivWithin 𝕜 i g s x :=
  Eq.symm <| ((hf.ftaylorSeriesWithin hu).add
    (hg.ftaylorSeriesWithin hu)).eq_iteratedFDerivWithin_of_uniqueDiffOn le_rfl hu hx

/-- The iterated derivative of the sum of two functions is the sum of the iterated derivatives.
This is the same as `iteratedFDerivWithin_add_apply`, but using the spelling `(fun x ↦ f x + g x)`
instead of `f + g`, which can be handy for some rewrites.
TODO: use one form consistently. -/
theorem iteratedFDerivWithin_add_apply' {f g : E → F} (hf : ContDiffOn 𝕜 i f s)
    (hg : ContDiffOn 𝕜 i g s) (hu : UniqueDiffOn 𝕜 s) (hx : x ∈ s) :
    iteratedFDerivWithin 𝕜 i (fun x => f x + g x) s x =
      iteratedFDerivWithin 𝕜 i f s x + iteratedFDerivWithin 𝕜 i g s x :=
  iteratedFDerivWithin_add_apply hf hg hu hx

theorem iteratedFDeriv_add_apply {i : ℕ} {f g : E → F} (hf : ContDiff 𝕜 i f) (hg : ContDiff 𝕜 i g) :
    iteratedFDeriv 𝕜 i (f + g) x = iteratedFDeriv 𝕜 i f x + iteratedFDeriv 𝕜 i g x := by
  simp_rw [← contDiffOn_univ, ← iteratedFDerivWithin_univ] at hf hg ⊢
  exact iteratedFDerivWithin_add_apply hf hg uniqueDiffOn_univ (Set.mem_univ _)

theorem iteratedFDeriv_add_apply' {i : ℕ} {f g : E → F} (hf : ContDiff 𝕜 i f)
    (hg : ContDiff 𝕜 i g) :
    iteratedFDeriv 𝕜 i (fun x => f x + g x) x = iteratedFDeriv 𝕜 i f x + iteratedFDeriv 𝕜 i g x :=
  iteratedFDeriv_add_apply hf hg

end Add

/-! ### Negative -/

section Neg

-- The negative is smooth.
theorem contDiff_neg : ContDiff 𝕜 n fun p : F => -p :=
  IsBoundedLinearMap.id.neg.contDiff

/-- The negative of a `C^n` function within a domain at a point is `C^n` within this domain at
this point. -/
theorem ContDiffWithinAt.neg {s : Set E} {f : E → F} (hf : ContDiffWithinAt 𝕜 n f s x) :
    ContDiffWithinAt 𝕜 n (fun x => -f x) s x :=
  contDiff_neg.contDiffWithinAt.comp x hf subset_preimage_univ

/-- The negative of a `C^n` function at a point is `C^n` at this point. -/
theorem ContDiffAt.neg {f : E → F} (hf : ContDiffAt 𝕜 n f x) :
    ContDiffAt 𝕜 n (fun x => -f x) x := by rw [← contDiffWithinAt_univ] at *; exact hf.neg

/-- The negative of a `C^n`function is `C^n`. -/
theorem ContDiff.neg {f : E → F} (hf : ContDiff 𝕜 n f) : ContDiff 𝕜 n fun x => -f x :=
  contDiff_neg.comp hf

/-- The negative of a `C^n` function on a domain is `C^n`. -/
theorem ContDiffOn.neg {s : Set E} {f : E → F} (hf : ContDiffOn 𝕜 n f s) :
    ContDiffOn 𝕜 n (fun x => -f x) s := fun x hx => (hf x hx).neg

variable {i : ℕ}

-- Porting note (#11215): TODO: define `Neg` instance on `ContinuousLinearEquiv`,
-- prove it from `ContinuousLinearEquiv.iteratedFDerivWithin_comp_left`
theorem iteratedFDerivWithin_neg_apply {f : E → F} (hu : UniqueDiffOn 𝕜 s) (hx : x ∈ s) :
    iteratedFDerivWithin 𝕜 i (-f) s x = -iteratedFDerivWithin 𝕜 i f s x := by
  induction' i with i hi generalizing x
  · ext; simp
  · ext h
    calc
      iteratedFDerivWithin 𝕜 (i + 1) (-f) s x h =
          fderivWithin 𝕜 (iteratedFDerivWithin 𝕜 i (-f) s) s x (h 0) (Fin.tail h) :=
        rfl
      _ = fderivWithin 𝕜 (-iteratedFDerivWithin 𝕜 i f s) s x (h 0) (Fin.tail h) := by
        rw [fderivWithin_congr' (@hi) hx]; rfl
      _ = -(fderivWithin 𝕜 (iteratedFDerivWithin 𝕜 i f s) s) x (h 0) (Fin.tail h) := by
        rw [Pi.neg_def, fderivWithin_neg (hu x hx)]; rfl
      _ = -(iteratedFDerivWithin 𝕜 (i + 1) f s) x h := rfl

theorem iteratedFDeriv_neg_apply {i : ℕ} {f : E → F} :
    iteratedFDeriv 𝕜 i (-f) x = -iteratedFDeriv 𝕜 i f x := by
  simp_rw [← iteratedFDerivWithin_univ]
  exact iteratedFDerivWithin_neg_apply uniqueDiffOn_univ (Set.mem_univ _)

end Neg

/-! ### Subtraction -/

/-- The difference of two `C^n` functions within a set at a point is `C^n` within this set
at this point. -/
theorem ContDiffWithinAt.sub {s : Set E} {f g : E → F} (hf : ContDiffWithinAt 𝕜 n f s x)
    (hg : ContDiffWithinAt 𝕜 n g s x) : ContDiffWithinAt 𝕜 n (fun x => f x - g x) s x := by
  simpa only [sub_eq_add_neg] using hf.add hg.neg

/-- The difference of two `C^n` functions at a point is `C^n` at this point. -/
theorem ContDiffAt.sub {f g : E → F} (hf : ContDiffAt 𝕜 n f x) (hg : ContDiffAt 𝕜 n g x) :
    ContDiffAt 𝕜 n (fun x => f x - g x) x := by simpa only [sub_eq_add_neg] using hf.add hg.neg

/-- The difference of two `C^n` functions on a domain is `C^n`. -/
theorem ContDiffOn.sub {s : Set E} {f g : E → F} (hf : ContDiffOn 𝕜 n f s)
    (hg : ContDiffOn 𝕜 n g s) : ContDiffOn 𝕜 n (fun x => f x - g x) s := by
  simpa only [sub_eq_add_neg] using hf.add hg.neg

/-- The difference of two `C^n` functions is `C^n`. -/
theorem ContDiff.sub {f g : E → F} (hf : ContDiff 𝕜 n f) (hg : ContDiff 𝕜 n g) :
    ContDiff 𝕜 n fun x => f x - g x := by simpa only [sub_eq_add_neg] using hf.add hg.neg

/-! ### Sum of finitely many functions -/

theorem ContDiffWithinAt.sum {ι : Type*} {f : ι → E → F} {s : Finset ι} {t : Set E} {x : E}
    (h : ∀ i ∈ s, ContDiffWithinAt 𝕜 n (fun x => f i x) t x) :
    ContDiffWithinAt 𝕜 n (fun x => ∑ i ∈ s, f i x) t x := by
  classical
    induction' s using Finset.induction_on with i s is IH
    · simp [contDiffWithinAt_const]
    · simp only [is, Finset.sum_insert, not_false_iff]
      exact (h _ (Finset.mem_insert_self i s)).add
        (IH fun j hj => h _ (Finset.mem_insert_of_mem hj))

theorem ContDiffAt.sum {ι : Type*} {f : ι → E → F} {s : Finset ι} {x : E}
    (h : ∀ i ∈ s, ContDiffAt 𝕜 n (fun x => f i x) x) :
    ContDiffAt 𝕜 n (fun x => ∑ i ∈ s, f i x) x := by
  rw [← contDiffWithinAt_univ] at *; exact ContDiffWithinAt.sum h

theorem ContDiffOn.sum {ι : Type*} {f : ι → E → F} {s : Finset ι} {t : Set E}
    (h : ∀ i ∈ s, ContDiffOn 𝕜 n (fun x => f i x) t) :
    ContDiffOn 𝕜 n (fun x => ∑ i ∈ s, f i x) t := fun x hx =>
  ContDiffWithinAt.sum fun i hi => h i hi x hx

theorem ContDiff.sum {ι : Type*} {f : ι → E → F} {s : Finset ι}
    (h : ∀ i ∈ s, ContDiff 𝕜 n fun x => f i x) : ContDiff 𝕜 n fun x => ∑ i ∈ s, f i x := by
  simp only [← contDiffOn_univ] at *; exact ContDiffOn.sum h

theorem iteratedFDerivWithin_sum_apply {ι : Type*} {f : ι → E → F} {u : Finset ι} {i : ℕ} {x : E}
    (hs : UniqueDiffOn 𝕜 s) (hx : x ∈ s) (h : ∀ j ∈ u, ContDiffOn 𝕜 i (f j) s) :
    iteratedFDerivWithin 𝕜 i (∑ j ∈ u, f j ·) s x =
      ∑ j ∈ u, iteratedFDerivWithin 𝕜 i (f j) s x := by
  induction u using Finset.cons_induction with
  | empty => ext; simp [hs, hx]
  | cons a u ha IH =>
    simp only [Finset.mem_cons, forall_eq_or_imp] at h
    simp only [Finset.sum_cons]
    rw [iteratedFDerivWithin_add_apply' h.1 (ContDiffOn.sum h.2) hs hx, IH h.2]

theorem iteratedFDeriv_sum {ι : Type*} {f : ι → E → F} {u : Finset ι} {i : ℕ}
    (h : ∀ j ∈ u, ContDiff 𝕜 i (f j)) :
    iteratedFDeriv 𝕜 i (∑ j ∈ u, f j ·) = ∑ j ∈ u, iteratedFDeriv 𝕜 i (f j) :=
  funext fun x ↦ by simpa [iteratedFDerivWithin_univ] using
    iteratedFDerivWithin_sum_apply uniqueDiffOn_univ (mem_univ x) fun j hj ↦ (h j hj).contDiffOn

/-! ### Product of two functions -/

section MulProd

variable {𝔸 𝔸' ι 𝕜' : Type*} [NormedRing 𝔸] [NormedAlgebra 𝕜 𝔸] [NormedCommRing 𝔸']
  [NormedAlgebra 𝕜 𝔸'] [NormedField 𝕜'] [NormedAlgebra 𝕜 𝕜']

-- The product is smooth.
theorem contDiff_mul : ContDiff 𝕜 n fun p : 𝔸 × 𝔸 => p.1 * p.2 :=
  (ContinuousLinearMap.mul 𝕜 𝔸).isBoundedBilinearMap.contDiff

/-- The product of two `C^n` functions within a set at a point is `C^n` within this set
at this point. -/
theorem ContDiffWithinAt.mul {s : Set E} {f g : E → 𝔸} (hf : ContDiffWithinAt 𝕜 n f s x)
    (hg : ContDiffWithinAt 𝕜 n g s x) : ContDiffWithinAt 𝕜 n (fun x => f x * g x) s x :=
  contDiff_mul.comp_contDiffWithinAt (hf.prod hg)

/-- The product of two `C^n` functions at a point is `C^n` at this point. -/
nonrec theorem ContDiffAt.mul {f g : E → 𝔸} (hf : ContDiffAt 𝕜 n f x) (hg : ContDiffAt 𝕜 n g x) :
    ContDiffAt 𝕜 n (fun x => f x * g x) x :=
  hf.mul hg

/-- The product of two `C^n` functions on a domain is `C^n`. -/
theorem ContDiffOn.mul {f g : E → 𝔸} (hf : ContDiffOn 𝕜 n f s) (hg : ContDiffOn 𝕜 n g s) :
    ContDiffOn 𝕜 n (fun x => f x * g x) s := fun x hx => (hf x hx).mul (hg x hx)

/-- The product of two `C^n`functions is `C^n`. -/
theorem ContDiff.mul {f g : E → 𝔸} (hf : ContDiff 𝕜 n f) (hg : ContDiff 𝕜 n g) :
    ContDiff 𝕜 n fun x => f x * g x :=
  contDiff_mul.comp (hf.prod hg)

theorem contDiffWithinAt_prod' {t : Finset ι} {f : ι → E → 𝔸'}
    (h : ∀ i ∈ t, ContDiffWithinAt 𝕜 n (f i) s x) : ContDiffWithinAt 𝕜 n (∏ i ∈ t, f i) s x :=
  Finset.prod_induction f (fun f => ContDiffWithinAt 𝕜 n f s x) (fun _ _ => ContDiffWithinAt.mul)
    (contDiffWithinAt_const (c := 1)) h

theorem contDiffWithinAt_prod {t : Finset ι} {f : ι → E → 𝔸'}
    (h : ∀ i ∈ t, ContDiffWithinAt 𝕜 n (f i) s x) :
    ContDiffWithinAt 𝕜 n (fun y => ∏ i ∈ t, f i y) s x := by
  simpa only [← Finset.prod_apply] using contDiffWithinAt_prod' h

theorem contDiffAt_prod' {t : Finset ι} {f : ι → E → 𝔸'} (h : ∀ i ∈ t, ContDiffAt 𝕜 n (f i) x) :
    ContDiffAt 𝕜 n (∏ i ∈ t, f i) x :=
  contDiffWithinAt_prod' h

theorem contDiffAt_prod {t : Finset ι} {f : ι → E → 𝔸'} (h : ∀ i ∈ t, ContDiffAt 𝕜 n (f i) x) :
    ContDiffAt 𝕜 n (fun y => ∏ i ∈ t, f i y) x :=
  contDiffWithinAt_prod h

theorem contDiffOn_prod' {t : Finset ι} {f : ι → E → 𝔸'} (h : ∀ i ∈ t, ContDiffOn 𝕜 n (f i) s) :
    ContDiffOn 𝕜 n (∏ i ∈ t, f i) s := fun x hx => contDiffWithinAt_prod' fun i hi => h i hi x hx

theorem contDiffOn_prod {t : Finset ι} {f : ι → E → 𝔸'} (h : ∀ i ∈ t, ContDiffOn 𝕜 n (f i) s) :
    ContDiffOn 𝕜 n (fun y => ∏ i ∈ t, f i y) s := fun x hx =>
  contDiffWithinAt_prod fun i hi => h i hi x hx

theorem contDiff_prod' {t : Finset ι} {f : ι → E → 𝔸'} (h : ∀ i ∈ t, ContDiff 𝕜 n (f i)) :
    ContDiff 𝕜 n (∏ i ∈ t, f i) :=
  contDiff_iff_contDiffAt.mpr fun _ => contDiffAt_prod' fun i hi => (h i hi).contDiffAt

theorem contDiff_prod {t : Finset ι} {f : ι → E → 𝔸'} (h : ∀ i ∈ t, ContDiff 𝕜 n (f i)) :
    ContDiff 𝕜 n fun y => ∏ i ∈ t, f i y :=
  contDiff_iff_contDiffAt.mpr fun _ => contDiffAt_prod fun i hi => (h i hi).contDiffAt

theorem ContDiff.pow {f : E → 𝔸} (hf : ContDiff 𝕜 n f) : ∀ m : ℕ, ContDiff 𝕜 n fun x => f x ^ m
  | 0 => by simpa using contDiff_const
  | m + 1 => by simpa [pow_succ] using (hf.pow m).mul hf

theorem ContDiffWithinAt.pow {f : E → 𝔸} (hf : ContDiffWithinAt 𝕜 n f s x) (m : ℕ) :
    ContDiffWithinAt 𝕜 n (fun y => f y ^ m) s x :=
  (contDiff_id.pow m).comp_contDiffWithinAt hf

nonrec theorem ContDiffAt.pow {f : E → 𝔸} (hf : ContDiffAt 𝕜 n f x) (m : ℕ) :
    ContDiffAt 𝕜 n (fun y => f y ^ m) x :=
  hf.pow m

theorem ContDiffOn.pow {f : E → 𝔸} (hf : ContDiffOn 𝕜 n f s) (m : ℕ) :
    ContDiffOn 𝕜 n (fun y => f y ^ m) s := fun y hy => (hf y hy).pow m

theorem ContDiffWithinAt.div_const {f : E → 𝕜'} {n} (hf : ContDiffWithinAt 𝕜 n f s x) (c : 𝕜') :
    ContDiffWithinAt 𝕜 n (fun x => f x / c) s x := by
  simpa only [div_eq_mul_inv] using hf.mul contDiffWithinAt_const

nonrec theorem ContDiffAt.div_const {f : E → 𝕜'} {n} (hf : ContDiffAt 𝕜 n f x) (c : 𝕜') :
    ContDiffAt 𝕜 n (fun x => f x / c) x :=
  hf.div_const c

theorem ContDiffOn.div_const {f : E → 𝕜'} {n} (hf : ContDiffOn 𝕜 n f s) (c : 𝕜') :
    ContDiffOn 𝕜 n (fun x => f x / c) s := fun x hx => (hf x hx).div_const c

theorem ContDiff.div_const {f : E → 𝕜'} {n} (hf : ContDiff 𝕜 n f) (c : 𝕜') :
    ContDiff 𝕜 n fun x => f x / c := by simpa only [div_eq_mul_inv] using hf.mul contDiff_const

end MulProd

/-! ### Scalar multiplication -/

section SMul

-- The scalar multiplication is smooth.
theorem contDiff_smul : ContDiff 𝕜 n fun p : 𝕜 × F => p.1 • p.2 :=
  isBoundedBilinearMap_smul.contDiff

/-- The scalar multiplication of two `C^n` functions within a set at a point is `C^n` within this
set at this point. -/
theorem ContDiffWithinAt.smul {s : Set E} {f : E → 𝕜} {g : E → F} (hf : ContDiffWithinAt 𝕜 n f s x)
    (hg : ContDiffWithinAt 𝕜 n g s x) : ContDiffWithinAt 𝕜 n (fun x => f x • g x) s x :=
  contDiff_smul.contDiffWithinAt.comp x (hf.prod hg) subset_preimage_univ

/-- The scalar multiplication of two `C^n` functions at a point is `C^n` at this point. -/
theorem ContDiffAt.smul {f : E → 𝕜} {g : E → F} (hf : ContDiffAt 𝕜 n f x)
    (hg : ContDiffAt 𝕜 n g x) : ContDiffAt 𝕜 n (fun x => f x • g x) x := by
  rw [← contDiffWithinAt_univ] at *; exact hf.smul hg

/-- The scalar multiplication of two `C^n` functions is `C^n`. -/
theorem ContDiff.smul {f : E → 𝕜} {g : E → F} (hf : ContDiff 𝕜 n f) (hg : ContDiff 𝕜 n g) :
    ContDiff 𝕜 n fun x => f x • g x :=
  contDiff_smul.comp (hf.prod hg)

/-- The scalar multiplication of two `C^n` functions on a domain is `C^n`. -/
theorem ContDiffOn.smul {s : Set E} {f : E → 𝕜} {g : E → F} (hf : ContDiffOn 𝕜 n f s)
    (hg : ContDiffOn 𝕜 n g s) : ContDiffOn 𝕜 n (fun x => f x • g x) s := fun x hx =>
  (hf x hx).smul (hg x hx)

end SMul

/-! ### Constant scalar multiplication

Porting note (#11215): TODO: generalize results in this section.

1. It should be possible to assume `[Monoid R] [DistribMulAction R F] [SMulCommClass 𝕜 R F]`.
2. If `c` is a unit (or `R` is a group), then one can drop `ContDiff*` assumptions in some
  lemmas.
-/

section ConstSMul

variable {R : Type*} [Semiring R] [Module R F] [SMulCommClass 𝕜 R F]
variable [ContinuousConstSMul R F]

-- The scalar multiplication with a constant is smooth.
theorem contDiff_const_smul (c : R) : ContDiff 𝕜 n fun p : F => c • p :=
  (c • ContinuousLinearMap.id 𝕜 F).contDiff

/-- The scalar multiplication of a constant and a `C^n` function within a set at a point is `C^n`
within this set at this point. -/
theorem ContDiffWithinAt.const_smul {s : Set E} {f : E → F} {x : E} (c : R)
    (hf : ContDiffWithinAt 𝕜 n f s x) : ContDiffWithinAt 𝕜 n (fun y => c • f y) s x :=
  (contDiff_const_smul c).contDiffAt.comp_contDiffWithinAt x hf

/-- The scalar multiplication of a constant and a `C^n` function at a point is `C^n` at this
point. -/
theorem ContDiffAt.const_smul {f : E → F} {x : E} (c : R) (hf : ContDiffAt 𝕜 n f x) :
    ContDiffAt 𝕜 n (fun y => c • f y) x := by
  rw [← contDiffWithinAt_univ] at *; exact hf.const_smul c

/-- The scalar multiplication of a constant and a `C^n` function is `C^n`. -/
theorem ContDiff.const_smul {f : E → F} (c : R) (hf : ContDiff 𝕜 n f) :
    ContDiff 𝕜 n fun y => c • f y :=
  (contDiff_const_smul c).comp hf

/-- The scalar multiplication of a constant and a `C^n` on a domain is `C^n`. -/
theorem ContDiffOn.const_smul {s : Set E} {f : E → F} (c : R) (hf : ContDiffOn 𝕜 n f s) :
    ContDiffOn 𝕜 n (fun y => c • f y) s := fun x hx => (hf x hx).const_smul c

variable {i : ℕ} {a : R}

theorem iteratedFDerivWithin_const_smul_apply (hf : ContDiffOn 𝕜 i f s) (hu : UniqueDiffOn 𝕜 s)
    (hx : x ∈ s) : iteratedFDerivWithin 𝕜 i (a • f) s x = a • iteratedFDerivWithin 𝕜 i f s x :=
  (a • (1 : F →L[𝕜] F)).iteratedFDerivWithin_comp_left hf hu hx le_rfl

theorem iteratedFDeriv_const_smul_apply {x : E} (hf : ContDiff 𝕜 i f) :
    iteratedFDeriv 𝕜 i (a • f) x = a • iteratedFDeriv 𝕜 i f x := by
  simp_rw [← contDiffOn_univ, ← iteratedFDerivWithin_univ] at *
  exact iteratedFDerivWithin_const_smul_apply hf uniqueDiffOn_univ (Set.mem_univ _)

theorem iteratedFDeriv_const_smul_apply' {x : E} (hf : ContDiff 𝕜 i f) :
    iteratedFDeriv 𝕜 i (fun x ↦ a • f x) x = a • iteratedFDeriv 𝕜 i f x :=
  iteratedFDeriv_const_smul_apply hf

end ConstSMul

/-! ### Cartesian product of two functions -/

section prodMap

variable {E' : Type*} [NormedAddCommGroup E'] [NormedSpace 𝕜 E']
variable {F' : Type*} [NormedAddCommGroup F'] [NormedSpace 𝕜 F']

/-- The product map of two `C^n` functions within a set at a point is `C^n`
within the product set at the product point. -/
theorem ContDiffWithinAt.prod_map' {s : Set E} {t : Set E'} {f : E → F} {g : E' → F'} {p : E × E'}
    (hf : ContDiffWithinAt 𝕜 n f s p.1) (hg : ContDiffWithinAt 𝕜 n g t p.2) :
    ContDiffWithinAt 𝕜 n (Prod.map f g) (s ×ˢ t) p :=
  (hf.comp p contDiffWithinAt_fst (prod_subset_preimage_fst _ _)).prod
    (hg.comp p contDiffWithinAt_snd (prod_subset_preimage_snd _ _))

theorem ContDiffWithinAt.prod_map {s : Set E} {t : Set E'} {f : E → F} {g : E' → F'} {x : E}
    {y : E'} (hf : ContDiffWithinAt 𝕜 n f s x) (hg : ContDiffWithinAt 𝕜 n g t y) :
    ContDiffWithinAt 𝕜 n (Prod.map f g) (s ×ˢ t) (x, y) :=
  ContDiffWithinAt.prod_map' hf hg

/-- The product map of two `C^n` functions on a set is `C^n` on the product set. -/
theorem ContDiffOn.prod_map {E' : Type*} [NormedAddCommGroup E'] [NormedSpace 𝕜 E'] {F' : Type*}
    [NormedAddCommGroup F'] [NormedSpace 𝕜 F'] {s : Set E} {t : Set E'} {f : E → F} {g : E' → F'}
    (hf : ContDiffOn 𝕜 n f s) (hg : ContDiffOn 𝕜 n g t) : ContDiffOn 𝕜 n (Prod.map f g) (s ×ˢ t) :=
  (hf.comp contDiffOn_fst (prod_subset_preimage_fst _ _)).prod
    (hg.comp contDiffOn_snd (prod_subset_preimage_snd _ _))

/-- The product map of two `C^n` functions within a set at a point is `C^n`
within the product set at the product point. -/
theorem ContDiffAt.prod_map {f : E → F} {g : E' → F'} {x : E} {y : E'} (hf : ContDiffAt 𝕜 n f x)
    (hg : ContDiffAt 𝕜 n g y) : ContDiffAt 𝕜 n (Prod.map f g) (x, y) := by
  rw [ContDiffAt] at *
  convert hf.prod_map hg
  simp only [univ_prod_univ]

/-- The product map of two `C^n` functions within a set at a point is `C^n`
within the product set at the product point. -/
theorem ContDiffAt.prod_map' {f : E → F} {g : E' → F'} {p : E × E'} (hf : ContDiffAt 𝕜 n f p.1)
    (hg : ContDiffAt 𝕜 n g p.2) : ContDiffAt 𝕜 n (Prod.map f g) p := by
  rcases p with ⟨⟩
  exact ContDiffAt.prod_map hf hg

/-- The product map of two `C^n` functions is `C^n`. -/
theorem ContDiff.prod_map {f : E → F} {g : E' → F'} (hf : ContDiff 𝕜 n f) (hg : ContDiff 𝕜 n g) :
    ContDiff 𝕜 n (Prod.map f g) := by
  rw [contDiff_iff_contDiffAt] at *
  exact fun ⟨x, y⟩ => (hf x).prod_map (hg y)

theorem contDiff_prod_mk_left (f₀ : F) : ContDiff 𝕜 n fun e : E => (e, f₀) :=
  contDiff_id.prod contDiff_const

theorem contDiff_prod_mk_right (e₀ : E) : ContDiff 𝕜 n fun f : F => (e₀, f) :=
  contDiff_const.prod contDiff_id

end prodMap

/-!
### Inversion in a complete normed algebra (or more generally with summable geometric series)
-/

section AlgebraInverse

variable (𝕜)
variable {R : Type*} [NormedRing R] [NormedAlgebra 𝕜 R]

open NormedRing ContinuousLinearMap Ring

/-- In a complete normed algebra, the operation of inversion is `C^n`, for all `n`, at each
invertible element, as it is analytic. -/
theorem contDiffAt_ring_inverse [HasSummableGeomSeries R] (x : Rˣ) :
    ContDiffAt 𝕜 n Ring.inverse (x : R) := by
  have := AnalyticOnNhd.contDiffOn (analyticOnNhd_inverse (𝕜 := 𝕜) (A := R)) (n := n)
    Units.isOpen.uniqueDiffOn x x.isUnit
  exact this.contDiffAt (Units.isOpen.mem_nhds x.isUnit)

variable {𝕜' : Type*} [NormedField 𝕜'] [NormedAlgebra 𝕜 𝕜']

theorem contDiffAt_inv {x : 𝕜'} (hx : x ≠ 0) {n} : ContDiffAt 𝕜 n Inv.inv x := by
  simpa only [Ring.inverse_eq_inv'] using contDiffAt_ring_inverse 𝕜 (Units.mk0 x hx)

theorem contDiffOn_inv {n} : ContDiffOn 𝕜 n (Inv.inv : 𝕜' → 𝕜') {0}ᶜ := fun _ hx =>
  (contDiffAt_inv 𝕜 hx).contDiffWithinAt

variable {𝕜}

theorem ContDiffWithinAt.inv {f : E → 𝕜'} {n} (hf : ContDiffWithinAt 𝕜 n f s x) (hx : f x ≠ 0) :
    ContDiffWithinAt 𝕜 n (fun x => (f x)⁻¹) s x :=
  (contDiffAt_inv 𝕜 hx).comp_contDiffWithinAt x hf

theorem ContDiffOn.inv {f : E → 𝕜'} {n} (hf : ContDiffOn 𝕜 n f s) (h : ∀ x ∈ s, f x ≠ 0) :
    ContDiffOn 𝕜 n (fun x => (f x)⁻¹) s := fun x hx => (hf.contDiffWithinAt hx).inv (h x hx)

nonrec theorem ContDiffAt.inv {f : E → 𝕜'} {n} (hf : ContDiffAt 𝕜 n f x) (hx : f x ≠ 0) :
    ContDiffAt 𝕜 n (fun x => (f x)⁻¹) x :=
  hf.inv hx

theorem ContDiff.inv {f : E → 𝕜'} {n} (hf : ContDiff 𝕜 n f) (h : ∀ x, f x ≠ 0) :
    ContDiff 𝕜 n fun x => (f x)⁻¹ := by
  rw [contDiff_iff_contDiffAt]; exact fun x => hf.contDiffAt.inv (h x)

-- TODO: generalize to `f g : E → 𝕜'`
theorem ContDiffWithinAt.div {f g : E → 𝕜} {n} (hf : ContDiffWithinAt 𝕜 n f s x)
    (hg : ContDiffWithinAt 𝕜 n g s x) (hx : g x ≠ 0) :
    ContDiffWithinAt 𝕜 n (fun x => f x / g x) s x := by
  simpa only [div_eq_mul_inv] using hf.mul (hg.inv hx)

theorem ContDiffOn.div {f g : E → 𝕜} {n} (hf : ContDiffOn 𝕜 n f s)
    (hg : ContDiffOn 𝕜 n g s) (h₀ : ∀ x ∈ s, g x ≠ 0) : ContDiffOn 𝕜 n (f / g) s := fun x hx =>
  (hf x hx).div (hg x hx) (h₀ x hx)

nonrec theorem ContDiffAt.div {f g : E → 𝕜} {n} (hf : ContDiffAt 𝕜 n f x)
    (hg : ContDiffAt 𝕜 n g x) (hx : g x ≠ 0) : ContDiffAt 𝕜 n (fun x => f x / g x) x :=
  hf.div hg hx

theorem ContDiff.div {f g : E → 𝕜} {n} (hf : ContDiff 𝕜 n f) (hg : ContDiff 𝕜 n g)
    (h0 : ∀ x, g x ≠ 0) : ContDiff 𝕜 n fun x => f x / g x := by
  simp only [contDiff_iff_contDiffAt] at *
  exact fun x => (hf x).div (hg x) (h0 x)

end AlgebraInverse

/-! ### Inversion of continuous linear maps between Banach spaces -/

section MapInverse

open ContinuousLinearMap

/-- At a continuous linear equivalence `e : E ≃L[𝕜] F` between Banach spaces, the operation of
inversion is `C^n`, for all `n`. -/
theorem contDiffAt_map_inverse [CompleteSpace E] (e : E ≃L[𝕜] F) :
    ContDiffAt 𝕜 n inverse (e : E →L[𝕜] F) := by
  nontriviality E
  -- first, we use the lemma `to_ring_inverse` to rewrite in terms of `Ring.inverse` in the ring
  -- `E →L[𝕜] E`
  let O₁ : (E →L[𝕜] E) → F →L[𝕜] E := fun f => f.comp (e.symm : F →L[𝕜] E)
  let O₂ : (E →L[𝕜] F) → E →L[𝕜] E := fun f => (e.symm : F →L[𝕜] E).comp f
  have : ContinuousLinearMap.inverse = O₁ ∘ Ring.inverse ∘ O₂ := funext (to_ring_inverse e)
  rw [this]
  -- `O₁` and `O₂` are `ContDiff`,
  -- so we reduce to proving that `Ring.inverse` is `ContDiff`
  have h₁ : ContDiff 𝕜 n O₁ := contDiff_id.clm_comp contDiff_const
  have h₂ : ContDiff 𝕜 n O₂ := contDiff_const.clm_comp contDiff_id
  refine h₁.contDiffAt.comp _ (ContDiffAt.comp _ ?_ h₂.contDiffAt)
  convert contDiffAt_ring_inverse 𝕜 (1 : (E →L[𝕜] E)ˣ)
  simp [O₂, one_def]

end MapInverse

section FunctionInverse

open ContinuousLinearMap

/-- If `f` is a local homeomorphism and the point `a` is in its target,
and if `f` is `n` times continuously differentiable at `f.symm a`,
and if the derivative at `f.symm a` is a continuous linear equivalence,
then `f.symm` is `n` times continuously differentiable at the point `a`.

This is one of the easy parts of the inverse function theorem: it assumes that we already have
an inverse function. -/
theorem PartialHomeomorph.contDiffAt_symm [CompleteSpace E] (f : PartialHomeomorph E F)
    {f₀' : E ≃L[𝕜] F} {a : F} (ha : a ∈ f.target)
    (hf₀' : HasFDerivAt f (f₀' : E →L[𝕜] F) (f.symm a)) (hf : ContDiffAt 𝕜 n f (f.symm a)) :
    ContDiffAt 𝕜 n f.symm a := by
  match n with
  | ω =>
    apply AnalyticAt.contDiffAt
    exact f.analyticAt_symm ha hf.analyticAt hf₀'.fderiv
  | (n : ℕ∞) =>
    -- We prove this by induction on `n`
    induction' n using ENat.nat_induction with n IH Itop
    · apply contDiffAt_zero.2
      exact ⟨f.target, IsOpen.mem_nhds f.open_target ha, f.continuousOn_invFun⟩
    · obtain ⟨f', ⟨u, hu, hff'⟩, hf'⟩ := contDiffAt_succ_iff_hasFDerivAt.mp hf
      apply contDiffAt_succ_iff_hasFDerivAt.2
      -- For showing `n.succ` times continuous differentiability (the main inductive step), it
      -- suffices to produce the derivative and show that it is `n` times continuously
      -- differentiable
      have eq_f₀' : f' (f.symm a) = f₀' := (hff' (f.symm a) (mem_of_mem_nhds hu)).unique hf₀'
      -- This follows by a bootstrapping formula expressing the derivative as a
      -- function of `f` itself
      refine ⟨inverse ∘ f' ∘ f.symm, ?_, ?_⟩
      · -- We first check that the derivative of `f` is that formula
        have h_nhds : { y : E | ∃ e : E ≃L[𝕜] F, ↑e = f' y } ∈ 𝓝 (f.symm a) := by
          have hf₀' := f₀'.nhds
          rw [← eq_f₀'] at hf₀'
          exact hf'.continuousAt.preimage_mem_nhds hf₀'
        obtain ⟨t, htu, ht, htf⟩ := mem_nhds_iff.mp (Filter.inter_mem hu h_nhds)
        use f.target ∩ f.symm ⁻¹' t
        refine ⟨IsOpen.mem_nhds ?_ ?_, ?_⟩
        · exact f.isOpen_inter_preimage_symm ht
        · exact mem_inter ha (mem_preimage.mpr htf)
        intro x hx
        obtain ⟨hxu, e, he⟩ := htu hx.2
        have h_deriv : HasFDerivAt f (e : E →L[𝕜] F) (f.symm x) := by
          rw [he]
          exact hff' (f.symm x) hxu
        convert f.hasFDerivAt_symm hx.1 h_deriv
        simp [← he]
      · -- Then we check that the formula, being a composition of `ContDiff` pieces, is
        -- itself `ContDiff`
        have h_deriv₁ : ContDiffAt 𝕜 n inverse (f' (f.symm a)) := by
          rw [eq_f₀']
          exact contDiffAt_map_inverse _
        have h_deriv₂ : ContDiffAt 𝕜 n f.symm a := by
          refine IH (hf.of_le ?_)
          norm_cast
          exact Nat.le_succ n
        exact (h_deriv₁.comp _ hf').comp _ h_deriv₂
    · refine contDiffAt_infty.mpr ?_
      intro n
      exact Itop n (contDiffAt_infty.mp hf n)

/-- If `f` is an `n` times continuously differentiable homeomorphism,
and if the derivative of `f` at each point is a continuous linear equivalence,
then `f.symm` is `n` times continuously differentiable.

This is one of the easy parts of the inverse function theorem: it assumes that we already have
an inverse function. -/
theorem Homeomorph.contDiff_symm [CompleteSpace E] (f : E ≃ₜ F) {f₀' : E → E ≃L[𝕜] F}
    (hf₀' : ∀ a, HasFDerivAt f (f₀' a : E →L[𝕜] F) a) (hf : ContDiff 𝕜 n (f : E → F)) :
    ContDiff 𝕜 n (f.symm : F → E) :=
  contDiff_iff_contDiffAt.2 fun x =>
    f.toPartialHomeomorph.contDiffAt_symm (mem_univ x) (hf₀' _) hf.contDiffAt

/-- Let `f` be a local homeomorphism of a nontrivially normed field, let `a` be a point in its
target. if `f` is `n` times continuously differentiable at `f.symm a`, and if the derivative at
`f.symm a` is nonzero, then `f.symm` is `n` times continuously differentiable at the point `a`.

This is one of the easy parts of the inverse function theorem: it assumes that we already have
an inverse function. -/
theorem PartialHomeomorph.contDiffAt_symm_deriv [CompleteSpace 𝕜] (f : PartialHomeomorph 𝕜 𝕜)
    {f₀' a : 𝕜} (h₀ : f₀' ≠ 0) (ha : a ∈ f.target) (hf₀' : HasDerivAt f f₀' (f.symm a))
    (hf : ContDiffAt 𝕜 n f (f.symm a)) : ContDiffAt 𝕜 n f.symm a :=
  f.contDiffAt_symm ha (hf₀'.hasFDerivAt_equiv h₀) hf

/-- Let `f` be an `n` times continuously differentiable homeomorphism of a nontrivially normed
field.  Suppose that the derivative of `f` is never equal to zero. Then `f.symm` is `n` times
continuously differentiable.

This is one of the easy parts of the inverse function theorem: it assumes that we already have
an inverse function. -/
theorem Homeomorph.contDiff_symm_deriv [CompleteSpace 𝕜] (f : 𝕜 ≃ₜ 𝕜) {f' : 𝕜 → 𝕜}
    (h₀ : ∀ x, f' x ≠ 0) (hf' : ∀ x, HasDerivAt f (f' x) x) (hf : ContDiff 𝕜 n (f : 𝕜 → 𝕜)) :
    ContDiff 𝕜 n (f.symm : 𝕜 → 𝕜) :=
  contDiff_iff_contDiffAt.2 fun x =>
    f.toPartialHomeomorph.contDiffAt_symm_deriv (h₀ _) (mem_univ x) (hf' _) hf.contDiffAt

namespace PartialHomeomorph

variable (𝕜)

/-- Restrict a partial homeomorphism to the subsets of the source and target
that consist of points `x ∈ f.source`, `y = f x ∈ f.target`
such that `f` is `C^n` at `x` and `f.symm` is `C^n` at `y`.

Note that `n` is a natural number or `ω`, but not `∞`,
because the set of points of `C^∞`-smoothness of `f` is not guaranteed to be open. -/
@[simps! apply symm_apply source target]
def restrContDiff (f : PartialHomeomorph E F) (n : WithTop ℕ∞) (hn : n ≠ ∞) :
    PartialHomeomorph E F :=
  haveI H : f.IsImage {x | ContDiffAt 𝕜 n f x ∧ ContDiffAt 𝕜 n f.symm (f x)}
      {y | ContDiffAt 𝕜 n f.symm y ∧ ContDiffAt 𝕜 n f (f.symm y)} := fun x hx ↦ by
    simp [hx, and_comm]
<<<<<<< HEAD
  H.restr <| isOpen_iff_mem_nhds.2 fun x ⟨hxs, hxf, hxf'⟩ ↦
    inter_mem (f.open_source.mem_nhds hxs) <| (hxf.eventually hn).and <|
    f.continuousAt hxs (hxf'.eventually hn)
=======
  H.restr <| isOpen_iff_mem_nhds.2 fun _ ⟨hxs, hxf, hxf'⟩ ↦
    inter_mem (f.open_source.mem_nhds hxs) <| hxf.eventually.and <|
    f.continuousAt hxs hxf'.eventually
>>>>>>> 1404d2bd

lemma contDiffOn_restrContDiff_source (f : PartialHomeomorph E F) {n : WithTop ℕ∞} (hn : n ≠ ∞) :
    ContDiffOn 𝕜 n f (f.restrContDiff 𝕜 n hn).source := fun _x hx ↦ hx.2.1.contDiffWithinAt

lemma contDiffOn_restrContDiff_target (f : PartialHomeomorph E F) {n : WithTop ℕ∞} (hn : n ≠ ∞) :
    ContDiffOn 𝕜 n f.symm (f.restrContDiff 𝕜 n hn).target := fun _x hx ↦ hx.2.1.contDiffWithinAt

end PartialHomeomorph

end FunctionInverse

section deriv

/-!
### One dimension

All results up to now have been expressed in terms of the general Fréchet derivative `fderiv`. For
maps defined on the field, the one-dimensional derivative `deriv` is often easier to use. In this
paragraph, we reformulate some higher smoothness results in terms of `deriv`.
-/


variable {f₂ : 𝕜 → F} {s₂ : Set 𝕜}

open ContinuousLinearMap (smulRight)

/-- A function is `C^(n + 1)` on a domain with unique derivatives if and only if it is
differentiable there, and its derivative (formulated with `derivWithin`) is `C^n`. -/
theorem contDiffOn_succ_iff_derivWithin (hs : UniqueDiffOn 𝕜 s₂) :
    ContDiffOn 𝕜 (n + 1) f₂ s₂ ↔
      DifferentiableOn 𝕜 f₂ s₂ ∧ (n = ω → AnalyticOn 𝕜 f₂ s₂) ∧
        ContDiffOn 𝕜 n (derivWithin f₂ s₂) s₂ := by
  rw [contDiffOn_succ_iff_fderivWithin hs, and_congr_right_iff]
  intro _
  constructor
  · rintro ⟨h', h⟩
    refine ⟨h', ?_⟩
    have : derivWithin f₂ s₂ = (fun u : 𝕜 →L[𝕜] F => u 1) ∘ fderivWithin 𝕜 f₂ s₂ := by
      ext x; rfl
    simp_rw [this]
    apply ContDiff.comp_contDiffOn _ h
    exact (isBoundedBilinearMap_apply.isBoundedLinearMap_left _).contDiff
  · rintro ⟨h', h⟩
    refine ⟨h', ?_⟩
    have : fderivWithin 𝕜 f₂ s₂ = smulRight (1 : 𝕜 →L[𝕜] 𝕜) ∘ derivWithin f₂ s₂ := by
      ext x; simp [derivWithin]
    simp only [this]
    apply ContDiff.comp_contDiffOn _ h
    have : IsBoundedBilinearMap 𝕜 fun _ : (𝕜 →L[𝕜] 𝕜) × F => _ := isBoundedBilinearMap_smulRight
    exact (this.isBoundedLinearMap_right _).contDiff

/-- A function is `C^(n + 1)` on an open domain if and only if it is
differentiable there, and its derivative (formulated with `deriv`) is `C^n`. -/
theorem contDiffOn_succ_iff_deriv_of_isOpen (hs : IsOpen s₂) :
    ContDiffOn 𝕜 (n + 1) f₂ s₂ ↔
      DifferentiableOn 𝕜 f₂ s₂ ∧ (n = ω → AnalyticOn 𝕜 f₂ s₂) ∧
        ContDiffOn 𝕜 n (deriv f₂) s₂ := by
  rw [contDiffOn_succ_iff_derivWithin hs.uniqueDiffOn]
  exact Iff.rfl.and (Iff.rfl.and (contDiffOn_congr fun _ => derivWithin_of_isOpen hs))

protected theorem ContDiffOn.derivWithin (hf : ContDiffOn 𝕜 n f₂ s₂) (hs : UniqueDiffOn 𝕜 s₂)
    (hmn : m + 1 ≤ n) : ContDiffOn 𝕜 m (derivWithin f₂ s₂) s₂ :=
  ((contDiffOn_succ_iff_derivWithin hs).1 (hf.of_le hmn)).2.2

theorem ContDiffOn.deriv_of_isOpen (hf : ContDiffOn 𝕜 n f₂ s₂) (hs : IsOpen s₂) (hmn : m + 1 ≤ n) :
    ContDiffOn 𝕜 m (deriv f₂) s₂ :=
  (hf.derivWithin hs.uniqueDiffOn hmn).congr fun _ hx => (derivWithin_of_isOpen hs hx).symm

theorem ContDiffOn.continuousOn_derivWithin (h : ContDiffOn 𝕜 n f₂ s₂) (hs : UniqueDiffOn 𝕜 s₂)
    (hn : 1 ≤ n) : ContinuousOn (derivWithin f₂ s₂) s₂ := by
  rw [show (1 : WithTop ℕ∞) = 0 + 1 from rfl] at hn
  exact ((contDiffOn_succ_iff_derivWithin hs).1 (h.of_le hn)).2.2.continuousOn

theorem ContDiffOn.continuousOn_deriv_of_isOpen (h : ContDiffOn 𝕜 n f₂ s₂) (hs : IsOpen s₂)
    (hn : 1 ≤ n) : ContinuousOn (deriv f₂) s₂ := by
  rw [show (1 : WithTop ℕ∞) = 0 + 1 from rfl] at hn
  exact ((contDiffOn_succ_iff_deriv_of_isOpen hs).1 (h.of_le hn)).2.2.continuousOn

/-- A function is `C^(n + 1)` if and only if it is differentiable,
  and its derivative (formulated in terms of `deriv`) is `C^n`. -/
theorem contDiff_succ_iff_deriv :
    ContDiff 𝕜 (n + 1) f₂ ↔ Differentiable 𝕜 f₂ ∧ (n = ω → AnalyticOn 𝕜 f₂ univ) ∧
      ContDiff 𝕜 n (deriv f₂) := by
  simp only [← contDiffOn_univ, contDiffOn_succ_iff_deriv_of_isOpen, isOpen_univ,
    differentiableOn_univ]

theorem contDiff_one_iff_deriv :
    ContDiff 𝕜 1 f₂ ↔ Differentiable 𝕜 f₂ ∧ Continuous (deriv f₂) := by
  rw [show (1 : WithTop ℕ∞) = 0 + 1 from rfl, contDiff_succ_iff_deriv]
  simp

theorem contDiff_infty_iff_deriv :
    ContDiff 𝕜 ∞ f₂ ↔ Differentiable 𝕜 f₂ ∧ ContDiff 𝕜 ∞ (deriv f₂) := by
  rw [show (∞ : WithTop ℕ∞) = ∞ + 1 from rfl, contDiff_succ_iff_deriv]
  simp

theorem ContDiff.continuous_deriv (h : ContDiff 𝕜 n f₂) (hn : 1 ≤ n) : Continuous (deriv f₂) := by
  rw [show (1 : WithTop ℕ∞) = 0 + 1 from rfl] at hn
  exact (contDiff_succ_iff_deriv.mp (h.of_le hn)).2.2.continuous

theorem ContDiff.iterate_deriv :
    ∀ (n : ℕ) {f₂ : 𝕜 → F}, ContDiff 𝕜 ∞ f₂ → ContDiff 𝕜 ∞ (deriv^[n] f₂)
  | 0,     _, hf => hf
  | n + 1, _, hf => ContDiff.iterate_deriv n (contDiff_infty_iff_deriv.mp hf).2

theorem ContDiff.iterate_deriv' (n : ℕ) :
    ∀ (k : ℕ) {f₂ : 𝕜 → F}, ContDiff 𝕜 (n + k : ℕ) f₂ → ContDiff 𝕜 n (deriv^[k] f₂)
  | 0,     _, hf => hf
  | k + 1, _, hf => ContDiff.iterate_deriv' _ k (contDiff_succ_iff_deriv.mp hf).2.2

end deriv

section RestrictScalars

/-!
### Restricting from `ℂ` to `ℝ`, or generally from `𝕜'` to `𝕜`

If a function is `n` times continuously differentiable over `ℂ`, then it is `n` times continuously
differentiable over `ℝ`. In this paragraph, we give variants of this statement, in the general
situation where `ℂ` and `ℝ` are replaced respectively by `𝕜'` and `𝕜` where `𝕜'` is a normed algebra
over `𝕜`.
-/


variable (𝕜) {𝕜' : Type*} [NontriviallyNormedField 𝕜']
-- Porting note: this couldn't be on the same line as the binder type update of `𝕜`
variable [NormedAlgebra 𝕜 𝕜']
variable [NormedSpace 𝕜' E] [IsScalarTower 𝕜 𝕜' E]
variable [NormedSpace 𝕜' F] [IsScalarTower 𝕜 𝕜' F]
variable {p' : E → FormalMultilinearSeries 𝕜' E F}

theorem HasFTaylorSeriesUpToOn.restrictScalars (h : HasFTaylorSeriesUpToOn n f p' s) :
    HasFTaylorSeriesUpToOn n f (fun x => (p' x).restrictScalars 𝕜) s where
  zero_eq x hx := h.zero_eq x hx
  fderivWithin m hm x hx := by
    simpa only using -- Porting note: added `by simpa only using`
      (ContinuousMultilinearMap.restrictScalarsLinear 𝕜).hasFDerivAt.comp_hasFDerivWithinAt x <|
        (h.fderivWithin m hm x hx).restrictScalars 𝕜
  cont m hm := ContinuousMultilinearMap.continuous_restrictScalars.comp_continuousOn (h.cont m hm)

theorem ContDiffWithinAt.restrict_scalars (h : ContDiffWithinAt 𝕜' n f s x) :
    ContDiffWithinAt 𝕜 n f s x := by
  match n with
  | ω =>
    obtain ⟨u, u_mem, p', hp', Hp'⟩ := h
    refine ⟨u, u_mem, _, hp'.restrictScalars _, fun i ↦ ?_⟩
    change AnalyticOn 𝕜 (fun x ↦ ContinuousMultilinearMap.restrictScalarsLinear 𝕜 (p' x i)) u
    apply AnalyticOnNhd.comp_analyticOn _ (Hp' i).restrictScalars (Set.mapsTo_univ _ _)
    exact ContinuousLinearMap.analyticOnNhd _ _
  | (n : ℕ∞) =>
    intro m hm
    rcases h m hm with ⟨u, u_mem, p', hp'⟩
    exact ⟨u, u_mem, _, hp'.restrictScalars _⟩

theorem ContDiffOn.restrict_scalars (h : ContDiffOn 𝕜' n f s) : ContDiffOn 𝕜 n f s := fun x hx =>
  (h x hx).restrict_scalars _

theorem ContDiffAt.restrict_scalars (h : ContDiffAt 𝕜' n f x) : ContDiffAt 𝕜 n f x :=
  contDiffWithinAt_univ.1 <| h.contDiffWithinAt.restrict_scalars _

theorem ContDiff.restrict_scalars (h : ContDiff 𝕜' n f) : ContDiff 𝕜 n f :=
  contDiff_iff_contDiffAt.2 fun _ => h.contDiffAt.restrict_scalars _

end RestrictScalars

set_option linter.style.longFile 2100<|MERGE_RESOLUTION|>--- conflicted
+++ resolved
@@ -1754,15 +1754,9 @@
   haveI H : f.IsImage {x | ContDiffAt 𝕜 n f x ∧ ContDiffAt 𝕜 n f.symm (f x)}
       {y | ContDiffAt 𝕜 n f.symm y ∧ ContDiffAt 𝕜 n f (f.symm y)} := fun x hx ↦ by
     simp [hx, and_comm]
-<<<<<<< HEAD
-  H.restr <| isOpen_iff_mem_nhds.2 fun x ⟨hxs, hxf, hxf'⟩ ↦
-    inter_mem (f.open_source.mem_nhds hxs) <| (hxf.eventually hn).and <|
-    f.continuousAt hxs (hxf'.eventually hn)
-=======
   H.restr <| isOpen_iff_mem_nhds.2 fun _ ⟨hxs, hxf, hxf'⟩ ↦
     inter_mem (f.open_source.mem_nhds hxs) <| hxf.eventually.and <|
-    f.continuousAt hxs hxf'.eventually
->>>>>>> 1404d2bd
+    f.continuousAt hxs (hxf'.eventually hn)
 
 lemma contDiffOn_restrContDiff_source (f : PartialHomeomorph E F) {n : WithTop ℕ∞} (hn : n ≠ ∞) :
     ContDiffOn 𝕜 n f (f.restrContDiff 𝕜 n hn).source := fun _x hx ↦ hx.2.1.contDiffWithinAt
