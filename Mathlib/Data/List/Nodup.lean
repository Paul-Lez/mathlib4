/-
Copyright (c) 2018 Mario Carneiro. All rights reserved.
Released under Apache 2.0 license as described in the file LICENSE.
Authors: Mario Carneiro, Kenny Lau
-/
import Mathlib.Data.List.Forall2
import Mathlib.Data.Set.Pairwise.Basic
import Mathlib.Init.Data.Fin.Basic

#align_import data.list.nodup from "leanprover-community/mathlib"@"c227d107bbada5d0d9d20287e3282c0a7f1651a0"

/-!
# Lists with no duplicates

`List.Nodup` is defined in `Data/List/Basic`. In this file we prove various properties of this
predicate.
-/


universe u v

open Nat Function

variable {α : Type u} {β : Type v} {l l₁ l₂ : List α} {r : α → α → Prop} {a b : α}

namespace List

@[simp]
theorem forall_mem_ne {a : α} {l : List α} : (∀ a' : α, a' ∈ l → ¬a = a') ↔ a ∉ l :=
  ⟨fun h m => h _ m rfl, fun h _ m e => h (e.symm ▸ m)⟩
#align list.forall_mem_ne List.forall_mem_ne

@[simp]
theorem nodup_nil : @Nodup α [] :=
  Pairwise.nil
#align list.nodup_nil List.nodup_nil

@[simp]
theorem nodup_cons {a : α} {l : List α} : Nodup (a :: l) ↔ a ∉ l ∧ Nodup l := by
  simp only [Nodup, pairwise_cons, forall_mem_ne]
#align list.nodup_cons List.nodup_cons

protected theorem Pairwise.nodup {l : List α} {r : α → α → Prop} [IsIrrefl α r] (h : Pairwise r l) :
    Nodup l :=
  h.imp ne_of_irrefl
#align list.pairwise.nodup List.Pairwise.nodup

theorem rel_nodup {r : α → β → Prop} (hr : Relator.BiUnique r) : (Forall₂ r ⇒ (· ↔ ·)) Nodup Nodup
  | _, _, Forall₂.nil => by simp only [nodup_nil]
  | _, _, Forall₂.cons hab h => by
    simpa only [nodup_cons] using
      Relator.rel_and (Relator.rel_not (rel_mem hr hab h)) (rel_nodup hr h)
#align list.rel_nodup List.rel_nodup

protected theorem Nodup.cons (ha : a ∉ l) (hl : Nodup l) : Nodup (a :: l) :=
  nodup_cons.2 ⟨ha, hl⟩
#align list.nodup.cons List.Nodup.cons

theorem nodup_singleton (a : α) : Nodup [a] :=
  pairwise_singleton _ _
#align list.nodup_singleton List.nodup_singleton

theorem Nodup.of_cons (h : Nodup (a :: l)) : Nodup l :=
  (nodup_cons.1 h).2
#align list.nodup.of_cons List.Nodup.of_cons

theorem Nodup.not_mem (h : (a :: l).Nodup) : a ∉ l :=
  (nodup_cons.1 h).1
#align list.nodup.not_mem List.Nodup.not_mem

theorem not_nodup_cons_of_mem : a ∈ l → ¬Nodup (a :: l) :=
  imp_not_comm.1 Nodup.not_mem
#align list.not_nodup_cons_of_mem List.not_nodup_cons_of_mem

protected theorem Nodup.sublist : l₁ <+ l₂ → Nodup l₂ → Nodup l₁ :=
  Pairwise.sublist
#align list.nodup.sublist List.Nodup.sublist

theorem not_nodup_pair (a : α) : ¬Nodup [a, a] :=
  not_nodup_cons_of_mem <| mem_singleton_self _
#align list.not_nodup_pair List.not_nodup_pair

theorem nodup_iff_sublist {l : List α} : Nodup l ↔ ∀ a, ¬[a, a] <+ l :=
  ⟨fun d a h => not_nodup_pair a (d.sublist h),
    by
      induction' l with a l IH <;> intro h; · exact nodup_nil
      exact (IH fun a s => h a <| sublist_cons_of_sublist _ s).cons fun al =>
        h a <| (singleton_sublist.2 al).cons_cons _⟩
#align list.nodup_iff_sublist List.nodup_iff_sublist

<<<<<<< HEAD
theorem nodup_iff_injective_getElem {l : List α} :
    Nodup l ↔ Function.Injective (fun i : Fin l.length => l[i.1]) :=
  pairwise_iff_getElem.trans
=======
theorem nodup_iff_injective_get {l : List α} :
    Nodup l ↔ Function.Injective l.get :=
  pairwise_iff_get.trans
>>>>>>> 4bf28bb8
    ⟨fun h i j hg => by
      cases' i with i hi; cases' j with j hj
      rcases lt_trichotomy i j with (hij | rfl | hji)
      · exact (h i j hi hj hij hg).elim
      · rfl
      · exact (h j i hj hi hji hg.symm).elim,
      fun hinj i j hi hj hij h => Nat.ne_of_lt hij (Fin.val_eq_of_eq (@hinj ⟨i, hi⟩ ⟨j, hj⟩ h))⟩

-- Porting note (#10756): new theorem
theorem nodup_iff_injective_get {l : List α} :
    Nodup l ↔ Function.Injective l.get := by
  rw [nodup_iff_injective_getElem]
  change _ ↔ Injective (fun i => l.get i)
  simp

set_option linter.deprecated false in
@[deprecated nodup_iff_injective_get (since := "2023-01-10")]
theorem nodup_iff_nthLe_inj {l : List α} :
    Nodup l ↔ ∀ i j h₁ h₂, nthLe l i h₁ = nthLe l j h₂ → i = j :=
  nodup_iff_injective_get.trans
    ⟨fun hinj _ _ _ _ h => congr_arg Fin.val (hinj h),
     fun hinj i j h => Fin.eq_of_veq (hinj i j i.2 j.2 h)⟩
#align list.nodup_iff_nth_le_inj List.nodup_iff_nthLe_inj

theorem Nodup.get_inj_iff {l : List α} (h : Nodup l) {i j : Fin l.length} :
    l.get i = l.get j ↔ i = j :=
  (nodup_iff_injective_get.1 h).eq_iff

theorem Nodup.getElem_inj_iff {l : List α} (h : Nodup l)
    {i : Nat} {hi : i < l.length} {j : Nat} {hj : j < l.length} :
    l[i] = l[j] ↔ i = j := by
  have := @Nodup.get_inj_iff _ _ h ⟨i, hi⟩ ⟨j, hj⟩
  simpa

set_option linter.deprecated false in
@[deprecated Nodup.get_inj_iff (since := "2023-01-10")]
theorem Nodup.nthLe_inj_iff {l : List α} (h : Nodup l) {i j : ℕ} (hi : i < l.length)
    (hj : j < l.length) : l.nthLe i hi = l.nthLe j hj ↔ i = j :=
  ⟨nodup_iff_nthLe_inj.mp h _ _ _ _, by simp (config := { contextual := true })⟩
#align list.nodup.nth_le_inj_iff List.Nodup.nthLe_inj_iff

theorem nodup_iff_getElem?_ne_getElem? {l : List α} :
    l.Nodup ↔ ∀ i j : ℕ, i < j → j < l.length → l[i]? ≠ l[j]? := by
  rw [Nodup, pairwise_iff_getElem]
  constructor
  · intro h i j hij hj
    rw [getElem?_eq_getElem (lt_trans hij hj), getElem?_eq_getElem hj, Ne, Option.some_inj]
    exact h _ _ _ _ hij
  · intro h i j hi hj hij
    rw [Ne, ← Option.some_inj, ← getElem?_eq_getElem, ← getElem?_eq_getElem]
    exact h i j hij hj

theorem nodup_iff_get?_ne_get? {l : List α} :
    l.Nodup ↔ ∀ i j : ℕ, i < j → j < l.length → l.get? i ≠ l.get? j := by
  simp [nodup_iff_getElem?_ne_getElem?]
#align list.nodup_iff_nth_ne_nth List.nodup_iff_get?_ne_get?

theorem Nodup.ne_singleton_iff {l : List α} (h : Nodup l) (x : α) :
    l ≠ [x] ↔ l = [] ∨ ∃ y ∈ l, y ≠ x := by
  induction' l with hd tl hl
  · simp
  · specialize hl h.of_cons
    by_cases hx : tl = [x]
    · simpa [hx, and_comm, and_or_left] using h
    · rw [← Ne, hl] at hx
      rcases hx with (rfl | ⟨y, hy, hx⟩)
      · simp
      · suffices ∃ y ∈ hd :: tl, y ≠ x by simpa [ne_nil_of_mem hy]
        exact ⟨y, mem_cons_of_mem _ hy, hx⟩
#align list.nodup.ne_singleton_iff List.Nodup.ne_singleton_iff

theorem not_nodup_of_get_eq_of_ne (xs : List α) (n m : Fin xs.length)
    (h : xs.get n = xs.get m) (hne : n ≠ m) : ¬Nodup xs := by
  rw [nodup_iff_injective_get]
  exact fun hinj => hne (hinj h)
#align list.nth_le_eq_of_ne_imp_not_nodup List.not_nodup_of_get_eq_of_ne

<<<<<<< HEAD
theorem indexOf_getElem [DecidableEq α] {l : List α} (H : Nodup l) (i : Nat) (h : i < l.length) :
    indexOf l[i] l = i :=
  suffices (⟨indexOf l[i] l, indexOf_lt_length.2 (get_mem _ _ _)⟩ : Fin l.length) = ⟨i, h⟩
=======
theorem get_indexOf [DecidableEq α] {l : List α} (H : Nodup l) (i : Fin l.length) :
    indexOf (get l i) l = i :=
  suffices (⟨indexOf (get l i) l, indexOf_lt_length.2 (get_mem _ _ _)⟩ : Fin l.length) = i
>>>>>>> 4bf28bb8
    from Fin.val_eq_of_eq this
  nodup_iff_injective_get.1 H (by simp)

-- This is incorrectly named and should be `indexOf_get`;
-- this already exists, so will require a deprecation dance.
theorem get_indexOf [DecidableEq α] {l : List α} (H : Nodup l) (i : Fin l.length) :
    indexOf (get l i) l = i := by
  simp [indexOf_getElem, H]

#align list.nth_le_index_of List.get_indexOf

theorem nodup_iff_count_le_one [DecidableEq α] {l : List α} : Nodup l ↔ ∀ a, count a l ≤ 1 :=
  nodup_iff_sublist.trans <|
    forall_congr' fun a =>
      have : replicate 2 a <+ l ↔ 1 < count a l := (le_count_iff_replicate_sublist ..).symm
      (not_congr this).trans not_lt
#align list.nodup_iff_count_le_one List.nodup_iff_count_le_one

theorem nodup_iff_count_eq_one [DecidableEq α] : Nodup l ↔ ∀ a ∈ l, count a l = 1 :=
  nodup_iff_count_le_one.trans <| forall_congr' fun _ =>
    ⟨fun H h => H.antisymm (count_pos_iff_mem.mpr h),
     fun H => if h : _ then (H h).le else (count_eq_zero.mpr h).trans_le (Nat.zero_le 1)⟩

theorem nodup_replicate (a : α) : ∀ {n : ℕ}, Nodup (replicate n a) ↔ n ≤ 1
  | 0 => by simp [Nat.zero_le]
  | 1 => by simp
  | n + 2 =>
    iff_of_false
      (fun H => nodup_iff_sublist.1 H a ((replicate_sublist_replicate _).2 (Nat.le_add_left 2 n)))
      (not_le_of_lt <| Nat.le_add_left 2 n)
#align list.nodup_replicate List.nodup_replicate

@[simp]
theorem count_eq_one_of_mem [DecidableEq α] {a : α} {l : List α} (d : Nodup l) (h : a ∈ l) :
    count a l = 1 :=
  _root_.le_antisymm (nodup_iff_count_le_one.1 d a) (Nat.succ_le_of_lt (count_pos_iff_mem.2 h))
#align list.count_eq_one_of_mem List.count_eq_one_of_mem

theorem count_eq_of_nodup [DecidableEq α] {a : α} {l : List α} (d : Nodup l) :
    count a l = if a ∈ l then 1 else 0 := by
  split_ifs with h
  · exact count_eq_one_of_mem d h
  · exact count_eq_zero_of_not_mem h
#align list.count_eq_of_nodup List.count_eq_of_nodup

theorem Nodup.of_append_left : Nodup (l₁ ++ l₂) → Nodup l₁ :=
  Nodup.sublist (sublist_append_left l₁ l₂)
#align list.nodup.of_append_left List.Nodup.of_append_left

theorem Nodup.of_append_right : Nodup (l₁ ++ l₂) → Nodup l₂ :=
  Nodup.sublist (sublist_append_right l₁ l₂)
#align list.nodup.of_append_right List.Nodup.of_append_right

theorem nodup_append {l₁ l₂ : List α} :
    Nodup (l₁ ++ l₂) ↔ Nodup l₁ ∧ Nodup l₂ ∧ Disjoint l₁ l₂ := by
  simp only [Nodup, pairwise_append, disjoint_iff_ne]
#align list.nodup_append List.nodup_append

theorem disjoint_of_nodup_append {l₁ l₂ : List α} (d : Nodup (l₁ ++ l₂)) : Disjoint l₁ l₂ :=
  (nodup_append.1 d).2.2
#align list.disjoint_of_nodup_append List.disjoint_of_nodup_append

theorem Nodup.append (d₁ : Nodup l₁) (d₂ : Nodup l₂) (dj : Disjoint l₁ l₂) : Nodup (l₁ ++ l₂) :=
  nodup_append.2 ⟨d₁, d₂, dj⟩
#align list.nodup.append List.Nodup.append

theorem nodup_append_comm {l₁ l₂ : List α} : Nodup (l₁ ++ l₂) ↔ Nodup (l₂ ++ l₁) := by
  simp only [nodup_append, and_left_comm, disjoint_comm]
#align list.nodup_append_comm List.nodup_append_comm

theorem nodup_middle {a : α} {l₁ l₂ : List α} :
    Nodup (l₁ ++ a :: l₂) ↔ Nodup (a :: (l₁ ++ l₂)) := by
  simp only [nodup_append, not_or, and_left_comm, and_assoc, nodup_cons, mem_append,
    disjoint_cons_right]
#align list.nodup_middle List.nodup_middle

theorem Nodup.of_map (f : α → β) {l : List α} : Nodup (map f l) → Nodup l :=
  (Pairwise.of_map f) fun _ _ => mt <| congr_arg f
#align list.nodup.of_map List.Nodup.of_mapₓ -- Porting note: different universe order

theorem Nodup.map_on {f : α → β} (H : ∀ x ∈ l, ∀ y ∈ l, f x = f y → x = y) (d : Nodup l) :
    (map f l).Nodup :=
  Pairwise.map _ (fun a b ⟨ma, mb, n⟩ e => n (H a ma b mb e)) (Pairwise.and_mem.1 d)
#align list.nodup.map_on List.Nodup.map_onₓ -- Porting note: different universe order

theorem inj_on_of_nodup_map {f : α → β} {l : List α} (d : Nodup (map f l)) :
    ∀ ⦃x⦄, x ∈ l → ∀ ⦃y⦄, y ∈ l → f x = f y → x = y := by
  induction' l with hd tl ih
  · simp
  · simp only [map, nodup_cons, mem_map, not_exists, not_and, ← Ne.eq_def] at d
    simp only [mem_cons]
    rintro _ (rfl | h₁) _ (rfl | h₂) h₃
    · rfl
    · apply (d.1 _ h₂ h₃.symm).elim
    · apply (d.1 _ h₁ h₃).elim
    · apply ih d.2 h₁ h₂ h₃
#align list.inj_on_of_nodup_map List.inj_on_of_nodup_map

theorem nodup_map_iff_inj_on {f : α → β} {l : List α} (d : Nodup l) :
    Nodup (map f l) ↔ ∀ x ∈ l, ∀ y ∈ l, f x = f y → x = y :=
  ⟨inj_on_of_nodup_map, fun h => d.map_on h⟩
#align list.nodup_map_iff_inj_on List.nodup_map_iff_inj_on

protected theorem Nodup.map {f : α → β} (hf : Injective f) : Nodup l → Nodup (map f l) :=
  Nodup.map_on fun _ _ _ _ h => hf h
#align list.nodup.map List.Nodup.map -- Porting note: different universe order

theorem nodup_map_iff {f : α → β} {l : List α} (hf : Injective f) : Nodup (map f l) ↔ Nodup l :=
  ⟨Nodup.of_map _, Nodup.map hf⟩
#align list.nodup_map_iff List.nodup_map_iff

@[simp]
theorem nodup_attach {l : List α} : Nodup (attach l) ↔ Nodup l :=
  ⟨fun h => attach_map_val l ▸ h.map fun _ _ => Subtype.eq, fun h =>
    Nodup.of_map Subtype.val ((attach_map_val l).symm ▸ h)⟩
#align list.nodup_attach List.nodup_attach

alias ⟨Nodup.of_attach, Nodup.attach⟩ := nodup_attach
#align list.nodup.attach List.Nodup.attach
#align list.nodup.of_attach List.Nodup.of_attach

-- Porting note: commented out
--attribute [protected] nodup.attach

theorem Nodup.pmap {p : α → Prop} {f : ∀ a, p a → β} {l : List α} {H}
    (hf : ∀ a ha b hb, f a ha = f b hb → a = b) (h : Nodup l) : Nodup (pmap f l H) := by
  rw [pmap_eq_map_attach]
  exact h.attach.map fun ⟨a, ha⟩ ⟨b, hb⟩ h => by congr; exact hf a (H _ ha) b (H _ hb) h
#align list.nodup.pmap List.Nodup.pmap

theorem Nodup.filter (p : α → Bool) {l} : Nodup l → Nodup (filter p l) := by
  simpa using Pairwise.filter (fun a ↦ p a)
#align list.nodup.filter List.Nodup.filter

@[simp]
theorem nodup_reverse {l : List α} : Nodup (reverse l) ↔ Nodup l :=
  pairwise_reverse.trans <| by simp only [Nodup, Ne, eq_comm]
#align list.nodup_reverse List.nodup_reverse

theorem Nodup.erase_eq_filter [DecidableEq α] {l} (d : Nodup l) (a : α) :
    l.erase a = l.filter (· ≠ a) := by
  induction' d with b l m _ IH; · rfl
  by_cases h : b = a
  · subst h
    rw [erase_cons_head, filter_cons_of_neg _ (by simp)]
    symm
    rw [filter_eq_self]
    simpa [@eq_comm α] using m
  · rw [erase_cons_tail _ (not_beq_of_ne h), filter_cons_of_pos, IH]
    simp [h]
#align list.nodup.erase_eq_filter List.Nodup.erase_eq_filter

theorem Nodup.erase [DecidableEq α] (a : α) : Nodup l → Nodup (l.erase a) :=
  Nodup.sublist <| erase_sublist _ _
#align list.nodup.erase List.Nodup.erase

theorem Nodup.erase_getElem [DecidableEq α] {l : List α} (hl : l.Nodup)
    (i : Nat) (h : i < l.length) : l.erase l[i] = l.eraseIdx ↑i := by
  induction l generalizing i with
  | nil => simp
  | cons a l IH =>
    cases i with
    | zero => simp
    | succ i =>
      rw [nodup_cons] at hl
      rw [erase_cons_tail]
      · simp [IH hl.2]
      · rw [beq_iff_eq]
        simp only [getElem_cons_succ]
        simp only [length_cons, succ_eq_add_one, Nat.add_lt_add_iff_right] at h
        exact mt (· ▸ l.getElem_mem i h) hl.1

theorem Nodup.erase_get [DecidableEq α] {l : List α} (hl : l.Nodup) (i : Fin l.length) :
    l.erase (l.get i) = l.eraseIdx ↑i := by
  simp [erase_getElem, hl]

theorem Nodup.diff [DecidableEq α] : l₁.Nodup → (l₁.diff l₂).Nodup :=
  Nodup.sublist <| diff_sublist _ _
#align list.nodup.diff List.Nodup.diff

theorem Nodup.mem_erase_iff [DecidableEq α] (d : Nodup l) : a ∈ l.erase b ↔ a ≠ b ∧ a ∈ l := by
  rw [d.erase_eq_filter, mem_filter, and_comm, decide_eq_true_iff]
#align list.nodup.mem_erase_iff List.Nodup.mem_erase_iff

theorem Nodup.not_mem_erase [DecidableEq α] (h : Nodup l) : a ∉ l.erase a := fun H =>
  (h.mem_erase_iff.1 H).1 rfl
#align list.nodup.not_mem_erase List.Nodup.not_mem_erase

theorem nodup_join {L : List (List α)} :
    Nodup (join L) ↔ (∀ l ∈ L, Nodup l) ∧ Pairwise Disjoint L := by
  simp only [Nodup, pairwise_join, disjoint_left.symm, forall_mem_ne]
#align list.nodup_join List.nodup_join

theorem nodup_bind {l₁ : List α} {f : α → List β} :
    Nodup (l₁.bind f) ↔
      (∀ x ∈ l₁, Nodup (f x)) ∧ Pairwise (fun a b : α => Disjoint (f a) (f b)) l₁ := by
  simp only [List.bind, nodup_join, pairwise_map, and_comm, and_left_comm, mem_map, exists_imp,
      and_imp]
  rw [show (∀ (l : List β) (x : α), f x = l → x ∈ l₁ → Nodup l) ↔ ∀ x : α, x ∈ l₁ → Nodup (f x)
      from forall_swap.trans <| forall_congr' fun _ => forall_eq']
#align list.nodup_bind List.nodup_bind

protected theorem Nodup.product {l₂ : List β} (d₁ : l₁.Nodup) (d₂ : l₂.Nodup) :
    (l₁ ×ˢ l₂).Nodup :=
  nodup_bind.2
    ⟨fun a _ => d₂.map <| LeftInverse.injective fun b => (rfl : (a, b).2 = b),
      d₁.imp fun {a₁ a₂} n x h₁ h₂ => by
        rcases mem_map.1 h₁ with ⟨b₁, _, rfl⟩
        rcases mem_map.1 h₂ with ⟨b₂, mb₂, ⟨⟩⟩
        exact n rfl⟩
#align list.nodup.product List.Nodup.product

theorem Nodup.sigma {σ : α → Type*} {l₂ : ∀ a , List (σ a)} (d₁ : Nodup l₁)
    (d₂ : ∀ a , Nodup (l₂ a)) : (l₁.sigma l₂).Nodup :=
  nodup_bind.2
    ⟨fun a _ => (d₂ a).map fun b b' h => by injection h with _ h,
      d₁.imp fun {a₁ a₂} n x h₁ h₂ => by
        rcases mem_map.1 h₁ with ⟨b₁, _, rfl⟩
        rcases mem_map.1 h₂ with ⟨b₂, mb₂, ⟨⟩⟩
        exact n rfl⟩
#align list.nodup.sigma List.Nodup.sigma

protected theorem Nodup.filterMap {f : α → Option β} (h : ∀ a a' b, b ∈ f a → b ∈ f a' → a = a') :
    Nodup l → Nodup (filterMap f l) :=
  (Pairwise.filter_map f) @fun a a' n b bm b' bm' e => n <| h a a' b' (by rw [← e]; exact bm) bm'
#align list.nodup.filter_map List.Nodup.filterMap

protected theorem Nodup.concat (h : a ∉ l) (h' : l.Nodup) : (l.concat a).Nodup := by
  rw [concat_eq_append]; exact h'.append (nodup_singleton _) (disjoint_singleton.2 h)
#align list.nodup.concat List.Nodup.concat

protected theorem Nodup.insert [DecidableEq α] (h : l.Nodup) : (l.insert a).Nodup :=
  if h' : a ∈ l then by rw [insert_of_mem h']; exact h
  else by rw [insert_of_not_mem h', nodup_cons]; constructor <;> assumption
#align list.nodup.insert List.Nodup.insert

theorem Nodup.union [DecidableEq α] (l₁ : List α) (h : Nodup l₂) : (l₁ ∪ l₂).Nodup := by
  induction' l₁ with a l₁ ih generalizing l₂
  · exact h
  · exact (ih h).insert
#align list.nodup.union List.Nodup.union

theorem Nodup.inter [DecidableEq α] (l₂ : List α) : Nodup l₁ → Nodup (l₁ ∩ l₂) :=
  Nodup.filter _
#align list.nodup.inter List.Nodup.inter

theorem Nodup.diff_eq_filter [DecidableEq α] :
    ∀ {l₁ l₂ : List α} (_ : l₁.Nodup), l₁.diff l₂ = l₁.filter (· ∉ l₂)
  | l₁, [], _ => by simp
  | l₁, a :: l₂, hl₁ => by
    rw [diff_cons, (hl₁.erase _).diff_eq_filter, hl₁.erase_eq_filter, filter_filter]
    simp only [decide_not, Bool.not_eq_true', decide_eq_false_iff_not, ne_eq, and_comm,
      Bool.decide_and, find?, mem_cons, not_or]
#align list.nodup.diff_eq_filter List.Nodup.diff_eq_filter

theorem Nodup.mem_diff_iff [DecidableEq α] (hl₁ : l₁.Nodup) : a ∈ l₁.diff l₂ ↔ a ∈ l₁ ∧ a ∉ l₂ := by
  rw [hl₁.diff_eq_filter, mem_filter, decide_eq_true_iff]
#align list.nodup.mem_diff_iff List.Nodup.mem_diff_iff

protected theorem Nodup.set :
    ∀ {l : List α} {n : ℕ} {a : α} (_ : l.Nodup) (_ : a ∉ l), (l.set n a).Nodup
  | [], _, _, _, _ => nodup_nil
  | _ :: _, 0, _, hl, ha => nodup_cons.2 ⟨mt (mem_cons_of_mem _) ha, (nodup_cons.1 hl).2⟩
  | _ :: _, _ + 1, _, hl, ha =>
    nodup_cons.2
      ⟨fun h =>
        (mem_or_eq_of_mem_set h).elim (nodup_cons.1 hl).1 fun hba => ha (hba ▸ mem_cons_self _ _),
        hl.of_cons.set (mt (mem_cons_of_mem _) ha)⟩
#align list.nodup.update_nth List.Nodup.set

theorem Nodup.map_update [DecidableEq α] {l : List α} (hl : l.Nodup) (f : α → β) (x : α) (y : β) :
    l.map (Function.update f x y) =
      if x ∈ l then (l.map f).set (l.indexOf x) y else l.map f := by
  induction' l with hd tl ihl; · simp
  rw [nodup_cons] at hl
  simp only [mem_cons, map, ihl hl.2]
  by_cases H : hd = x
  · subst hd
    simp [set, hl.1]
  · simp [Ne.symm H, H, set, ← apply_ite (cons (f hd))]
#align list.nodup.map_update List.Nodup.map_update

theorem Nodup.pairwise_of_forall_ne {l : List α} {r : α → α → Prop} (hl : l.Nodup)
    (h : ∀ a ∈ l, ∀ b ∈ l, a ≠ b → r a b) : l.Pairwise r := by
  rw [pairwise_iff_forall_sublist]
  intro a b hab
  if heq : a = b then
    cases heq; have := nodup_iff_sublist.mp hl _ hab; contradiction
  else
    apply h <;> try (apply hab.subset; simp)
    exact heq
#align list.nodup.pairwise_of_forall_ne List.Nodup.pairwise_of_forall_ne

theorem Nodup.pairwise_of_set_pairwise {l : List α} {r : α → α → Prop} (hl : l.Nodup)
    (h : { x | x ∈ l }.Pairwise r) : l.Pairwise r :=
  hl.pairwise_of_forall_ne h
#align list.nodup.pairwise_of_set_pairwise List.Nodup.pairwise_of_set_pairwise

@[simp]
theorem Nodup.pairwise_coe [IsSymm α r] (hl : l.Nodup) :
    { a | a ∈ l }.Pairwise r ↔ l.Pairwise r := by
  induction' l with a l ih
  · simp
  rw [List.nodup_cons] at hl
  have : ∀ b ∈ l, ¬a = b → r a b ↔ r a b := fun b hb =>
    imp_iff_right (ne_of_mem_of_not_mem hb hl.1).symm
  simp [Set.setOf_or, Set.pairwise_insert_of_symmetric (@symm_of _ r _), ih hl.2, and_comm,
    forall₂_congr this]
#align list.nodup.pairwise_coe List.Nodup.pairwise_coe

theorem Nodup.take_eq_filter_mem [DecidableEq α] :
    ∀ {l : List α} {n : ℕ} (_ : l.Nodup), l.take n = l.filter (l.take n).elem
  | [], n, _ => by simp
  | b::l, 0, _ => by simp
  | b::l, n+1, hl => by
    rw [take_cons, Nodup.take_eq_filter_mem (Nodup.of_cons hl), List.filter_cons_of_pos _ (by simp)]
    congr 1
    refine List.filter_congr' ?_
    intro x hx
    have : x ≠ b := fun h => (nodup_cons.1 hl).1 (h ▸ hx)
    simp (config := {contextual := true}) [List.mem_filter, this, hx]
end List

theorem Option.toList_nodup : ∀ o : Option α, o.toList.Nodup
  | none => List.nodup_nil
  | some x => List.nodup_singleton x
#align option.to_list_nodup Option.toList_nodup<|MERGE_RESOLUTION|>--- conflicted
+++ resolved
@@ -88,15 +88,9 @@
         h a <| (singleton_sublist.2 al).cons_cons _⟩
 #align list.nodup_iff_sublist List.nodup_iff_sublist
 
-<<<<<<< HEAD
 theorem nodup_iff_injective_getElem {l : List α} :
     Nodup l ↔ Function.Injective (fun i : Fin l.length => l[i.1]) :=
   pairwise_iff_getElem.trans
-=======
-theorem nodup_iff_injective_get {l : List α} :
-    Nodup l ↔ Function.Injective l.get :=
-  pairwise_iff_get.trans
->>>>>>> 4bf28bb8
     ⟨fun h i j hg => by
       cases' i with i hi; cases' j with j hj
       rcases lt_trichotomy i j with (hij | rfl | hji)
@@ -174,15 +168,9 @@
   exact fun hinj => hne (hinj h)
 #align list.nth_le_eq_of_ne_imp_not_nodup List.not_nodup_of_get_eq_of_ne
 
-<<<<<<< HEAD
 theorem indexOf_getElem [DecidableEq α] {l : List α} (H : Nodup l) (i : Nat) (h : i < l.length) :
     indexOf l[i] l = i :=
   suffices (⟨indexOf l[i] l, indexOf_lt_length.2 (get_mem _ _ _)⟩ : Fin l.length) = ⟨i, h⟩
-=======
-theorem get_indexOf [DecidableEq α] {l : List α} (H : Nodup l) (i : Fin l.length) :
-    indexOf (get l i) l = i :=
-  suffices (⟨indexOf (get l i) l, indexOf_lt_length.2 (get_mem _ _ _)⟩ : Fin l.length) = i
->>>>>>> 4bf28bb8
     from Fin.val_eq_of_eq this
   nodup_iff_injective_get.1 H (by simp)
 
