--- conflicted
+++ resolved
@@ -141,30 +141,9 @@
     r (l.get a) (l.get b) :=
   List.pairwise_iff_get.1 h _ _ hab
 
-<<<<<<< HEAD
-set_option linter.deprecated false in
-@[deprecated Sorted.rel_get_of_lt (since := "2024-05-08")]
-theorem Sorted.rel_nthLe_of_lt {l : List α} (h : l.Sorted r) {a b : ℕ} (ha : a < l.length)
-    (hb : b < l.length) (hab : a < b) : r (l.nthLe a ha) (l.nthLe b hb) :=
-  List.pairwise_iff_get.1 h ⟨a, ha⟩ ⟨b, hb⟩ hab
-#align list.sorted.rel_nth_le_of_lt List.Sorted.rel_nthLe_of_lt
-
-theorem Sorted.rel_get_of_le [IsRefl α r] {l : List α} (h : l.Sorted r) {a b : Fin l.length}
-    (hab : a ≤ b) : r (l.get a) (l.get b) := by
-  rcases hab.eq_or_lt with (rfl | hlt)
-  exacts [refl _, h.rel_get_of_lt hlt]
-
-set_option linter.deprecated false in
-@[deprecated Sorted.rel_get_of_le (since := "2024-05-08")]
-theorem Sorted.rel_nthLe_of_le [IsRefl α r] {l : List α} (h : l.Sorted r) {a b : ℕ}
-    (ha : a < l.length) (hb : b < l.length) (hab : a ≤ b) : r (l.nthLe a ha) (l.nthLe b hb) :=
-  h.rel_get_of_le hab
-#align list.sorted.rel_nth_le_of_le List.Sorted.rel_nthLe_of_le
-=======
 theorem Sorted.rel_get_of_le [IsRefl α r] {l : List α} (h : l.Sorted r) {a b : Fin l.length}
     (hab : a ≤ b) : r (l.get a) (l.get b) := by
   obtain rfl | hlt := Fin.eq_or_lt_of_le hab; exacts [refl _, h.rel_get_of_lt hlt]
->>>>>>> 99508fb5
 
 theorem Sorted.rel_of_mem_take_of_mem_drop {l : List α} (h : List.Sorted r l) {k : ℕ} {x y : α}
     (hx : x ∈ List.take k l) (hy : y ∈ List.drop k l) : r x y := by
@@ -172,12 +151,7 @@
   obtain ⟨ix, hix, rfl⟩ := getElem_of_mem hx
   rw [getElem_take', getElem_drop]
   rw [length_take] at hix
-<<<<<<< HEAD
-  exact h.rel_get_of_lt (Nat.lt_add_right _ (lt_min_iff.mp hix).left)
-#align list.sorted.rel_of_mem_take_of_mem_drop List.Sorted.rel_of_mem_take_of_mem_drop
-=======
   exact h.rel_get_of_lt (Nat.lt_add_right _ (Nat.lt_min.mp hix).left)
->>>>>>> 99508fb5
 
 end Sorted
 
