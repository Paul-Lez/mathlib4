/-
Copyright (c) 2024 Joël Riou. All rights reserved.
Released under Apache 2.0 license as described in the file LICENSE.
Authors: Joël Riou
-/
import Mathlib.Algebra.Homology.HomotopyCategory.HomologicalFunctor
import Mathlib.Algebra.Homology.HomotopyCategory.ShiftSequence
import Mathlib.Algebra.Homology.HomotopyCategory.SingleFunctors
import Mathlib.Algebra.Homology.HomotopyCategory.Triangulated
import Mathlib.Algebra.Homology.Localization

/-! # The derived category of an abelian category

In this file, we construct the derived category `DerivedCategory C` of an
abelian category `C`. It is equipped with a triangulated structure.

The derived category is defined here as the localization of cochain complexes
indexed by `ℤ` with respect to quasi-isomorphisms: it is a type synonym of
`HomologicalComplexUpToQuasiIso C (ComplexShape.up ℤ)`. Then, we have a
localization functor `DerivedCategory.Q : CochainComplex C ℤ ⥤ DerivedCategory C`.
It was already shown in the file `Algebra.Homology.Localization` that the induced
functor `DerivedCategory.Qh : HomotopyCategory C (ComplexShape.up ℤ) ⥤ DerivedCategory C`
is a localization functor with respect to the class of morphisms
`HomotopyCategory.quasiIso C (ComplexShape.up ℤ)`. In the lemma
`HomotopyCategory.quasiIso_eq_subcategoryAcyclic_W` we obtain that this class of morphisms
consists of morphisms whose cone belongs to the triangulated subcategory
`HomotopyCategory.subcategoryAcyclic C` of acyclic complexes. Then, the triangulated
structure on `DerivedCategory C` is deduced from the triangulated structure
on the homotopy category (see file `Algebra.Homology.HomotopyCategory.Triangulated`)
using the localization theorem for triangulated categories which was obtained
in the file `CategoryTheory.Localization.Triangulated`.

## Implementation notes

If `C : Type u` and `Category.{v} C`, the constructed localized category of cochain
complexes with respect to quasi-isomorphisms has morphisms in `Type (max u v)`.
However, in certain circumstances, it shall be possible to prove that they are `v`-small
(when `C` is a Grothendieck abelian category (e.g. the category of modules over a ring),
it should be so by a theorem of Hovey.).

Then, when working with derived categories in mathlib, the user should add the variable
`[HasDerivedCategory.{w} C]` which is the assumption that there is a chosen derived
category with morphisms in `Type w`. When derived categories are used in order to
prove statements which do not involve derived categories, the `HasDerivedCategory.{max u v}`
instance should be obtained at the beginning of the proof, using the term
`HasDerivedCategory.standard C`.

## TODO (@joelriou)

- construct the distinguished triangle associated to a short exact sequence
of cochain complexes (done), and compare the associated connecting homomorphism
with the one defined in `Algebra.Homology.HomologySequence`.
- refactor the definition of Ext groups using morphisms in the derived category
(which may be shrunk to the universe `v` at least when `C` has enough projectives
or enough injectives).

## References
* [Jean-Louis Verdier, *Des catégories dérivées des catégories abéliennes*][verdier1996]
* [Mark Hovey, *Model category structures on chain complexes of sheaves*][hovey-2001]

-/

universe w v u

open CategoryTheory Limits Pretriangulated

variable (C : Type u) [Category.{v} C] [Abelian C]

namespace HomotopyCategory

/-- The triangulated subcategory of `HomotopyCategory C (ComplexShape.up ℤ)` consisting
of acyclic complexes. -/
def subcategoryAcyclic : Triangulated.Subcategory (HomotopyCategory C (ComplexShape.up ℤ)) :=
  (homologyFunctor C (ComplexShape.up ℤ) 0).homologicalKernel

instance : ClosedUnderIsomorphisms (subcategoryAcyclic C).P := by
  dsimp [subcategoryAcyclic]
  infer_instance

variable {C}

lemma mem_subcategoryAcyclic_iff (X : HomotopyCategory C (ComplexShape.up ℤ)) :
    (subcategoryAcyclic C).P X ↔ ∀ (n : ℤ), IsZero ((homologyFunctor _ _ n).obj X) :=
  Functor.mem_homologicalKernel_iff _ X

lemma quotient_obj_mem_subcategoryAcyclic_iff_exactAt (K : CochainComplex C ℤ) :
    (subcategoryAcyclic C).P ((quotient _ _).obj K) ↔ ∀ (n : ℤ), K.ExactAt n := by
  rw [mem_subcategoryAcyclic_iff]
  refine forall_congr' (fun n => ?_)
  simp only [HomologicalComplex.exactAt_iff_isZero_homology]
  exact ((homologyFunctorFactors C (ComplexShape.up ℤ) n).app K).isZero_iff

variable (C)

lemma quasiIso_eq_subcategoryAcyclic_W :
    quasiIso C (ComplexShape.up ℤ) = (subcategoryAcyclic C).W := by
  ext K L f
  exact ((homologyFunctor C (ComplexShape.up ℤ) 0).mem_homologicalKernel_W_iff f).symm

end HomotopyCategory

/-- The assumption that a localized category for
`(HomologicalComplex.quasiIso C (ComplexShape.up ℤ))` has been chosen, and that the morphisms
in this chosen category are in `Type w`. -/
abbrev HasDerivedCategory := MorphismProperty.HasLocalization.{w}
  (HomologicalComplex.quasiIso C (ComplexShape.up ℤ))

/-- The derived category obtained using the constructed localized category of cochain complexes
with respect to quasi-isomorphisms. This should be used only while proving statements
which do not involve the derived category. -/
def HasDerivedCategory.standard : HasDerivedCategory.{max u v} C :=
  MorphismProperty.HasLocalization.standard _

variable [HasDerivedCategory.{w} C]

/-- The derived category of an abelian category. -/
def DerivedCategory : Type (max u v) := HomologicalComplexUpToQuasiIso C (ComplexShape.up ℤ)

namespace DerivedCategory

instance : Category.{w} (DerivedCategory C) := by
  dsimp [DerivedCategory]
  infer_instance

variable {C}

/-- The localization functor `CochainComplex C ℤ ⥤ DerivedCategory C`. -/
def Q : CochainComplex C ℤ ⥤ DerivedCategory C := HomologicalComplexUpToQuasiIso.Q

instance : (Q (C := C)).IsLocalization
    (HomologicalComplex.quasiIso C (ComplexShape.up ℤ)) := by
  dsimp only [Q, DerivedCategory]
  infer_instance

instance {K L : CochainComplex C ℤ} (f : K ⟶ L) [QuasiIso f] :
    IsIso (Q.map f) :=
  Localization.inverts Q (HomologicalComplex.quasiIso C (ComplexShape.up ℤ)) _
    (inferInstanceAs (QuasiIso f))

/-- The localization functor `HomotopyCategory C (ComplexShape.up ℤ) ⥤ DerivedCategory C`. -/
def Qh : HomotopyCategory C (ComplexShape.up ℤ) ⥤ DerivedCategory C :=
  HomologicalComplexUpToQuasiIso.Qh

variable (C)

/-- The natural isomorphism `HomotopyCategory.quotient C (ComplexShape.up ℤ) ⋙ Qh ≅ Q`. -/
def quotientCompQhIso : HomotopyCategory.quotient C (ComplexShape.up ℤ) ⋙ Qh ≅ Q :=
  HomologicalComplexUpToQuasiIso.quotientCompQhIso C (ComplexShape.up ℤ)

instance : Qh.IsLocalization (HomotopyCategory.quasiIso C (ComplexShape.up ℤ)) := by
  dsimp [Qh, DerivedCategory]
  infer_instance

instance : Qh.IsLocalization (HomotopyCategory.subcategoryAcyclic C).W := by
  rw [← HomotopyCategory.quasiIso_eq_subcategoryAcyclic_W]
  infer_instance

noncomputable instance : Preadditive (DerivedCategory C) :=
  Localization.preadditive Qh (HomotopyCategory.subcategoryAcyclic C).W

instance : (Qh (C := C)).Additive :=
  Localization.functor_additive Qh (HomotopyCategory.subcategoryAcyclic C).W

instance : (Q (C := C)).Additive :=
  Functor.additive_of_iso (quotientCompQhIso C)

noncomputable instance : HasZeroObject (DerivedCategory C) :=
  Q.hasZeroObject_of_additive

noncomputable instance : HasShift (DerivedCategory C) ℤ :=
  HasShift.localized Qh (HomotopyCategory.subcategoryAcyclic C).W ℤ

noncomputable instance : (Qh (C := C)).CommShift ℤ :=
  Functor.CommShift.localized Qh (HomotopyCategory.subcategoryAcyclic C).W ℤ

noncomputable instance : (Q (C := C)).CommShift ℤ :=
  Functor.CommShift.ofIso (quotientCompQhIso C) ℤ

instance : NatTrans.CommShift (quotientCompQhIso C).hom ℤ :=
  Functor.CommShift.ofIso_compatibility (quotientCompQhIso C) ℤ

instance (n : ℤ) : (shiftFunctor (DerivedCategory C) n).Additive := by
  rw [Localization.functor_additive_iff
    Qh (HomotopyCategory.subcategoryAcyclic C).W]
  exact Functor.additive_of_iso (Qh.commShiftIso n)

noncomputable instance : Pretriangulated (DerivedCategory C) :=
  Triangulated.Localization.pretriangulated
    Qh (HomotopyCategory.subcategoryAcyclic C).W

instance : (Qh (C := C)).IsTriangulated :=
  Triangulated.Localization.isTriangulated_functor
    Qh (HomotopyCategory.subcategoryAcyclic C).W

noncomputable instance : IsTriangulated (DerivedCategory C) :=
  Triangulated.Localization.isTriangulated
    Qh (HomotopyCategory.subcategoryAcyclic C).W

instance : (Qh (C := C)).mapArrow.EssSurj :=
  Localization.essSurj_mapArrow _ (HomotopyCategory.subcategoryAcyclic C).W

instance {D : Type*} [Category D] : ((whiskeringLeft _ _ D).obj (Qh (C := C))).Full :=
  inferInstanceAs
    (Localization.whiskeringLeftFunctor' _ (HomotopyCategory.quasiIso _ _) D).Full

instance {D : Type*} [Category D] : ((whiskeringLeft _ _ D).obj (Qh (C := C))).Faithful :=
  inferInstanceAs
    (Localization.whiskeringLeftFunctor' _ (HomotopyCategory.quasiIso _ _) D).Faithful

<<<<<<< HEAD
variable {C} in
=======
variable {C}

>>>>>>> aa4a9df7
lemma mem_distTriang_iff (T : Triangle (DerivedCategory C)) :
    (T ∈ distTriang (DerivedCategory C)) ↔ ∃ (X Y : CochainComplex C ℤ) (f : X ⟶ Y),
      Nonempty (T ≅ Q.mapTriangle.obj (CochainComplex.mappingCone.triangle f)) := by
  constructor
  · rintro ⟨T', e, ⟨X, Y, f, ⟨e'⟩⟩⟩
    refine ⟨_, _, f, ⟨?_⟩⟩
    exact e ≪≫ Qh.mapTriangle.mapIso e' ≪≫
      (Functor.mapTriangleCompIso (HomotopyCategory.quotient C _) Qh).symm.app _ ≪≫
      (Functor.mapTriangleIso (quotientCompQhIso C)).app _
  · rintro ⟨X, Y, f, ⟨e⟩⟩
    refine isomorphic_distinguished _ (Qh.map_distinguished _ ?_) _
      (e ≪≫ (Functor.mapTriangleIso (quotientCompQhIso C)).symm.app _ ≪≫
      (Functor.mapTriangleCompIso (HomotopyCategory.quotient C _) Qh).app _)
    exact ⟨_, _, f, ⟨Iso.refl _⟩⟩

<<<<<<< HEAD
=======
variable (C)

>>>>>>> aa4a9df7
/-- The single functors `C ⥤ DerivedCategory C` for all `n : ℤ` along with
their compatibilities with shifts. -/
noncomputable def singleFunctors : SingleFunctors C (DerivedCategory C) ℤ :=
  (HomotopyCategory.singleFunctors C).postcomp Qh

/-- The shift functor `C ⥤ DerivedCategory C` which sends `X : C` to the
single cochain complex with `X` sitting in degree `n : ℤ`. -/
noncomputable abbrev singleFunctor (n : ℤ) := (singleFunctors C).functor n

instance (n : ℤ) : (singleFunctor C n).Additive := by
  dsimp [singleFunctor, singleFunctors]
  infer_instance

<<<<<<< HEAD
=======
/-- The isomorphism
`DerivedCategory.singleFunctors C ≅ (HomotopyCategory.singleFunctors C).postcomp Qh` given
by the definition of `DerivedCategory.singleFunctors`. -/
noncomputable def singleFunctorsPostcompQhIso :
    singleFunctors C ≅ (HomotopyCategory.singleFunctors C).postcomp Qh :=
  Iso.refl _

/-- The isomorphism
`DerivedCategory.singleFunctors C ≅ (CochainComplex.singleFunctors C).postcomp Q`. -/
noncomputable def singleFunctorsPostcompQIso :
    singleFunctors C ≅ (CochainComplex.singleFunctors C).postcomp Q :=
  (SingleFunctors.postcompFunctor C ℤ (Qh : _ ⥤ DerivedCategory C)).mapIso
    (HomotopyCategory.singleFunctorsPostcompQuotientIso C) ≪≫
      (CochainComplex.singleFunctors C).postcompPostcompIso (HomotopyCategory.quotient _ _) Qh ≪≫
      SingleFunctors.postcompIsoOfIso
        (CochainComplex.singleFunctors C) (quotientCompQhIso C)

>>>>>>> aa4a9df7
end DerivedCategory<|MERGE_RESOLUTION|>--- conflicted
+++ resolved
@@ -207,12 +207,7 @@
   inferInstanceAs
     (Localization.whiskeringLeftFunctor' _ (HomotopyCategory.quasiIso _ _) D).Faithful
 
-<<<<<<< HEAD
 variable {C} in
-=======
-variable {C}
-
->>>>>>> aa4a9df7
 lemma mem_distTriang_iff (T : Triangle (DerivedCategory C)) :
     (T ∈ distTriang (DerivedCategory C)) ↔ ∃ (X Y : CochainComplex C ℤ) (f : X ⟶ Y),
       Nonempty (T ≅ Q.mapTriangle.obj (CochainComplex.mappingCone.triangle f)) := by
@@ -228,11 +223,6 @@
       (Functor.mapTriangleCompIso (HomotopyCategory.quotient C _) Qh).app _)
     exact ⟨_, _, f, ⟨Iso.refl _⟩⟩
 
-<<<<<<< HEAD
-=======
-variable (C)
-
->>>>>>> aa4a9df7
 /-- The single functors `C ⥤ DerivedCategory C` for all `n : ℤ` along with
 their compatibilities with shifts. -/
 noncomputable def singleFunctors : SingleFunctors C (DerivedCategory C) ℤ :=
@@ -246,8 +236,6 @@
   dsimp [singleFunctor, singleFunctors]
   infer_instance
 
-<<<<<<< HEAD
-=======
 /-- The isomorphism
 `DerivedCategory.singleFunctors C ≅ (HomotopyCategory.singleFunctors C).postcomp Qh` given
 by the definition of `DerivedCategory.singleFunctors`. -/
@@ -265,5 +253,4 @@
       SingleFunctors.postcompIsoOfIso
         (CochainComplex.singleFunctors C) (quotientCompQhIso C)
 
->>>>>>> aa4a9df7
 end DerivedCategory