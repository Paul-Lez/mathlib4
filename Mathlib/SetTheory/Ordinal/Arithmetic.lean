--- conflicted
+++ resolved
@@ -6,11 +6,7 @@
 import Mathlib.SetTheory.Ordinal.Basic
 import Mathlib.Data.Nat.SuccPred
 import Mathlib.Algebra.GroupWithZero.Divisibility
-<<<<<<< HEAD
-import Mathlib.Logic.UnivLE
-=======
 import Mathlib.SetTheory.Cardinal.UnivLE
->>>>>>> fbf18925
 
 /-!
 # Ordinal arithmetic
@@ -1186,24 +1182,6 @@
     exact le_of_lt (Cardinal.lt_ord.2 ((lt_succ _).trans_le
       (le_ciSup (Cardinal.bddAbove_range.{_, v} _) _)))⟩
 
-<<<<<<< HEAD
-instance small_Iio (o : Ordinal.{u}) : Small.{u} (Set.Iio o) :=
-  let f : o.toType → Set.Iio o :=
-    fun x => ⟨typein (α := o.toType) (· < ·) x, typein_lt_self x⟩
-  let hf : Surjective f := fun b =>
-    ⟨enum (α := o.toType) (· < ·) ⟨b.val,
-        by
-          rw [type_lt]
-          exact b.prop⟩,
-      Subtype.ext (typein_enum _ _)⟩
-  small_of_surjective hf
-
-instance small_Iic (o : Ordinal.{u}) : Small.{u} (Set.Iic o) := by
-  rw [← Iio_succ]
-  infer_instance
-
-=======
->>>>>>> fbf18925
 theorem bddAbove_of_small (s : Set Ordinal.{u}) [h : Small.{u} s] : BddAbove s := by
   obtain ⟨a, ha⟩ := bddAbove_range (fun x => ((@equivShrink s h).symm x).val)
   use a
@@ -1214,8 +1192,6 @@
   ⟨fun ⟨a, h⟩ => small_subset <| show s ⊆ Iic a from fun _ hx => h hx, fun _ =>
     bddAbove_of_small _⟩
 
-<<<<<<< HEAD
-=======
 theorem bddAbove_image {s : Set Ordinal.{u}} (hf : BddAbove s)
     (f : Ordinal.{u} → Ordinal.{max u v}) : BddAbove (f '' s) := by
   rw [bddAbove_iff_small] at hf ⊢
@@ -1226,7 +1202,6 @@
   rw [range_comp]
   exact bddAbove_image hf g
 
->>>>>>> fbf18925
 /-- `le_ciSup` whenever the input type is small in the output universe. This lemma sometimes
 fails to infer `f` in simple cases and needs it to be given explicitly. -/
 protected theorem le_iSup {ι} (f : ι → Ordinal.{u}) [Small.{u} ι] : ∀ i, f i ≤ iSup f :=
@@ -1247,12 +1222,8 @@
 theorem sup_le_iff {ι : Type u} {f : ι → Ordinal.{max u v}} {a} : sup.{_, v} f ≤ a ↔ ∀ i, f i ≤ a :=
   Ordinal.iSup_le_iff
 
-<<<<<<< HEAD
-protected theorem iSup_le {ι} {f : ι → Ordinal.{u}} {a} :
-=======
 /-- An alias of `ciSup_le'` for discoverability. -/
 protected theorem iSup_le {ι} {f : ι → Ordinal} {a} :
->>>>>>> fbf18925
     (∀ i, f i ≤ a) → iSup f ≤ a :=
   ciSup_le'
 
@@ -1261,29 +1232,17 @@
 theorem sup_le {ι : Type u} {f : ι → Ordinal.{max u v}} {a} : (∀ i, f i ≤ a) → sup.{_, v} f ≤ a :=
   Ordinal.iSup_le
 
-<<<<<<< HEAD
--- TODO: generalize to conditionally complete linear orders.
-protected theorem lt_iSup {ι} {f : ι → Ordinal.{u}} {a : Ordinal.{u}} [Small.{u} ι] :
-    a < iSup f ↔ ∃ i, a < f i := by
-  rw [← not_iff_not]
-  simpa using Ordinal.iSup_le_iff
-=======
 /-- `lt_ciSup_iff'` whenever the input type is small in the output universe. -/
 protected theorem lt_iSup {ι} {f : ι → Ordinal.{u}} {a : Ordinal.{u}} [Small.{u} ι] :
     a < iSup f ↔ ∃ i, a < f i :=
   lt_ciSup_iff' (bddAbove_of_small _)
->>>>>>> fbf18925
 
 set_option linter.deprecated false in
 @[deprecated Ordinal.lt_iSup (since := "2024-08-27")]
 theorem lt_sup {ι : Type u} {f : ι → Ordinal.{max u v}} {a} : a < sup.{_, v} f ↔ ∃ i, a < f i := by
   simpa only [not_forall, not_le] using not_congr (@sup_le_iff.{_, v} _ f a)
 
-<<<<<<< HEAD
-@[deprecated (since := "2024-09-21")]
-=======
 @[deprecated (since := "2024-08-27")]
->>>>>>> fbf18925
 theorem ne_iSup_iff_lt_iSup {ι : Type u} {f : ι → Ordinal.{max u v}} :
     (∀ i, f i ≠ iSup f) ↔ ∀ i, f i < iSup f :=
   forall_congr' fun i => (Ordinal.le_iSup f i).lt_iff_ne.symm
@@ -1407,8 +1366,6 @@
   convert le_sup.{u, u} (fun x => ((@equivShrink s hs).symm x).val) ((@equivShrink s hs) ⟨a, ha⟩)
   rw [symm_apply_apply]
 
-<<<<<<< HEAD
-=======
 theorem IsNormal.map_iSup_of_bddAbove {f : Ordinal.{u} → Ordinal.{v}} (H : IsNormal f)
     {ι : Type*} (g : ι → Ordinal.{u}) (hg : BddAbove (range g))
     [Nonempty ι] : f (⨆ i, g i) = ⨆ i, f (g i) := eq_of_forall_ge_iff fun a ↦ by
@@ -1447,7 +1404,6 @@
   have : Nonempty (Iio o) := ⟨0, ho.pos⟩
   rw [← H.map_iSup, ho.iSup_Iio]
 
->>>>>>> fbf18925
 set_option linter.deprecated false in
 @[deprecated (since := "2024-08-27")]
 theorem sup_eq_sSup {s : Set Ordinal.{u}} (hs : Small.{u} s) :
