/-
Copyright (c) 2022 Jujian Zhang. All rights reserved.
Released under Apache 2.0 license as described in the file LICENSE.
Authors: Markus Himmel, Scott Morrison, Jakob von Raumer, Joël Riou
-/
import Mathlib.CategoryTheory.Preadditive.ProjectiveResolution
import Mathlib.Algebra.Homology.HomotopyCategory
import Mathlib.Tactic.SuppressCompilation

/-!
# Abelian categories with enough projectives have projective resolutions

## Main results
When the underlying category is abelian:
* `CategoryTheory.ProjectiveResolution.lift`: Given `P : ProjectiveResolution X` and
  `Q : ProjectiveResolution Y`, any morphism `X ⟶ Y` admits a lifting to a chain map
  `P.complex ⟶ Q.complex`. It is a lifting in the sense that `P.ι` intertwines the lift and
  the original morphism, see `CategoryTheory.ProjectiveResolution.lift_commutes`.
* `CategoryTheory.ProjectiveResolution.liftHomotopy`: Any two such descents are homotopic.
* `CategoryTheory.ProjectiveResolution.homotopyEquiv`: Any two projective resolutions of the same
  object are homotopy equivalent.
* `CategoryTheory.projectiveResolutions`: If every object admits a projective resolution, we can
  construct a functor `projectiveResolutions C : C ⥤ HomotopyCategory C (ComplexShape.down ℕ)`.

* `CategoryTheory.exact_d_f`: `Projective.d f` and `f` are exact.
* `CategoryTheory.ProjectiveResolution.of`: Hence, starting from an epimorphism `P ⟶ X`, where `P`
  is projective, we can apply `Projective.d` repeatedly to obtain a projective resolution of `X`.
-/

suppress_compilation

noncomputable section

universe v u

namespace CategoryTheory

variable {C : Type u} [Category.{v} C]

open Category Limits Projective


namespace ProjectiveResolution

section

variable [HasZeroObject C] [HasZeroMorphisms C]

/-- Auxiliary construction for `lift`. -/
def liftFZero {Y Z : C} (f : Y ⟶ Z) (P : ProjectiveResolution Y) (Q : ProjectiveResolution Z) :
    P.complex.X 0 ⟶ Q.complex.X 0 :=
  Projective.factorThru (P.π.f 0 ≫ f) (Q.π.f 0)

end

section Abelian

variable [Abelian C]

lemma exact₀ {Z : C} (P : ProjectiveResolution Z) :
    (ShortComplex.mk _ _ P.complex_d_comp_π_f_zero).Exact :=
  ShortComplex.exact_of_g_is_cokernel _ P.isColimitCokernelCofork

/-- Auxiliary construction for `lift`. -/
def liftFOne {Y Z : C} (f : Y ⟶ Z) (P : ProjectiveResolution Y) (Q : ProjectiveResolution Z) :
    P.complex.X 1 ⟶ Q.complex.X 1 :=
  Q.exact₀.liftFromProjective (P.complex.d 1 0 ≫ liftFZero f P Q) (by simp [liftFZero])

@[simp]
theorem liftFOne_zero_comm {Y Z : C} (f : Y ⟶ Z) (P : ProjectiveResolution Y)
    (Q : ProjectiveResolution Z) :
    liftFOne f P Q ≫ Q.complex.d 1 0 = P.complex.d 1 0 ≫ liftFZero f P Q := by
  apply Q.exact₀.liftFromProjective_comp

/-- Auxiliary construction for `lift`. -/
def liftFSucc {Y Z : C} (P : ProjectiveResolution Y) (Q : ProjectiveResolution Z) (n : ℕ)
    (g : P.complex.X n ⟶ Q.complex.X n) (g' : P.complex.X (n + 1) ⟶ Q.complex.X (n + 1))
    (w : g' ≫ Q.complex.d (n + 1) n = P.complex.d (n + 1) n ≫ g) :
    Σ'g'' : P.complex.X (n + 2) ⟶ Q.complex.X (n + 2),
      g'' ≫ Q.complex.d (n + 2) (n + 1) = P.complex.d (n + 2) (n + 1) ≫ g' :=
  ⟨(Q.exact_succ n).liftFromProjective
    (P.complex.d (n + 2) (n + 1) ≫ g') (by simp [w]),
      (Q.exact_succ n).liftFromProjective_comp _ _⟩

/-- A morphism in `C` lift to a chain map between projective resolutions. -/
def lift {Y Z : C} (f : Y ⟶ Z) (P : ProjectiveResolution Y) (Q : ProjectiveResolution Z) :
    P.complex ⟶ Q.complex :=
  ChainComplex.mkHom _ _ (liftFZero f _ _) (liftFOne f _ _) (liftFOne_zero_comm f P Q)
    fun n ⟨g, g', w⟩ => ⟨(liftFSucc P Q n g g' w).1, (liftFSucc P Q n g g' w).2⟩

/-- The resolution maps intertwine the lift of a morphism and that morphism. -/
@[reassoc (attr := simp)]
theorem lift_commutes {Y Z : C} (f : Y ⟶ Z) (P : ProjectiveResolution Y)
    (Q : ProjectiveResolution Z) : lift f P Q ≫ Q.π = P.π ≫ (ChainComplex.single₀ C).map f := by
  ext
  simp [lift, liftFZero, liftFOne]

@[reassoc (attr := simp)]
lemma lift_commutes_zero {Y Z : C} (f : Y ⟶ Z)
    (P : ProjectiveResolution Y) (Q : ProjectiveResolution Z) :
    (lift f P Q).f 0 ≫ Q.π.f 0 = P.π.f 0 ≫ f :=
  (HomologicalComplex.congr_hom (lift_commutes f P Q) 0).trans (by simp)

/-- An auxiliary definition for `liftHomotopyZero`. -/
def liftHomotopyZeroZero {Y Z : C} {P : ProjectiveResolution Y} {Q : ProjectiveResolution Z}
    (f : P.complex ⟶ Q.complex) (comm : f ≫ Q.π = 0) : P.complex.X 0 ⟶ Q.complex.X 1 :=
  Q.exact₀.liftFromProjective (f.f 0) (congr_fun (congr_arg HomologicalComplex.Hom.f comm) 0)

@[reassoc (attr := simp)]
lemma liftHomotopyZeroZero_comp {Y Z : C} {P : ProjectiveResolution Y} {Q : ProjectiveResolution Z}
    (f : P.complex ⟶ Q.complex) (comm : f ≫ Q.π = 0) :
    liftHomotopyZeroZero f comm ≫ Q.complex.d 1 0 = f.f 0 :=
  Q.exact₀.liftFromProjective_comp  _ _

/-- An auxiliary definition for `liftHomotopyZero`. -/
def liftHomotopyZeroOne {Y Z : C} {P : ProjectiveResolution Y} {Q : ProjectiveResolution Z}
    (f : P.complex ⟶ Q.complex) (comm : f ≫ Q.π = 0) :
    P.complex.X 1 ⟶ Q.complex.X 2 :=
  (Q.exact_succ 0).liftFromProjective (f.f 1 - P.complex.d 1 0 ≫ liftHomotopyZeroZero f comm)
    (by rw [Preadditive.sub_comp, assoc, HomologicalComplex.Hom.comm,
              liftHomotopyZeroZero_comp, sub_self])

@[reassoc (attr := simp)]
lemma liftHomotopyZeroOne_comp {Y Z : C} {P : ProjectiveResolution Y} {Q : ProjectiveResolution Z}
    (f : P.complex ⟶ Q.complex) (comm : f ≫ Q.π = 0) :
    liftHomotopyZeroOne f comm ≫ Q.complex.d 2 1 =
      f.f 1 - P.complex.d 1 0 ≫ liftHomotopyZeroZero f comm :=
  (Q.exact_succ 0).liftFromProjective_comp _ _

/-- An auxiliary definition for `liftHomotopyZero`. -/
def liftHomotopyZeroSucc {Y Z : C} {P : ProjectiveResolution Y} {Q : ProjectiveResolution Z}
    (f : P.complex ⟶ Q.complex) (n : ℕ) (g : P.complex.X n ⟶ Q.complex.X (n + 1))
    (g' : P.complex.X (n + 1) ⟶ Q.complex.X (n + 2))
    (w : f.f (n + 1) = P.complex.d (n + 1) n ≫ g + g' ≫ Q.complex.d (n + 2) (n + 1)) :
    P.complex.X (n + 2) ⟶ Q.complex.X (n + 3) :=
  (Q.exact_succ (n + 1)).liftFromProjective (f.f (n + 2) - P.complex.d _ _ ≫ g') (by simp [w])

@[reassoc (attr := simp)]
lemma liftHomotopyZeroSucc_comp {Y Z : C} {P : ProjectiveResolution Y} {Q : ProjectiveResolution Z}
    (f : P.complex ⟶ Q.complex) (n : ℕ) (g : P.complex.X n ⟶ Q.complex.X (n + 1))
    (g' : P.complex.X (n + 1) ⟶ Q.complex.X (n + 2))
    (w : f.f (n + 1) = P.complex.d (n + 1) n ≫ g + g' ≫ Q.complex.d (n + 2) (n + 1)) :
    liftHomotopyZeroSucc f n g g' w ≫ Q.complex.d (n + 3) (n + 2) =
      f.f (n + 2) - P.complex.d _ _ ≫ g' :=
  (Q.exact_succ (n+1)).liftFromProjective_comp  _ _

/-- Any lift of the zero morphism is homotopic to zero. -/
def liftHomotopyZero {Y Z : C} {P : ProjectiveResolution Y} {Q : ProjectiveResolution Z}
    (f : P.complex ⟶ Q.complex) (comm : f ≫ Q.π = 0) : Homotopy f 0 :=
  Homotopy.mkInductive _ (liftHomotopyZeroZero f comm) (by simp )
    (liftHomotopyZeroOne f comm) (by simp) fun n ⟨g, g', w⟩ =>
    ⟨liftHomotopyZeroSucc f n g g' w, by simp⟩

/-- Two lifts of the same morphism are homotopic. -/
def liftHomotopy {Y Z : C} (f : Y ⟶ Z) {P : ProjectiveResolution Y} {Q : ProjectiveResolution Z}
    (g h : P.complex ⟶ Q.complex) (g_comm : g ≫ Q.π = P.π ≫ (ChainComplex.single₀ C).map f)
    (h_comm : h ≫ Q.π = P.π ≫ (ChainComplex.single₀ C).map f) : Homotopy g h :=
  Homotopy.equivSubZero.invFun (liftHomotopyZero _ (by simp [g_comm, h_comm]))

/-- The lift of the identity morphism is homotopic to the identity chain map. -/
def liftIdHomotopy (X : C) (P : ProjectiveResolution X) :
    Homotopy (lift (𝟙 X) P P) (𝟙 P.complex) := by
  apply liftHomotopy (𝟙 X) <;> simp

/-- The lift of a composition is homotopic to the composition of the lifts. -/
def liftCompHomotopy {X Y Z : C} (f : X ⟶ Y) (g : Y ⟶ Z) (P : ProjectiveResolution X)
    (Q : ProjectiveResolution Y) (R : ProjectiveResolution Z) :
    Homotopy (lift (f ≫ g) P R) (lift f P Q ≫ lift g Q R) := by
  apply liftHomotopy (f ≫ g) <;> simp

-- We don't care about the actual definitions of these homotopies.
/-- Any two projective resolutions are homotopy equivalent. -/
def homotopyEquiv {X : C} (P Q : ProjectiveResolution X) :
    HomotopyEquiv P.complex Q.complex where
  hom := lift (𝟙 X) P Q
  inv := lift (𝟙 X) Q P
  homotopyHomInvId := (liftCompHomotopy (𝟙 X) (𝟙 X) P Q P).symm.trans <| by
    simpa [id_comp] using liftIdHomotopy _ _
  homotopyInvHomId := (liftCompHomotopy (𝟙 X) (𝟙 X) Q P Q).symm.trans <| by
    simpa [id_comp] using liftIdHomotopy _ _

@[reassoc (attr := simp)]
theorem homotopyEquiv_hom_π {X : C} (P Q : ProjectiveResolution X) :
    (homotopyEquiv P Q).hom ≫ Q.π = P.π := by simp [homotopyEquiv]

@[reassoc (attr := simp)]
theorem homotopyEquiv_inv_π {X : C} (P Q : ProjectiveResolution X) :
    (homotopyEquiv P Q).inv ≫ P.π = Q.π := by simp [homotopyEquiv]

end Abelian

end ProjectiveResolution

/-- An arbitrarily chosen projective resolution of an object. -/
abbrev projectiveResolution (Z : C) [HasZeroObject C]
    [HasZeroMorphisms C] [HasProjectiveResolution Z] :
    ProjectiveResolution Z :=
  (HasProjectiveResolution.out (Z := Z)).some

<<<<<<< HEAD
variable (C)
=======
>>>>>>> 912fd07d
variable [Abelian C]

section
variable [HasProjectiveResolutions C]

variable (C) in
/-- Taking projective resolutions is functorial,
if considered with target the homotopy category
(`ℕ`-indexed chain complexes and chain maps up to homotopy).
-/
def projectiveResolutions : C ⥤ HomotopyCategory C (ComplexShape.down ℕ) where
  obj X := (HomotopyCategory.quotient _ _).obj (projectiveResolution X).complex
  map f := (HomotopyCategory.quotient _ _).map (ProjectiveResolution.lift f _ _)
  map_id X := by
    rw [← (HomotopyCategory.quotient _ _).map_id]
    apply HomotopyCategory.eq_of_homotopy
    apply ProjectiveResolution.liftIdHomotopy
  map_comp f g := by
    rw [← (HomotopyCategory.quotient _ _).map_comp]
    apply HomotopyCategory.eq_of_homotopy
    apply ProjectiveResolution.liftCompHomotopy

/-- If `P : ProjectiveResolution X`, then the chosen `(projectiveResolutions C).obj X`
is isomorphic (in the homotopy category) to `P.complex`. -/
def ProjectiveResolution.iso {X : C} (P : ProjectiveResolution X) :
    (projectiveResolutions C).obj X ≅
      (HomotopyCategory.quotient _ _).obj P.complex :=
  HomotopyCategory.isoOfHomotopyEquiv (homotopyEquiv _ _)

@[reassoc]
lemma ProjectiveResolution.iso_inv_naturality {X Y : C} (f : X ⟶ Y)
    (P : ProjectiveResolution X) (Q : ProjectiveResolution Y)
    (φ : P.complex ⟶ Q.complex) (comm : φ.f 0 ≫ Q.π.f 0 = P.π.f 0 ≫ f) :
    P.iso.inv ≫ (projectiveResolutions C).map f =
      (HomotopyCategory.quotient _ _).map φ ≫ Q.iso.inv := by
  apply HomotopyCategory.eq_of_homotopy
  apply liftHomotopy f
  all_goals
    aesop_cat

@[reassoc]
lemma ProjectiveResolution.iso_hom_naturality {X Y : C} (f : X ⟶ Y)
    (P : ProjectiveResolution X) (Q : ProjectiveResolution Y)
    (φ : P.complex ⟶ Q.complex) (comm : φ.f 0 ≫ Q.π.f 0 = P.π.f 0 ≫ f) :
    (projectiveResolutions C).map f ≫ Q.iso.hom =
      P.iso.hom ≫ (HomotopyCategory.quotient _ _).map φ := by
  rw [← cancel_epi (P.iso).inv, iso_inv_naturality_assoc f P Q φ comm,
    Iso.inv_hom_id_assoc, Iso.inv_hom_id, comp_id]

end

variable [EnoughProjectives C]

variable {C} in
theorem exact_d_f {X Y : C} (f : X ⟶ Y) :
    (ShortComplex.mk (d f) f (by simp)).Exact := by
  let α : ShortComplex.mk (d f) f (by simp) ⟶ ShortComplex.mk (kernel.ι f) f (by simp) :=
    { τ₁ := Projective.π _
      τ₂ := 𝟙 _
      τ₃ := 𝟙 _ }
  have : Epi α.τ₁ := by dsimp; infer_instance
  have : IsIso α.τ₂ := by dsimp; infer_instance
  have : Mono α.τ₃ := by dsimp; infer_instance
  rw [ShortComplex.exact_iff_of_epi_of_isIso_of_mono α]
  apply ShortComplex.exact_of_f_is_kernel
  apply kernelIsKernel

namespace ProjectiveResolution

/-!
Our goal is to define `ProjectiveResolution.of Z : ProjectiveResolution Z`.
The `0`-th object in this resolution will just be `Projective.over Z`,
i.e. an arbitrarily chosen projective object with a map to `Z`.
After that, we build the `n+1`-st object as `Projective.syzygies`
applied to the previously constructed morphism,
and the map from the `n`-th object as `Projective.d`.
-/

variable {C}
variable (Z : C)

-- The construction of the projective resolution `of` would be very, very slow
-- if it were not broken into separate definitions and lemmas

/-- Auxiliary definition for `ProjectiveResolution.of`. -/
def ofComplex : ChainComplex C ℕ :=
  ChainComplex.mk' (Projective.over Z) (Projective.syzygies (Projective.π Z))
    (Projective.d (Projective.π Z)) (fun f => ⟨_, Projective.d f, by simp⟩)

lemma ofComplex_d_1_0 :
    (ofComplex Z).d 1 0 = d (Projective.π Z) := by
  simp [ofComplex]

lemma ofComplex_exactAt_succ (n : ℕ) :
    (ofComplex Z).ExactAt (n + 1) := by
  rw [HomologicalComplex.exactAt_iff' _ (n + 1 + 1) (n + 1) n (by simp) (by simp)]
  dsimp [ofComplex, HomologicalComplex.sc', HomologicalComplex.shortComplexFunctor',
      ChainComplex.mk', ChainComplex.mk]
  simp only [ChainComplex.of_d]
  -- TODO: this should just be apply exact_d_f so something is missing
  match n with
  | 0 => apply exact_d_f
  | n + 1 => apply exact_d_f

instance (n : ℕ) : Projective ((ofComplex Z).X n) := by
  obtain (_ | _ | _ | n) := n <;> apply Projective.projective_over

/-- In any abelian category with enough projectives,
`ProjectiveResolution.of Z` constructs an projective resolution of the object `Z`.
-/
irreducible_def of : ProjectiveResolution Z where
  complex := ofComplex Z
  π := (ChainComplex.toSingle₀Equiv _ _).symm ⟨Projective.π Z, by
          rw [ofComplex_d_1_0, assoc, kernel.condition, comp_zero]⟩
  quasiIso := ⟨fun n => by
    cases n
    · rw [ChainComplex.quasiIsoAt₀_iff, ShortComplex.quasiIso_iff_of_zeros']
      · dsimp
        refine (ShortComplex.exact_and_epi_g_iff_of_iso ?_).2
          ⟨exact_d_f (Projective.π Z), by dsimp; infer_instance⟩
        exact ShortComplex.isoMk (Iso.refl _) (Iso.refl _) (Iso.refl _)
          (by simp [ofComplex]) (by simp)
      all_goals rfl
    · rw [quasiIsoAt_iff_exactAt']
      · apply ofComplex_exactAt_succ
      · apply ChainComplex.exactAt_succ_single_obj⟩

instance (priority := 100) (Z : C) : HasProjectiveResolution Z where out := ⟨of Z⟩

instance (priority := 100) : HasProjectiveResolutions C where out _ := inferInstance

end ProjectiveResolution

end CategoryTheory<|MERGE_RESOLUTION|>--- conflicted
+++ resolved
@@ -197,10 +197,7 @@
     ProjectiveResolution Z :=
   (HasProjectiveResolution.out (Z := Z)).some
 
-<<<<<<< HEAD
 variable (C)
-=======
->>>>>>> 912fd07d
 variable [Abelian C]
 
 section
