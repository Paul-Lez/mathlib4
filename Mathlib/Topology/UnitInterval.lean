--- conflicted
+++ resolved
@@ -209,25 +209,12 @@
 theorem two_mul_sub_one_mem_iff {t : ℝ} : 2 * t - 1 ∈ I ↔ t ∈ Set.Icc (1 / 2 : ℝ) 1 := by
   constructor <;> rintro ⟨h₁, h₂⟩ <;> constructor <;> linarith
 
-<<<<<<< HEAD
-/-- The unit interval as a submoniod of ℝ. -/
-def unitIntervalSubmonoid : Submonoid ℝ where
-=======
 /-- The unit interval as a submonoid of ℝ. -/
 def submonoid : Submonoid ℝ where
->>>>>>> 4d4bfc74
   carrier := unitInterval
   one_mem' := unitInterval.one_mem
   mul_mem' := unitInterval.mul_mem
 
-<<<<<<< HEAD
-@[simp] theorem coe_unitIntervalSubmonoid : unitIntervalSubmonoid = unitInterval := rfl
-@[simp] theorem mem_unitIntervalSubmonoid {x} : x ∈ unitIntervalSubmonoid ↔ x ∈ unitInterval :=
-  Iff.rfl
-
-theorem prod_mem {ι : Type*} {t : Finset ι} {f : ι → ℝ} (h : ∀ c ∈ t, f c ∈ unitInterval) :
-    ∏ c ∈ t, f c ∈ unitInterval := _root_.prod_mem (S := unitInterval.unitIntervalSubmonoid) h
-=======
 @[simp] theorem coe_unitIntervalSubmonoid : submonoid = unitInterval := rfl
 @[simp] theorem mem_unitIntervalSubmonoid {x} : x ∈ submonoid ↔ x ∈ unitInterval :=
   Iff.rfl
@@ -235,7 +222,6 @@
 protected theorem prod_mem {ι : Type*} {t : Finset ι} {f : ι → ℝ}
     (h : ∀ c ∈ t, f c ∈ unitInterval) :
     ∏ c ∈ t, f c ∈ unitInterval := _root_.prod_mem (S := unitInterval.submonoid) h
->>>>>>> 4d4bfc74
 
 instance : LinearOrderedCommMonoidWithZero I where
   zero_mul i := zero_mul i
