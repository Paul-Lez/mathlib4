/-
Copyright (c) 2020 Markus Himmel. All rights reserved.
Released under Apache 2.0 license as described in the file LICENSE.
Authors: Markus Himmel, Alex Keizer
-/
import Mathlib.Algebra.GroupPower.Order
import Mathlib.Data.List.GetD
import Mathlib.Data.Nat.Bits

#align_import data.nat.bitwise from "leanprover-community/mathlib"@"6afc9b06856ad973f6a2619e3e8a0a8d537a58f2"

/-!
# Bitwise operations on natural numbers

In the first half of this file, we provide theorems for reasoning about natural numbers from their
bitwise properties. In the second half of this file, we show properties of the bitwise operations
`lor`, `land` and `xor`, which are defined in core.

## Main results
* `eq_of_testBit_eq`: two natural numbers are equal if they have equal bits at every position.
* `exists_most_significant_bit`: if `n ≠ 0`, then there is some position `i` that contains the most
  significant `1`-bit of `n`.
* `lt_of_testBit`: if `n` and `m` are numbers and `i` is a position such that the `i`-th bit of
  of `n` is zero, the `i`-th bit of `m` is one, and all more significant bits are equal, then
  `n < m`.

## Future work

There is another way to express bitwise properties of natural number: `digits 2`. The two ways
should be connected.

## Keywords

bitwise, and, or, xor
-/


open Function

namespace Nat

set_option linter.deprecated false

section
variable {f : Bool → Bool → Bool}

@[simp]
lemma bitwise_zero_left (m : Nat) : bitwise f 0 m = if f false true then m else 0 :=
  rfl
#align nat.bitwise_zero_left Nat.bitwise_zero_left

@[simp]
lemma bitwise_zero_right (n : Nat) : bitwise f n 0 = if f true false then n else 0 := by
  unfold bitwise
  simp only [ite_self, decide_False, Nat.zero_div, ite_true, ite_eq_right_iff]
  rintro ⟨⟩
  split_ifs <;> rfl
#align nat.bitwise_zero_right Nat.bitwise_zero_right

lemma bitwise_zero : bitwise f 0 0 = 0 := by
  simp only [bitwise_zero_right, ite_self]
#align nat.bitwise_zero Nat.bitwise_zero

lemma bitwise_of_ne_zero {n m : Nat} (hn : n ≠ 0) (hm : m ≠ 0) :
    bitwise f n m = bit (f (bodd n) (bodd m)) (bitwise f (n / 2) (m / 2)) := by
  conv_lhs => unfold bitwise
  have mod_two_iff_bod x : (x % 2 = 1 : Bool) = bodd x := by
    simp only [mod_two_of_bodd, cond]; cases bodd x <;> rfl
  simp only [hn, hm, mod_two_iff_bod, ite_false, bit, bit1, bit0, Bool.cond_eq_ite]
  split_ifs <;> rfl

theorem binaryRec_of_ne_zero {C : Nat → Sort*} (z : C 0) (f : ∀ b n, C n → C (bit b n)) {n}
    (h : n ≠ 0) :
    binaryRec z f n = bit_decomp n ▸ f (bodd n) (div2 n) (binaryRec z f (div2 n)) := by
  rw [Eq.rec_eq_cast]
  rw [binaryRec]
  dsimp only
  rw [dif_neg h, eq_mpr_eq_cast]

@[simp]
lemma bitwise_bit {f : Bool → Bool → Bool} (h : f false false = false := by rfl) (a m b n) :
    bitwise f (bit a m) (bit b n) = bit (f a b) (bitwise f m n) := by
  -- FIXME nightly-testing: used `ite_apply` instead of `(config := { unfoldPartialApp := true })`
  conv_lhs => unfold bitwise
<<<<<<< HEAD
=======
  -- Adaptation note: nightly-2024-03-16: simp was
  -- simp (config := { unfoldPartialApp := true }) only [bit, bit1, bit0, Bool.cond_eq_ite]
>>>>>>> cc28353b
  simp only [bit, ite_apply, bit1, bit0, Bool.cond_eq_ite]
  have h1 x :     (x + x) % 2 = 0 := by rw [← two_mul, mul_comm]; apply mul_mod_left
  have h2 x : (x + x + 1) % 2 = 1 := by rw [← two_mul, add_comm]; apply add_mul_mod_self_left
  have h3 x :     (x + x) / 2 = x := by
    rw [← two_mul, mul_comm]; apply mul_div_left _ zero_lt_two
  have h4 x : (x + x + 1) / 2 = x := by rw [← two_mul, add_comm]; simp [add_mul_div_left]
  cases a <;> cases b <;> simp [h1, h2, h3, h4] <;> split_ifs
    <;> simp_all (config := {decide := true})
#align nat.bitwise_bit Nat.bitwise_bit

lemma bit_mod_two (a : Bool) (x : ℕ) :
    bit a x % 2 = if a then 1 else 0 := by
<<<<<<< HEAD
  -- FIXME nightly-testing: used `ite_apply` instead of `(config := { unfoldPartialApp := true })`
=======
  -- Adaptation note: nightly-2024-03-16: simp was
  -- simp (config := { unfoldPartialApp := true }) only [bit, bit1, bit0, ← mul_two,
  --   Bool.cond_eq_ite]
>>>>>>> cc28353b
  simp only [bit, ite_apply, bit1, bit0, ← mul_two, Bool.cond_eq_ite]
  split_ifs <;> simp [Nat.add_mod]

@[simp]
lemma bit_mod_two_eq_zero_iff (a x) :
    bit a x % 2 = 0 ↔ !a := by
  rw [bit_mod_two]; split_ifs <;> simp_all

@[simp]
lemma bit_mod_two_eq_one_iff (a x) :
    bit a x % 2 = 1 ↔ a := by
  rw [bit_mod_two]; split_ifs <;> simp_all

@[simp]
theorem lor_bit : ∀ a m b n, bit a m ||| bit b n = bit (a || b) (m ||| n) :=
  bitwise_bit
#align nat.lor_bit Nat.lor_bit

@[simp]
theorem land_bit : ∀ a m b n, bit a m &&& bit b n = bit (a && b) (m &&& n) :=
  bitwise_bit
#align nat.land_bit Nat.land_bit

@[simp]
theorem ldiff_bit : ∀ a m b n, ldiff (bit a m) (bit b n) = bit (a && not b) (ldiff m n) :=
  bitwise_bit
#align nat.ldiff_bit Nat.ldiff_bit

@[simp]
theorem xor_bit : ∀ a m b n, bit a m ^^^ bit b n = bit (bne a b) (m ^^^ n) :=
  bitwise_bit
#align nat.lxor_bit Nat.xor_bit

attribute [simp] Nat.testBit_bitwise
#align nat.test_bit_bitwise Nat.testBit_bitwise

theorem testBit_lor : ∀ m n k, testBit (m ||| n) k = (testBit m k || testBit n k) :=
  testBit_bitwise rfl
#align nat.test_bit_lor Nat.testBit_lor

theorem testBit_land : ∀ m n k, testBit (m &&& n) k = (testBit m k && testBit n k) :=
  testBit_bitwise rfl
#align nat.test_bit_land Nat.testBit_land

@[simp]
theorem testBit_ldiff : ∀ m n k, testBit (ldiff m n) k = (testBit m k && not (testBit n k)) :=
  testBit_bitwise rfl
#align nat.test_bit_ldiff Nat.testBit_ldiff

attribute [simp] testBit_xor
#align nat.test_bit_lxor Nat.testBit_xor

end

@[simp]
theorem bit_false : bit false = bit0 :=
  rfl
#align nat.bit_ff Nat.bit_false

@[simp]
theorem bit_true : bit true = bit1 :=
  rfl
#align nat.bit_tt Nat.bit_true

@[simp]
theorem bit_eq_zero {n : ℕ} {b : Bool} : n.bit b = 0 ↔ n = 0 ∧ b = false := by
  cases b <;> simp [Nat.bit0_eq_zero, Nat.bit1_ne_zero]
#align nat.bit_eq_zero Nat.bit_eq_zero

theorem bit_ne_zero_iff {n : ℕ} {b : Bool} : n.bit b ≠ 0 ↔ n = 0 → b = true := by
  simpa only [not_and, Bool.not_eq_false] using (@bit_eq_zero n b).not

/-- An alternative for `bitwise_bit` which replaces the `f false false = false` assumption
with assumptions that neither `bit a m` nor `bit b n` are `0`
(albeit, phrased as the implications `m = 0 → a = true` and `n = 0 → b = true`) -/
lemma bitwise_bit' {f : Bool → Bool → Bool} (a : Bool) (m : Nat) (b : Bool) (n : Nat)
    (ham : m = 0 → a = true) (hbn : n = 0 → b = true) :
    bitwise f (bit a m) (bit b n) = bit (f a b) (bitwise f m n) := by
  conv_lhs => unfold bitwise
  rw [← bit_ne_zero_iff] at ham hbn
  simp only [ham, hbn, bit_mod_two_eq_one_iff, Bool.decide_coe, ← div2_val, div2_bit, ne_eq,
    ite_false]
  conv_rhs => simp only [bit, bit1, bit0, Bool.cond_eq_ite]
  split_ifs with hf <;> rfl

lemma bitwise_eq_binaryRec (f : Bool → Bool → Bool) :
    bitwise f =
    binaryRec (fun n => cond (f false true) n 0) fun a m Ia =>
      binaryRec (cond (f true false) (bit a m) 0) fun b n _ => bit (f a b) (Ia n) := by
  funext x y
  induction x using binaryRec' generalizing y with
  | z => simp only [bitwise_zero_left, binaryRec_zero, Bool.cond_eq_ite]
  | f xb x hxb ih =>
    rw [← bit_ne_zero_iff] at hxb
    simp_rw [binaryRec_of_ne_zero _ _ hxb, bodd_bit, div2_bit, eq_rec_constant]
    induction y using binaryRec' with
    | z => simp only [bitwise_zero_right, binaryRec_zero, Bool.cond_eq_ite]
    | f yb y hyb =>
      rw [← bit_ne_zero_iff] at hyb
      simp_rw [binaryRec_of_ne_zero _ _ hyb, bitwise_of_ne_zero hxb hyb, bodd_bit, ← div2_val,
        div2_bit, eq_rec_constant, ih]

theorem zero_of_testBit_eq_false {n : ℕ} (h : ∀ i, testBit n i = false) : n = 0 := by
  induction' n using Nat.binaryRec with b n hn
  · rfl
  · have : b = false := by simpa using h 0
    rw [this, bit_false, bit0_val, hn fun i => by rw [← h (i + 1), testBit_bit_succ], mul_zero]
#align nat.zero_of_test_bit_eq_ff Nat.zero_of_testBit_eq_false

theorem testBit_eq_false_of_lt {n i} (h : n < 2 ^ i) : n.testBit i = false := by
  simp [testBit, shiftRight_eq_div_pow, Nat.div_eq_of_lt h]

#align nat.zero_test_bit Nat.zero_testBit

/-- The ith bit is the ith element of `n.bits`. -/
theorem testBit_eq_inth (n i : ℕ) : n.testBit i = n.bits.getI i := by
  induction' i with i ih generalizing n
  · simp only [testBit, zero_eq, shiftRight_zero, and_one_is_mod, mod_two_of_bodd,
      bodd_eq_bits_head, List.getI_zero_eq_headI]
    cases List.headI (bits n) <;> rfl
  conv_lhs => rw [← bit_decomp n]
  rw [testBit_bit_succ, ih n.div2, div2_bits_eq_tail]
  cases n.bits <;> simp
#align nat.test_bit_eq_inth Nat.testBit_eq_inth

#align nat.eq_of_test_bit_eq Nat.eq_of_testBit_eq

theorem exists_most_significant_bit {n : ℕ} (h : n ≠ 0) :
    ∃ i, testBit n i = true ∧ ∀ j, i < j → testBit n j = false := by
  induction' n using Nat.binaryRec with b n hn
  · exact False.elim (h rfl)
  by_cases h' : n = 0
  · subst h'
    rw [show b = true by
        revert h
        cases b <;> simp]
    refine' ⟨0, ⟨by rw [testBit_bit_zero], fun j hj => _⟩⟩
    obtain ⟨j', rfl⟩ := exists_eq_succ_of_ne_zero (ne_of_gt hj)
    rw [testBit_bit_succ, zero_testBit]
  · obtain ⟨k, ⟨hk, hk'⟩⟩ := hn h'
    refine' ⟨k + 1, ⟨by rw [testBit_bit_succ, hk], fun j hj => _⟩⟩
    obtain ⟨j', rfl⟩ := exists_eq_succ_of_ne_zero (show j ≠ 0 by intro x; subst x; simp at hj)
    exact (testBit_bit_succ _ _ _).trans (hk' _ (lt_of_succ_lt_succ hj))
#align nat.exists_most_significant_bit Nat.exists_most_significant_bit

theorem lt_of_testBit {n m : ℕ} (i : ℕ) (hn : testBit n i = false) (hm : testBit m i = true)
    (hnm : ∀ j, i < j → testBit n j = testBit m j) : n < m := by
  induction' n using Nat.binaryRec with b n hn' generalizing i m
  · rw [pos_iff_ne_zero]
    rintro rfl
    simp at hm
  induction' m using Nat.binaryRec with b' m hm' generalizing i
  · exact False.elim (Bool.false_ne_true ((zero_testBit i).symm.trans hm))
  by_cases hi : i = 0
  · subst hi
    simp only [testBit_bit_zero] at hn hm
    have : n = m :=
      eq_of_testBit_eq fun i => by convert hnm (i + 1) (Nat.zero_lt_succ _) using 1
      <;> rw [testBit_bit_succ]
    rw [hn, hm, this, bit_false, bit_true, bit0_val, bit1_val]
    exact lt_add_one _
  · obtain ⟨i', rfl⟩ := exists_eq_succ_of_ne_zero hi
    simp only [testBit_bit_succ] at hn hm
    have := hn' _ hn hm fun j hj => by
      convert hnm j.succ (succ_lt_succ hj) using 1 <;> rw [testBit_bit_succ]
    have this' : 2 * n < 2 * m := Nat.mul_lt_mul' (le_refl _) this two_pos
    cases b <;> cases b'
    <;> simp only [bit_false, bit_true, bit0_val n, bit1_val n, bit0_val m, bit1_val m]
    · exact this'
    · exact Nat.lt_add_right 1 this'
    · calc
        2 * n + 1 < 2 * n + 2 := lt.base _
        _ ≤ 2 * m := mul_le_mul_left 2 this
    · exact Nat.succ_lt_succ this'
#align nat.lt_of_test_bit Nat.lt_of_testBit

@[simp]
theorem testBit_two_pow_self (n : ℕ) : testBit (2 ^ n) n = true := by
  rw [testBit, shiftRight_eq_div_pow, Nat.div_self (pow_pos (α := ℕ) zero_lt_two n)]
  simp
#align nat.test_bit_two_pow_self Nat.testBit_two_pow_self

theorem testBit_two_pow_of_ne {n m : ℕ} (hm : n ≠ m) : testBit (2 ^ n) m = false := by
  rw [testBit, shiftRight_eq_div_pow]
  cases' hm.lt_or_lt with hm hm
  · rw [Nat.div_eq_of_lt]
    · simp
    · exact pow_lt_pow_right one_lt_two hm
  · rw [Nat.pow_div hm.le zero_lt_two, ← tsub_add_cancel_of_le (succ_le_of_lt <| tsub_pos_of_lt hm)]
    -- Porting note: XXX why does this make it work?
    rw [(rfl : succ 0 = 1)]
    simp [pow_succ, and_one_is_mod, mul_mod_left]
#align nat.test_bit_two_pow_of_ne Nat.testBit_two_pow_of_ne

theorem testBit_two_pow (n m : ℕ) : testBit (2 ^ n) m = (n = m) := by
  by_cases h : n = m
  · cases h
    simp
  · rw [testBit_two_pow_of_ne h]
    simp [h]
#align nat.test_bit_two_pow Nat.testBit_two_pow

theorem bitwise_swap {f : Bool → Bool → Bool} :
    bitwise (Function.swap f) = Function.swap (bitwise f) := by
  funext m n
  simp only [Function.swap]
  induction' m using Nat.strongInductionOn with m ih generalizing n
  cases' m with m
  <;> cases' n with n
  <;> try rw [bitwise_zero_left, bitwise_zero_right]
  · specialize ih ((m+1) / 2) (div_lt_self' ..)
    simp [bitwise_of_ne_zero, ih]
#align nat.bitwise_swap Nat.bitwise_swap

/-- If `f` is a commutative operation on bools such that `f false false = false`, then `bitwise f`
    is also commutative. -/
theorem bitwise_comm {f : Bool → Bool → Bool} (hf : ∀ b b', f b b' = f b' b) (n m : ℕ) :
    bitwise f n m = bitwise f m n :=
  suffices bitwise f = swap (bitwise f) by conv_lhs => rw [this]
  calc
    bitwise f = bitwise (swap f) := congr_arg _ <| funext fun _ => funext <| hf _
    _ = swap (bitwise f) := bitwise_swap
#align nat.bitwise_comm Nat.bitwise_comm

theorem lor_comm (n m : ℕ) : n ||| m = m ||| n :=
  bitwise_comm Bool.or_comm n m
#align nat.lor_comm Nat.lor_comm

theorem land_comm (n m : ℕ) : n &&& m = m &&& n :=
  bitwise_comm Bool.and_comm n m
#align nat.land_comm Nat.land_comm

protected lemma xor_comm (n m : ℕ) : n ^^^ m = m ^^^ n :=
  bitwise_comm (Bool.bne_eq_xor ▸ Bool.xor_comm) n m
#align nat.lxor_comm Nat.xor_comm

lemma and_two_pow (n i : ℕ) : n &&& 2 ^ i = (n.testBit i).toNat * 2 ^ i := by
  refine eq_of_testBit_eq fun j => ?_
  obtain rfl | hij := Decidable.eq_or_ne i j <;> cases' h : n.testBit i
  · simp [h]
  · simp [h]
  · simp [h, testBit_two_pow_of_ne hij]
  · simp [h, testBit_two_pow_of_ne hij]

lemma two_pow_and (n i : ℕ) : 2 ^ i &&& n = 2 ^ i * (n.testBit i).toNat := by
  rw [mul_comm, land_comm, and_two_pow]

@[simp]
theorem zero_xor (n : ℕ) : 0 ^^^ n = n := by simp [HXor.hXor, Xor.xor, xor]
#align nat.zero_lxor Nat.zero_xor

@[simp]
theorem xor_zero (n : ℕ) : n ^^^ 0 = n := by simp [HXor.hXor, Xor.xor, xor]
#align nat.lxor_zero Nat.xor_zero

#align nat.zero_land Nat.zero_and
#align nat.land_zero Nat.and_zero
#align nat.zero_lor Nat.zero_or
#align nat.lor_zero Nat.or_zero


/-- Proving associativity of bitwise operations in general essentially boils down to a huge case
    distinction, so it is shorter to use this tactic instead of proving it in the general case. -/
macro "bitwise_assoc_tac" : tactic => set_option hygiene false in `(tactic| (
  induction' n using Nat.binaryRec with b n hn generalizing m k
  · simp
  induction' m using Nat.binaryRec with b' m hm
  · simp
  induction' k using Nat.binaryRec with b'' k hk
  -- porting note (#10745): was `simp [hn]`
  -- This is necessary because these are simp lemmas in mathlib
  <;> simp [hn, Bool.or_assoc, Bool.and_assoc, Bool.bne_eq_xor]))

protected lemma xor_assoc (n m k : ℕ) : (n ^^^ m) ^^^ k = n ^^^ (m ^^^ k) := by bitwise_assoc_tac
#align nat.lxor_assoc Nat.xor_assoc

theorem land_assoc (n m k : ℕ) : (n &&& m) &&& k = n &&& (m &&& k) := by bitwise_assoc_tac
#align nat.land_assoc Nat.land_assoc

theorem lor_assoc (n m k : ℕ) : (n ||| m) ||| k = n ||| (m ||| k) := by bitwise_assoc_tac
#align nat.lor_assoc Nat.lor_assoc

@[simp]
theorem xor_self (n : ℕ) : n ^^^ n = 0 :=
  zero_of_testBit_eq_false fun i => by simp
#align nat.lxor_self Nat.xor_self

-- These lemmas match `mul_inv_cancel_right` and `mul_inv_cancel_left`.
theorem xor_cancel_right (n m : ℕ) : (m ^^^ n) ^^^ n = m := by
  rw [Nat.xor_assoc, xor_self, xor_zero]
#align nat.lxor_cancel_right Nat.xor_cancel_right

theorem xor_cancel_left (n m : ℕ) : n ^^^ (n ^^^ m) = m := by
  rw [← Nat.xor_assoc, xor_self, zero_xor]
#align nat.lxor_cancel_left Nat.xor_cancel_left

theorem xor_right_injective {n : ℕ} : Function.Injective (HXor.hXor n : ℕ → ℕ) := fun m m' h => by
  rw [← xor_cancel_left n m, ← xor_cancel_left n m', h]
#align nat.lxor_right_injective Nat.xor_right_injective

theorem xor_left_injective {n : ℕ} : Function.Injective fun m => m ^^^ n :=
  fun m m' (h : m ^^^ n = m' ^^^ n) => by
  rw [← xor_cancel_right n m, ← xor_cancel_right n m', h]
#align nat.lxor_left_injective Nat.xor_left_injective

@[simp]
theorem xor_right_inj {n m m' : ℕ} : n ^^^ m = n ^^^ m' ↔ m = m' :=
  xor_right_injective.eq_iff
#align nat.lxor_right_inj Nat.xor_right_inj

@[simp]
theorem xor_left_inj {n m m' : ℕ} : m ^^^ n = m' ^^^ n ↔ m = m' :=
  xor_left_injective.eq_iff
#align nat.lxor_left_inj Nat.xor_left_inj

@[simp]
theorem xor_eq_zero {n m : ℕ} : n ^^^ m = 0 ↔ n = m := by
  rw [← xor_self n, xor_right_inj, eq_comm]
#align nat.lxor_eq_zero Nat.xor_eq_zero

theorem xor_ne_zero {n m : ℕ} : n ^^^ m ≠ 0 ↔ n ≠ m :=
  xor_eq_zero.not
#align nat.lxor_ne_zero Nat.xor_ne_zero

theorem xor_trichotomy {a b c : ℕ} (h : a ≠ b ^^^ c) :
    b ^^^ c < a ∨ a ^^^ c < b ∨ a ^^^ b < c := by
  set v := a ^^^ (b ^^^ c) with hv
  -- The xor of any two of `a`, `b`, `c` is the xor of `v` and the third.
  have hab : a ^^^ b = c ^^^ v := by
    rw [hv]
    conv_rhs =>
      rw [Nat.xor_comm]
      simp [Nat.xor_assoc]
  have hac : a ^^^ c = b ^^^ v := by
    rw [hv]
    conv_rhs =>
      right
      rw [← Nat.xor_comm]
    rw [← Nat.xor_assoc, ← Nat.xor_assoc, xor_self, zero_xor, Nat.xor_comm]
  have hbc : b ^^^ c = a ^^^ v := by simp [hv, ← Nat.xor_assoc]
  -- If `i` is the position of the most significant bit of `v`, then at least one of `a`, `b`, `c`
  -- has a one bit at position `i`.
  obtain ⟨i, ⟨hi, hi'⟩⟩ := exists_most_significant_bit (xor_ne_zero.2 h)
  have : testBit a i = true ∨ testBit b i = true ∨ testBit c i = true := by
    contrapose! hi
    simp only [Bool.eq_false_eq_not_eq_true, Ne, testBit_xor, Bool.bne_eq_xor] at hi ⊢
    rw [hi.1, hi.2.1, hi.2.2, Bool.xor_false, Bool.xor_false]
  -- If, say, `a` has a one bit at position `i`, then `a xor v` has a zero bit at position `i`, but
  -- the same bits as `a` in positions greater than `j`, so `a xor v < a`.
  rcases this with (h | h | h)
  on_goal 1 => left; rw [hbc]
  on_goal 2 => right; left; rw [hac]
  on_goal 3 => right; right; rw [hab]
  all_goals
    exact lt_of_testBit i (by
      -- Porting note: this was originally `simp [h, hi]`
      rw [Nat.testBit_xor, h, Bool.xor, Bool.true_xor, hi]
      rfl
    ) h fun j hj => by
      -- Porting note: this was originally `simp [hi' _ hj]`
      rw [Nat.testBit_xor, hi' _ hj, Bool.xor, Bool.xor_false, eq_self_iff_true]
      trivial
#align nat.lxor_trichotomy Nat.xor_trichotomy

theorem lt_xor_cases {a b c : ℕ} (h : a < b ^^^ c) : a ^^^ c < b ∨ a ^^^ b < c :=
  (or_iff_right fun h' => (h.asymm h').elim).1 <| xor_trichotomy h.ne
#align nat.lt_lxor_cases Nat.lt_xor_cases

@[simp] theorem bit_lt_two_pow_succ_iff {b x n} : bit b x < 2 ^ (n + 1) ↔ x < 2 ^ n := by
  rw [pow_succ', ← bit0_eq_two_mul]
  cases b <;> simp

/-- If `x` and `y` fit within `n` bits, then the result of any bitwise operation on `x` and `y` also
fits within `n` bits -/
theorem bitwise_lt {f x y n} (hx : x < 2 ^ n) (hy : y < 2 ^ n) :
    bitwise f x y < 2 ^ n := by
  induction x using Nat.binaryRec' generalizing n y with
  | z =>
    simp only [bitwise_zero_left]
    split <;> assumption
  | @f bx nx hnx ih =>
    cases y using Nat.binaryRec' with
    | z =>
      simp only [bitwise_zero_right]
      split <;> assumption
    | f «by» ny hny =>
      rw [bitwise_bit' _ _ _ _ hnx hny]
      cases n <;> simp_all

lemma shiftLeft_lt {x n m : ℕ} (h : x < 2 ^ n) : x <<< m < 2 ^ (n + m) := by
  simp only [pow_add, shiftLeft_eq, mul_lt_mul_right (Nat.two_pow_pos _), h]

/-- Note that the LHS is the expression used within `Std.BitVec.append`, hence the name. -/
lemma append_lt {x y n m} (hx : x < 2 ^ n) (hy : y < 2 ^ m) : y <<< n ||| x < 2 ^ (n + m) := by
  apply bitwise_lt
  · rw [add_comm]; apply shiftLeft_lt hy
  · apply lt_of_lt_of_le hx <| pow_le_pow_right (le_succ _) (le_add_right _ _)

end Nat<|MERGE_RESOLUTION|>--- conflicted
+++ resolved
@@ -82,11 +82,8 @@
     bitwise f (bit a m) (bit b n) = bit (f a b) (bitwise f m n) := by
   -- FIXME nightly-testing: used `ite_apply` instead of `(config := { unfoldPartialApp := true })`
   conv_lhs => unfold bitwise
-<<<<<<< HEAD
-=======
   -- Adaptation note: nightly-2024-03-16: simp was
   -- simp (config := { unfoldPartialApp := true }) only [bit, bit1, bit0, Bool.cond_eq_ite]
->>>>>>> cc28353b
   simp only [bit, ite_apply, bit1, bit0, Bool.cond_eq_ite]
   have h1 x :     (x + x) % 2 = 0 := by rw [← two_mul, mul_comm]; apply mul_mod_left
   have h2 x : (x + x + 1) % 2 = 1 := by rw [← two_mul, add_comm]; apply add_mul_mod_self_left
@@ -99,13 +96,9 @@
 
 lemma bit_mod_two (a : Bool) (x : ℕ) :
     bit a x % 2 = if a then 1 else 0 := by
-<<<<<<< HEAD
-  -- FIXME nightly-testing: used `ite_apply` instead of `(config := { unfoldPartialApp := true })`
-=======
   -- Adaptation note: nightly-2024-03-16: simp was
   -- simp (config := { unfoldPartialApp := true }) only [bit, bit1, bit0, ← mul_two,
   --   Bool.cond_eq_ite]
->>>>>>> cc28353b
   simp only [bit, ite_apply, bit1, bit0, ← mul_two, Bool.cond_eq_ite]
   split_ifs <;> simp [Nat.add_mod]
 
