--- conflicted
+++ resolved
@@ -169,17 +169,6 @@
       (functorCategoryMonoidalEquivalenceInverse V G).toFunctor :=
   (Action.functorCategoryEquivalence _ _).toAdjunction
 
-/-- Upgrading the functor `(SingleObj G ⥤ V) ⥤ Action V G` to a monoidal functor. -/
-def functorCategoryMonoidalEquivalenceInverse : MonoidalFunctor (SingleObj G ⥤ V) (Action V G) :=
-  Monoidal.toTransported (Action.functorCategoryEquivalence _ _).symm
-
-/-- The adjunction (which is an equivalence) between the categories
-`Action V G` and `(SingleObj G ⥤ V)`. -/
-def functorCategoryMonoidalAdjunction :
-    (functorCategoryMonoidalEquivalence V G).toFunctor ⊣
-      (functorCategoryMonoidalEquivalenceInverse V G).toFunctor :=
-  (Action.functorCategoryEquivalence _ _).toAdjunction
-
 instance : (functorCategoryMonoidalEquivalence V G).IsEquivalence := by
   change (Action.functorCategoryEquivalence _ _).functor.IsEquivalence; infer_instance
 
@@ -202,31 +191,16 @@
   dsimp only [functorCategoryMonoidalEquivalence]
   simp only [Monoidal.fromTransported_toLaxMonoidalFunctor_ε]
   rfl
-<<<<<<< HEAD
-set_option linter.uppercaseLean3 false in
-#align Action.functor_category_monoidal_equivalence.ε_app Action.functorCategoryMonoidalEquivalence.ε_app
-=======
->>>>>>> 99508fb5
 
 @[simp]
 theorem functorCategoryMonoidalAdjunction.unit_app_hom (A : Action V G) :
     ((functorCategoryMonoidalAdjunction _ _).unit.app A).hom = 𝟙 _ :=
   rfl
-<<<<<<< HEAD
-set_option linter.uppercaseLean3 false in
-#align Action.functor_category_monoidal_equivalence.inv_counit_app_hom Action.functorCategoryMonoidalAdjunction.unit_app_hom
-=======
->>>>>>> 99508fb5
 
 @[simp]
 theorem functorCategoryMonoidalAdjunction.counit_app_app (A : SingleObj G ⥤ V) :
     ((functorCategoryMonoidalAdjunction _ _).counit.app A).app PUnit.unit = 𝟙 _ :=
   rfl
-<<<<<<< HEAD
-set_option linter.uppercaseLean3 false in
-#align Action.functor_category_monoidal_equivalence.inv_unit_app_app Action.functorCategoryMonoidalAdjunction.counit_app_app
-=======
->>>>>>> 99508fb5
 
 @[simp]
 theorem functorCategoryMonoidalEquivalence.functor_map {A B : Action V G} (f : A ⟶ B) :
