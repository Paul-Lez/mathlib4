{"version": "1.1.0",
 "packagesDir": ".lake/packages",
 "packages":
 [{"url": "https://github.com/leanprover-community/batteries",
   "type": "git",
   "subDir": null,
   "scope": "leanprover-community",
<<<<<<< HEAD
   "rev": "9a80c8d999f6171a7213aeafe719b392f3e0e583",
=======
   "rev": "e2772c281e4db450ac334dfea0eb001754fdf01f",
>>>>>>> 0092c2a7
   "name": "batteries",
   "manifestFile": "lake-manifest.json",
   "inputRev": "nightly-testing",
   "inherited": false,
   "configFile": "lakefile.lean"},
  {"url": "https://github.com/leanprover-community/quote4",
   "type": "git",
   "subDir": null,
   "scope": "leanprover-community",
   "rev": "01ad33937acd996ee99eb74eefb39845e4e4b9f5",
   "name": "Qq",
   "manifestFile": "lake-manifest.json",
   "inputRev": "master",
   "inherited": false,
   "configFile": "lakefile.lean"},
  {"url": "https://github.com/leanprover-community/aesop",
   "type": "git",
   "subDir": null,
   "scope": "leanprover-community",
   "rev": "209712c78b16c795453b6da7f7adbda4589a8f21",
   "name": "aesop",
   "manifestFile": "lake-manifest.json",
   "inputRev": "master",
   "inherited": false,
   "configFile": "lakefile.toml"},
  {"url": "https://github.com/leanprover-community/ProofWidgets4",
   "type": "git",
   "subDir": null,
   "scope": "leanprover-community",
   "rev": "c87908619cccadda23f71262e6898b9893bffa36",
   "name": "proofwidgets",
   "manifestFile": "lake-manifest.json",
   "inputRev": "v0.0.40",
   "inherited": false,
   "configFile": "lakefile.lean"},
  {"url": "https://github.com/leanprover/lean4-cli",
   "type": "git",
   "subDir": null,
   "scope": "",
   "rev": "2cf1030dc2ae6b3632c84a09350b675ef3e347d0",
   "name": "Cli",
   "manifestFile": "lake-manifest.json",
   "inputRev": "main",
   "inherited": true,
   "configFile": "lakefile.toml"},
  {"url": "https://github.com/leanprover-community/import-graph",
   "type": "git",
   "subDir": null,
   "scope": "leanprover-community",
   "rev": "033082103b7b53f35ccee18702a995382503d6ef",
   "name": "importGraph",
   "manifestFile": "lake-manifest.json",
   "inputRev": "nightly-testing",
   "inherited": false,
   "configFile": "lakefile.toml"}],
 "name": "mathlib",
 "lakeDir": ".lake"}<|MERGE_RESOLUTION|>--- conflicted
+++ resolved
@@ -5,11 +5,7 @@
    "type": "git",
    "subDir": null,
    "scope": "leanprover-community",
-<<<<<<< HEAD
-   "rev": "9a80c8d999f6171a7213aeafe719b392f3e0e583",
-=======
    "rev": "e2772c281e4db450ac334dfea0eb001754fdf01f",
->>>>>>> 0092c2a7
    "name": "batteries",
    "manifestFile": "lake-manifest.json",
    "inputRev": "nightly-testing",
