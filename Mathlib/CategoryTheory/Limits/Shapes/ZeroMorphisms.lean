/-
Copyright (c) 2019 Scott Morrison. All rights reserved.
Released under Apache 2.0 license as described in the file LICENSE.
Authors: Scott Morrison
-/
import Mathlib.Algebra.Group.Pi.Basic
import Mathlib.CategoryTheory.Limits.Shapes.Products
import Mathlib.CategoryTheory.Limits.Shapes.Images
import Mathlib.CategoryTheory.IsomorphismClasses
import Mathlib.CategoryTheory.Limits.Shapes.ZeroObjects

#align_import category_theory.limits.shapes.zero_morphisms from "leanprover-community/mathlib"@"f7707875544ef1f81b32cb68c79e0e24e45a0e76"

/-!
# Zero morphisms and zero objects

A category "has zero morphisms" if there is a designated "zero morphism" in each morphism space,
and compositions of zero morphisms with anything give the zero morphism. (Notice this is extra
structure, not merely a property.)

A category "has a zero object" if it has an object which is both initial and terminal. Having a
zero object provides zero morphisms, as the unique morphisms factoring through the zero object.

## References

* https://en.wikipedia.org/wiki/Zero_morphism
* [F. Borceux, *Handbook of Categorical Algebra 2*][borceux-vol2]
-/


noncomputable section

universe v u

universe v' u'

open CategoryTheory

open CategoryTheory.Category

open Classical

namespace CategoryTheory.Limits

variable (C : Type u) [Category.{v} C]

variable (D : Type u') [Category.{v'} D]

/-- A category "has zero morphisms" if there is a designated "zero morphism" in each morphism space,
and compositions of zero morphisms with anything give the zero morphism. -/
class HasZeroMorphisms where
  /-- Every morphism space has zero -/
  [zero : ∀ X Y : C, Zero (X ⟶ Y)]
  /-- `f` composed with `0` is `0` -/
  comp_zero : ∀ {X Y : C} (f : X ⟶ Y) (Z : C), f ≫ (0 : Y ⟶ Z) = (0 : X ⟶ Z) := by aesop_cat
  /-- `0` composed with `f` is `0` -/
  zero_comp : ∀ (X : C) {Y Z : C} (f : Y ⟶ Z), (0 : X ⟶ Y) ≫ f = (0 : X ⟶ Z) := by aesop_cat
#align category_theory.limits.has_zero_morphisms CategoryTheory.Limits.HasZeroMorphisms
#align category_theory.limits.has_zero_morphisms.comp_zero' CategoryTheory.Limits.HasZeroMorphisms.comp_zero
#align category_theory.limits.has_zero_morphisms.zero_comp' CategoryTheory.Limits.HasZeroMorphisms.zero_comp

attribute [instance] HasZeroMorphisms.zero

variable {C}

@[simp]
theorem comp_zero [HasZeroMorphisms C] {X Y : C} {f : X ⟶ Y} {Z : C} :
    f ≫ (0 : Y ⟶ Z) = (0 : X ⟶ Z) :=
  HasZeroMorphisms.comp_zero f Z
#align category_theory.limits.comp_zero CategoryTheory.Limits.comp_zero

@[simp]
theorem zero_comp [HasZeroMorphisms C] {X : C} {Y Z : C} {f : Y ⟶ Z} :
    (0 : X ⟶ Y) ≫ f = (0 : X ⟶ Z) :=
  HasZeroMorphisms.zero_comp X f
#align category_theory.limits.zero_comp CategoryTheory.Limits.zero_comp

instance hasZeroMorphismsPEmpty : HasZeroMorphisms (Discrete PEmpty) where
  zero := by aesop_cat
#align category_theory.limits.has_zero_morphisms_pempty CategoryTheory.Limits.hasZeroMorphismsPEmpty

instance hasZeroMorphismsPUnit : HasZeroMorphisms (Discrete PUnit) where
  zero X Y := by repeat (constructor)
#align category_theory.limits.has_zero_morphisms_punit CategoryTheory.Limits.hasZeroMorphismsPUnit

namespace HasZeroMorphisms

/-- This lemma will be immediately superseded by `ext`, below. -/
private theorem ext_aux (I J : HasZeroMorphisms C)
    (w : ∀ X Y : C, (I.zero X Y).zero = (J.zero X Y).zero) : I = J := by
  have : I.zero = J.zero := by
    funext X Y
    specialize w X Y
    apply congrArg Zero.mk w
  cases I; cases J
  congr
  · apply proof_irrel_heq
  · apply proof_irrel_heq
-- Porting note: private def; no align

/-- If you're tempted to use this lemma "in the wild", you should probably
carefully consider whether you've made a mistake in allowing two
instances of `HasZeroMorphisms` to exist at all.

See, particularly, the note on `zeroMorphismsOfZeroObject` below.
-/
theorem ext (I J : HasZeroMorphisms C) : I = J := by
  apply ext_aux
  intro X Y
  have : (I.zero X Y).zero ≫ (J.zero Y Y).zero = (I.zero X Y).zero := by
    apply I.zero_comp X (J.zero Y Y).zero
  have that : (I.zero X Y).zero ≫ (J.zero Y Y).zero = (J.zero X Y).zero := by
    apply J.comp_zero (I.zero X Y).zero Y
  rw[← this, ← that]
#align category_theory.limits.has_zero_morphisms.ext CategoryTheory.Limits.HasZeroMorphisms.ext

instance : Subsingleton (HasZeroMorphisms C) :=
  ⟨ext⟩

end HasZeroMorphisms

open Opposite HasZeroMorphisms

instance hasZeroMorphismsOpposite [HasZeroMorphisms C] : HasZeroMorphisms Cᵒᵖ where
  zero X Y := ⟨(0 : unop Y ⟶ unop X).op⟩
  comp_zero f Z := congr_arg Quiver.Hom.op (HasZeroMorphisms.zero_comp (unop Z) f.unop)
  zero_comp X {Y Z} (f : Y ⟶ Z) :=
    congrArg Quiver.Hom.op (HasZeroMorphisms.comp_zero f.unop (unop X))
#align category_theory.limits.has_zero_morphisms_opposite CategoryTheory.Limits.hasZeroMorphismsOpposite

section

variable [HasZeroMorphisms C]

@[simp] lemma op_zero (X Y : C) : (0 : X ⟶ Y).op = 0 := rfl
#align category_theory.op_zero CategoryTheory.Limits.op_zero

@[simp] lemma unop_zero (X Y : Cᵒᵖ) : (0 : X ⟶ Y).unop = 0 := rfl
#align category_theory.unop_zero CategoryTheory.Limits.unop_zero

theorem zero_of_comp_mono {X Y Z : C} {f : X ⟶ Y} (g : Y ⟶ Z) [Mono g] (h : f ≫ g = 0) : f = 0 := by
  rw [← zero_comp, cancel_mono] at h
  exact h
#align category_theory.limits.zero_of_comp_mono CategoryTheory.Limits.zero_of_comp_mono

theorem zero_of_epi_comp {X Y Z : C} (f : X ⟶ Y) {g : Y ⟶ Z} [Epi f] (h : f ≫ g = 0) : g = 0 := by
  rw [← comp_zero, cancel_epi] at h
  exact h
#align category_theory.limits.zero_of_epi_comp CategoryTheory.Limits.zero_of_epi_comp

theorem eq_zero_of_image_eq_zero {X Y : C} {f : X ⟶ Y} [HasImage f] (w : image.ι f = 0) : f = 0 :=
  by rw [← image.fac f, w, HasZeroMorphisms.comp_zero]
#align category_theory.limits.eq_zero_of_image_eq_zero CategoryTheory.Limits.eq_zero_of_image_eq_zero

theorem nonzero_image_of_nonzero {X Y : C} {f : X ⟶ Y} [HasImage f] (w : f ≠ 0) : image.ι f ≠ 0 :=
  fun h => w (eq_zero_of_image_eq_zero h)
#align category_theory.limits.nonzero_image_of_nonzero CategoryTheory.Limits.nonzero_image_of_nonzero

end

section

variable [HasZeroMorphisms D]

instance : HasZeroMorphisms (C ⥤ D) where
  zero F G := ⟨{ app := fun X => 0 }⟩
  comp_zero := fun η H => by
    ext X; dsimp; apply comp_zero
  zero_comp := fun F {G H} η => by
    ext X; dsimp; apply zero_comp

@[simp]
theorem zero_app (F G : C ⥤ D) (j : C) : (0 : F ⟶ G).app j = 0 := rfl
#align category_theory.limits.zero_app CategoryTheory.Limits.zero_app

end

namespace IsZero

variable [HasZeroMorphisms C]

theorem eq_zero_of_src {X Y : C} (o : IsZero X) (f : X ⟶ Y) : f = 0 :=
  o.eq_of_src _ _
#align category_theory.limits.is_zero.eq_zero_of_src CategoryTheory.Limits.IsZero.eq_zero_of_src

theorem eq_zero_of_tgt {X Y : C} (o : IsZero Y) (f : X ⟶ Y) : f = 0 :=
  o.eq_of_tgt _ _
#align category_theory.limits.is_zero.eq_zero_of_tgt CategoryTheory.Limits.IsZero.eq_zero_of_tgt

theorem iff_id_eq_zero (X : C) : IsZero X ↔ 𝟙 X = 0 :=
  ⟨fun h => h.eq_of_src _ _, fun h =>
    ⟨fun Y => ⟨⟨⟨0⟩, fun f => by
        rw [← id_comp f, ← id_comp (0: X ⟶ Y), h, zero_comp, zero_comp]; simp only⟩⟩,
    fun Y => ⟨⟨⟨0⟩, fun f => by
        rw [← comp_id f, ← comp_id (0 : Y ⟶ X), h, comp_zero, comp_zero]; simp only ⟩⟩⟩⟩
#align category_theory.limits.is_zero.iff_id_eq_zero CategoryTheory.Limits.IsZero.iff_id_eq_zero

theorem of_mono_zero (X Y : C) [Mono (0 : X ⟶ Y)] : IsZero X :=
  (iff_id_eq_zero X).mpr ((cancel_mono (0 : X ⟶ Y)).1 (by simp))
#align category_theory.limits.is_zero.of_mono_zero CategoryTheory.Limits.IsZero.of_mono_zero

theorem of_epi_zero (X Y : C) [Epi (0 : X ⟶ Y)] : IsZero Y :=
  (iff_id_eq_zero Y).mpr ((cancel_epi (0 : X ⟶ Y)).1 (by simp))
#align category_theory.limits.is_zero.of_epi_zero CategoryTheory.Limits.IsZero.of_epi_zero

theorem of_mono_eq_zero {X Y : C} (f : X ⟶ Y) [Mono f] (h : f = 0) : IsZero X := by
  subst h
  apply of_mono_zero X Y
#align category_theory.limits.is_zero.of_mono_eq_zero CategoryTheory.Limits.IsZero.of_mono_eq_zero

theorem of_epi_eq_zero {X Y : C} (f : X ⟶ Y) [Epi f] (h : f = 0) : IsZero Y := by
  subst h
  apply of_epi_zero X Y
#align category_theory.limits.is_zero.of_epi_eq_zero CategoryTheory.Limits.IsZero.of_epi_eq_zero

theorem iff_isSplitMono_eq_zero {X Y : C} (f : X ⟶ Y) [IsSplitMono f] : IsZero X ↔ f = 0 := by
  rw [iff_id_eq_zero]
  constructor
  · intro h
    rw [← Category.id_comp f, h, zero_comp]
  · intro h
    rw [← IsSplitMono.id f]
<<<<<<< HEAD
    simp_rw [h, zero_comp]
=======
    simp only [h, zero_comp]
>>>>>>> 3a0b6938
#align category_theory.limits.is_zero.iff_is_split_mono_eq_zero CategoryTheory.Limits.IsZero.iff_isSplitMono_eq_zero

theorem iff_isSplitEpi_eq_zero {X Y : C} (f : X ⟶ Y) [IsSplitEpi f] : IsZero Y ↔ f = 0 := by
  rw [iff_id_eq_zero]
  constructor
  · intro h
    rw [← Category.comp_id f, h, comp_zero]
  · intro h
    rw [← IsSplitEpi.id f]
    simp [h]
#align category_theory.limits.is_zero.iff_is_split_epi_eq_zero CategoryTheory.Limits.IsZero.iff_isSplitEpi_eq_zero

theorem of_mono {X Y : C} (f : X ⟶ Y) [Mono f] (i : IsZero Y) : IsZero X := by
  have hf := i.eq_zero_of_tgt f
  subst hf
  exact IsZero.of_mono_zero X Y
#align category_theory.limits.is_zero.of_mono CategoryTheory.Limits.IsZero.of_mono

theorem of_epi {X Y : C} (f : X ⟶ Y) [Epi f] (i : IsZero X) : IsZero Y := by
  have hf := i.eq_zero_of_src f
  subst hf
  exact IsZero.of_epi_zero X Y
#align category_theory.limits.is_zero.of_epi CategoryTheory.Limits.IsZero.of_epi

end IsZero

/-- A category with a zero object has zero morphisms.

    It is rarely a good idea to use this. Many categories that have a zero object have zero
    morphisms for some other reason, for example from additivity. Library code that uses
    `zeroMorphismsOfZeroObject` will then be incompatible with these categories because
    the `HasZeroMorphisms` instances will not be definitionally equal. For this reason library
    code should generally ask for an instance of `HasZeroMorphisms` separately, even if it already
    asks for an instance of `HasZeroObjects`. -/
def IsZero.hasZeroMorphisms {O : C} (hO : IsZero O) : HasZeroMorphisms C where
  zero X Y := { zero := hO.from_ X ≫ hO.to_ Y }
  zero_comp X {Y Z} f := by
    change (hO.from_ X ≫ hO.to_ Y) ≫ f = hO.from_ X ≫ hO.to_ Z
    rw [Category.assoc]
    congr
    apply hO.eq_of_src
  comp_zero {X Y} f Z := by
    change f ≫ (hO.from_ Y ≫ hO.to_ Z) = hO.from_ X ≫ hO.to_ Z
    rw [← Category.assoc]
    congr
    apply hO.eq_of_tgt
#align category_theory.limits.is_zero.has_zero_morphisms CategoryTheory.Limits.IsZero.hasZeroMorphisms

namespace HasZeroObject

variable [HasZeroObject C]

open ZeroObject

/-- A category with a zero object has zero morphisms.

    It is rarely a good idea to use this. Many categories that have a zero object have zero
    morphisms for some other reason, for example from additivity. Library code that uses
    `zeroMorphismsOfZeroObject` will then be incompatible with these categories because
    the `has_zero_morphisms` instances will not be definitionally equal. For this reason library
    code should generally ask for an instance of `HasZeroMorphisms` separately, even if it already
    asks for an instance of `HasZeroObjects`. -/
def zeroMorphismsOfZeroObject : HasZeroMorphisms C where
  zero X Y := { zero := (default : X ⟶ 0) ≫ default }
  zero_comp X {Y Z} f := by
    change ((default : X ⟶ 0) ≫ default) ≫ f = (default : X ⟶ 0) ≫ default
    rw [Category.assoc]
    congr
    simp only [eq_iff_true_of_subsingleton]
  comp_zero {X Y} f Z := by
    change f ≫ (default : Y ⟶ 0) ≫ default = (default : X ⟶ 0) ≫ default
    rw [← Category.assoc]
    congr
    simp only [eq_iff_true_of_subsingleton]
#align category_theory.limits.has_zero_object.zero_morphisms_of_zero_object CategoryTheory.Limits.HasZeroObject.zeroMorphismsOfZeroObject

section HasZeroMorphisms

variable [HasZeroMorphisms C]

@[simp]
theorem zeroIsoIsInitial_hom {X : C} (t : IsInitial X) : (zeroIsoIsInitial t).hom = 0 := by ext
#align category_theory.limits.has_zero_object.zero_iso_is_initial_hom CategoryTheory.Limits.HasZeroObject.zeroIsoIsInitial_hom

@[simp]
theorem zeroIsoIsInitial_inv {X : C} (t : IsInitial X) : (zeroIsoIsInitial t).inv = 0 := by ext
#align category_theory.limits.has_zero_object.zero_iso_is_initial_inv CategoryTheory.Limits.HasZeroObject.zeroIsoIsInitial_inv

@[simp]
theorem zeroIsoIsTerminal_hom {X : C} (t : IsTerminal X) : (zeroIsoIsTerminal t).hom = 0 := by ext
#align category_theory.limits.has_zero_object.zero_iso_is_terminal_hom CategoryTheory.Limits.HasZeroObject.zeroIsoIsTerminal_hom

@[simp]
theorem zeroIsoIsTerminal_inv {X : C} (t : IsTerminal X) : (zeroIsoIsTerminal t).inv = 0 := by ext
#align category_theory.limits.has_zero_object.zero_iso_is_terminal_inv CategoryTheory.Limits.HasZeroObject.zeroIsoIsTerminal_inv

@[simp]
theorem zeroIsoInitial_hom [HasInitial C] : zeroIsoInitial.hom = (0 : 0 ⟶ ⊥_ C) := by ext
#align category_theory.limits.has_zero_object.zero_iso_initial_hom CategoryTheory.Limits.HasZeroObject.zeroIsoInitial_hom

@[simp]
theorem zeroIsoInitial_inv [HasInitial C] : zeroIsoInitial.inv = (0 : ⊥_ C ⟶ 0) := by ext
#align category_theory.limits.has_zero_object.zero_iso_initial_inv CategoryTheory.Limits.HasZeroObject.zeroIsoInitial_inv

@[simp]
theorem zeroIsoTerminal_hom [HasTerminal C] : zeroIsoTerminal.hom = (0 : 0 ⟶ ⊤_ C) := by ext
#align category_theory.limits.has_zero_object.zero_iso_terminal_hom CategoryTheory.Limits.HasZeroObject.zeroIsoTerminal_hom

@[simp]
theorem zeroIsoTerminal_inv [HasTerminal C] : zeroIsoTerminal.inv = (0 : ⊤_ C ⟶ 0) := by ext
#align category_theory.limits.has_zero_object.zero_iso_terminal_inv CategoryTheory.Limits.HasZeroObject.zeroIsoTerminal_inv

end HasZeroMorphisms

open ZeroObject

instance {B : Type*} [Category B] : HasZeroObject (B ⥤ C) :=
  (((CategoryTheory.Functor.const B).obj (0 : C)).isZero fun _ => isZero_zero _).hasZeroObject

end HasZeroObject

open ZeroObject

variable {D}

@[simp]
theorem IsZero.map [HasZeroObject D] [HasZeroMorphisms D] {F : C ⥤ D} (hF : IsZero F) {X Y : C}
    (f : X ⟶ Y) : F.map f = 0 :=
  (hF.obj _).eq_of_src _ _
#align category_theory.limits.is_zero.map CategoryTheory.Limits.IsZero.map

@[simp]
theorem _root_.CategoryTheory.Functor.zero_obj [HasZeroObject D] (X : C) :
    IsZero ((0 : C ⥤ D).obj X) :=
  (isZero_zero _).obj _
#align category_theory.functor.zero_obj CategoryTheory.Functor.zero_obj

@[simp]
theorem _root_.CategoryTheory.zero_map [HasZeroObject D] [HasZeroMorphisms D] {X Y : C}
    (f : X ⟶ Y) : (0 : C ⥤ D).map f = 0 :=
  (isZero_zero _).map _
#align category_theory.zero_map CategoryTheory.zero_map

section

variable [HasZeroObject C] [HasZeroMorphisms C]

open ZeroObject

@[simp]
theorem id_zero : 𝟙 (0 : C) = (0 : (0 : C) ⟶ 0) := by apply HasZeroObject.from_zero_ext
#align category_theory.limits.id_zero CategoryTheory.Limits.id_zero

-- This can't be a `simp` lemma because the left hand side would be a metavariable.
/-- An arrow ending in the zero object is zero -/
theorem zero_of_to_zero {X : C} (f : X ⟶ 0) : f = 0 := by ext
#align category_theory.limits.zero_of_to_zero CategoryTheory.Limits.zero_of_to_zero

theorem zero_of_target_iso_zero {X Y : C} (f : X ⟶ Y) (i : Y ≅ 0) : f = 0 := by
  have h : f = f ≫ i.hom ≫ 𝟙 0 ≫ i.inv := by simp only [Iso.hom_inv_id, id_comp, comp_id]
  simpa using h
#align category_theory.limits.zero_of_target_iso_zero CategoryTheory.Limits.zero_of_target_iso_zero

/-- An arrow starting at the zero object is zero -/
theorem zero_of_from_zero {X : C} (f : 0 ⟶ X) : f = 0 := by ext
#align category_theory.limits.zero_of_from_zero CategoryTheory.Limits.zero_of_from_zero

theorem zero_of_source_iso_zero {X Y : C} (f : X ⟶ Y) (i : X ≅ 0) : f = 0 := by
  have h : f = i.hom ≫ 𝟙 0 ≫ i.inv ≫ f := by simp only [Iso.hom_inv_id_assoc, id_comp, comp_id]
  simpa using h
#align category_theory.limits.zero_of_source_iso_zero CategoryTheory.Limits.zero_of_source_iso_zero

theorem zero_of_source_iso_zero' {X Y : C} (f : X ⟶ Y) (i : IsIsomorphic X 0) : f = 0 :=
  zero_of_source_iso_zero f (Nonempty.some i)
#align category_theory.limits.zero_of_source_iso_zero' CategoryTheory.Limits.zero_of_source_iso_zero'

theorem zero_of_target_iso_zero' {X Y : C} (f : X ⟶ Y) (i : IsIsomorphic Y 0) : f = 0 :=
  zero_of_target_iso_zero f (Nonempty.some i)
#align category_theory.limits.zero_of_target_iso_zero' CategoryTheory.Limits.zero_of_target_iso_zero'

theorem mono_of_source_iso_zero {X Y : C} (f : X ⟶ Y) (i : X ≅ 0) : Mono f :=
  ⟨fun {Z} g h _ => by rw [zero_of_target_iso_zero g i, zero_of_target_iso_zero h i]⟩
#align category_theory.limits.mono_of_source_iso_zero CategoryTheory.Limits.mono_of_source_iso_zero

theorem epi_of_target_iso_zero {X Y : C} (f : X ⟶ Y) (i : Y ≅ 0) : Epi f :=
  ⟨fun {Z} g h _ => by rw [zero_of_source_iso_zero g i, zero_of_source_iso_zero h i]⟩
#align category_theory.limits.epi_of_target_iso_zero CategoryTheory.Limits.epi_of_target_iso_zero

/-- An object `X` has `𝟙 X = 0` if and only if it is isomorphic to the zero object.

Because `X ≅ 0` contains data (even if a subsingleton), we express this `↔` as an `≃`.
-/
def idZeroEquivIsoZero (X : C) : 𝟙 X = 0 ≃ (X ≅ 0) where
  toFun h :=
    { hom := 0
      inv := 0 }
  invFun i := zero_of_target_iso_zero (𝟙 X) i
  left_inv := by aesop_cat
  right_inv := by aesop_cat
#align category_theory.limits.id_zero_equiv_iso_zero CategoryTheory.Limits.idZeroEquivIsoZero

@[simp]
theorem idZeroEquivIsoZero_apply_hom (X : C) (h : 𝟙 X = 0) : ((idZeroEquivIsoZero X) h).hom = 0 :=
  rfl
#align category_theory.limits.id_zero_equiv_iso_zero_apply_hom CategoryTheory.Limits.idZeroEquivIsoZero_apply_hom

@[simp]
theorem idZeroEquivIsoZero_apply_inv (X : C) (h : 𝟙 X = 0) : ((idZeroEquivIsoZero X) h).inv = 0 :=
  rfl
#align category_theory.limits.id_zero_equiv_iso_zero_apply_inv CategoryTheory.Limits.idZeroEquivIsoZero_apply_inv

/-- If `0 : X ⟶ Y` is a monomorphism, then `X ≅ 0`. -/
@[simps]
def isoZeroOfMonoZero {X Y : C} (h : Mono (0 : X ⟶ Y)) : X ≅ 0 where
  hom := 0
  inv := 0
  hom_inv_id := (cancel_mono (0 : X ⟶ Y)).mp (by simp)
#align category_theory.limits.iso_zero_of_mono_zero CategoryTheory.Limits.isoZeroOfMonoZero

/-- If `0 : X ⟶ Y` is an epimorphism, then `Y ≅ 0`. -/
@[simps]
def isoZeroOfEpiZero {X Y : C} (h : Epi (0 : X ⟶ Y)) : Y ≅ 0 where
  hom := 0
  inv := 0
  hom_inv_id := (cancel_epi (0 : X ⟶ Y)).mp (by simp)
#align category_theory.limits.iso_zero_of_epi_zero CategoryTheory.Limits.isoZeroOfEpiZero

/-- If a monomorphism out of `X` is zero, then `X ≅ 0`. -/
def isoZeroOfMonoEqZero {X Y : C} {f : X ⟶ Y} [Mono f] (h : f = 0) : X ≅ 0 := by
  subst h
  apply isoZeroOfMonoZero ‹_›
#align category_theory.limits.iso_zero_of_mono_eq_zero CategoryTheory.Limits.isoZeroOfMonoEqZero

/-- If an epimorphism in to `Y` is zero, then `Y ≅ 0`. -/
def isoZeroOfEpiEqZero {X Y : C} {f : X ⟶ Y} [Epi f] (h : f = 0) : Y ≅ 0 := by
  subst h
  apply isoZeroOfEpiZero ‹_›
#align category_theory.limits.iso_zero_of_epi_eq_zero CategoryTheory.Limits.isoZeroOfEpiEqZero

/-- If an object `X` is isomorphic to 0, there's no need to use choice to construct
an explicit isomorphism: the zero morphism suffices. -/
def isoOfIsIsomorphicZero {X : C} (P : IsIsomorphic X 0) : X ≅ 0 where
  hom := 0
  inv := 0
  hom_inv_id := by
    cases' P with P
    rw [← P.hom_inv_id, ← Category.id_comp P.inv]
    apply Eq.symm
    simp only [id_comp, Iso.hom_inv_id, comp_zero]
    apply (idZeroEquivIsoZero X).invFun P
  inv_hom_id := by simp
#align category_theory.limits.iso_of_is_isomorphic_zero CategoryTheory.Limits.isoOfIsIsomorphicZero

end

section IsIso

variable [HasZeroMorphisms C]

/-- A zero morphism `0 : X ⟶ Y` is an isomorphism if and only if
the identities on both `X` and `Y` are zero.
-/
@[simps]
def isIsoZeroEquiv (X Y : C) : IsIso (0 : X ⟶ Y) ≃ 𝟙 X = 0 ∧ 𝟙 Y = 0 where
  toFun := by
    intro i
    rw [← IsIso.hom_inv_id (0 : X ⟶ Y)]
    rw [← IsIso.inv_hom_id (0 : X ⟶ Y)]
    simp only [eq_self_iff_true,comp_zero,and_self,zero_comp]
  invFun h := ⟨⟨(0 : Y ⟶ X), by aesop_cat⟩⟩
  left_inv := by aesop_cat
  right_inv := by aesop_cat
#align category_theory.limits.is_iso_zero_equiv CategoryTheory.Limits.isIsoZeroEquiv

-- Porting note: simp solves these
attribute [-simp, nolint simpNF] isIsoZeroEquiv_apply isIsoZeroEquiv_symm_apply

/-- A zero morphism `0 : X ⟶ X` is an isomorphism if and only if
the identity on `X` is zero.
-/
def isIsoZeroSelfEquiv (X : C) : IsIso (0 : X ⟶ X) ≃ 𝟙 X = 0 := by simpa using isIsoZeroEquiv X X
#align category_theory.limits.is_iso_zero_self_equiv CategoryTheory.Limits.isIsoZeroSelfEquiv

variable [HasZeroObject C]

open ZeroObject

/-- A zero morphism `0 : X ⟶ Y` is an isomorphism if and only if
`X` and `Y` are isomorphic to the zero object.
-/
def isIsoZeroEquivIsoZero (X Y : C) : IsIso (0 : X ⟶ Y) ≃ (X ≅ 0) × (Y ≅ 0) := by
  -- This is lame, because `Prod` can't cope with `Prop`, so we can't use `Equiv.prodCongr`.
  refine' (isIsoZeroEquiv X Y).trans _
  symm
  fconstructor
  · rintro ⟨eX, eY⟩
    fconstructor
    exact (idZeroEquivIsoZero X).symm eX
    exact (idZeroEquivIsoZero Y).symm eY
  · rintro ⟨hX, hY⟩
    fconstructor
    exact (idZeroEquivIsoZero X) hX
    exact (idZeroEquivIsoZero Y) hY
  · aesop_cat
  · aesop_cat
#align category_theory.limits.is_iso_zero_equiv_iso_zero CategoryTheory.Limits.isIsoZeroEquivIsoZero

theorem isIso_of_source_target_iso_zero {X Y : C} (f : X ⟶ Y) (i : X ≅ 0) (j : Y ≅ 0) :
    IsIso f := by
  rw [zero_of_source_iso_zero f i]
  exact (isIsoZeroEquivIsoZero _ _).invFun ⟨i, j⟩
#align category_theory.limits.is_iso_of_source_target_iso_zero CategoryTheory.Limits.isIso_of_source_target_iso_zero

/-- A zero morphism `0 : X ⟶ X` is an isomorphism if and only if
`X` is isomorphic to the zero object.
-/
def isIsoZeroSelfEquivIsoZero (X : C) : IsIso (0 : X ⟶ X) ≃ (X ≅ 0) :=
  (isIsoZeroEquivIsoZero X X).trans subsingletonProdSelfEquiv
#align category_theory.limits.is_iso_zero_self_equiv_iso_zero CategoryTheory.Limits.isIsoZeroSelfEquivIsoZero

end IsIso

/-- If there are zero morphisms, any initial object is a zero object. -/
theorem hasZeroObject_of_hasInitial_object [HasZeroMorphisms C] [HasInitial C] :
    HasZeroObject C := by
  refine' ⟨⟨⊥_ C, fun X => ⟨⟨⟨0⟩, by aesop_cat⟩⟩, fun X => ⟨⟨⟨0⟩, fun f => _⟩⟩⟩⟩
  calc
    f = f ≫ 𝟙 _ := (Category.comp_id _).symm
    _ = f ≫ 0 := by congr!
    _ = 0 := HasZeroMorphisms.comp_zero _ _
#align category_theory.limits.has_zero_object_of_has_initial_object CategoryTheory.Limits.hasZeroObject_of_hasInitial_object

/-- If there are zero morphisms, any terminal object is a zero object. -/
theorem hasZeroObject_of_hasTerminal_object [HasZeroMorphisms C] [HasTerminal C] :
    HasZeroObject C := by
  refine' ⟨⟨⊤_ C, fun X => ⟨⟨⟨0⟩, fun f => _⟩⟩, fun X => ⟨⟨⟨0⟩, by aesop_cat⟩⟩⟩⟩
  calc
    f = 𝟙 _ ≫ f := (Category.id_comp _).symm
    _ = 0 ≫ f := by congr!
    _ = 0 := zero_comp
#align category_theory.limits.has_zero_object_of_has_terminal_object CategoryTheory.Limits.hasZeroObject_of_hasTerminal_object

section Image

variable [HasZeroMorphisms C]

theorem image_ι_comp_eq_zero {X Y Z : C} {f : X ⟶ Y} {g : Y ⟶ Z} [HasImage f]
    [Epi (factorThruImage f)] (h : f ≫ g = 0) : image.ι f ≫ g = 0 :=
  zero_of_epi_comp (factorThruImage f) <| by simp [h]
#align category_theory.limits.image_ι_comp_eq_zero CategoryTheory.Limits.image_ι_comp_eq_zero

theorem comp_factorThruImage_eq_zero {X Y Z : C} {f : X ⟶ Y} {g : Y ⟶ Z} [HasImage g]
    (h : f ≫ g = 0) : f ≫ factorThruImage g = 0 :=
  zero_of_comp_mono (image.ι g) <| by simp [h]
#align category_theory.limits.comp_factor_thru_image_eq_zero CategoryTheory.Limits.comp_factorThruImage_eq_zero

variable [HasZeroObject C]

open ZeroObject

/-- The zero morphism has a `MonoFactorisation` through the zero object.
-/
@[simps]
def monoFactorisationZero (X Y : C) : MonoFactorisation (0 : X ⟶ Y) where
  I := 0
  m := 0
  e := 0
#align category_theory.limits.mono_factorisation_zero CategoryTheory.Limits.monoFactorisationZero

/-- The factorisation through the zero object is an image factorisation.
-/
def imageFactorisationZero (X Y : C) : ImageFactorisation (0 : X ⟶ Y) where
  F := monoFactorisationZero X Y
  isImage := { lift := fun F' => 0 }
#align category_theory.limits.image_factorisation_zero CategoryTheory.Limits.imageFactorisationZero

instance hasImage_zero {X Y : C} : HasImage (0 : X ⟶ Y) :=
  HasImage.mk <| imageFactorisationZero _ _
#align category_theory.limits.has_image_zero CategoryTheory.Limits.hasImage_zero

/-- The image of a zero morphism is the zero object. -/
def imageZero {X Y : C} : image (0 : X ⟶ Y) ≅ 0 :=
  IsImage.isoExt (Image.isImage (0 : X ⟶ Y)) (imageFactorisationZero X Y).isImage
#align category_theory.limits.image_zero CategoryTheory.Limits.imageZero

/-- The image of a morphism which is equal to zero is the zero object. -/
def imageZero' {X Y : C} {f : X ⟶ Y} (h : f = 0) [HasImage f] : image f ≅ 0 :=
  image.eqToIso h ≪≫ imageZero
#align category_theory.limits.image_zero' CategoryTheory.Limits.imageZero'

@[simp]
theorem image.ι_zero {X Y : C} [HasImage (0 : X ⟶ Y)] : image.ι (0 : X ⟶ Y) = 0 := by
  rw [← image.lift_fac (monoFactorisationZero X Y)]
  simp
#align category_theory.limits.image.ι_zero CategoryTheory.Limits.image.ι_zero

/-- If we know `f = 0`,
it requires a little work to conclude `image.ι f = 0`,
because `f = g` only implies `image f ≅ image g`.
-/
@[simp]
theorem image.ι_zero' [HasEqualizers C] {X Y : C} {f : X ⟶ Y} (h : f = 0) [HasImage f] :
    image.ι f = 0 := by
  rw [image.eq_fac h]
  simp
#align category_theory.limits.image.ι_zero' CategoryTheory.Limits.image.ι_zero'

end Image

/-- In the presence of zero morphisms, coprojections into a coproduct are (split) monomorphisms. -/
instance isSplitMono_sigma_ι {β : Type u'} [HasZeroMorphisms C] (f : β → C)
    [HasColimit (Discrete.functor f)] (b : β) : IsSplitMono (Sigma.ι f b) :=
  IsSplitMono.mk' { retraction := Sigma.desc <| Pi.single b (𝟙 _) }
#align category_theory.limits.is_split_mono_sigma_ι CategoryTheory.Limits.isSplitMono_sigma_ι

/-- In the presence of zero morphisms, projections into a product are (split) epimorphisms. -/
instance isSplitEpi_pi_π {β : Type u'} [HasZeroMorphisms C] (f : β → C)
    [HasLimit (Discrete.functor f)] (b : β) : IsSplitEpi (Pi.π f b) :=
  IsSplitEpi.mk' { section_ := Pi.lift <| Pi.single b (𝟙 _) }
#align category_theory.limits.is_split_epi_pi_π CategoryTheory.Limits.isSplitEpi_pi_π

/-- In the presence of zero morphisms, coprojections into a coproduct are (split) monomorphisms. -/
instance isSplitMono_coprod_inl [HasZeroMorphisms C] {X Y : C} [HasColimit (pair X Y)] :
    IsSplitMono (coprod.inl : X ⟶ X ⨿ Y) :=
  IsSplitMono.mk' { retraction := coprod.desc (𝟙 X) 0 }
#align category_theory.limits.is_split_mono_coprod_inl CategoryTheory.Limits.isSplitMono_coprod_inl

/-- In the presence of zero morphisms, coprojections into a coproduct are (split) monomorphisms. -/
instance isSplitMono_coprod_inr [HasZeroMorphisms C] {X Y : C} [HasColimit (pair X Y)] :
    IsSplitMono (coprod.inr : Y ⟶ X ⨿ Y) :=
  IsSplitMono.mk' { retraction := coprod.desc 0 (𝟙 Y) }
#align category_theory.limits.is_split_mono_coprod_inr CategoryTheory.Limits.isSplitMono_coprod_inr

/-- In the presence of zero morphisms, projections into a product are (split) epimorphisms. -/
instance isSplitEpi_prod_fst [HasZeroMorphisms C] {X Y : C} [HasLimit (pair X Y)] :
    IsSplitEpi (prod.fst : X ⨯ Y ⟶ X) :=
  IsSplitEpi.mk' { section_ := prod.lift (𝟙 X) 0 }
#align category_theory.limits.is_split_epi_prod_fst CategoryTheory.Limits.isSplitEpi_prod_fst

/-- In the presence of zero morphisms, projections into a product are (split) epimorphisms. -/
instance isSplitEpi_prod_snd [HasZeroMorphisms C] {X Y : C} [HasLimit (pair X Y)] :
    IsSplitEpi (prod.snd : X ⨯ Y ⟶ Y) :=
  IsSplitEpi.mk' { section_ := prod.lift 0 (𝟙 Y) }
#align category_theory.limits.is_split_epi_prod_snd CategoryTheory.Limits.isSplitEpi_prod_snd

end CategoryTheory.Limits<|MERGE_RESOLUTION|>--- conflicted
+++ resolved
@@ -220,11 +220,7 @@
     rw [← Category.id_comp f, h, zero_comp]
   · intro h
     rw [← IsSplitMono.id f]
-<<<<<<< HEAD
-    simp_rw [h, zero_comp]
-=======
     simp only [h, zero_comp]
->>>>>>> 3a0b6938
 #align category_theory.limits.is_zero.iff_is_split_mono_eq_zero CategoryTheory.Limits.IsZero.iff_isSplitMono_eq_zero
 
 theorem iff_isSplitEpi_eq_zero {X Y : C} (f : X ⟶ Y) [IsSplitEpi f] : IsZero Y ↔ f = 0 := by
