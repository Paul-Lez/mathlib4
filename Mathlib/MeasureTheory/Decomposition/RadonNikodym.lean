/-
Copyright (c) 2021 Kexing Ying. All rights reserved.
Released under Apache 2.0 license as described in the file LICENSE.
Authors: Kexing Ying
-/
import Mathlib.MeasureTheory.Decomposition.Lebesgue

#align_import measure_theory.decomposition.radon_nikodym from "leanprover-community/mathlib"@"fc75855907eaa8ff39791039710f567f37d4556f"

/-!
# Radon-Nikodym theorem

This file proves the Radon-Nikodym theorem. The Radon-Nikodym theorem states that, given measures
`μ, ν`, if `HaveLebesgueDecomposition μ ν`, then `μ` is absolutely continuous with respect to
`ν` if and only if there exists a measurable function `f : α → ℝ≥0∞` such that `μ = fν`.
In particular, we have `f = rnDeriv μ ν`.

The Radon-Nikodym theorem will allow us to define many important concepts in probability theory,
most notably probability cumulative functions. It could also be used to define the conditional
expectation of a real function, but we take a different approach (see the file
`MeasureTheory/Function/ConditionalExpectation`).

## Main results

* `MeasureTheory.Measure.absolutelyContinuous_iff_withDensity_rnDeriv_eq` :
  the Radon-Nikodym theorem
* `MeasureTheory.SignedMeasure.absolutelyContinuous_iff_withDensityᵥ_rnDeriv_eq` :
  the Radon-Nikodym theorem for signed measures

## Tags

Radon-Nikodym theorem
-/


noncomputable section

open scoped Classical MeasureTheory NNReal ENNReal

variable {α β : Type*} {m : MeasurableSpace α}

namespace MeasureTheory

namespace Measure

theorem withDensity_rnDeriv_eq (μ ν : Measure α) [HaveLebesgueDecomposition μ ν] (h : μ ≪ ν) :
    ν.withDensity (rnDeriv μ ν) = μ := by
  obtain ⟨_, ⟨E, hE₁, hE₂, hE₃⟩, hadd⟩ := haveLebesgueDecomposition_spec μ ν
  have : singularPart μ ν = 0 := by
    refine' le_antisymm (fun A (_ : MeasurableSet A) => _) (Measure.zero_le _)
    suffices singularPart μ ν Set.univ = 0 by
      rw [Measure.coe_zero, Pi.zero_apply, ← this]
      exact measure_mono (Set.subset_univ _)
    rw [← measure_add_measure_compl hE₁, hE₂, zero_add]
    have : (singularPart μ ν + ν.withDensity (rnDeriv μ ν)) Eᶜ = μ Eᶜ := by rw [← hadd]
    rw [Measure.coe_add, Pi.add_apply, h hE₃] at this
    exact (add_eq_zero_iff.1 this).1
  rw [this, zero_add] at hadd
  exact hadd.symm
#align measure_theory.measure.with_density_rn_deriv_eq MeasureTheory.Measure.withDensity_rnDeriv_eq

variable {μ ν : Measure α}

/-- **The Radon-Nikodym theorem**: Given two measures `μ` and `ν`, if
`HaveLebesgueDecomposition μ ν`, then `μ` is absolutely continuous to `ν` if and only if
`ν.withDensity (rnDeriv μ ν) = μ`. -/
theorem absolutelyContinuous_iff_withDensity_rnDeriv_eq
    [HaveLebesgueDecomposition μ ν] : μ ≪ ν ↔ ν.withDensity (rnDeriv μ ν) = μ :=
  ⟨withDensity_rnDeriv_eq μ ν, fun h => h ▸ withDensity_absolutelyContinuous _ _⟩
#align measure_theory.measure.absolutely_continuous_iff_with_density_rn_deriv_eq MeasureTheory.Measure.absolutelyContinuous_iff_withDensity_rnDeriv_eq

theorem withDensity_rnDeriv_toReal_eq [IsFiniteMeasure μ] [HaveLebesgueDecomposition μ ν]
    (h : μ ≪ ν) {i : Set α} (hi : MeasurableSet i) :
    (∫ x in i, (μ.rnDeriv ν x).toReal ∂ν) = (μ i).toReal := by
  rw [integral_toReal, ← withDensity_apply _ hi, withDensity_rnDeriv_eq μ ν h]
  · measurability
  · refine' ae_lt_top (μ.measurable_rnDeriv ν)
      (lt_of_le_of_lt (lintegral_mono_set i.subset_univ) _).ne
    rw [← withDensity_apply _ MeasurableSet.univ, withDensity_rnDeriv_eq μ ν h]
    exact measure_lt_top _ _
#align measure_theory.measure.with_density_rn_deriv_to_real_eq MeasureTheory.Measure.withDensity_rnDeriv_toReal_eq

lemma rnDeriv_pos [HaveLebesgueDecomposition μ ν] (hμν : μ ≪ ν) :
    ∀ᵐ x ∂μ, 0 < μ.rnDeriv ν x := by
  rw [← Measure.withDensity_rnDeriv_eq _ _  hμν,
    ae_withDensity_iff (Measure.measurable_rnDeriv _ _), Measure.withDensity_rnDeriv_eq _ _  hμν]
  exact ae_of_all _ (fun x hx ↦ lt_of_le_of_ne (zero_le _) hx.symm)

lemma inv_rnDeriv [SigmaFinite μ] [SigmaFinite ν] (hμν : μ ≪ ν) (hνμ : ν ≪ μ) :
    (μ.rnDeriv ν)⁻¹ =ᵐ[μ] ν.rnDeriv μ := by
  suffices μ.withDensity (μ.rnDeriv ν)⁻¹ = μ.withDensity (ν.rnDeriv μ) by
    calc (μ.rnDeriv ν)⁻¹ =ᵐ[μ] (μ.withDensity (μ.rnDeriv ν)⁻¹).rnDeriv μ :=
          (rnDeriv_withDensity _ (measurable_rnDeriv _ _).inv).symm
    _ = (μ.withDensity (ν.rnDeriv μ)).rnDeriv μ := by rw [this]
    _ =ᵐ[μ] ν.rnDeriv μ := rnDeriv_withDensity _ (measurable_rnDeriv _ _)
  rw [withDensity_rnDeriv_eq _ _ hνμ, ← withDensity_rnDeriv_eq _ _ hμν]
  conv in ((ν.withDensity (μ.rnDeriv ν)).rnDeriv ν)⁻¹ => rw [withDensity_rnDeriv_eq _ _ hμν]
  change (ν.withDensity (μ.rnDeriv ν)).withDensity (fun x ↦ (μ.rnDeriv ν x)⁻¹) = ν
<<<<<<< HEAD
  rw [withDensity_inv_same (measurable_rnDeriv _ _) (hνμ.ae_le (rnDeriv_pos hμν))
=======
  rw [withDensity_inv_same (measurable_rnDeriv _ _)
    (by filter_upwards [hνμ.ae_le (rnDeriv_pos hμν)] with x hx using hx.ne')
>>>>>>> 92fe122e
    (rnDeriv_ne_top _ _)]

lemma set_lintegral_rnDeriv [HaveLebesgueDecomposition μ ν] (hμν : μ ≪ ν) {s : Set α}
    (hs : MeasurableSet s) :
    ∫⁻ x in s, μ.rnDeriv ν x ∂ν = μ s := by
  conv_rhs => rw [← Measure.withDensity_rnDeriv_eq _ _ hμν, withDensity_apply _ hs]

lemma lintegral_rnDeriv [HaveLebesgueDecomposition μ ν] (hμν : μ ≪ ν) :
    ∫⁻ x, μ.rnDeriv ν x ∂ν = μ Set.univ := by
  rw [← set_lintegral_univ, set_lintegral_rnDeriv hμν MeasurableSet.univ]

lemma set_integral_toReal_rnDeriv {μ ν : Measure α} [SigmaFinite μ] [SigmaFinite ν]
    (hμν : μ ≪ ν) {s : Set α} (hs : MeasurableSet s) :
    ∫ x in s, (μ.rnDeriv ν x).toReal ∂ν = (μ s).toReal := by
  rw [integral_toReal (Measure.measurable_rnDeriv _ _).aemeasurable]
  · rw [ENNReal.toReal_eq_toReal_iff, set_lintegral_rnDeriv hμν hs]
    simp
  · exact ae_restrict_of_ae (Measure.rnDeriv_lt_top _ _)

lemma integral_toReal_rnDeriv {μ ν : Measure α} [SigmaFinite μ] [SigmaFinite ν] (hμν : μ ≪ ν) :
    ∫ x, (μ.rnDeriv ν x).toReal ∂ν = (μ Set.univ).toReal := by
  rw [← integral_univ, set_integral_toReal_rnDeriv hμν MeasurableSet.univ]

end Measure

namespace SignedMeasure

open Measure VectorMeasure

theorem withDensityᵥ_rnDeriv_eq (s : SignedMeasure α) (μ : Measure α) [SigmaFinite μ]
    (h : s ≪ᵥ μ.toENNRealVectorMeasure) : μ.withDensityᵥ (s.rnDeriv μ) = s := by
  rw [absolutelyContinuous_ennreal_iff, (_ : μ.toENNRealVectorMeasure.ennrealToMeasure = μ),
    totalVariation_absolutelyContinuous_iff] at h
  · ext1 i hi
    rw [withDensityᵥ_apply (integrable_rnDeriv _ _) hi, rnDeriv, integral_sub,
      withDensity_rnDeriv_toReal_eq h.1 hi, withDensity_rnDeriv_toReal_eq h.2 hi]
    · conv_rhs => rw [← s.toSignedMeasure_toJordanDecomposition]
      erw [VectorMeasure.sub_apply]
      rw [toSignedMeasure_apply_measurable hi, toSignedMeasure_apply_measurable hi]
    all_goals
      rw [← integrableOn_univ]
      refine' IntegrableOn.restrict _ MeasurableSet.univ
      refine' ⟨_, hasFiniteIntegral_toReal_of_lintegral_ne_top _⟩
      · apply Measurable.aestronglyMeasurable
        measurability
      · rw [set_lintegral_univ]
        exact (lintegral_rnDeriv_lt_top _ _).ne
  · exact equivMeasure.right_inv μ
#align measure_theory.signed_measure.with_densityᵥ_rn_deriv_eq MeasureTheory.SignedMeasure.withDensityᵥ_rnDeriv_eq

/-- The Radon-Nikodym theorem for signed measures. -/
theorem absolutelyContinuous_iff_withDensityᵥ_rnDeriv_eq (s : SignedMeasure α) (μ : Measure α)
    [SigmaFinite μ] : s ≪ᵥ μ.toENNRealVectorMeasure ↔ μ.withDensityᵥ (s.rnDeriv μ) = s :=
  ⟨withDensityᵥ_rnDeriv_eq s μ, fun h => h ▸ withDensityᵥ_absolutelyContinuous _ _⟩
#align measure_theory.signed_measure.absolutely_continuous_iff_with_densityᵥ_rn_deriv_eq MeasureTheory.SignedMeasure.absolutelyContinuous_iff_withDensityᵥ_rnDeriv_eq

end SignedMeasure

end MeasureTheory<|MERGE_RESOLUTION|>--- conflicted
+++ resolved
@@ -96,12 +96,8 @@
   rw [withDensity_rnDeriv_eq _ _ hνμ, ← withDensity_rnDeriv_eq _ _ hμν]
   conv in ((ν.withDensity (μ.rnDeriv ν)).rnDeriv ν)⁻¹ => rw [withDensity_rnDeriv_eq _ _ hμν]
   change (ν.withDensity (μ.rnDeriv ν)).withDensity (fun x ↦ (μ.rnDeriv ν x)⁻¹) = ν
-<<<<<<< HEAD
-  rw [withDensity_inv_same (measurable_rnDeriv _ _) (hνμ.ae_le (rnDeriv_pos hμν))
-=======
   rw [withDensity_inv_same (measurable_rnDeriv _ _)
     (by filter_upwards [hνμ.ae_le (rnDeriv_pos hμν)] with x hx using hx.ne')
->>>>>>> 92fe122e
     (rnDeriv_ne_top _ _)]
 
 lemma set_lintegral_rnDeriv [HaveLebesgueDecomposition μ ν] (hμν : μ ≪ ν) {s : Set α}
