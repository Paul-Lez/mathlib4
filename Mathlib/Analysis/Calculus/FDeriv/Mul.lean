--- conflicted
+++ resolved
@@ -784,10 +784,6 @@
 /-- At an invertible element `x` of a normed algebra `R`, the Fréchet derivative of the inversion
 operation is the linear map `fun t ↦ - x⁻¹ * t * x⁻¹`.
 
-<<<<<<< HEAD
-TODO: prove that `Ring.inverse` is analytic and use it to prove a `HasStrictFDerivAt` lemma.
-=======
->>>>>>> 4591e55b
 TODO (low prio): prove a version without assumption `[HasSummableGeomSeries R]` but within the set
 of units. -/
 @[fun_prop]
@@ -879,21 +875,15 @@
 theorem differentiableWithinAt_inv {x : R} (hx : x ≠ 0) (s : Set R) :
     DifferentiableWithinAt 𝕜 (fun x => x⁻¹) s x :=
   (differentiableAt_inv hx).differentiableWithinAt
-<<<<<<< HEAD
-=======
 
 @[deprecated (since := "2024-09-21")]
 alias differentiableWithinAt_inv' := differentiableWithinAt_inv
->>>>>>> 4591e55b
 
 @[fun_prop]
 theorem differentiableOn_inv : DifferentiableOn 𝕜 (fun x : R => x⁻¹) {x | x ≠ 0} := fun _x hx =>
   differentiableWithinAt_inv hx _
-<<<<<<< HEAD
-=======
 
 @[deprecated (since := "2024-09-21")] alias differentiableOn_inv' := differentiableOn_inv
->>>>>>> 4591e55b
 
 /-- Non-commutative version of `fderiv_inv` -/
 theorem fderiv_inv' {x : R} (hx : x ≠ 0) : fderiv 𝕜 Inv.inv x = -mulLeftRight 𝕜 R x⁻¹ x⁻¹ :=
@@ -911,40 +901,28 @@
 theorem DifferentiableWithinAt.inv (hf : DifferentiableWithinAt 𝕜 h S z) (hz : h z ≠ 0) :
     DifferentiableWithinAt 𝕜 (fun x => (h x)⁻¹) S z :=
   (differentiableAt_inv hz).comp_differentiableWithinAt z hf
-<<<<<<< HEAD
-=======
 
 @[deprecated (since := "2024-09-21")]
 alias DifferentiableWithinAt.inv' := DifferentiableWithinAt.inv
->>>>>>> 4591e55b
 
 @[simp, fun_prop]
 theorem DifferentiableAt.inv (hf : DifferentiableAt 𝕜 h z) (hz : h z ≠ 0) :
     DifferentiableAt 𝕜 (fun x => (h x)⁻¹) z :=
   (differentiableAt_inv hz).comp z hf
-<<<<<<< HEAD
-=======
 
 @[deprecated (since := "2024-09-21")] alias DifferentiableAt.inv' := DifferentiableAt.inv
->>>>>>> 4591e55b
 
 @[fun_prop]
 theorem DifferentiableOn.inv (hf : DifferentiableOn 𝕜 h S) (hz : ∀ x ∈ S, h x ≠ 0) :
     DifferentiableOn 𝕜 (fun x => (h x)⁻¹) S := fun x h => (hf x h).inv (hz x h)
-<<<<<<< HEAD
-=======
 
 @[deprecated (since := "2024-09-21")] alias DifferentiableOn.inv' := DifferentiableOn.inv
->>>>>>> 4591e55b
 
 @[simp, fun_prop]
 theorem Differentiable.inv (hf : Differentiable 𝕜 h) (hz : ∀ x, h x ≠ 0) :
     Differentiable 𝕜 fun x => (h x)⁻¹ := fun x => (hf x).inv (hz x)
-<<<<<<< HEAD
-=======
 
 @[deprecated (since := "2024-09-21")] alias Differentiable.inv' := Differentiable.inv
->>>>>>> 4591e55b
 
 end DivisionRingInverse
 
