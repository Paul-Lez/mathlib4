--- conflicted
+++ resolved
@@ -8,17 +8,10 @@
 -/
 
 require "leanprover-community" / "batteries" @ git "nightly-testing"
-<<<<<<< HEAD
-require "leanprover-community" / "Qq" @ git "master"
-require "leanprover-community" / "aesop" @ git "nightly-testing"
-require "leanprover-community" / "proofwidgets" @ git "v0.0.44-pre"
-require "leanprover-community" / "importGraph" @ git "main"
-=======
 require "leanprover-community" / "Qq" @ git "nightly-testing"
 require "leanprover-community" / "aesop" @ git "nightly-testing"
 require "leanprover-community" / "proofwidgets" @ git "v0.0.44-pre"
 require "leanprover-community" / "importGraph" @ git "nightly-testing"
->>>>>>> 71802680
 require "leanprover-community" / "LeanSearchClient" @ git "main"
   from git "https://github.com/leanprover-community/LeanSearchClient" @ "main"
 
