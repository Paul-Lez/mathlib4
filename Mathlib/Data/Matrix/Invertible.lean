/-
Copyright (c) 2023 Eric Wieser. All rights reserved.
Released under Apache 2.0 license as described in the file LICENSE.
Authors: Eric Wieser, Ahmad Alkhalawi
-/
import Mathlib.Data.Matrix.ConjTranspose
import Mathlib.Tactic.Abel

/-! # Extra lemmas about invertible matrices

A few of the `Invertible` lemmas generalize to multiplication of rectangular matrices.

For lemmas about the matrix inverse in terms of the determinant and adjugate, see `Matrix.inv`
in `LinearAlgebra/Matrix/NonsingularInverse.lean`.

## Main results

* `Matrix.invertibleConjTranspose`
* `Matrix.invertibleTranspose`
* `Matrix.isUnit_conjTranpose`
* `Matrix.isUnit_tranpose`
-/


open scoped Matrix

variable {m n : Type*} {α : Type*}
variable [Fintype n] [DecidableEq n]

namespace Matrix

section Semiring
variable [Semiring α]

/-- A copy of `invOf_mul_cancel_left` for rectangular matrices. -/
protected theorem invOf_mul_cancel_left (A : Matrix n n α) (B : Matrix n m α) [Invertible A] :
    ⅟ A * (A * B) = B := by rw [← Matrix.mul_assoc, invOf_mul_self, Matrix.one_mul]

/-- A copy of `mul_invOf_cancel_left` for rectangular matrices. -/
protected theorem mul_invOf_cancel_left (A : Matrix n n α) (B : Matrix n m α) [Invertible A] :
    A * (⅟ A * B) = B := by rw [← Matrix.mul_assoc, mul_invOf_self, Matrix.one_mul]

/-- A copy of `invOf_mul_cancel_right` for rectangular matrices. -/
protected theorem invOf_mul_cancel_right (A : Matrix m n α) (B : Matrix n n α) [Invertible B] :
    A * ⅟ B * B = A := by rw [Matrix.mul_assoc, invOf_mul_self, Matrix.mul_one]

/-- A copy of `mul_invOf_cancel_right` for rectangular matrices. -/
protected theorem mul_invOf_cancel_right (A : Matrix m n α) (B : Matrix n n α) [Invertible B] :
    A * B * ⅟ B = A := by rw [Matrix.mul_assoc, mul_invOf_self, Matrix.mul_one]

<<<<<<< HEAD
@[deprecated (since := "2024-09-07")] alias invOf_mul_self_assoc := invOf_mul_cancel_left
@[deprecated (since := "2024-09-07")] alias mul_invOf_self_assoc := mul_invOf_cancel_left
@[deprecated (since := "2024-09-07")] alias mul_invOf_mul_self_cancel := invOf_mul_cancel_right
@[deprecated (since := "2024-09-07")] alias mul_mul_invOf_self_cancel := mul_invOf_cancel_right
=======
@[deprecated (since := "2024-09-07")]
protected alias invOf_mul_self_assoc := Matrix.invOf_mul_cancel_left
@[deprecated (since := "2024-09-07")]
protected alias mul_invOf_self_assoc := Matrix.mul_invOf_cancel_left
@[deprecated (since := "2024-09-07")]
protected alias mul_invOf_mul_self_cancel := Matrix.invOf_mul_cancel_right
@[deprecated (since := "2024-09-07")]
protected alias mul_mul_invOf_self_cancel := Matrix.mul_invOf_cancel_right
>>>>>>> d0df76bd

section ConjTranspose
variable [StarRing α] (A : Matrix n n α)

/-- The conjugate transpose of an invertible matrix is invertible. -/
instance invertibleConjTranspose [Invertible A] : Invertible Aᴴ := Invertible.star _

lemma conjTranspose_invOf [Invertible A] [Invertible Aᴴ] : (⅟A)ᴴ = ⅟(Aᴴ) := star_invOf _

/-- A matrix is invertible if the conjugate transpose is invertible. -/
def invertibleOfInvertibleConjTranspose [Invertible Aᴴ] : Invertible A := by
  rw [← conjTranspose_conjTranspose A, ← star_eq_conjTranspose]
  infer_instance

@[simp] lemma isUnit_conjTranspose : IsUnit Aᴴ ↔ IsUnit A := isUnit_star

end ConjTranspose

end Semiring

section CommSemiring

variable [CommSemiring α] (A : Matrix n n α)

/-- The transpose of an invertible matrix is invertible. -/
instance invertibleTranspose [Invertible A] : Invertible Aᵀ where
  invOf := (⅟A)ᵀ
  invOf_mul_self := by rw [← transpose_mul, mul_invOf_self, transpose_one]
  mul_invOf_self := by rw [← transpose_mul, invOf_mul_self, transpose_one]

lemma transpose_invOf [Invertible A] [Invertible Aᵀ] : (⅟A)ᵀ = ⅟(Aᵀ) := by
  letI := invertibleTranspose A
  convert (rfl : _ = ⅟(Aᵀ))

/-- `Aᵀ` is invertible when `A` is. -/
def invertibleOfInvertibleTranspose [Invertible Aᵀ] : Invertible A where
  invOf := (⅟(Aᵀ))ᵀ
  invOf_mul_self := by rw [← transpose_one, ← mul_invOf_self Aᵀ, transpose_mul, transpose_transpose]
  mul_invOf_self := by rw [← transpose_one, ← invOf_mul_self Aᵀ, transpose_mul, transpose_transpose]

/-- Together `Matrix.invertibleTranspose` and `Matrix.invertibleOfInvertibleTranspose` form an
equivalence, although both sides of the equiv are subsingleton anyway. -/
@[simps]
def transposeInvertibleEquivInvertible : Invertible Aᵀ ≃ Invertible A where
  toFun := @invertibleOfInvertibleTranspose _ _ _ _ _ _
  invFun := @invertibleTranspose _ _ _ _ _ _
  left_inv _ := Subsingleton.elim _ _
  right_inv _ := Subsingleton.elim _ _

@[simp] lemma isUnit_transpose : IsUnit Aᵀ ↔ IsUnit A := by
  simp only [← nonempty_invertible_iff_isUnit,
    (transposeInvertibleEquivInvertible A).nonempty_congr]

end CommSemiring

section Ring

section Woodbury

variable [Fintype m] [DecidableEq m] [Ring α]
    (A : Matrix n n α) (U : Matrix n m α) (C : Matrix m m α) (V : Matrix m n α)
    [Invertible A] [Invertible C] [Invertible (⅟C + V * ⅟A * U)]

-- No spaces around multiplication signs for better clarity
lemma add_mul_mul_invOf_mul_eq_one :
    (A + U*C*V)*(⅟A - ⅟A*U*⅟(⅟C + V*⅟A*U)*V*⅟A) = 1 := by
  calc
    (A + U*C*V)*(⅟A - ⅟A*U*⅟(⅟C + V*⅟A*U)*V*⅟A)
    _ = A*⅟A - A*⅟A*U*⅟(⅟C + V*⅟A*U)*V*⅟A + U*C*V*⅟A - U*C*V*⅟A*U*⅟(⅟C + V*⅟A*U)*V*⅟A := by
      simp_rw [add_sub_assoc, add_mul, mul_sub, Matrix.mul_assoc]
    _ = (1 + U*C*V*⅟A) - (U*⅟(⅟C + V*⅟A*U)*V*⅟A + U*C*V*⅟A*U*⅟(⅟C + V*⅟A*U)*V*⅟A) := by
      rw [mul_invOf_self, Matrix.one_mul]
      abel
    _ = 1 + U*C*V*⅟A - (U + U*C*V*⅟A*U)*⅟(⅟C + V*⅟A*U)*V*⅟A := by
      rw [sub_right_inj, Matrix.add_mul, Matrix.add_mul, Matrix.add_mul]
    _ = 1 + U*C*V*⅟A - U*C*(⅟C + V*⅟A*U)*⅟(⅟C + V*⅟A*U)*V*⅟A := by
      congr
      simp only [Matrix.mul_add, Matrix.mul_invOf_cancel_right, ← Matrix.mul_assoc]
    _ = 1 := by
      rw [Matrix.mul_invOf_cancel_right]
      abel

/-- Like `add_mul_mul_invOf_mul_eq_one`, but with multiplication reversed. -/
lemma add_mul_mul_invOf_mul_eq_one' :
    (⅟A - ⅟A*U*⅟(⅟C + V*⅟A*U)*V*⅟A)*(A + U*C*V) = 1 := by
  calc
    (⅟A - ⅟A*U*⅟(⅟C + V*⅟A*U)*V*⅟A)*(A + U*C*V)
    _ = ⅟A*A - ⅟A*U*⅟(⅟C + V*⅟A*U)*V*⅟A*A + ⅟A*U*C*V - ⅟A*U*⅟(⅟C + V*⅟A*U)*V*⅟A*U*C*V := by
      simp_rw [add_sub_assoc, _root_.mul_add, _root_.sub_mul, Matrix.mul_assoc]
    _ = (1 + ⅟A*U*C*V) - (⅟A*U*⅟(⅟C + V*⅟A*U)*V + ⅟A*U*⅟(⅟C + V*⅟A*U)*V*⅟A*U*C*V) := by
      rw [invOf_mul_self, Matrix.invOf_mul_cancel_right]
      abel
    _ = 1 + ⅟A*U*C*V - ⅟A*U*⅟(⅟C + V*⅟A*U)*(V + V*⅟A*U*C*V) := by
      rw [sub_right_inj, Matrix.mul_add]
      simp_rw [Matrix.mul_assoc]
    _ = 1 + ⅟A*U*C*V - ⅟A*U*⅟(⅟C + V*⅟A*U)*(⅟C + V*⅟A*U)*C*V := by
      congr 1
      simp only [Matrix.mul_add, Matrix.add_mul, ← Matrix.mul_assoc,
        Matrix.invOf_mul_cancel_right]
    _ = 1 := by
      rw [Matrix.invOf_mul_cancel_right]
      abel

/-- If matrices `A`, `C`, and `C⁻¹ + V * A⁻¹ * U` are invertible, then so is `A + U * C * V`-/
def invertibleAddMulMul : Invertible (A + U*C*V) where
  invOf := ⅟A - ⅟A*U*⅟(⅟C + V*⅟A*U)*V*⅟A
  invOf_mul_self := add_mul_mul_invOf_mul_eq_one' _ _ _ _
  mul_invOf_self := add_mul_mul_invOf_mul_eq_one _ _ _ _

/-- The **Woodbury Identity** (`⅟` version). -/
theorem invOf_add_mul_mul [Invertible (A + U*C*V)] :
    ⅟(A + U*C*V) = ⅟A - ⅟A*U*⅟(⅟C + V*⅟A*U)*V*⅟A := by
  letI := invertibleAddMulMul A U C V
  convert (rfl : ⅟(A + U*C*V) = _)

end Woodbury

end Ring

end Matrix<|MERGE_RESOLUTION|>--- conflicted
+++ resolved
@@ -48,12 +48,6 @@
 protected theorem mul_invOf_cancel_right (A : Matrix m n α) (B : Matrix n n α) [Invertible B] :
     A * B * ⅟ B = A := by rw [Matrix.mul_assoc, mul_invOf_self, Matrix.mul_one]
 
-<<<<<<< HEAD
-@[deprecated (since := "2024-09-07")] alias invOf_mul_self_assoc := invOf_mul_cancel_left
-@[deprecated (since := "2024-09-07")] alias mul_invOf_self_assoc := mul_invOf_cancel_left
-@[deprecated (since := "2024-09-07")] alias mul_invOf_mul_self_cancel := invOf_mul_cancel_right
-@[deprecated (since := "2024-09-07")] alias mul_mul_invOf_self_cancel := mul_invOf_cancel_right
-=======
 @[deprecated (since := "2024-09-07")]
 protected alias invOf_mul_self_assoc := Matrix.invOf_mul_cancel_left
 @[deprecated (since := "2024-09-07")]
@@ -62,7 +56,6 @@
 protected alias mul_invOf_mul_self_cancel := Matrix.invOf_mul_cancel_right
 @[deprecated (since := "2024-09-07")]
 protected alias mul_mul_invOf_self_cancel := Matrix.mul_invOf_cancel_right
->>>>>>> d0df76bd
 
 section ConjTranspose
 variable [StarRing α] (A : Matrix n n α)
