--- conflicted
+++ resolved
@@ -337,11 +337,7 @@
 
 protected lemma IsUniformEmbedding.isEmbedding {f : α → β} (h : IsUniformEmbedding f) :
     IsEmbedding f where
-<<<<<<< HEAD
-  toInducing := h.toIsUniformInducing.inducing
-=======
   toIsInducing := h.toIsUniformInducing.isInducing
->>>>>>> 4efbd2b0
   inj := h.inj
 
 @[deprecated (since := "2024-10-26")]
@@ -572,14 +568,7 @@
 make sure that its topology is defeq to the original one. -/
 def IsEmbedding.comapUniformSpace {α β} [TopologicalSpace α] [u : UniformSpace β]
     (f : α → β) (h : IsEmbedding f) : UniformSpace α :=
-<<<<<<< HEAD
-  (u.comap f).replaceTopology h.induced
-=======
   (u.comap f).replaceTopology h.eq_induced
-
-@[deprecated (since := "2024-10-26")]
-alias Embedding.comapUniformSpace := IsEmbedding.comapUniformSpace
->>>>>>> 4efbd2b0
 
 @[deprecated (since := "2024-10-26")]
 alias Embedding.comapUniformSpace := IsEmbedding.comapUniformSpace
