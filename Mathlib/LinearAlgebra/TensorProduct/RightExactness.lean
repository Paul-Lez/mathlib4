--- conflicted
+++ resolved
@@ -422,87 +422,6 @@
   rw [Algebra.algebraMap_eq_smul_one, smul_tmul]
   exact ⟨x • y, rfl⟩
 
-<<<<<<< HEAD
-/-- Left tensoring a module with a quotient of the ring is the same as
-quotienting that module by the corresponding submodule. -/
-noncomputable def quotTensorEquivQuotSMul (I : Ideal R) :
-    (R ⧸ I) ⊗[R] M ≃ₗ[R] M ⧸ (I • ⊤ : Submodule R M) :=
-  (rTensor.equiv M (exact_subtype_mkQ I) I.mkQ_surjective).symm.trans <|
-    Submodule.Quotient.equiv _ _ (TensorProduct.lid R M) <|
-      Eq.trans (LinearMap.range_comp _ _).symm <|
-        Eq.trans ((Submodule.topEquiv.lTensor I).range_comp _).symm <| Eq.symm <|
-          (Submodule.smul_eq_map₂.trans <| map₂_eq_range_lift_comp_mapIncl _ _ _).trans <|
-            congrArg _ (TensorProduct.ext' (fun _ _ => rfl))
-
-/-- Right tensoring a module with a quotient of the ring is the same as
-quotienting that module by the corresponding submodule. -/
-noncomputable def tensorQuotEquivQuotSMul (I : Ideal R) :
-    M ⊗[R] (R ⧸ I) ≃ₗ[R] M ⧸ (I • ⊤ : Submodule R M) :=
-  TensorProduct.comm R M _ ≪≫ₗ quotTensorEquivQuotSMul M I
-
-variable {M}
-
-@[simp]
-lemma quotTensorEquivQuotSMul_mk_tmul (I : Ideal R) (r : R) (x : M) :
-    quotTensorEquivQuotSMul M I (Ideal.Quotient.mk I r ⊗ₜ[R] x) =
-      Submodule.Quotient.mk (r • x) :=
-  (quotTensorEquivQuotSMul M I).eq_symm_apply.mp <|
-    Eq.trans (congrArg (· ⊗ₜ[R] x) <|
-        Eq.trans (congrArg (Ideal.Quotient.mk I)
-                    (Eq.trans (smul_eq_mul R) (mul_one r))).symm <|
-          Submodule.Quotient.mk_smul I r 1) <|
-      smul_tmul r _ x
-
-lemma quotTensorEquivQuotSMul_comp_mkQ_rTensor (I : Ideal R) :
-    quotTensorEquivQuotSMul M I ∘ₗ I.mkQ.rTensor M =
-      (I • ⊤ : Submodule R M).mkQ ∘ₗ TensorProduct.lid R M :=
-  TensorProduct.ext' (quotTensorEquivQuotSMul_mk_tmul I)
-
-@[simp]
-lemma quotTensorEquivQuotSMul_symm_mk (I : Ideal R) (x : M) :
-    (quotTensorEquivQuotSMul M I).symm (Submodule.Quotient.mk x) = 1 ⊗ₜ[R] x :=
-  rfl
-
-lemma quotTensorEquivQuotSMul_symm_comp_mkQ (I : Ideal R) :
-    (quotTensorEquivQuotSMul M I).symm ∘ₗ (I • ⊤ : Submodule R M).mkQ =
-      TensorProduct.mk R (R ⧸ I) M 1 :=
-  LinearMap.ext (quotTensorEquivQuotSMul_symm_mk I)
-
-lemma quotTensorEquivQuotSMul_comp_mk (I : Ideal R) :
-    quotTensorEquivQuotSMul M I ∘ₗ TensorProduct.mk R (R ⧸ I) M 1 =
-      Submodule.mkQ (I • ⊤) :=
-  Eq.symm <| (LinearEquiv.toLinearMap_symm_comp_eq _ _).mp <|
-    quotTensorEquivQuotSMul_symm_comp_mkQ I
-
-@[simp]
-lemma tensorQuotEquivQuotSMul_tmul_mk (I : Ideal R) (x : M) (r : R) :
-    tensorQuotEquivQuotSMul M I (x ⊗ₜ[R] Ideal.Quotient.mk I r) =
-      Submodule.Quotient.mk (r • x) :=
-  quotTensorEquivQuotSMul_mk_tmul I r x
-
-lemma tensorQuotEquivQuotSMul_comp_mkQ_lTensor (I : Ideal R) :
-    tensorQuotEquivQuotSMul M I ∘ₗ I.mkQ.lTensor M =
-      (I • ⊤ : Submodule R M).mkQ ∘ₗ TensorProduct.rid R M :=
-  TensorProduct.ext' (tensorQuotEquivQuotSMul_tmul_mk I)
-
-@[simp]
-lemma tensorQuotEquivQuotSMul_symm_mk (I : Ideal R) (x : M) :
-    (tensorQuotEquivQuotSMul M I).symm (Submodule.Quotient.mk x) = x ⊗ₜ[R] 1 :=
-  rfl
-
-lemma tensorQuotEquivQuotSMul_symm_comp_mkQ (I : Ideal R) :
-    (tensorQuotEquivQuotSMul M I).symm ∘ₗ (I • ⊤ : Submodule R M).mkQ =
-      (TensorProduct.mk R M (R ⧸ I)).flip 1 :=
-  LinearMap.ext (tensorQuotEquivQuotSMul_symm_mk I)
-
-lemma tensorQuotEquivQuotSMul_comp_mk (I : Ideal R) :
-    tensorQuotEquivQuotSMul M I ∘ₗ (TensorProduct.mk R M (R ⧸ I)).flip 1 =
-      Submodule.mkQ (I • ⊤) :=
-  Eq.symm <| (LinearEquiv.toLinearMap_symm_comp_eq _ _).mp <|
-    tensorQuotEquivQuotSMul_symm_comp_mkQ I
-
-=======
->>>>>>> a6bc4c5e
 end Modules
 
 section Algebras
