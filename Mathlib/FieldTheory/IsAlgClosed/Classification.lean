/-
Copyright (c) 2022 Chris Hughes. All rights reserved.
Released under Apache 2.0 license as described in the file LICENSE.
Authors: Chris Hughes
-/
import Mathlib.Algebra.Algebra.ZMod
import Mathlib.Algebra.MvPolynomial.Cardinal
import Mathlib.Algebra.Polynomial.Cardinal
import Mathlib.FieldTheory.IsAlgClosed.Basic
import Mathlib.RingTheory.AlgebraicIndependent

/-!
# Classification of Algebraically closed fields

This file contains results related to classifying algebraically closed fields.

## Main statements

* `IsAlgClosed.equivOfTranscendenceBasis` Two algebraically closed fields with the same
  characteristic and the same cardinality of transcendence basis are isomorphic.
* `IsAlgClosed.ringEquivOfCardinalEqOfCharEq` Two uncountable algebraically closed fields
  are isomorphic if they have the same characteristic and the same cardinality.
-/


universe u v w

open scoped Cardinal Polynomial

open Cardinal

section AlgebraicClosure

namespace Algebra.IsAlgebraic

variable (R : Type u) (L : Type v) [CommRing R] [CommRing L] [IsDomain L] [Algebra R L]
variable [NoZeroSMulDivisors R L] [Algebra.IsAlgebraic R L]

<<<<<<< HEAD
theorem cardinal_mk_le_sigma_polynomial :
    lift #L ≤ #(Σ p : R[X], { x : L // x ∈ p.aroots L }) :=
  @mk_le_of_injective (ULift L) (Σ p : R[X], {x : L | x ∈ p.aroots L})
    (fun ⟨x⟩ =>
=======
theorem cardinalMk_le_sigma_polynomial :
    #L ≤ #(Σ p : R[X], { x : L // x ∈ p.aroots L }) :=
  @mk_le_of_injective L (Σ p : R[X], {x : L | x ∈ p.aroots L})
    (fun x : L =>
>>>>>>> 59e75948
      let p := Classical.indefiniteDescription _ (Algebra.IsAlgebraic.isAlgebraic x)
      ⟨p.1, x, by
        dsimp
        have h : p.1.map (algebraMap R L) ≠ 0 := by
          rw [Ne, ← Polynomial.degree_eq_bot,
            Polynomial.degree_map_eq_of_injective (NoZeroSMulDivisors.algebraMap_injective R L),
            Polynomial.degree_eq_bot]
          exact p.2.1
        rw [Polynomial.mem_roots h, Polynomial.IsRoot, Polynomial.eval_map, ← Polynomial.aeval_def,
          p.2.2]⟩)
    fun ⟨x⟩ ⟨y⟩ => by
      intro h
      simp? at h says simp only [Set.coe_setOf, ne_eq, Set.mem_setOf_eq, Sigma.mk.inj_iff] at h
      ext
      refine (Subtype.heq_iff_coe_eq ?_).1 h.2
      simp only [h.1, forall_true_iff]

@[deprecated (since := "2024-11-10")]
alias cardinal_mk_le_sigma_polynomial := cardinalMk_le_sigma_polynomial

/-- The cardinality of an algebraic extension is at most the maximum of the cardinality
<<<<<<< HEAD
of the base ring or `ℵ₀` -/
theorem cardinal_mk_le_max : lift.{u} #L ≤ lift (max #R ℵ₀) :=
  calc
    lift.{u} #L ≤ #(Σ p : R[X], { x : L // x ∈ p.aroots L }) :=
      cardinal_mk_le_sigma_polynomial R L
=======
of the base ring or `ℵ₀`. -/
@[stacks 09GK]
theorem cardinalMk_le_max : #L ≤ max #R ℵ₀ :=
  calc
    #L ≤ #(Σ p : R[X], { x : L // x ∈ p.aroots L }) :=
      cardinalMk_le_sigma_polynomial R L
>>>>>>> 59e75948
    _ = Cardinal.sum fun p : R[X] => #{x : L | x ∈ p.aroots L} := by
      rw [← mk_sigma]; rfl
    _ ≤ Cardinal.sum fun _ : R[X] => ℵ₀ :=
      (sum_le_sum _ _ fun _ => (Multiset.finite_toSet _).lt_aleph0.le)
<<<<<<< HEAD
    _ = lift.{v} #(R[X]) * lift ℵ₀ := sum_const _ _
    _ ≤ max (max (lift #(R[X])) (lift ℵ₀)) ℵ₀ := mul_le_max _ _
    _ = lift.{v, u} (max #(R[X]) ℵ₀) := by simp only [lift_aleph0, le_max_iff,
        aleph0_le_lift, le_refl, or_true, max_eq_left, lift_max]
    _ ≤ lift.{v, u} (max (max #R ℵ₀) ℵ₀) :=
      lift_le.2 (max_le_max Polynomial.cardinal_mk_le_max le_rfl)
    _ = lift (max #R ℵ₀) := by simp only [le_max_iff, le_refl, or_true, max_eq_left, lift_max,
      lift_aleph0]
=======
    _ = #(R[X]) * ℵ₀ := sum_const' _ _
    _ ≤ max (max #(R[X]) ℵ₀) ℵ₀ := mul_le_max _ _
    _ ≤ max (max (max #R ℵ₀) ℵ₀) ℵ₀ :=
      (max_le_max (max_le_max Polynomial.cardinalMk_le_max le_rfl) le_rfl)
    _ = max #R ℵ₀ := by simp only [max_assoc, max_comm ℵ₀, max_left_comm ℵ₀, max_self]
>>>>>>> 59e75948

@[deprecated (since := "2024-11-10")] alias cardinal_mk_le_max := cardinalMk_le_max

end Algebra.IsAlgebraic

end AlgebraicClosure

namespace IsAlgClosed

section Classification

noncomputable section

variable {R L K : Type*} [CommRing R]
variable [Field K] [Algebra R K]
variable [Field L] [Algebra R L]
variable {ι : Type*} (v : ι → K)
variable {κ : Type*} (w : κ → L)
variable (hv : AlgebraicIndependent R v)

theorem isAlgClosure_of_transcendence_basis [IsAlgClosed K] (hv : IsTranscendenceBasis R v) :
    IsAlgClosure (Algebra.adjoin R (Set.range v)) K :=
  letI := RingHom.domain_nontrivial (algebraMap R K)
  { isAlgClosed := by infer_instance
    isAlgebraic := hv.isAlgebraic }

variable (hw : AlgebraicIndependent R w)

/-- setting `R` to be `ZMod (ringChar R)` this result shows that if two algebraically
closed fields have equipotent transcendence bases and the same characteristic then they are
isomorphic. -/
def equivOfTranscendenceBasis [IsAlgClosed K] [IsAlgClosed L] (e : ι ≃ κ)
    (hv : IsTranscendenceBasis R v) (hw : IsTranscendenceBasis R w) : K ≃+* L := by
  letI := isAlgClosure_of_transcendence_basis v hv
  letI := isAlgClosure_of_transcendence_basis w hw
  have e : Algebra.adjoin R (Set.range v) ≃+* Algebra.adjoin R (Set.range w) := by
    refine hv.1.aevalEquiv.symm.toRingEquiv.trans ?_
    refine (AlgEquiv.ofAlgHom (MvPolynomial.rename e)
      (MvPolynomial.rename e.symm) ?_ ?_).toRingEquiv.trans ?_
    · ext; simp
    · ext; simp
    exact hw.1.aevalEquiv.toRingEquiv
  exact IsAlgClosure.equivOfEquiv K L e

end

end Classification

section Cardinal

variable {R : Type u} {K : Type v} [CommRing R] [Field K] [Algebra R K] [IsAlgClosed K]
variable {ι : Type w} (v : ι → K)

theorem cardinal_le_max_transcendence_basis (hv : IsTranscendenceBasis R v) :
    Cardinal.lift.{max u w} #K ≤ max (max (Cardinal.lift.{max v w} #R)
      (Cardinal.lift.{max u v} #ι)) ℵ₀ :=
  calc
    Cardinal.lift.{max u w} #K ≤ Cardinal.lift.{max u w}
        (max #(Algebra.adjoin R (Set.range v)) ℵ₀) := by
      letI := isAlgClosure_of_transcendence_basis v hv
<<<<<<< HEAD
      simpa using Algebra.IsAlgebraic.cardinal_mk_le_max (Algebra.adjoin R (Set.range v)) K
    _ = Cardinal.lift.{v} (max #(MvPolynomial ι R) ℵ₀) := by
      rw [lift_max, ← Cardinal.lift_mk_eq.2 ⟨hv.1.aevalEquiv.toEquiv⟩, lift_aleph0,
        ← lift_aleph0.{max u v w, max u w}, ← lift_max, lift_umax'.{max u w, v}]
    _ ≤ Cardinal.lift.{v} (max (max (max (Cardinal.lift #R) (Cardinal.lift #ι)) ℵ₀) ℵ₀) :=
        lift_le.2 (max_le_max MvPolynomial.cardinal_lift_mk_le_max le_rfl)
    _ = _ := by simp
=======
      Algebra.IsAlgebraic.cardinalMk_le_max _ _
    _ = max #(MvPolynomial ι R) ℵ₀ := by rw [Cardinal.eq.2 ⟨hv.1.aevalEquiv.toEquiv⟩]
    _ ≤ max (max (max #R #ι) ℵ₀) ℵ₀ := max_le_max MvPolynomial.cardinalMk_le_max le_rfl
    _ = _ := by simp [max_assoc]
>>>>>>> 59e75948

/-- If `K` is an uncountable algebraically closed field, then its
cardinality is the same as that of a transcendence basis. -/
theorem cardinal_eq_cardinal_transcendence_basis_of_aleph0_lt [Nontrivial R]
    (hv : IsTranscendenceBasis R v) (hR : #R ≤ ℵ₀) (hK : ℵ₀ < #K) :
    Cardinal.lift.{w} #K = Cardinal.lift.{v} #ι :=
  have : ℵ₀ ≤ Cardinal.lift.{max u v} #ι := le_of_not_lt fun h => not_le_of_gt
    (show ℵ₀ < Cardinal.lift.{max u w} #K by simpa) <|
    calc
      Cardinal.lift.{max u w, v} #K ≤ max (max (Cardinal.lift.{max v w, u} #R)
        (Cardinal.lift.{max u v, w} #ι)) ℵ₀ := cardinal_le_max_transcendence_basis v hv
      _ ≤ _ := max_le (max_le (by simpa) (by simpa using le_of_lt h)) le_rfl
  suffices Cardinal.lift.{max u w} #K = Cardinal.lift.{max u v} #ι
    from Cardinal.lift_injective.{u, max v w} (by simpa)
  le_antisymm
    (calc
      Cardinal.lift.{max u w} #K ≤ max (max
        (Cardinal.lift.{max v w} #R) (Cardinal.lift.{max u v} #ι)) ℵ₀ :=
        cardinal_le_max_transcendence_basis v hv
      _ = Cardinal.lift #ι := by
        rw [max_eq_left, max_eq_right]
        · exact le_trans (by simpa using hR) this
        · exact le_max_of_le_right this)
    (lift_mk_le.2 ⟨⟨v, hv.1.injective⟩⟩)

end Cardinal

variable {K : Type u} {L : Type v} [Field K] [Field L] [IsAlgClosed K] [IsAlgClosed L]

/-- Two uncountable algebraically closed fields of characteristic zero are isomorphic
if they have the same cardinality. -/
theorem ringEquivOfCardinalEqOfCharZero [CharZero K] [CharZero L] (hK : ℵ₀ < #K)
    (hKL : Nonempty (K ≃ L)) : Nonempty (K ≃+* L) := by
  cases' exists_isTranscendenceBasis ℤ
    (show Function.Injective (algebraMap ℤ K) from Int.cast_injective) with s hs
  cases' exists_isTranscendenceBasis ℤ
    (show Function.Injective (algebraMap ℤ L) from Int.cast_injective) with t ht
  have hL : ℵ₀ < #L := by
    rwa [← aleph0_lt_lift.{v, u}, ← lift_mk_eq'.2 hKL, aleph0_lt_lift]
  have : Cardinal.lift.{v} #s = Cardinal.lift.{u} #t := by
    rw [← lift_injective (cardinal_eq_cardinal_transcendence_basis_of_aleph0_lt _
        hs (le_of_eq mk_int) hK),
      ← lift_injective (cardinal_eq_cardinal_transcendence_basis_of_aleph0_lt _
        ht (le_of_eq mk_int) hL)]
    exact Cardinal.lift_mk_eq'.2 hKL
  cases' Cardinal.lift_mk_eq'.1 this with e
  exact ⟨equivOfTranscendenceBasis _ _ e hs ht⟩

private theorem ringEquivOfCardinalEqOfCharP (p : ℕ) [Fact p.Prime] [CharP K p] [CharP L p]
    (hK : ℵ₀ < #K) (hKL : Nonempty (K ≃ L)) : Nonempty (K ≃+* L) := by
  letI : Algebra (ZMod p) K := ZMod.algebra _ _
  letI : Algebra (ZMod p) L := ZMod.algebra _ _
  cases' exists_isTranscendenceBasis (ZMod p)
    (show Function.Injective (algebraMap (ZMod p) K) from RingHom.injective _) with s hs
  cases' exists_isTranscendenceBasis (ZMod p)
    (show Function.Injective (algebraMap (ZMod p) L) from RingHom.injective _) with t ht
  have hL : ℵ₀ < #L := by
    rwa [← aleph0_lt_lift.{v, u}, ← lift_mk_eq'.2 hKL, aleph0_lt_lift]
  have : Cardinal.lift.{v} #s = Cardinal.lift.{u} #t := by
    rw [← lift_injective (cardinal_eq_cardinal_transcendence_basis_of_aleph0_lt _
        hs (le_of_lt (lt_aleph0_of_finite _)) hK),
      ← lift_injective (cardinal_eq_cardinal_transcendence_basis_of_aleph0_lt _
        ht (le_of_lt (lt_aleph0_of_finite _)) hL)]
    exact Cardinal.lift_mk_eq'.2 hKL
  cases' Cardinal.lift_mk_eq'.1 this with e
  exact ⟨equivOfTranscendenceBasis _ _ e hs ht⟩

/-- Two uncountable algebraically closed fields are isomorphic
if they have the same cardinality and the same characteristic. -/
theorem ringEquivOfCardinalEqOfCharEq (p : ℕ) [CharP K p] [CharP L p] (hK : ℵ₀ < #K)
    (hKL : Nonempty (K ≃ L)) : Nonempty (K ≃+* L) := by
  rcases CharP.char_is_prime_or_zero K p with (hp | hp)
  · haveI : Fact p.Prime := ⟨hp⟩
    exact ringEquivOfCardinalEqOfCharP p hK hKL
  · simp only [hp] at *
    letI : CharZero K := CharP.charP_to_charZero K
    letI : CharZero L := CharP.charP_to_charZero L
    exact ringEquivOfCardinalEqOfCharZero hK hKL

end IsAlgClosed<|MERGE_RESOLUTION|>--- conflicted
+++ resolved
@@ -36,17 +36,10 @@
 variable (R : Type u) (L : Type v) [CommRing R] [CommRing L] [IsDomain L] [Algebra R L]
 variable [NoZeroSMulDivisors R L] [Algebra.IsAlgebraic R L]
 
-<<<<<<< HEAD
-theorem cardinal_mk_le_sigma_polynomial :
+theorem cardinalMk_le_sigma_polynomial :
     lift #L ≤ #(Σ p : R[X], { x : L // x ∈ p.aroots L }) :=
   @mk_le_of_injective (ULift L) (Σ p : R[X], {x : L | x ∈ p.aroots L})
     (fun ⟨x⟩ =>
-=======
-theorem cardinalMk_le_sigma_polynomial :
-    #L ≤ #(Σ p : R[X], { x : L // x ∈ p.aroots L }) :=
-  @mk_le_of_injective L (Σ p : R[X], {x : L | x ∈ p.aroots L})
-    (fun x : L =>
->>>>>>> 59e75948
       let p := Classical.indefiniteDescription _ (Algebra.IsAlgebraic.isAlgebraic x)
       ⟨p.1, x, by
         dsimp
@@ -68,40 +61,23 @@
 alias cardinal_mk_le_sigma_polynomial := cardinalMk_le_sigma_polynomial
 
 /-- The cardinality of an algebraic extension is at most the maximum of the cardinality
-<<<<<<< HEAD
 of the base ring or `ℵ₀` -/
-theorem cardinal_mk_le_max : lift.{u} #L ≤ lift (max #R ℵ₀) :=
+theorem cardinalMk_le_max : lift.{u} #L ≤ lift (max #R ℵ₀) :=
   calc
     lift.{u} #L ≤ #(Σ p : R[X], { x : L // x ∈ p.aroots L }) :=
-      cardinal_mk_le_sigma_polynomial R L
-=======
-of the base ring or `ℵ₀`. -/
-@[stacks 09GK]
-theorem cardinalMk_le_max : #L ≤ max #R ℵ₀ :=
-  calc
-    #L ≤ #(Σ p : R[X], { x : L // x ∈ p.aroots L }) :=
       cardinalMk_le_sigma_polynomial R L
->>>>>>> 59e75948
     _ = Cardinal.sum fun p : R[X] => #{x : L | x ∈ p.aroots L} := by
       rw [← mk_sigma]; rfl
     _ ≤ Cardinal.sum fun _ : R[X] => ℵ₀ :=
       (sum_le_sum _ _ fun _ => (Multiset.finite_toSet _).lt_aleph0.le)
-<<<<<<< HEAD
     _ = lift.{v} #(R[X]) * lift ℵ₀ := sum_const _ _
     _ ≤ max (max (lift #(R[X])) (lift ℵ₀)) ℵ₀ := mul_le_max _ _
     _ = lift.{v, u} (max #(R[X]) ℵ₀) := by simp only [lift_aleph0, le_max_iff,
         aleph0_le_lift, le_refl, or_true, max_eq_left, lift_max]
     _ ≤ lift.{v, u} (max (max #R ℵ₀) ℵ₀) :=
-      lift_le.2 (max_le_max Polynomial.cardinal_mk_le_max le_rfl)
+      lift_le.2 (max_le_max Polynomial.cardinalMk_le_max le_rfl)
     _ = lift (max #R ℵ₀) := by simp only [le_max_iff, le_refl, or_true, max_eq_left, lift_max,
       lift_aleph0]
-=======
-    _ = #(R[X]) * ℵ₀ := sum_const' _ _
-    _ ≤ max (max #(R[X]) ℵ₀) ℵ₀ := mul_le_max _ _
-    _ ≤ max (max (max #R ℵ₀) ℵ₀) ℵ₀ :=
-      (max_le_max (max_le_max Polynomial.cardinalMk_le_max le_rfl) le_rfl)
-    _ = max #R ℵ₀ := by simp only [max_assoc, max_comm ℵ₀, max_left_comm ℵ₀, max_self]
->>>>>>> 59e75948
 
 @[deprecated (since := "2024-11-10")] alias cardinal_mk_le_max := cardinalMk_le_max
 
@@ -162,20 +138,13 @@
     Cardinal.lift.{max u w} #K ≤ Cardinal.lift.{max u w}
         (max #(Algebra.adjoin R (Set.range v)) ℵ₀) := by
       letI := isAlgClosure_of_transcendence_basis v hv
-<<<<<<< HEAD
-      simpa using Algebra.IsAlgebraic.cardinal_mk_le_max (Algebra.adjoin R (Set.range v)) K
+      simpa using Algebra.IsAlgebraic.cardinalMk_le_max (Algebra.adjoin R (Set.range v)) K
     _ = Cardinal.lift.{v} (max #(MvPolynomial ι R) ℵ₀) := by
       rw [lift_max, ← Cardinal.lift_mk_eq.2 ⟨hv.1.aevalEquiv.toEquiv⟩, lift_aleph0,
         ← lift_aleph0.{max u v w, max u w}, ← lift_max, lift_umax'.{max u w, v}]
     _ ≤ Cardinal.lift.{v} (max (max (max (Cardinal.lift #R) (Cardinal.lift #ι)) ℵ₀) ℵ₀) :=
         lift_le.2 (max_le_max MvPolynomial.cardinal_lift_mk_le_max le_rfl)
     _ = _ := by simp
-=======
-      Algebra.IsAlgebraic.cardinalMk_le_max _ _
-    _ = max #(MvPolynomial ι R) ℵ₀ := by rw [Cardinal.eq.2 ⟨hv.1.aevalEquiv.toEquiv⟩]
-    _ ≤ max (max (max #R #ι) ℵ₀) ℵ₀ := max_le_max MvPolynomial.cardinalMk_le_max le_rfl
-    _ = _ := by simp [max_assoc]
->>>>>>> 59e75948
 
 /-- If `K` is an uncountable algebraically closed field, then its
 cardinality is the same as that of a transcendence basis. -/
