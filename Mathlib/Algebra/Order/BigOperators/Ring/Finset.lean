--- conflicted
+++ resolved
@@ -205,11 +205,7 @@
 
 private alias ⟨_, prod_ne_zero⟩ := prod_ne_zero_iff
 
-<<<<<<< HEAD
-/-- The `positivity` extension which proves that `∏ i in s, f i` is nonnegative if `f` is, and
-=======
 /-- The `positivity` extension which proves that `∏ i ∈ s, f i` is nonnegative if `f` is, and
->>>>>>> 99508fb5
 positive if each `f i` is.
 
 TODO: The following example does not work
