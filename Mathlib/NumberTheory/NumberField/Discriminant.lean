/-
Copyright (c) 2023 Xavier Roblot. All rights reserved.
Released under Apache 2.0 license as described in the file LICENSE.
Authors: Xavier Roblot
-/
import Mathlib.Data.Real.Pi.Bounds
import Mathlib.NumberTheory.NumberField.CanonicalEmbedding.ConvexBody

/-!
# Number field discriminant
This file defines the discriminant of a number field.

## Main definitions

* `NumberField.discr`: the absolute discriminant of a number field.

## Main result

* `NumberField.abs_discr_gt_two`: **Hermite-Minkowski Theorem**. A nontrivial number field has
discriminant greater than `2`.

* `NumberField.finite_of_discr_bdd`: **Hermite Theorem**. Let `N` be an integer. There are only
finitely many number fields (in some fixed extension of `ℚ`) of discriminant bounded by `N`.

## Tags
number field, discriminant
-/

-- TODO. Rewrite some of the FLT results on the disciminant using the definitions and results of
-- this file

namespace NumberField

open FiniteDimensional NumberField NumberField.InfinitePlace Matrix

open scoped Classical Real nonZeroDivisors

variable (K : Type*) [Field K] [NumberField K]

/-- The absolute discriminant of a number field. -/
noncomputable abbrev discr : ℤ := Algebra.discr ℤ (RingOfIntegers.basis K)

theorem coe_discr : (discr K : ℚ) = Algebra.discr ℚ (integralBasis K) :=
  (Algebra.discr_localizationLocalization ℤ _ K (RingOfIntegers.basis K)).symm

theorem discr_ne_zero : discr K ≠ 0 := by
  rw [← (Int.cast_injective (α := ℚ)).ne_iff, coe_discr]
  exact Algebra.discr_not_zero_of_basis ℚ (integralBasis K)

theorem discr_eq_discr {ι : Type*} [Fintype ι] [DecidableEq ι] (b : Basis ι ℤ (𝓞 K)) :
    Algebra.discr ℤ b = discr K := by
  let b₀ := Basis.reindex (RingOfIntegers.basis K) (Basis.indexEquiv (RingOfIntegers.basis K) b)
  rw [Algebra.discr_eq_discr (𝓞 K) b b₀, Basis.coe_reindex, Algebra.discr_reindex]

theorem discr_eq_discr_of_algEquiv {L : Type*} [Field L] [NumberField L] (f : K ≃ₐ[ℚ] L) :
    discr K = discr L := by
  let f₀ : 𝓞 K ≃ₗ[ℤ] 𝓞 L := (f.restrictScalars ℤ).mapIntegralClosure.toLinearEquiv
  rw [← Rat.intCast_inj, coe_discr, Algebra.discr_eq_discr_of_algEquiv (integralBasis K) f,
    ← discr_eq_discr L ((RingOfIntegers.basis K).map f₀)]
  change _ = algebraMap ℤ ℚ _
  rw [← Algebra.discr_localizationLocalization ℤ (nonZeroDivisors ℤ) L]
  congr
  ext
  simp only [Function.comp_apply, integralBasis_apply, Basis.localizationLocalization_apply,
    Basis.map_apply]
  rfl

open MeasureTheory MeasureTheory.Measure Zspan NumberField.mixedEmbedding
  NumberField.InfinitePlace ENNReal NNReal Complex

theorem _root_.NumberField.mixedEmbedding.volume_fundamentalDomain_latticeBasis :
    volume (fundamentalDomain (latticeBasis K)) =
      (2 : ℝ≥0∞)⁻¹ ^ NrComplexPlaces K * sqrt ‖discr K‖₊ := by
  let f : Module.Free.ChooseBasisIndex ℤ (𝓞 K) ≃ (K →+* ℂ) :=
    (canonicalEmbedding.latticeBasis K).indexEquiv (Pi.basisFun ℂ _)
  let e : (index K) ≃ Module.Free.ChooseBasisIndex ℤ (𝓞 K) := (indexEquiv K).trans f.symm
  let M := (mixedEmbedding.stdBasis K).toMatrix ((latticeBasis K).reindex e.symm)
  let N := Algebra.embeddingsMatrixReindex ℚ ℂ (integralBasis K ∘ f.symm)
    RingHom.equivRatAlgHom
  suffices M.map Complex.ofReal = (matrixToStdBasis K) *
      (Matrix.reindex (indexEquiv K).symm (indexEquiv K).symm N).transpose by
    calc volume (fundamentalDomain (latticeBasis K))
      _ = ‖((mixedEmbedding.stdBasis K).toMatrix ((latticeBasis K).reindex e.symm)).det‖₊ := by
        rw [← fundamentalDomain_reindex _ e.symm, ← norm_toNNReal, measure_fundamentalDomain
          ((latticeBasis K).reindex e.symm), volume_fundamentalDomain_stdBasis, mul_one]
        rfl
      _ = ‖(matrixToStdBasis K).det * N.det‖₊ := by
        rw [← nnnorm_real, ← ofReal_eq_coe, RingHom.map_det, RingHom.mapMatrix_apply, this,
          det_mul, det_transpose, det_reindex_self]
      _ = (2 : ℝ≥0∞)⁻¹ ^ Fintype.card {w : InfinitePlace K // IsComplex w} * sqrt ‖N.det ^ 2‖₊ := by
        have : ‖Complex.I‖₊ = 1 := by rw [← norm_toNNReal, norm_eq_abs, abs_I, Real.toNNReal_one]
        rw [det_matrixToStdBasis, nnnorm_mul, nnnorm_pow, nnnorm_mul, this, mul_one, nnnorm_inv,
          coe_mul, ENNReal.coe_pow, ← norm_toNNReal, RCLike.norm_two, Real.toNNReal_ofNat,
          coe_inv two_ne_zero, coe_ofNat, nnnorm_pow, NNReal.sqrt_sq]
      _ = (2 : ℝ≥0∞)⁻¹ ^ Fintype.card { w // IsComplex w } * NNReal.sqrt ‖discr K‖₊ := by
        rw [← Algebra.discr_eq_det_embeddingsMatrixReindex_pow_two, Algebra.discr_reindex,
          ← coe_discr, map_intCast, ← Complex.nnnorm_int]
  ext : 2
  dsimp only [M]
  rw [Matrix.map_apply, Basis.toMatrix_apply, Basis.coe_reindex, Function.comp_apply,
    Equiv.symm_symm, latticeBasis_apply, ← commMap_canonical_eq_mixed, Complex.ofReal_eq_coe,
    stdBasis_repr_eq_matrixToStdBasis_mul K _ (fun _ => rfl)]
  rfl

theorem exists_ne_zero_mem_ideal_of_norm_le_mul_sqrt_discr (I : (FractionalIdeal (𝓞 K)⁰ K)ˣ) :
    ∃ a ∈ (I : FractionalIdeal (𝓞 K)⁰ K), a ≠ 0 ∧
      |Algebra.norm ℚ (a : K)| ≤ FractionalIdeal.absNorm I.1 * (4 / π) ^ NrComplexPlaces K *
        (finrank ℚ K).factorial / (finrank ℚ K) ^ (finrank ℚ K) * Real.sqrt |discr K| := by
  -- The smallest possible value for `exists_ne_zero_mem_ideal_of_norm_le`
  let B := (minkowskiBound K I * (convexBodySumFactor K)⁻¹).toReal ^ (1 / (finrank ℚ K : ℝ))
  have h_le : (minkowskiBound K I) ≤ volume (convexBodySum K B) := by
    refine le_of_eq ?_
    rw [convexBodySum_volume, ← ENNReal.ofReal_pow (by positivity), ← Real.rpow_natCast,
      ← Real.rpow_mul toReal_nonneg, div_mul_cancel₀, Real.rpow_one, ofReal_toReal, mul_comm,
      mul_assoc, ← coe_mul, inv_mul_cancel (convexBodySumFactor_ne_zero K), ENNReal.coe_one,
      mul_one]
    · exact mul_ne_top (ne_of_lt (minkowskiBound_lt_top K I)) coe_ne_top
    · exact (Nat.cast_ne_zero.mpr (ne_of_gt finrank_pos))
  convert exists_ne_zero_mem_ideal_of_norm_le K I h_le
  rw [div_pow B, ← Real.rpow_natCast B, ← Real.rpow_mul (by positivity), div_mul_cancel₀ _
    (Nat.cast_ne_zero.mpr <| ne_of_gt finrank_pos), Real.rpow_one, mul_comm_div, mul_div_assoc']
  congr 1
  rw [eq_comm]
  calc
    _ = FractionalIdeal.absNorm I.1 * (2 : ℝ)⁻¹ ^ NrComplexPlaces K * sqrt ‖discr K‖₊ *
          (2 : ℝ) ^ finrank ℚ K * ((2 : ℝ) ^ NrRealPlaces K * (π / 2) ^ NrComplexPlaces K /
            (Nat.factorial (finrank ℚ K)))⁻¹ := by
      simp_rw [minkowskiBound, convexBodySumFactor,
        volume_fundamentalDomain_fractionalIdealLatticeBasis,
        volume_fundamentalDomain_latticeBasis, toReal_mul, toReal_pow, toReal_inv, coe_toReal,
        toReal_ofNat, mixedEmbedding.finrank, mul_assoc]
      rw [ENNReal.toReal_ofReal (Rat.cast_nonneg.mpr (FractionalIdeal.absNorm_nonneg I.1))]
      simp_rw [NNReal.coe_inv, NNReal.coe_div, NNReal.coe_mul, NNReal.coe_pow, NNReal.coe_div,
        coe_real_pi, NNReal.coe_ofNat, NNReal.coe_natCast]
    _ = FractionalIdeal.absNorm I.1 * (2 : ℝ) ^ (finrank ℚ K - NrComplexPlaces K - NrRealPlaces K +
          NrComplexPlaces K : ℤ) * Real.sqrt ‖discr K‖ * Nat.factorial (finrank ℚ K) *
            π⁻¹ ^ (NrComplexPlaces K) := by
      simp_rw [inv_div, div_eq_mul_inv, mul_inv, ← zpow_neg_one, ← zpow_natCast, mul_zpow,
        ← zpow_mul, neg_one_mul, mul_neg_one, neg_neg, Real.coe_sqrt, coe_nnnorm, sub_eq_add_neg,
        zpow_add₀ (two_ne_zero : (2 : ℝ) ≠ 0)]
      ring
    _ = FractionalIdeal.absNorm I.1 * (2 : ℝ) ^ (2 * NrComplexPlaces K : ℤ) * Real.sqrt ‖discr K‖ *
          Nat.factorial (finrank ℚ K) * π⁻¹ ^ (NrComplexPlaces K) := by
      congr
      rw [← card_add_two_mul_card_eq_rank, Nat.cast_add, Nat.cast_mul, Nat.cast_ofNat]
      ring
    _ = FractionalIdeal.absNorm I.1 * (4 / π) ^ NrComplexPlaces K * (finrank ℚ K).factorial *
          Real.sqrt |discr K| := by
      rw [Int.norm_eq_abs, zpow_mul, show (2 : ℝ) ^ (2 : ℤ) = 4 by norm_cast, div_pow,
        inv_eq_one_div, div_pow, one_pow, zpow_natCast]
      ring

theorem exists_ne_zero_mem_ringOfIntegers_of_norm_le_mul_sqrt_discr :
    ∃ (a : 𝓞 K), a ≠ 0 ∧
      |Algebra.norm ℚ (a : K)| ≤ (4 / π) ^ NrComplexPlaces K *
        (finrank ℚ K).factorial / (finrank ℚ K) ^ (finrank ℚ K) * Real.sqrt |discr K| := by
  obtain ⟨_, h_mem, h_nz, h_nm⟩ := exists_ne_zero_mem_ideal_of_norm_le_mul_sqrt_discr K ↑1
  obtain ⟨a, rfl⟩ := (FractionalIdeal.mem_one_iff _).mp h_mem
  refine ⟨a, ne_zero_of_map h_nz, ?_⟩
  simp_rw [Units.val_one, FractionalIdeal.absNorm_one, Rat.cast_one, one_mul] at h_nm
  exact h_nm

variable {K}

theorem abs_discr_ge (h : 1 < finrank ℚ K) :
    (4 / 9 : ℝ) * (3 * π / 4) ^ finrank ℚ K ≤ |discr K| := by
  -- We use `exists_ne_zero_mem_ringOfIntegers_of_norm_le_mul_sqrt_discr` to get a nonzero
  -- algebraic integer `x` of small norm and the fact that `1 ≤ |Norm x|` to get a lower bound
  -- on `sqrt |discr K|`.
  obtain ⟨x, h_nz, h_bd⟩ := exists_ne_zero_mem_ringOfIntegers_of_norm_le_mul_sqrt_discr K
  have h_nm : (1 : ℝ) ≤ |Algebra.norm ℚ (x : K)| := by
    rw [← Algebra.coe_norm_int, ← Int.cast_one, ← Int.cast_abs, Rat.cast_intCast, Int.cast_le]
    exact Int.one_le_abs (Algebra.norm_ne_zero_iff.mpr h_nz)
  replace h_bd := le_trans h_nm h_bd
  rw [← inv_mul_le_iff (by positivity), inv_div, mul_one, Real.le_sqrt (by positivity)
    (by positivity), ← Int.cast_abs, div_pow, mul_pow, ← pow_mul, ← pow_mul] at h_bd
  refine le_trans ?_ h_bd
  -- The sequence `a n` is a lower bound for `|discr K|`. We prove below by induction an uniform
  -- lower bound for this sequence from which we deduce the result.
  let a : ℕ → ℝ := fun n => (n : ℝ) ^ (n * 2) / ((4 / π) ^ n * (n.factorial : ℝ) ^ 2)
  suffices ∀ n, 2 ≤ n → (4 / 9 : ℝ) * (3 * π / 4) ^ n ≤ a n by
    refine le_trans (this (finrank ℚ K) h) ?_
    simp only [a]
    gcongr
    · exact (one_le_div Real.pi_pos).2 Real.pi_le_four
    · rw [← card_add_two_mul_card_eq_rank, mul_comm]
      exact Nat.le_add_left _ _
  intro n hn
  induction n, hn using Nat.le_induction with
  | base => exact le_of_eq <| by norm_num [a, Nat.factorial_two]; field_simp; ring
  | succ m _ h_m =>
      suffices (3 : ℝ) ≤ (1 + 1 / m : ℝ) ^ (2 * m) by
        convert_to _ ≤ (a m) * (1 + 1 / m : ℝ) ^ (2 * m) / (4 / π)
        · simp_rw [a, add_mul, one_mul, pow_succ, Nat.factorial_succ]
          field_simp; ring
        · rw [_root_.le_div_iff (by positivity), pow_succ]
          convert (mul_le_mul h_m this (by positivity) (by positivity)) using 1
          field_simp; ring
      refine le_trans (le_of_eq (by field_simp; norm_num)) (one_add_mul_le_pow ?_ (2 * m))
      exact le_trans (by norm_num : (-2 : ℝ) ≤ 0) (by positivity)

/-- **Hermite-Minkowski Theorem**. A nontrivial number field has discriminant greater than `2`. -/
theorem abs_discr_gt_two (h : 1 < finrank ℚ K) : 2 < |discr K| := by
  have h₁ : 1 ≤ 3 * π / 4 := by
    rw [_root_.le_div_iff (by positivity), ← _root_.div_le_iff' (by positivity), one_mul]
    linarith [Real.pi_gt_three]
  have h₂ : (9 : ℝ) < π ^ 2 := by
    rw [ ← Real.sqrt_lt (by positivity) (by positivity), show Real.sqrt (9 : ℝ) = 3 from
    (Real.sqrt_eq_iff_sq_eq (by positivity) (by positivity)).mpr (by norm_num)]
    exact Real.pi_gt_three
  refine Int.cast_lt.mp <| lt_of_lt_of_le ?_ (abs_discr_ge h)
  rw [← _root_.div_lt_iff' (by positivity), Int.cast_ofNat]
  refine lt_of_lt_of_le ?_ (pow_le_pow_right (n := 2) h₁ h)
  rw [div_pow, _root_.lt_div_iff (by norm_num), mul_pow,
    show (2 : ℝ) / (4 / 9) * 4 ^ 2 = 72 by norm_num,
    show (3 : ℝ) ^ 2 = 9 by norm_num,
    ← _root_.div_lt_iff' (by positivity),
    show (72 : ℝ) / 9 = 8 by norm_num]
  linarith [h₂]

/-!
### Hermite Theorem
This section is devoted to the proof of Hermite theorem.

Let `N` be an integer . We prove that the set `S` of finite extensions `K` of `ℚ`
(in some fixed extension `A` of `ℚ`) such that `|discr K| ≤ N` is finite by proving, using
`finite_of_finite_generating_set`, that there exists a finite set `T ⊆ A` such that
`∀ K ∈ S, ∃ x ∈ T, K = ℚ⟮x⟯` .

To find the set `T`, we construct a finite set `T₀` of polynomials in `ℤ[X]` containing, for each
`K ∈ S`, the minimal polynomial of a primitive element of `K`. The set `T` is then the union of
roots in `A` of the polynomials in `T₀`. More precisely, the set `T₀` is the set of all polynomials
in `ℤ[X]` of degrees and coefficients bounded by some explicit constants depending only on `N`.

Indeed, we prove that, for any field `K` in `S`, its degree is bounded, see
`rank_le_rankOfDiscrBdd`, and also its Minkowski bound, see `minkowskiBound_lt_boundOfDiscBdd`.
Thus it follows from `mixedEmbedding.exists_primitive_element_lt_of_isComplex` and
`mixedEmbedding.exists_primitive_element_lt_of_isReal` that there exists an algebraic integer
`x` of `K` such that `K = ℚ(x)` and the conjugates of `x` are all bounded by some quantity
depending only on `N`.

Since the primitive element `x` is constructed differently depending on wether `K` has a infinite
real place or not, the theorem is proved in two parts.
-/

namespace hermiteTheorem

open Polynomial

open scoped IntermediateField

variable (A : Type*) [Field A] [CharZero A]

theorem finite_of_finite_generating_set {p : IntermediateField ℚ A → Prop}
    (S : Set {F : IntermediateField ℚ A // p F}) {T : Set A}
    (hT : T.Finite) (h : ∀ F ∈ S, ∃ x ∈ T, F = ℚ⟮x⟯) :
    S.Finite := by
  rw [← Set.finite_coe_iff] at hT
  refine Set.finite_coe_iff.mp <| Finite.of_injective
    (fun ⟨F, hF⟩ ↦ (⟨(h F hF).choose, (h F hF).choose_spec.1⟩ : T)) (fun _ _ h_eq ↦ ?_)
  rw [Subtype.ext_iff_val, Subtype.ext_iff_val]
  convert congr_arg (ℚ⟮·⟯) (Subtype.mk_eq_mk.mp h_eq)
  all_goals exact (h _ (Subtype.mem _)).choose_spec.2

variable (N : ℕ)

/-- An upper bound on the degree of a number field `K` with `|discr K| ≤ N`,
see `rank_le_rankOfDiscrBdd`. -/
noncomputable abbrev rankOfDiscrBdd : ℕ :=
  max 1 (Nat.floor ((Real.log ((9 / 4 : ℝ) * N) / Real.log (3 * π / 4))))

/-- An upper bound on the Minkowski bound of a number field `K` with `|discr K| ≤ N`;
see `minkowskiBound_lt_boundOfDiscBdd`. -/
noncomputable abbrev boundOfDiscBdd : ℝ≥0 := sqrt N * (2 : ℝ≥0) ^ rankOfDiscrBdd N + 1

variable {N} (hK : |discr K| ≤ N)

/-- If `|discr K| ≤ N` then the degree of `K` is at most `rankOfDiscrBdd`. -/
theorem rank_le_rankOfDiscrBdd :
    finrank ℚ K ≤ rankOfDiscrBdd N := by
  have h_nz : N ≠ 0 := by
    refine fun h ↦ discr_ne_zero K ?_
    rwa [h, Nat.cast_zero, abs_nonpos_iff] at hK
  have h₂ : 1 < 3 * π / 4 := by
    rw [_root_.lt_div_iff (by positivity), ← _root_.div_lt_iff' (by positivity), one_mul]
    linarith [Real.pi_gt_three]
  obtain h | h := lt_or_le 1 (finrank ℚ K)
  · apply le_max_of_le_right
    rw [Nat.le_floor_iff]
    · have h := le_trans (abs_discr_ge h) (Int.cast_le.mpr hK)
      contrapose! h
      rw [← Real.rpow_natCast]
      rw [Real.log_div_log] at h
      refine lt_of_le_of_lt ?_ (mul_lt_mul_of_pos_left
        (Real.rpow_lt_rpow_of_exponent_lt h₂ h) (by positivity : (0 : ℝ) < 4 / 9))
      rw [Real.rpow_logb (lt_trans zero_lt_one h₂) (ne_of_gt h₂) (by positivity), ← mul_assoc,
            ← inv_div, inv_mul_cancel (by norm_num), one_mul, Int.cast_natCast]
    · refine div_nonneg (Real.log_nonneg ?_) (Real.log_nonneg (le_of_lt h₂))
      rw [mul_comm, ← mul_div_assoc, _root_.le_div_iff (by positivity), one_mul,
        ← _root_.div_le_iff (by positivity)]
      exact le_trans (by norm_num) (Nat.one_le_cast.mpr (Nat.one_le_iff_ne_zero.mpr h_nz))
  · exact le_max_of_le_left h

/-- If `|discr K| ≤ N` then the Minkowski bound of `K` is less than `boundOfDiscrBdd`. -/
theorem minkowskiBound_lt_boundOfDiscBdd : minkowskiBound K ↑1 < boundOfDiscBdd N := by
  have : boundOfDiscBdd N - 1 < boundOfDiscBdd N := by
    simp_rw [boundOfDiscBdd, add_tsub_cancel_right, lt_add_iff_pos_right, zero_lt_one]
  refine lt_of_le_of_lt ?_ (coe_lt_coe.mpr this)
  rw [minkowskiBound, volume_fundamentalDomain_fractionalIdealLatticeBasis, boundOfDiscBdd,
    add_tsub_cancel_right, Units.val_one, FractionalIdeal.absNorm_one, Rat.cast_one,
    ENNReal.ofReal_one, one_mul, mixedEmbedding.finrank, volume_fundamentalDomain_latticeBasis,
    coe_mul, ENNReal.coe_pow, coe_ofNat, show sqrt N = (1 : ℝ≥0∞) * sqrt N by rw [one_mul]]
  gcongr
  · exact pow_le_one _ (by positivity) (by norm_num)
  · rwa [sqrt_le_sqrt, ← NNReal.coe_le_coe, coe_nnnorm, Int.norm_eq_abs, ← Int.cast_abs,
<<<<<<< HEAD
      NNReal.coe_nat_cast, ← Int.cast_natCast, Int.cast_le]
=======
      NNReal.coe_natCast, ← Int.cast_natCast, Int.cast_le]
>>>>>>> 59de845a
  · exact one_le_two
  · exact rank_le_rankOfDiscrBdd hK

theorem natDegree_le_rankOfDiscrBdd (a : 𝓞 K) (h : ℚ⟮(a : K)⟯ = ⊤) :
    natDegree (minpoly ℤ (a : K)) ≤ rankOfDiscrBdd N := by
  rw [Field.primitive_element_iff_minpoly_natDegree_eq,
    minpoly.isIntegrallyClosed_eq_field_fractions' ℚ a.isIntegral_coe,
    (minpoly.monic a.isIntegral_coe).natDegree_map] at h
  exact h.symm ▸ rank_le_rankOfDiscrBdd hK

variable (N)

theorem finite_of_discr_bdd_of_isReal :
    {K : { F : IntermediateField ℚ A // FiniteDimensional ℚ F} |
      haveI :  NumberField K := @NumberField.mk _ _ inferInstance K.prop
      {w : InfinitePlace K | IsReal w}.Nonempty ∧ |discr K| ≤ N }.Finite := by
  -- The bound on the degree of the generating polynomials
  let D := rankOfDiscrBdd N
  -- The bound on the Minkowski bound
  let B := boundOfDiscBdd N
  -- The bound on the coefficients of the generating polynomials
  let C := Nat.ceil ((max B 1) ^ D *  Nat.choose D (D / 2))
  refine finite_of_finite_generating_set A _ (bUnion_roots_finite (algebraMap ℤ A) D
      (Set.finite_Icc (-C : ℤ) C)) (fun ⟨K, hK₀⟩ ⟨hK₁, hK₂⟩ ↦ ?_)
  -- We now need to prove that each field is generated by an element of the union of the rootset
  simp_rw [Set.mem_iUnion]
  haveI : NumberField K := @NumberField.mk _ _ inferInstance hK₀
  obtain ⟨w₀, hw₀⟩ := hK₁
  suffices minkowskiBound K ↑1 < (convexBodyLTFactor K) * B by
    obtain ⟨x, hx₁, hx₂⟩ := exists_primitive_element_lt_of_isReal K hw₀ this
    have hx := x.isIntegral_coe
    refine ⟨x, ⟨⟨minpoly ℤ (x : K), ⟨?_, fun i ↦ ?_⟩, ?_⟩, ?_⟩⟩
    · exact natDegree_le_rankOfDiscrBdd hK₂ x hx₁
    · rw [Set.mem_Icc, ← abs_le, ← @Int.cast_le ℝ]
      refine (Eq.trans_le ?_ <| Embeddings.coeff_bdd_of_norm_le
          ((le_iff_le (x : K) _).mp (fun w ↦ le_of_lt (hx₂ w))) i).trans ?_
      · rw [minpoly.isIntegrallyClosed_eq_field_fractions' ℚ hx, coeff_map, eq_intCast,
          Int.norm_cast_rat, Int.norm_eq_abs, Int.cast_abs]
      · refine le_trans ?_ (Nat.le_ceil _)
        rw [show max ↑(max (B : ℝ≥0) 1) (1 : ℝ) = max (B : ℝ) 1 by simp, val_eq_coe, NNReal.coe_mul,
          NNReal.coe_pow, NNReal.coe_max, NNReal.coe_one, NNReal.coe_natCast]
        gcongr
        · exact le_max_right _ 1
        · exact rank_le_rankOfDiscrBdd hK₂
        · exact (Nat.choose_le_choose _ (rank_le_rankOfDiscrBdd hK₂)).trans
            (Nat.choose_le_middle _ _)
    · refine mem_rootSet.mpr ⟨minpoly.ne_zero hx, ?_⟩
      exact (aeval_algebraMap_eq_zero_iff _ _ _).mpr (minpoly.aeval ℤ (x : K))
    · rw [← (IntermediateField.lift_injective _).eq_iff, eq_comm] at hx₁
      convert hx₁ <;> simp
  have := one_le_convexBodyLTFactor K
  convert lt_of_le_of_lt (mul_right_mono (coe_le_coe.mpr this))
    (ENNReal.mul_lt_mul_left' (by positivity) coe_ne_top (minkowskiBound_lt_boundOfDiscBdd hK₂))
  simp_rw [ENNReal.coe_one, one_mul]

theorem finite_of_discr_bdd_of_isComplex :
    {K : { F : IntermediateField ℚ A // FiniteDimensional ℚ F} |
      haveI :  NumberField K := @NumberField.mk _ _ inferInstance K.prop
      {w : InfinitePlace K | IsComplex w}.Nonempty ∧ |discr K| ≤ N }.Finite := by
  -- The bound on the degree of the generating polynomials
  let D := rankOfDiscrBdd N
  -- The bound on the Minkowski bound
  let B := boundOfDiscBdd N
  -- The bound on the coefficients of the generating polynomials
  let C := Nat.ceil ((max (sqrt (1 + B ^ 2)) 1) ^ D * Nat.choose D (D / 2))
  refine finite_of_finite_generating_set A _ (bUnion_roots_finite (algebraMap ℤ A) D
      (Set.finite_Icc (-C : ℤ) C)) (fun ⟨K, hK₀⟩ ⟨hK₁, hK₂⟩ ↦ ?_)
  -- We now need to prove that each field is generated by an element of the union of the rootset
  simp_rw [Set.mem_iUnion]
  haveI : NumberField K := @NumberField.mk _ _ inferInstance hK₀
  obtain ⟨w₀, hw₀⟩ := hK₁
  suffices minkowskiBound K ↑1 < (convexBodyLT'Factor K) * boundOfDiscBdd N by
    obtain ⟨x, hx₁, hx₂⟩ := exists_primitive_element_lt_of_isComplex K hw₀ this
    have hx := x.isIntegral_coe
    refine ⟨x, ⟨⟨minpoly ℤ (x : K), ⟨?_, fun i ↦ ?_⟩, ?_⟩, ?_⟩⟩
    · exact natDegree_le_rankOfDiscrBdd hK₂ x hx₁
    · rw [Set.mem_Icc, ← abs_le, ← @Int.cast_le ℝ]
      refine (Eq.trans_le ?_ <| Embeddings.coeff_bdd_of_norm_le
          ((le_iff_le (x : K) _).mp (fun w ↦ le_of_lt (hx₂ w))) i).trans ?_
      · rw [minpoly.isIntegrallyClosed_eq_field_fractions' ℚ hx, coeff_map, eq_intCast,
          Int.norm_cast_rat, Int.norm_eq_abs, Int.cast_abs]
      · refine le_trans ?_ (Nat.le_ceil _)
        rw [val_eq_coe, NNReal.coe_mul, NNReal.coe_pow, NNReal.coe_max, NNReal.coe_one,
          Real.coe_sqrt, NNReal.coe_add 1, NNReal.coe_one, NNReal.coe_pow]
        gcongr
        · exact le_max_right _ 1
        · exact rank_le_rankOfDiscrBdd hK₂
        · rw [NNReal.coe_natCast, Nat.cast_le]
          exact (Nat.choose_le_choose _ (rank_le_rankOfDiscrBdd hK₂)).trans
            (Nat.choose_le_middle _ _)
    · refine mem_rootSet.mpr ⟨minpoly.ne_zero hx, ?_⟩
      exact (aeval_algebraMap_eq_zero_iff _ _ _).mpr (minpoly.aeval ℤ (x : K))
    · rw [← (IntermediateField.lift_injective _).eq_iff, eq_comm] at hx₁
      convert hx₁ <;> simp
  have := one_le_convexBodyLT'Factor K
  convert lt_of_le_of_lt (mul_right_mono (coe_le_coe.mpr this))
    (ENNReal.mul_lt_mul_left' (by positivity) coe_ne_top (minkowskiBound_lt_boundOfDiscBdd hK₂))
  simp_rw [ENNReal.coe_one, one_mul]

/-- **Hermite Theorem**. Let `N` be an integer. There are only finitely many number fields
(in some fixed extension of `ℚ`) of discriminant bounded by `N`. -/
theorem _root_.NumberField.finite_of_discr_bdd :
    {K : { F : IntermediateField ℚ A // FiniteDimensional ℚ F} |
      haveI :  NumberField K := @NumberField.mk _ _ inferInstance K.prop
      |discr K| ≤ N }.Finite := by
  refine Set.Finite.subset (Set.Finite.union (finite_of_discr_bdd_of_isReal A N)
    (finite_of_discr_bdd_of_isComplex A N)) ?_
  rintro ⟨K, hK₀⟩ hK₁
  haveI : NumberField K := @NumberField.mk _ _ inferInstance hK₀
  obtain ⟨w₀⟩ := (inferInstance : Nonempty (InfinitePlace K))
  by_cases hw₀ : IsReal w₀
  · apply Set.mem_union_left
    exact ⟨⟨w₀, hw₀⟩, hK₁⟩
  · apply Set.mem_union_right
    exact ⟨⟨w₀, not_isReal_iff_isComplex.mp hw₀⟩, hK₁⟩

end hermiteTheorem

end NumberField

namespace Rat

open NumberField

/-- The absolute discriminant of the number field `ℚ` is 1. -/
@[simp]
theorem numberField_discr : discr ℚ = 1 := by
  let b : Basis (Fin 1) ℤ (𝓞 ℚ) :=
    Basis.map (Basis.singleton (Fin 1) ℤ) ringOfIntegersEquiv.toAddEquiv.toIntLinearEquiv.symm
  calc NumberField.discr ℚ
    _ = Algebra.discr ℤ b := by convert (discr_eq_discr ℚ b).symm
    _ = Algebra.trace ℤ (𝓞 ℚ) (b default * b default) := by
      rw [Algebra.discr_def, Matrix.det_unique, Algebra.traceMatrix_apply, Algebra.traceForm_apply]
    _ = Algebra.trace ℤ (𝓞 ℚ) 1 := by
      rw [Basis.map_apply, RingEquiv.toAddEquiv_eq_coe, AddEquiv.toIntLinearEquiv_symm,
        AddEquiv.coe_toIntLinearEquiv, Basis.singleton_apply,
        show (AddEquiv.symm ↑ringOfIntegersEquiv) (1 : ℤ) = ringOfIntegersEquiv.symm 1 by rfl,
        map_one, mul_one]
    _ = 1 := by rw [Algebra.trace_eq_matrix_trace b]; norm_num

alias _root_.NumberField.discr_rat := numberField_discr

end Rat

variable {ι ι'} (K) [Field K] [DecidableEq ι] [DecidableEq ι'] [Fintype ι] [Fintype ι']

/-- If `b` and `b'` are `ℚ`-bases of a number field `K` such that
`∀ i j, IsIntegral ℤ (b.toMatrix b' i j)` and `∀ i j, IsIntegral ℤ (b'.toMatrix b i j)` then
`discr ℚ b = discr ℚ b'`. -/
theorem Algebra.discr_eq_discr_of_toMatrix_coeff_isIntegral [NumberField K]
    {b : Basis ι ℚ K} {b' : Basis ι' ℚ K} (h : ∀ i j, IsIntegral ℤ (b.toMatrix b' i j))
    (h' : ∀ i j, IsIntegral ℤ (b'.toMatrix b i j)) : discr ℚ b = discr ℚ b' := by
  replace h' : ∀ i j, IsIntegral ℤ (b'.toMatrix (b.reindex (b.indexEquiv b')) i j) := by
    intro i j
    convert h' i ((b.indexEquiv b').symm j)
    simp [Basis.toMatrix_apply]
  classical
  rw [← (b.reindex (b.indexEquiv b')).toMatrix_map_vecMul b', discr_of_matrix_vecMul,
    ← one_mul (discr ℚ b), Basis.coe_reindex, discr_reindex]
  congr
  have hint : IsIntegral ℤ ((b.reindex (b.indexEquiv b')).toMatrix b').det :=
    IsIntegral.det fun i j => h _ _
  obtain ⟨r, hr⟩ := IsIntegrallyClosed.isIntegral_iff.1 hint
  have hunit : IsUnit r := by
    have : IsIntegral ℤ (b'.toMatrix (b.reindex (b.indexEquiv b'))).det :=
      IsIntegral.det fun i j => h' _ _
    obtain ⟨r', hr'⟩ := IsIntegrallyClosed.isIntegral_iff.1 this
    refine isUnit_iff_exists_inv.2 ⟨r', ?_⟩
    suffices algebraMap ℤ ℚ (r * r') = 1 by
      rw [← RingHom.map_one (algebraMap ℤ ℚ)] at this
      exact (IsFractionRing.injective ℤ ℚ) this
    rw [RingHom.map_mul, hr, hr', ← Matrix.det_mul,
      Basis.toMatrix_mul_toMatrix_flip, Matrix.det_one]
  rw [← RingHom.map_one (algebraMap ℤ ℚ), ← hr]
  cases' Int.isUnit_iff.1 hunit with hp hm
  · simp [hp]
  · simp [hm]<|MERGE_RESOLUTION|>--- conflicted
+++ resolved
@@ -313,11 +313,7 @@
   gcongr
   · exact pow_le_one _ (by positivity) (by norm_num)
   · rwa [sqrt_le_sqrt, ← NNReal.coe_le_coe, coe_nnnorm, Int.norm_eq_abs, ← Int.cast_abs,
-<<<<<<< HEAD
-      NNReal.coe_nat_cast, ← Int.cast_natCast, Int.cast_le]
-=======
       NNReal.coe_natCast, ← Int.cast_natCast, Int.cast_le]
->>>>>>> 59de845a
   · exact one_le_two
   · exact rank_le_rankOfDiscrBdd hK
 
