/-
Copyright (c) 2023 Bolton Bailey. All rights reserved.
Released under Apache 2.0 license as described in the file LICENSE.
Authors: Bolton Bailey
-/
import Mathlib.Data.Finset.Prod
import Mathlib.Data.Fintype.Pi
import Mathlib.Logic.Equiv.Fin

/-!
# Fin-indexed tuples of finsets
-/

open Fin Fintype

namespace Fin
variable {n : ℕ} {α : Fin (n + 1) → Type*} {f : ∀ i, α i} {s : ∀ i, Finset (α i)} {p : Fin (n + 1)}

open Fintype

lemma mem_piFinset_iff_zero_tail :
    f ∈ Fintype.piFinset s ↔ f 0 ∈ s 0 ∧ tail f ∈ piFinset (tail s) := by
  simp only [Fintype.mem_piFinset, forall_fin_succ, tail]

lemma mem_piFinset_iff_last_init :
    f ∈ piFinset s ↔ f (last n) ∈ s (last n) ∧ init f ∈ piFinset (init s) := by
  simp only [Fintype.mem_piFinset, forall_fin_succ', init, and_comm]

lemma mem_piFinset_iff_pivot_removeNth (p : Fin (n + 1)) :
    f ∈ piFinset s ↔ f p ∈ s p ∧ removeNth p f ∈ piFinset (removeNth p s) := by
  simp only [Fintype.mem_piFinset, forall_iff_succAbove p, removeNth]

@[deprecated (since := "2024-09-20")] alias mem_piFinset_succ := mem_piFinset_iff_zero_tail
@[deprecated (since := "2024-09-20")] alias mem_piFinset_succ' := mem_piFinset_iff_last_init

lemma cons_mem_piFinset_cons {x_zero : α 0} {x_tail : (i : Fin n) → α i.succ}
    {s_zero : Finset (α 0)} {s_tail : (i : Fin n) → Finset (α i.succ)} :
    cons x_zero x_tail ∈ piFinset (cons s_zero s_tail) ↔
      x_zero ∈ s_zero ∧ x_tail ∈ piFinset s_tail := by
  simp_rw [mem_piFinset_iff_zero_tail, cons_zero, tail_cons]

lemma snoc_mem_piFinset_snoc {x_last : α (last n)} {x_init : (i : Fin n) → α i.castSucc}
    {s_last : Finset (α (last n))} {s_init : (i : Fin n) → Finset (α i.castSucc)} :
    snoc x_init x_last ∈ piFinset (snoc s_init s_last) ↔
      x_last ∈ s_last ∧ x_init ∈ piFinset s_init := by
  simp_rw [mem_piFinset_iff_last_init, init_snoc, snoc_last]

lemma insertNth_mem_piFinset_insertNth {x_pivot : α p} {x_remove : ∀ i, α (succAbove p i)}
    {s_pivot : Finset (α p)} {s_remove : ∀ i, Finset (α (succAbove p i))} :
    insertNth p x_pivot x_remove ∈ piFinset (insertNth p s_pivot s_remove) ↔
      x_pivot ∈ s_pivot ∧ x_remove ∈ piFinset s_remove := by
  simp [mem_piFinset_iff_pivot_removeNth p]

end Fin

namespace Finset
variable {n : ℕ} {α : Fin (n + 1) → Type*} {p : Fin (n + 1)} (S : ∀ i, Finset (α i))

lemma map_consEquiv_filter_piFinset (P : (∀ i, α (succ i)) → Prop) [DecidablePred P] :
    {r ∈ piFinset S | P (tail r)}.map (consEquiv α).symm.toEmbedding =
      S 0 ×ˢ {r ∈ piFinset (tail S) | P r} := by
  unfold tail; ext; simp [Fin.forall_iff_succ, and_assoc]

lemma map_snocEquiv_filter_piFinset (P : (∀ i, α (castSucc i)) → Prop) [DecidablePred P] :
    {r ∈ piFinset S | P (init r)}.map (snocEquiv α).symm.toEmbedding =
      S (last _) ×ˢ {r ∈ piFinset (init S) | P r} := by
  unfold init; ext; simp [Fin.forall_iff_castSucc, and_assoc]

lemma map_insertNthEquiv_filter_piFinset (P : (∀ i, α (p.succAbove i)) → Prop) [DecidablePred P] :
    {r ∈ piFinset S | P (p.removeNth r)}.map (p.insertNthEquiv α).symm.toEmbedding =
      S p ×ˢ {r ∈ piFinset (p.removeNth  S) | P r} := by
  unfold removeNth; ext; simp [Fin.forall_iff_succAbove p, and_assoc]

lemma filter_piFinset_eq_map_consEquiv (P : (∀ i, α (succ i)) → Prop) [DecidablePred P] :
    {r ∈ piFinset S | P (tail r)} =
      (S 0 ×ˢ {r ∈ piFinset (tail S) | P r}).map (consEquiv α).toEmbedding := by
  simp [← map_consEquiv_filter_piFinset, map_map]

lemma filter_piFinset_eq_map_snocEquiv (P : (∀ i, α (castSucc i)) → Prop) [DecidablePred P] :
    {r ∈ piFinset S | P (init r)} =
      (S (last _) ×ˢ {r ∈ piFinset (init S) | P r}).map (snocEquiv α).toEmbedding := by
  simp [← map_snocEquiv_filter_piFinset, map_map]

<<<<<<< HEAD
lemma mem_piFinset_succ {x : ∀ i, α i} {s : ∀ i, Finset (α i)} :
    x ∈ piFinset s ↔ x 0 ∈ s 0 ∧ tail x ∈ piFinset (tail s) := by
  simp only [mem_piFinset, forall_iff_succ, tail]

lemma mem_piFinset_succ' {x : ∀ i, α i} {s : ∀ i, Finset (α i)} :
    x ∈ piFinset s ↔ x (last n) ∈ s (last n) ∧ init x ∈ piFinset (init s) := by
  simp only [mem_piFinset, forall_iff_castSucc, init]
=======
lemma filter_piFinset_eq_map_insertNthEquiv (P : (∀ i, α (p.succAbove i)) → Prop)
    [DecidablePred P] :
    {r ∈ piFinset S | P (p.removeNth r)} =
      (S p ×ˢ {r ∈ piFinset (p.removeNth  S) | P r}).map (p.insertNthEquiv α).toEmbedding := by
  simp [← map_insertNthEquiv_filter_piFinset, map_map]

lemma card_consEquiv_filter_piFinset (P : (∀ i, α (succ i)) → Prop) [DecidablePred P] :
    {r ∈ piFinset S | P (tail r)}.card = (S 0).card * {r ∈ piFinset (tail S) | P r}.card := by
  rw [← card_product, ← map_consEquiv_filter_piFinset, card_map]
>>>>>>> d0df76bd

lemma card_snocEquiv_filter_piFinset (P : (∀ i, α (castSucc i)) → Prop) [DecidablePred P] :
    {r ∈ piFinset S | P (init r)}.card =
      (S (last _)).card * {r ∈ piFinset (init S) | P r}.card := by
  rw [← card_product, ← map_snocEquiv_filter_piFinset, card_map]

<<<<<<< HEAD
lemma snoc_mem_piFinset_snoc {x : ∀ i : Fin n, α i.castSucc} {xₙ : α (.last n)}
    {s : ∀ i : Fin n, Finset (α i.castSucc)} {sₙ : Finset (α <| .last n)} :
    snoc x xₙ ∈ piFinset (snoc s sₙ) ↔ xₙ ∈ sₙ ∧ x ∈ piFinset s := by
  simp_rw [mem_piFinset_succ', init_snoc, snoc_last]
=======
lemma card_insertNthEquiv_filter_piFinset (P : (∀ i, α (p.succAbove i)) → Prop) [DecidablePred P] :
    {r ∈ piFinset S | P (p.removeNth r)}.card =
      (S p).card * {r ∈ piFinset (p.removeNth  S) | P r}.card := by
  rw [← card_product, ← map_insertNthEquiv_filter_piFinset, card_map]
>>>>>>> d0df76bd

end Finset<|MERGE_RESOLUTION|>--- conflicted
+++ resolved
@@ -81,15 +81,6 @@
       (S (last _) ×ˢ {r ∈ piFinset (init S) | P r}).map (snocEquiv α).toEmbedding := by
   simp [← map_snocEquiv_filter_piFinset, map_map]
 
-<<<<<<< HEAD
-lemma mem_piFinset_succ {x : ∀ i, α i} {s : ∀ i, Finset (α i)} :
-    x ∈ piFinset s ↔ x 0 ∈ s 0 ∧ tail x ∈ piFinset (tail s) := by
-  simp only [mem_piFinset, forall_iff_succ, tail]
-
-lemma mem_piFinset_succ' {x : ∀ i, α i} {s : ∀ i, Finset (α i)} :
-    x ∈ piFinset s ↔ x (last n) ∈ s (last n) ∧ init x ∈ piFinset (init s) := by
-  simp only [mem_piFinset, forall_iff_castSucc, init]
-=======
 lemma filter_piFinset_eq_map_insertNthEquiv (P : (∀ i, α (p.succAbove i)) → Prop)
     [DecidablePred P] :
     {r ∈ piFinset S | P (p.removeNth r)} =
@@ -99,23 +90,15 @@
 lemma card_consEquiv_filter_piFinset (P : (∀ i, α (succ i)) → Prop) [DecidablePred P] :
     {r ∈ piFinset S | P (tail r)}.card = (S 0).card * {r ∈ piFinset (tail S) | P r}.card := by
   rw [← card_product, ← map_consEquiv_filter_piFinset, card_map]
->>>>>>> d0df76bd
 
 lemma card_snocEquiv_filter_piFinset (P : (∀ i, α (castSucc i)) → Prop) [DecidablePred P] :
     {r ∈ piFinset S | P (init r)}.card =
       (S (last _)).card * {r ∈ piFinset (init S) | P r}.card := by
   rw [← card_product, ← map_snocEquiv_filter_piFinset, card_map]
 
-<<<<<<< HEAD
-lemma snoc_mem_piFinset_snoc {x : ∀ i : Fin n, α i.castSucc} {xₙ : α (.last n)}
-    {s : ∀ i : Fin n, Finset (α i.castSucc)} {sₙ : Finset (α <| .last n)} :
-    snoc x xₙ ∈ piFinset (snoc s sₙ) ↔ xₙ ∈ sₙ ∧ x ∈ piFinset s := by
-  simp_rw [mem_piFinset_succ', init_snoc, snoc_last]
-=======
 lemma card_insertNthEquiv_filter_piFinset (P : (∀ i, α (p.succAbove i)) → Prop) [DecidablePred P] :
     {r ∈ piFinset S | P (p.removeNth r)}.card =
       (S p).card * {r ∈ piFinset (p.removeNth  S) | P r}.card := by
   rw [← card_product, ← map_insertNthEquiv_filter_piFinset, card_map]
->>>>>>> d0df76bd
 
 end Finset