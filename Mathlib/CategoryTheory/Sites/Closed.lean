/-
Copyright (c) 2020 Bhavik Mehta. All rights reserved.
Released under Apache 2.0 license as described in the file LICENSE.
Authors: Bhavik Mehta
-/
import Mathlib.CategoryTheory.Sites.SheafOfTypes
import Mathlib.Order.Closure

/-!
# Closed sieves

A natural closure operator on sieves is a closure operator on `Sieve X` for each `X` which commutes
with pullback.
We show that a Grothendieck topology `J` induces a natural closure operator, and define what the
closed sieves are. The collection of `J`-closed sieves forms a presheaf which is a sheaf for `J`,
and further this presheaf can be used to determine the Grothendieck topology from the sheaf
predicate.
Finally we show that a natural closure operator on sieves induces a Grothendieck topology, and hence
that natural closure operators are in bijection with Grothendieck topologies.

## Main definitions

* `CategoryTheory.GrothendieckTopology.close`: Sends a sieve `S` on `X` to the set of arrows
  which it covers. This has all the usual properties of a closure operator, as well as commuting
  with pullback.
* `CategoryTheory.GrothendieckTopology.closureOperator`: The bundled `ClosureOperator` given
  by `CategoryTheory.GrothendieckTopology.close`.
* `CategoryTheory.GrothendieckTopology.IsClosed`: A sieve `S` on `X` is closed for the topology `J`
   if it contains every arrow it covers.
* `CategoryTheory.Functor.closedSieves`: The presheaf sending `X` to the collection of `J`-closed
  sieves on `X`. This is additionally shown to be a sheaf for `J`, and if this is a sheaf for a
  different topology `J'`, then `J' ≤ J`.
* `CategoryTheory.topologyOfClosureOperator`: A closure operator on the
  set of sieves on every object which commutes with pullback additionally induces a Grothendieck
  topology, giving a bijection with `CategoryTheory.GrothendieckTopology.closureOperator`.


## Tags

closed sieve, closure, Grothendieck topology

## References

* [S. MacLane, I. Moerdijk, *Sheaves in Geometry and Logic*][MM92]
-/


universe v u

namespace CategoryTheory

variable {C : Type u} [Category.{v} C]
variable (J₁ J₂ : GrothendieckTopology C)

namespace GrothendieckTopology

/-- The `J`-closure of a sieve is the collection of arrows which it covers. -/
@[simps]
def close {X : C} (S : Sieve X) : Sieve X where
  arrows _ f := J₁.Covers S f
  downward_closed hS := J₁.arrow_stable _ _ hS

/-- Any sieve is smaller than its closure. -/
theorem le_close {X : C} (S : Sieve X) : S ≤ J₁.close S :=
  fun _ _ hg => J₁.covering_of_eq_top (S.pullback_eq_top_of_mem hg)

/-- A sieve is closed for the Grothendieck topology if it contains every arrow it covers.
In the case of the usual topology on a topological space, this means that the open cover contains
every open set which it covers.

Note this has no relation to a closed subset of a topological space.
-/
def IsClosed {X : C} (S : Sieve X) : Prop :=
  ∀ ⦃Y : C⦄ (f : Y ⟶ X), J₁.Covers S f → S f

/-- If `S` is `J₁`-closed, then `S` covers exactly the arrows it contains. -/
theorem covers_iff_mem_of_isClosed {X : C} {S : Sieve X} (h : J₁.IsClosed S) {Y : C} (f : Y ⟶ X) :
    J₁.Covers S f ↔ S f :=
  ⟨h _, J₁.arrow_max _ _⟩

/-- Being `J`-closed is stable under pullback. -/
theorem isClosed_pullback {X Y : C} (f : Y ⟶ X) (S : Sieve X) :
    J₁.IsClosed S → J₁.IsClosed (S.pullback f) :=
  fun hS Z g hg => hS (g ≫ f) (by rwa [J₁.covers_iff, Sieve.pullback_comp])

/-- The closure of a sieve `S` is the largest closed sieve which contains `S` (justifying the name
"closure").
-/
theorem le_close_of_isClosed {X : C} {S T : Sieve X} (h : S ≤ T) (hT : J₁.IsClosed T) :
    J₁.close S ≤ T :=
  fun _ f hf => hT _ (J₁.superset_covering (Sieve.pullback_monotone f h) hf)

/-- The closure of a sieve is closed. -/
theorem close_isClosed {X : C} (S : Sieve X) : J₁.IsClosed (J₁.close S) :=
  fun _ g hg => J₁.arrow_trans g _ S hg fun _ hS => hS

/-- A Grothendieck topology induces a natural family of closure operators on sieves. -/
@[simps! isClosed]
def closureOperator (X : C) : ClosureOperator (Sieve X) :=
  .ofPred J₁.close J₁.IsClosed J₁.le_close J₁.close_isClosed fun _ _ ↦ J₁.le_close_of_isClosed

/-- The sieve `S` is closed iff its closure is equal to itself. -/
theorem isClosed_iff_close_eq_self {X : C} (S : Sieve X) : J₁.IsClosed S ↔ J₁.close S = S :=
  (J₁.closureOperator _).isClosed_iff

theorem close_eq_self_of_isClosed {X : C} {S : Sieve X} (hS : J₁.IsClosed S) : J₁.close S = S :=
  (J₁.isClosed_iff_close_eq_self S).1 hS

/-- Closing under `J` is stable under pullback. -/
theorem pullback_close {X Y : C} (f : Y ⟶ X) (S : Sieve X) :
    J₁.close (S.pullback f) = (J₁.close S).pullback f := by
  apply le_antisymm
  · refine J₁.le_close_of_isClosed (Sieve.pullback_monotone _ (J₁.le_close S)) ?_
    apply J₁.isClosed_pullback _ _ (J₁.close_isClosed _)
  · intro Z g hg
    change _ ∈ J₁ _
    rw [← Sieve.pullback_comp]
    apply hg

@[mono]
theorem monotone_close {X : C} : Monotone (J₁.close : Sieve X → Sieve X) :=
  (J₁.closureOperator _).monotone

@[simp]
theorem close_close {X : C} (S : Sieve X) : J₁.close (J₁.close S) = J₁.close S :=
  (J₁.closureOperator _).idempotent _

/--
The sieve `S` is in the topology iff its closure is the maximal sieve. This shows that the closure
operator determines the topology.
-/
theorem close_eq_top_iff_mem {X : C} (S : Sieve X) : J₁.close S = ⊤ ↔ S ∈ J₁ X := by
  constructor
  · intro h
    apply J₁.transitive (J₁.top_mem X)
    intro Y f hf
    change J₁.close S f
    rwa [h]
  · intro hS
    rw [eq_top_iff]
    intro Y f _
    apply J₁.pullback_stable _ hS

end GrothendieckTopology

/--
The presheaf sending each object to the set of `J`-closed sieves on it. This presheaf is a `J`-sheaf
(and will turn out to be a subobject classifier for the category of `J`-sheaves).
-/
@[simps]
def Functor.closedSieves : Cᵒᵖ ⥤ Type max v u where
  obj X := { S : Sieve X.unop // J₁.IsClosed S }
  map f S := ⟨S.1.pullback f.unop, J₁.isClosed_pullback f.unop _ S.2⟩

/-- The presheaf of `J`-closed sieves is a `J`-sheaf.
The proof of this is adapted from [MM92], Chapter III, Section 7, Lemma 1.
-/
theorem classifier_isSheaf : Presieve.IsSheaf J₁ (Functor.closedSieves J₁) := by
  intro X S hS
  rw [← Presieve.isSeparatedFor_and_exists_isAmalgamation_iff_isSheafFor]
  refine ⟨?_, ?_⟩
  · rintro x ⟨M, hM⟩ ⟨N, hN⟩ hM₂ hN₂
    simp only [Functor.closedSieves_obj]
    ext Y f
    dsimp only [Subtype.coe_mk]
    rw [← J₁.covers_iff_mem_of_isClosed hM, ← J₁.covers_iff_mem_of_isClosed hN]
    have q : ∀ ⦃Z : C⦄ (g : Z ⟶ X) (_ : S g), M.pullback g = N.pullback g :=
      fun Z g hg => congr_arg Subtype.val ((hM₂ g hg).trans (hN₂ g hg).symm)
    have MSNS : M ⊓ S = N ⊓ S := by
      ext Z g
      rw [Sieve.inter_apply, Sieve.inter_apply]
      simp only [and_comm]
      apply and_congr_right
      intro hg
      rw [Sieve.pullback_eq_top_iff_mem, Sieve.pullback_eq_top_iff_mem, q g hg]
    constructor
    · intro hf
      rw [J₁.covers_iff]
      apply J₁.superset_covering (Sieve.pullback_monotone f inf_le_left)
      rw [← MSNS]
      apply J₁.arrow_intersect f M S hf (J₁.pullback_stable _ hS)
    · intro hf
      rw [J₁.covers_iff]
      apply J₁.superset_covering (Sieve.pullback_monotone f inf_le_left)
      rw [MSNS]
      apply J₁.arrow_intersect f N S hf (J₁.pullback_stable _ hS)
  · intro x hx
    rw [Presieve.compatible_iff_sieveCompatible] at hx
    let M := Sieve.bind S fun Y f hf => (x f hf).1
    have : ∀ ⦃Y⦄ (f : Y ⟶ X) (hf : S f), M.pullback f = (x f hf).1 := by
      intro Y f hf
      apply le_antisymm
      · rintro Z u ⟨W, g, f', hf', hg : (x f' hf').1 _, c⟩
        rw [Sieve.pullback_eq_top_iff_mem,
          ← show (x (u ≫ f) _).1 = (x f hf).1.pullback u from congr_arg Subtype.val (hx f u hf)]
        conv_lhs => congr; congr; rw [← c] -- Porting note: Originally `simp_rw [← c]`
        rw [show (x (g ≫ f') _).1 = _ from congr_arg Subtype.val (hx f' g hf')]
        apply Sieve.pullback_eq_top_of_mem _ hg
      · apply Sieve.le_pullback_bind S fun Y f hf => (x f hf).1
<<<<<<< HEAD
    refine' ⟨⟨_, J₁.close_isClosed M⟩, _⟩
=======
    refine ⟨⟨_, J₁.close_isClosed M⟩, ?_⟩
>>>>>>> 99508fb5
    intro Y f hf
    simp only [Functor.closedSieves_obj]
    ext1
    dsimp
    rw [← J₁.pullback_close, this _ hf]
    apply le_antisymm (J₁.le_close_of_isClosed le_rfl (x f hf).2) (J₁.le_close _)
<<<<<<< HEAD
#align category_theory.classifier_is_sheaf CategoryTheory.classifier_isSheaf
=======
>>>>>>> 99508fb5

/-- If presheaf of `J₁`-closed sieves is a `J₂`-sheaf then `J₁ ≤ J₂`. Note the converse is true by
`classifier_isSheaf` and `isSheaf_of_le`.
-/
theorem le_topology_of_closedSieves_isSheaf {J₁ J₂ : GrothendieckTopology C}
    (h : Presieve.IsSheaf J₁ (Functor.closedSieves J₂)) : J₁ ≤ J₂ := by
  intro X S hS
  rw [← J₂.close_eq_top_iff_mem]
  have : J₂.IsClosed (⊤ : Sieve X) := by
    intro Y f _
    trivial
  suffices (⟨J₂.close S, J₂.close_isClosed S⟩ : Subtype _) = ⟨⊤, this⟩ by
    rw [Subtype.ext_iff] at this
    exact this
  apply (h S hS).isSeparatedFor.ext
  intro Y f hf
  simp only [Functor.closedSieves_obj]
  ext1
  dsimp
  rw [Sieve.pullback_top, ← J₂.pullback_close, S.pullback_eq_top_of_mem hf,
    J₂.close_eq_top_iff_mem]
  apply J₂.top_mem
<<<<<<< HEAD
#align category_theory.le_topology_of_closed_sieves_is_sheaf CategoryTheory.le_topology_of_closedSieves_isSheaf
=======
>>>>>>> 99508fb5

/-- If being a sheaf for `J₁` is equivalent to being a sheaf for `J₂`, then `J₁ = J₂`. -/
theorem topology_eq_iff_same_sheaves {J₁ J₂ : GrothendieckTopology C} :
    J₁ = J₂ ↔ ∀ P : Cᵒᵖ ⥤ Type max v u, Presieve.IsSheaf J₁ P ↔ Presieve.IsSheaf J₂ P := by
  constructor
  · rintro rfl
    intro P
    rfl
  · intro h
    apply le_antisymm
    · apply le_topology_of_closedSieves_isSheaf
      rw [h]
      apply classifier_isSheaf
    · apply le_topology_of_closedSieves_isSheaf
      rw [← h]
      apply classifier_isSheaf

/--
A closure (increasing, inflationary and idempotent) operation on sieves that commutes with pullback
induces a Grothendieck topology.
In fact, such operations are in bijection with Grothendieck topologies.
-/
@[simps]
def topologyOfClosureOperator (c : ∀ X : C, ClosureOperator (Sieve X))
    (hc : ∀ ⦃X Y : C⦄ (f : Y ⟶ X) (S : Sieve X), c _ (S.pullback f) = (c _ S).pullback f) :
    GrothendieckTopology C where
  sieves X := { S | c X S = ⊤ }
  top_mem' X := top_unique ((c X).le_closure _)
  pullback_stable' X Y S f hS := by
    rw [Set.mem_setOf_eq] at hS
    rw [Set.mem_setOf_eq, hc, hS, Sieve.pullback_top]
  transitive' X S hS R hR := by
    rw [Set.mem_setOf_eq] at hS
    rw [Set.mem_setOf_eq, ← (c X).idempotent, eq_top_iff, ← hS]
    apply (c X).monotone fun Y f hf => _
    intros Y f hf
    rw [Sieve.pullback_eq_top_iff_mem, ← hc]
    apply hR hf

/--
The topology given by the closure operator `J.close` on a Grothendieck topology is the same as `J`.
-/
theorem topologyOfClosureOperator_self :
    (topologyOfClosureOperator J₁.closureOperator fun X Y => J₁.pullback_close) = J₁ := by
  ext X S
  apply GrothendieckTopology.close_eq_top_iff_mem

theorem topologyOfClosureOperator_close (c : ∀ X : C, ClosureOperator (Sieve X))
    (pb : ∀ ⦃X Y : C⦄ (f : Y ⟶ X) (S : Sieve X), c Y (S.pullback f) = (c X S).pullback f) (X : C)
    (S : Sieve X) : (topologyOfClosureOperator c pb).close S = c X S := by
  ext Y f
  change c _ (Sieve.pullback f S) = ⊤ ↔ c _ S f
  rw [pb, Sieve.pullback_eq_top_iff_mem]

end CategoryTheory<|MERGE_RESOLUTION|>--- conflicted
+++ resolved
@@ -197,21 +197,13 @@
         rw [show (x (g ≫ f') _).1 = _ from congr_arg Subtype.val (hx f' g hf')]
         apply Sieve.pullback_eq_top_of_mem _ hg
       · apply Sieve.le_pullback_bind S fun Y f hf => (x f hf).1
-<<<<<<< HEAD
-    refine' ⟨⟨_, J₁.close_isClosed M⟩, _⟩
-=======
     refine ⟨⟨_, J₁.close_isClosed M⟩, ?_⟩
->>>>>>> 99508fb5
     intro Y f hf
     simp only [Functor.closedSieves_obj]
     ext1
     dsimp
     rw [← J₁.pullback_close, this _ hf]
     apply le_antisymm (J₁.le_close_of_isClosed le_rfl (x f hf).2) (J₁.le_close _)
-<<<<<<< HEAD
-#align category_theory.classifier_is_sheaf CategoryTheory.classifier_isSheaf
-=======
->>>>>>> 99508fb5
 
 /-- If presheaf of `J₁`-closed sieves is a `J₂`-sheaf then `J₁ ≤ J₂`. Note the converse is true by
 `classifier_isSheaf` and `isSheaf_of_le`.
@@ -234,10 +226,6 @@
   rw [Sieve.pullback_top, ← J₂.pullback_close, S.pullback_eq_top_of_mem hf,
     J₂.close_eq_top_iff_mem]
   apply J₂.top_mem
-<<<<<<< HEAD
-#align category_theory.le_topology_of_closed_sieves_is_sheaf CategoryTheory.le_topology_of_closedSieves_isSheaf
-=======
->>>>>>> 99508fb5
 
 /-- If being a sheaf for `J₁` is equivalent to being a sheaf for `J₂`, then `J₁ = J₂`. -/
 theorem topology_eq_iff_same_sheaves {J₁ J₂ : GrothendieckTopology C} :
