/-
Copyright (c) 2020 Bhavik Mehta. All rights reserved.
Released under Apache 2.0 license as described in the file LICENSE.
Authors: Bhavik Mehta
-/
import Mathlib.CategoryTheory.Balanced
import Mathlib.CategoryTheory.Functor.EpiMono
import Mathlib.CategoryTheory.Functor.FullyFaithful

/-!
# Functors which reflect isomorphisms

A functor `F` reflects isomorphisms if whenever `F.map f` is an isomorphism, `f` was too.

It is formalized as a `Prop` valued typeclass `ReflectsIsomorphisms F`.

Any fully faithful functor reflects isomorphisms.
-/


open CategoryTheory CategoryTheory.Functor

namespace CategoryTheory

universe v₁ v₂ v₃ u₁ u₂ u₃

variable {C : Type u₁} [Category.{v₁} C]

section ReflectsIso

variable {D : Type u₂} [Category.{v₂} D]
variable {E : Type u₃} [Category.{v₃} E]

/-- Define what it means for a functor `F : C ⥤ D` to reflect isomorphisms: for any
morphism `f : A ⟶ B`, if `F.map f` is an isomorphism then `f` is as well.
Note that we do not assume or require that `F` is faithful.
-/
class Functor.ReflectsIsomorphisms (F : C ⥤ D) : Prop where
  /-- For any `f`, if `F.map f` is an iso, then so was `f`-/
  reflects : ∀ {A B : C} (f : A ⟶ B) [IsIso (F.map f)], IsIso f
<<<<<<< HEAD
#align category_theory.reflects_isomorphisms CategoryTheory.Functor.ReflectsIsomorphisms

-- deprecated on 2024-04-06
@[deprecated] alias ReflectsIsomorphisms := Functor.ReflectsIsomorphisms
=======

@[deprecated (since := "2024-04-06")] alias ReflectsIsomorphisms := Functor.ReflectsIsomorphisms
>>>>>>> 59de845a

/-- If `F` reflects isos and `F.map f` is an iso, then `f` is an iso. -/
theorem isIso_of_reflects_iso {A B : C} (f : A ⟶ B) (F : C ⥤ D) [IsIso (F.map f)]
    [F.ReflectsIsomorphisms] : IsIso f :=
  ReflectsIsomorphisms.reflects F f

lemma isIso_iff_of_reflects_iso {A B : C} (f : A ⟶ B) (F : C ⥤ D) [F.ReflectsIsomorphisms] :
    IsIso (F.map f) ↔ IsIso f :=
  ⟨fun _ => isIso_of_reflects_iso f F, fun _ => inferInstance⟩

lemma Functor.FullyFaithful.reflectsIsomorphisms {F : C ⥤ D} (hF : F.FullyFaithful) :
    F.ReflectsIsomorphisms where
  reflects _ _ := hF.isIso_of_isIso_map _

instance (priority := 100) reflectsIsomorphisms_of_full_and_faithful
    (F : C ⥤ D) [F.Full] [F.Faithful] :
<<<<<<< HEAD
    F.ReflectsIsomorphisms where
  reflects f i :=
    ⟨⟨F.preimage (inv (F.map f)), ⟨F.map_injective (by simp), F.map_injective (by simp)⟩⟩⟩
#align category_theory.of_full_and_faithful CategoryTheory.reflectsIsomorphisms_of_full_and_faithful

instance reflectsIsomorphisms_of_comp (F : C ⥤ D) (G : D ⥤ E)
=======
    F.ReflectsIsomorphisms :=
  (Functor.FullyFaithful.ofFullyFaithful F).reflectsIsomorphisms

instance reflectsIsomorphisms_comp (F : C ⥤ D) (G : D ⥤ E)
>>>>>>> 59de845a
    [F.ReflectsIsomorphisms] [G.ReflectsIsomorphisms] :
    (F ⋙ G).ReflectsIsomorphisms :=
  ⟨fun f (hf : IsIso (G.map _)) => by
    haveI := isIso_of_reflects_iso (F.map f) G
    exact isIso_of_reflects_iso f F⟩

lemma reflectsIsomorphisms_of_comp (F : C ⥤ D) (G : D ⥤ E)
    [(F ⋙ G).ReflectsIsomorphisms] : F.ReflectsIsomorphisms where
  reflects f _ := by
    rw [← isIso_iff_of_reflects_iso _ (F ⋙ G)]
    dsimp
    infer_instance

instance (priority := 100) reflectsIsomorphisms_of_reflectsMonomorphisms_of_reflectsEpimorphisms
    [Balanced C] (F : C ⥤ D) [ReflectsMonomorphisms F] [ReflectsEpimorphisms F] :
    F.ReflectsIsomorphisms where
  reflects f hf := by
    haveI : Epi f := epi_of_epi_map F inferInstance
    haveI : Mono f := mono_of_mono_map F inferInstance
    exact isIso_of_mono_of_epi f

instance (F : D ⥤ E) [F.ReflectsIsomorphisms] :
    ((whiskeringRight C D E).obj F).ReflectsIsomorphisms where
  reflects {X Y} f _ := by
    rw [NatTrans.isIso_iff_isIso_app]
    intro Z
    rw [← isIso_iff_of_reflects_iso _ F]
    change IsIso ((((whiskeringRight C D E).obj F).map f).app Z)
    infer_instance

lemma Functor.balanced_of_preserves (F : C ⥤ D)
    [F.ReflectsIsomorphisms] [F.PreservesEpimorphisms] [F.PreservesMonomorphisms] [Balanced D] :
    Balanced C where
  isIso_of_mono_of_epi f _ _ := by
    rw [← isIso_iff_of_reflects_iso (F := F)]
    exact isIso_of_mono_of_epi _

end ReflectsIso

end CategoryTheory<|MERGE_RESOLUTION|>--- conflicted
+++ resolved
@@ -38,15 +38,8 @@
 class Functor.ReflectsIsomorphisms (F : C ⥤ D) : Prop where
   /-- For any `f`, if `F.map f` is an iso, then so was `f`-/
   reflects : ∀ {A B : C} (f : A ⟶ B) [IsIso (F.map f)], IsIso f
-<<<<<<< HEAD
-#align category_theory.reflects_isomorphisms CategoryTheory.Functor.ReflectsIsomorphisms
-
--- deprecated on 2024-04-06
-@[deprecated] alias ReflectsIsomorphisms := Functor.ReflectsIsomorphisms
-=======
 
 @[deprecated (since := "2024-04-06")] alias ReflectsIsomorphisms := Functor.ReflectsIsomorphisms
->>>>>>> 59de845a
 
 /-- If `F` reflects isos and `F.map f` is an iso, then `f` is an iso. -/
 theorem isIso_of_reflects_iso {A B : C} (f : A ⟶ B) (F : C ⥤ D) [IsIso (F.map f)]
@@ -63,19 +56,10 @@
 
 instance (priority := 100) reflectsIsomorphisms_of_full_and_faithful
     (F : C ⥤ D) [F.Full] [F.Faithful] :
-<<<<<<< HEAD
-    F.ReflectsIsomorphisms where
-  reflects f i :=
-    ⟨⟨F.preimage (inv (F.map f)), ⟨F.map_injective (by simp), F.map_injective (by simp)⟩⟩⟩
-#align category_theory.of_full_and_faithful CategoryTheory.reflectsIsomorphisms_of_full_and_faithful
-
-instance reflectsIsomorphisms_of_comp (F : C ⥤ D) (G : D ⥤ E)
-=======
     F.ReflectsIsomorphisms :=
   (Functor.FullyFaithful.ofFullyFaithful F).reflectsIsomorphisms
 
 instance reflectsIsomorphisms_comp (F : C ⥤ D) (G : D ⥤ E)
->>>>>>> 59de845a
     [F.ReflectsIsomorphisms] [G.ReflectsIsomorphisms] :
     (F ⋙ G).ReflectsIsomorphisms :=
   ⟨fun f (hf : IsIso (G.map _)) => by
