/-
Copyright (c) 2014 Jeremy Avigad. All rights reserved.
Released under Apache 2.0 license as described in the file LICENSE.
Authors: Jeremy Avigad, Leonardo de Moura, Simon Hudon, Mario Carneiro
-/
import Mathlib.Data.Int.Notation
import Mathlib.Algebra.Group.ZeroOne
import Mathlib.Logic.Function.Defs
import Mathlib.Tactic.Lemma
import Mathlib.Tactic.TypeStar
import Mathlib.Tactic.Simps.Basic
import Mathlib.Tactic.ToAdditive
import Mathlib.Util.AssertExists
import Batteries.Logic

/-!
# Typeclasses for (semi)groups and monoids

In this file we define typeclasses for algebraic structures with one binary operation.
The classes are named `(Add)?(Comm)?(Semigroup|Monoid|Group)`, where `Add` means that
the class uses additive notation and `Comm` means that the class assumes that the binary
operation is commutative.

The file does not contain any lemmas except for

* axioms of typeclasses restated in the root namespace;
* lemmas required for instances.

For basic lemmas about these classes see `Algebra.Group.Basic`.

We also introduce notation classes `SMul` and `VAdd` for multiplicative and additive
actions and register the following instances:

- `Pow M ℕ`, for monoids `M`, and `Pow G ℤ` for groups `G`;
- `SMul ℕ M` for additive monoids `M`, and `SMul ℤ G` for additive groups `G`.

`SMul` is typically, but not exclusively, used for scalar multiplication-like operators.
See the module `Algebra.AddTorsor` for a motivating example for the name `VAdd` (vector addition)`.

## Notation

- `+`, `-`, `*`, `/`, `^` : the usual arithmetic operations; the underlying functions are
  `Add.add`, `Neg.neg`/`Sub.sub`, `Mul.mul`, `Div.div`, and `HPow.hPow`.
- `a • b` is used as notation for `HSMul.hSMul a b`.
- `a +ᵥ b` is used as notation for `HVAdd.hVAdd a b`.

-/

assert_not_exists MonoidWithZero
assert_not_exists DenselyOrdered
assert_not_exists Function.Injective.eq_iff
assert_not_exists IsCommutative

universe u v w

open Function

/--
The notation typeclass for heterogeneous additive actions.
This enables the notation `a +ᵥ b : γ` where `a : α`, `b : β`.
-/
class HVAdd (α : Type u) (β : Type v) (γ : outParam (Type w)) where
  /-- `a +ᵥ b` computes the sum of `a` and `b`.
  The meaning of this notation is type-dependent. -/
  hVAdd : α → β → γ

/--
The notation typeclass for heterogeneous scalar multiplication.
This enables the notation `a • b : γ` where `a : α`, `b : β`.

It is assumed to represent a left action in some sense.
The notation `a • b` is augmented with a macro (below) to have it elaborate as a left action.
Only the `b` argument participates in the elaboration algorithm: the algorithm uses the type of `b`
when calculating the type of the surrounding arithmetic expression
and it tries to insert coercions into `b` to get some `b'`
such that `a • b'` has the same type as `b'`.
See the module documentation near the macro for more details.
-/
class HSMul (α : Type u) (β : Type v) (γ : outParam (Type w)) where
  /-- `a • b` computes the product of `a` and `b`.
  The meaning of this notation is type-dependent, but it is intended to be used for left actions. -/
  hSMul : α → β → γ

attribute [notation_class  smul Simps.copySecond] HSMul
attribute [notation_class nsmul Simps.nsmulArgs]  HSMul
attribute [notation_class zsmul Simps.zsmulArgs]  HSMul

/-- Type class for the `+ᵥ` notation. -/
class VAdd (G : Type u) (P : Type v) where
  /-- `a +ᵥ b` computes the sum of `a` and `b`. The meaning of this notation is type-dependent,
  but it is intended to be used for left actions. -/
  vadd : G → P → P

/-- Type class for the `-ᵥ` notation. -/
class VSub (G : outParam Type*) (P : Type*) where
  /-- `a -ᵥ b` computes the difference of `a` and `b`. The meaning of this notation is
  type-dependent, but it is intended to be used for additive torsors. -/
  vsub : P → P → G

/-- Typeclass for types with a scalar multiplication operation, denoted `•` (`\bu`) -/
@[to_additive (attr := ext)]
class SMul (M : Type u) (α : Type v) where
  /-- `a • b` computes the product of `a` and `b`. The meaning of this notation is type-dependent,
  but it is intended to be used for left actions. -/
  smul : M → α → α

@[inherit_doc] infixl:65 " +ᵥ " => HVAdd.hVAdd
@[inherit_doc] infixl:65 " -ᵥ " => VSub.vsub
@[inherit_doc] infixr:73 " • " => HSMul.hSMul

/-!
We have a macro to make `x • y` notation participate in the expression tree elaborator,
like other arithmetic expressions such as `+`, `*`, `/`, `^`, `=`, inequalities, etc.
The macro is using the `leftact%` elaborator introduced in
[this RFC](https://github.com/leanprover/lean4/issues/2854).

As a concrete example of the effect of this macro, consider
```lean
variable [Ring R] [AddCommMonoid M] [Module R M] (r : R) (N : Submodule R M) (m : M) (n : N)
#check m + r • n
```
Without the macro, the expression would elaborate as `m + ↑(r • n : ↑N) : M`.
With the macro, the expression elaborates as `m + r • (↑n : M) : M`.
To get the first interpretation, one can write `m + (r • n :)`.

Here is a quick review of the expression tree elaborator:
1. It builds up an expression tree of all the immediately accessible operations
   that are marked with `binop%`, `unop%`, `leftact%`, `rightact%`, `binrel%`, etc.
2. It elaborates every leaf term of this tree
   (without an expected type, so as if it were temporarily wrapped in `(... :)`).
3. Using the types of each elaborated leaf, it computes a supremum type they can all be
   coerced to, if such a supremum exists.
4. It inserts coercions around leaf terms wherever needed.

The hypothesis is that individual expression trees tend to be calculations with respect
to a single algebraic structure.

Note(kmill): If we were to remove `HSMul` and switch to using `SMul` directly,
then the expression tree elaborator would not be able to insert coercions within the right operand;
they would likely appear as `↑(x • y)` rather than `x • ↑y`, unlike other arithmetic operations.
-/

@[inherit_doc HSMul.hSMul]
macro_rules | `($x • $y) => `(leftact% HSMul.hSMul $x $y)

attribute [to_additive existing] Mul Div HMul instHMul HDiv instHDiv HSMul
attribute [to_additive (reorder := 1 2) SMul] Pow
attribute [to_additive (reorder := 1 2)] HPow
attribute [to_additive existing (reorder := 1 2, 5 6) hSMul] HPow.hPow
attribute [to_additive existing (reorder := 1 2, 4 5) smul] Pow.pow

@[to_additive (attr := default_instance)]
instance instHSMul {α β} [SMul α β] : HSMul α β β where
  hSMul := SMul.smul

@[to_additive]
theorem SMul.smul_eq_hSMul {α β} [SMul α β] : (SMul.smul : α → β → β) = HSMul.hSMul := rfl

attribute [to_additive existing (reorder := 1 2)] instHPow

variable {G : Type*}

/-- Class of types that have an inversion operation. -/
@[to_additive, notation_class]
class Inv (α : Type u) where
  /-- Invert an element of α. -/
  inv : α → α

@[inherit_doc]
postfix:max "⁻¹" => Inv.inv

section Mul

variable [Mul G]

/-- `leftMul g` denotes left multiplication by `g` -/
@[to_additive "`leftAdd g` denotes left addition by `g`"]
def leftMul : G → G → G := fun g : G ↦ fun x : G ↦ g * x

/-- `rightMul g` denotes right multiplication by `g` -/
@[to_additive "`rightAdd g` denotes right addition by `g`"]
def rightMul : G → G → G := fun g : G ↦ fun x : G ↦ x * g

/-- A mixin for left cancellative multiplication. -/
class IsLeftCancelMul (G : Type u) [Mul G] : Prop where
  /-- Multiplication is left cancellative. -/
  protected mul_left_cancel : ∀ a b c : G, a * b = a * c → b = c
/-- A mixin for right cancellative multiplication. -/
class IsRightCancelMul (G : Type u) [Mul G] : Prop where
  /-- Multiplication is right cancellative. -/
  protected mul_right_cancel : ∀ a b c : G, a * b = c * b → a = c
/-- A mixin for cancellative multiplication. -/
class IsCancelMul (G : Type u) [Mul G] extends IsLeftCancelMul G, IsRightCancelMul G : Prop

/-- A mixin for left cancellative addition. -/
class IsLeftCancelAdd (G : Type u) [Add G] : Prop where
  /-- Addition is left cancellative. -/
  protected add_left_cancel : ∀ a b c : G, a + b = a + c → b = c

attribute [to_additive IsLeftCancelAdd] IsLeftCancelMul

/-- A mixin for right cancellative addition. -/
class IsRightCancelAdd (G : Type u) [Add G] : Prop where
  /-- Addition is right cancellative. -/
  protected add_right_cancel : ∀ a b c : G, a + b = c + b → a = c

attribute [to_additive IsRightCancelAdd] IsRightCancelMul

/-- A mixin for cancellative addition. -/
class IsCancelAdd (G : Type u) [Add G] extends IsLeftCancelAdd G, IsRightCancelAdd G : Prop

attribute [to_additive IsCancelAdd] IsCancelMul

section IsLeftCancelMul

variable [IsLeftCancelMul G] {a b c : G}

@[to_additive]
theorem mul_left_cancel : a * b = a * c → b = c :=
  IsLeftCancelMul.mul_left_cancel a b c

@[to_additive]
theorem mul_left_cancel_iff : a * b = a * c ↔ b = c :=
  ⟨mul_left_cancel, congrArg _⟩

end IsLeftCancelMul

section IsRightCancelMul

variable [IsRightCancelMul G] {a b c : G}

@[to_additive]
theorem mul_right_cancel : a * b = c * b → a = c :=
  IsRightCancelMul.mul_right_cancel a b c

@[to_additive]
theorem mul_right_cancel_iff : b * a = c * a ↔ b = c :=
  ⟨mul_right_cancel, congrArg (· * a)⟩

end IsRightCancelMul

end Mul

/-- A semigroup is a type with an associative `(*)`. -/
@[ext]
class Semigroup (G : Type u) extends Mul G where
  /-- Multiplication is associative -/
  protected mul_assoc : ∀ a b c : G, a * b * c = a * (b * c)

/-- An additive semigroup is a type with an associative `(+)`. -/
@[ext]
class AddSemigroup (G : Type u) extends Add G where
  /-- Addition is associative -/
  protected add_assoc : ∀ a b c : G, a + b + c = a + (b + c)

attribute [to_additive] Semigroup

section Semigroup

variable [Semigroup G]

@[to_additive]
theorem mul_assoc : ∀ a b c : G, a * b * c = a * (b * c) :=
  Semigroup.mul_assoc

end Semigroup

/-- A commutative additive magma is a type with an addition which commutes. -/
@[ext]
class AddCommMagma (G : Type u) extends Add G where
  /-- Addition is commutative in an commutative additive magma. -/
  protected add_comm : ∀ a b : G, a + b = b + a

/-- A commutative multiplicative magma is a type with a multiplication which commutes. -/
@[ext]
class CommMagma (G : Type u) extends Mul G where
  /-- Multiplication is commutative in a commutative multiplicative magma. -/
  protected mul_comm : ∀ a b : G, a * b = b * a

attribute [to_additive] CommMagma

/-- A commutative semigroup is a type with an associative commutative `(*)`. -/
@[ext]
class CommSemigroup (G : Type u) extends Semigroup G, CommMagma G where

/-- A commutative additive semigroup is a type with an associative commutative `(+)`. -/
@[ext]
class AddCommSemigroup (G : Type u) extends AddSemigroup G, AddCommMagma G where

attribute [to_additive] CommSemigroup
attribute [to_additive existing] CommSemigroup.toCommMagma

section CommMagma

variable [CommMagma G]

@[to_additive]
theorem mul_comm : ∀ a b : G, a * b = b * a := CommMagma.mul_comm

/-- Any `CommMagma G` that satisfies `IsRightCancelMul G` also satisfies `IsLeftCancelMul G`. -/
@[to_additive AddCommMagma.IsRightCancelAdd.toIsLeftCancelAdd "Any `AddCommMagma G` that satisfies
`IsRightCancelAdd G` also satisfies `IsLeftCancelAdd G`."]
lemma CommMagma.IsRightCancelMul.toIsLeftCancelMul (G : Type u) [CommMagma G] [IsRightCancelMul G] :
    IsLeftCancelMul G :=
  ⟨fun _ _ _ h => mul_right_cancel <| (mul_comm _ _).trans (h.trans (mul_comm _ _))⟩

/-- Any `CommMagma G` that satisfies `IsLeftCancelMul G` also satisfies `IsRightCancelMul G`. -/
@[to_additive AddCommMagma.IsLeftCancelAdd.toIsRightCancelAdd "Any `AddCommMagma G` that satisfies
`IsLeftCancelAdd G` also satisfies `IsRightCancelAdd G`."]
lemma CommMagma.IsLeftCancelMul.toIsRightCancelMul (G : Type u) [CommMagma G] [IsLeftCancelMul G] :
    IsRightCancelMul G :=
  ⟨fun _ _ _ h => mul_left_cancel <| (mul_comm _ _).trans (h.trans (mul_comm _ _))⟩

/-- Any `CommMagma G` that satisfies `IsLeftCancelMul G` also satisfies `IsCancelMul G`. -/
@[to_additive AddCommMagma.IsLeftCancelAdd.toIsCancelAdd "Any `AddCommMagma G` that satisfies
`IsLeftCancelAdd G` also satisfies `IsCancelAdd G`."]
lemma CommMagma.IsLeftCancelMul.toIsCancelMul (G : Type u) [CommMagma G] [IsLeftCancelMul G] :
    IsCancelMul G := { CommMagma.IsLeftCancelMul.toIsRightCancelMul G with }

/-- Any `CommMagma G` that satisfies `IsRightCancelMul G` also satisfies `IsCancelMul G`. -/
@[to_additive AddCommMagma.IsRightCancelAdd.toIsCancelAdd "Any `AddCommMagma G` that satisfies
`IsRightCancelAdd G` also satisfies `IsCancelAdd G`."]
lemma CommMagma.IsRightCancelMul.toIsCancelMul (G : Type u) [CommMagma G] [IsRightCancelMul G] :
    IsCancelMul G := { CommMagma.IsRightCancelMul.toIsLeftCancelMul G with }

end CommMagma

/-- A `LeftCancelSemigroup` is a semigroup such that `a * b = a * c` implies `b = c`. -/
@[ext]
class LeftCancelSemigroup (G : Type u) extends Semigroup G where
  protected mul_left_cancel : ∀ a b c : G, a * b = a * c → b = c

library_note "lower cancel priority" /--
We lower the priority of inheriting from cancellative structures.
This attempts to avoid expensive checks involving bundling and unbundling with the `IsDomain` class.
since `IsDomain` already depends on `Semiring`, we can synthesize that one first.
Zulip discussion: https://leanprover.zulipchat.com/#narrow/stream/113488-general/topic/Why.20is.20.60simpNF.60.20complaining.20here.3F
-/
attribute [instance 75] LeftCancelSemigroup.toSemigroup -- See note [lower cancel priority]

/-- An `AddLeftCancelSemigroup` is an additive semigroup such that
`a + b = a + c` implies `b = c`. -/
@[ext]
class AddLeftCancelSemigroup (G : Type u) extends AddSemigroup G where
  protected add_left_cancel : ∀ a b c : G, a + b = a + c → b = c

attribute [instance 75] AddLeftCancelSemigroup.toAddSemigroup -- See note [lower cancel priority]

attribute [to_additive] LeftCancelSemigroup

/-- Any `LeftCancelSemigroup` satisfies `IsLeftCancelMul`. -/
@[to_additive AddLeftCancelSemigroup.toIsLeftCancelAdd "Any `AddLeftCancelSemigroup` satisfies
`IsLeftCancelAdd`."]
instance (priority := 100) LeftCancelSemigroup.toIsLeftCancelMul (G : Type u)
    [LeftCancelSemigroup G] : IsLeftCancelMul G :=
  { mul_left_cancel := LeftCancelSemigroup.mul_left_cancel }

/-- A `RightCancelSemigroup` is a semigroup such that `a * b = c * b` implies `a = c`. -/
@[ext]
class RightCancelSemigroup (G : Type u) extends Semigroup G where
  protected mul_right_cancel : ∀ a b c : G, a * b = c * b → a = c

attribute [instance 75] RightCancelSemigroup.toSemigroup -- See note [lower cancel priority]

/-- An `AddRightCancelSemigroup` is an additive semigroup such that
`a + b = c + b` implies `a = c`. -/
@[ext]
class AddRightCancelSemigroup (G : Type u) extends AddSemigroup G where
  protected add_right_cancel : ∀ a b c : G, a + b = c + b → a = c

attribute [instance 75] AddRightCancelSemigroup.toAddSemigroup -- See note [lower cancel priority]

attribute [to_additive] RightCancelSemigroup

/-- Any `RightCancelSemigroup` satisfies `IsRightCancelMul`. -/
@[to_additive AddRightCancelSemigroup.toIsRightCancelAdd "Any `AddRightCancelSemigroup` satisfies
`IsRightCancelAdd`."]
instance (priority := 100) RightCancelSemigroup.toIsRightCancelMul (G : Type u)
    [RightCancelSemigroup G] : IsRightCancelMul G :=
  { mul_right_cancel := RightCancelSemigroup.mul_right_cancel }

/-- Typeclass for expressing that a type `M` with multiplication and a one satisfies
`1 * a = a` and `a * 1 = a` for all `a : M`. -/
class MulOneClass (M : Type u) extends One M, Mul M where
  /-- One is a left neutral element for multiplication -/
  protected one_mul : ∀ a : M, 1 * a = a
  /-- One is a right neutral element for multiplication -/
  protected mul_one : ∀ a : M, a * 1 = a

/-- Typeclass for expressing that a type `M` with addition and a zero satisfies
`0 + a = a` and `a + 0 = a` for all `a : M`. -/
class AddZeroClass (M : Type u) extends Zero M, Add M where
  /-- Zero is a left neutral element for addition -/
  protected zero_add : ∀ a : M, 0 + a = a
  /-- Zero is a right neutral element for addition -/
  protected add_zero : ∀ a : M, a + 0 = a

attribute [to_additive] MulOneClass

@[to_additive (attr := ext)]
theorem MulOneClass.ext {M : Type u} : ∀ ⦃m₁ m₂ : MulOneClass M⦄, m₁.mul = m₂.mul → m₁ = m₂ := by
  rintro @⟨⟨one₁⟩, ⟨mul₁⟩, one_mul₁, mul_one₁⟩ @⟨⟨one₂⟩, ⟨mul₂⟩, one_mul₂, mul_one₂⟩ ⟨rfl⟩
  -- FIXME (See https://github.com/leanprover/lean4/issues/1711)
  -- congr
  suffices one₁ = one₂ by cases this; rfl
  exact (one_mul₂ one₁).symm.trans (mul_one₁ one₂)

section MulOneClass

variable {M : Type u} [MulOneClass M]

@[to_additive (attr := simp)]
theorem one_mul : ∀ a : M, 1 * a = a :=
  MulOneClass.one_mul

@[to_additive (attr := simp)]
theorem mul_one : ∀ a : M, a * 1 = a :=
  MulOneClass.mul_one

end MulOneClass

section

variable {M : Type u}

/-- The fundamental power operation in a monoid. `npowRec n a = a*a*...*a` n times.
Use instead `a ^ n`, which has better definitional behavior. -/
def npowRec [One M] [Mul M] : ℕ → M → M
  | 0, _ => 1
  | n + 1, a => npowRec n a * a

/-- The fundamental scalar multiplication in an additive monoid. `nsmulRec n a = a+a+...+a` n
times. Use instead `n • a`, which has better definitional behavior. -/
def nsmulRec [Zero M] [Add M] : ℕ → M → M
  | 0, _ => 0
  | n + 1, a => nsmulRec n a + a

attribute [to_additive existing] npowRec

end

library_note "forgetful inheritance"/--
Suppose that one can put two mathematical structures on a type, a rich one `R` and a poor one
`P`, and that one can deduce the poor structure from the rich structure through a map `F` (called a
forgetful functor) (think `R = MetricSpace` and `P = TopologicalSpace`). A possible
implementation would be to have a type class `rich` containing a field `R`, a type class `poor`
containing a field `P`, and an instance from `rich` to `poor`. However, this creates diamond
problems, and a better approach is to let `rich` extend `poor` and have a field saying that
`F R = P`.

To illustrate this, consider the pair `MetricSpace` / `TopologicalSpace`. Consider the topology
on a product of two metric spaces. With the first approach, it could be obtained by going first from
each metric space to its topology, and then taking the product topology. But it could also be
obtained by considering the product metric space (with its sup distance) and then the topology
coming from this distance. These would be the same topology, but not definitionally, which means
that from the point of view of Lean's kernel, there would be two different `TopologicalSpace`
instances on the product. This is not compatible with the way instances are designed and used:
there should be at most one instance of a kind on each type. This approach has created an instance
diamond that does not commute definitionally.

The second approach solves this issue. Now, a metric space contains both a distance, a topology, and
a proof that the topology coincides with the one coming from the distance. When one defines the
product of two metric spaces, one uses the sup distance and the product topology, and one has to
give the proof that the sup distance induces the product topology. Following both sides of the
instance diamond then gives rise (definitionally) to the product topology on the product space.

Another approach would be to have the rich type class take the poor type class as an instance
parameter. It would solve the diamond problem, but it would lead to a blow up of the number
of type classes one would need to declare to work with complicated classes, say a real inner
product space, and would create exponential complexity when working with products of
such complicated spaces, that are avoided by bundling things carefully as above.

Note that this description of this specific case of the product of metric spaces is oversimplified
compared to mathlib, as there is an intermediate typeclass between `MetricSpace` and
`TopologicalSpace` called `UniformSpace`. The above scheme is used at both levels, embedding a
topology in the uniform space structure, and a uniform structure in the metric space structure.

Note also that, when `P` is a proposition, there is no such issue as any two proofs of `P` are
definitionally equivalent in Lean.

To avoid boilerplate, there are some designs that can automatically fill the poor fields when
creating a rich structure if one doesn't want to do something special about them. For instance,
in the definition of metric spaces, default tactics fill the uniform space fields if they are
not given explicitly. One can also have a helper function creating the rich structure from a
structure with fewer fields, where the helper function fills the remaining fields. See for instance
`UniformSpace.ofCore` or `RealInnerProduct.ofCore`.

For more details on this question, called the forgetful inheritance pattern, see [Competing
inheritance paths in dependent type theory: a case study in functional
analysis](https://hal.inria.fr/hal-02463336).
-/


/-!
### Design note on `AddMonoid` and `Monoid`

An `AddMonoid` has a natural `ℕ`-action, defined by `n • a = a + ... + a`, that we want to declare
as an instance as it makes it possible to use the language of linear algebra. However, there are
often other natural `ℕ`-actions. For instance, for any semiring `R`, the space of polynomials
`Polynomial R` has a natural `R`-action defined by multiplication on the coefficients. This means
that `Polynomial ℕ` would have two natural `ℕ`-actions, which are equal but not defeq. The same
goes for linear maps, tensor products, and so on (and even for `ℕ` itself).

To solve this issue, we embed an `ℕ`-action in the definition of an `AddMonoid` (which is by
default equal to the naive action `a + ... + a`, but can be adjusted when needed), and declare
a `SMul ℕ α` instance using this action. See Note [forgetful inheritance] for more
explanations on this pattern.

For example, when we define `Polynomial R`, then we declare the `ℕ`-action to be by multiplication
on each coefficient (using the `ℕ`-action on `R` that comes from the fact that `R` is
an `AddMonoid`). In this way, the two natural `SMul ℕ (Polynomial ℕ)` instances are defeq.

The tactic `to_additive` transfers definitions and results from multiplicative monoids to additive
monoids. To work, it has to map fields to fields. This means that we should also add corresponding
fields to the multiplicative structure `Monoid`, which could solve defeq problems for powers if
needed. These problems do not come up in practice, so most of the time we will not need to adjust
the `npow` field when defining multiplicative objects.
-/


/-- An `AddMonoid` is an `AddSemigroup` with an element `0` such that `0 + a = a + 0 = a`. -/
class AddMonoid (M : Type u) extends AddSemigroup M, AddZeroClass M where
  /-- Multiplication by a natural number.
  Set this to `nsmulRec` unless `Module` diamonds are possible. -/
  protected nsmul : ℕ → M → M
  /-- Multiplication by `(0 : ℕ)` gives `0`. -/
  protected nsmul_zero : ∀ x, nsmul 0 x = 0 := by intros; rfl
  /-- Multiplication by `(n + 1 : ℕ)` behaves as expected. -/
  protected nsmul_succ : ∀ (n : ℕ) (x), nsmul (n + 1) x = nsmul n x + x := by intros; rfl

attribute [instance 150] AddSemigroup.toAdd
attribute [instance 50] AddZeroClass.toAdd

/-- A `Monoid` is a `Semigroup` with an element `1` such that `1 * a = a * 1 = a`. -/
@[to_additive]
class Monoid (M : Type u) extends Semigroup M, MulOneClass M where
  /-- Raising to the power of a natural number. -/
  protected npow : ℕ → M → M := npowRec
  /-- Raising to the power `(0 : ℕ)` gives `1`. -/
  protected npow_zero : ∀ x, npow 0 x = 1 := by intros; rfl
  /-- Raising to the power `(n + 1 : ℕ)` behaves as expected. -/
  protected npow_succ : ∀ (n : ℕ) (x), npow (n + 1) x = npow n x * x := by intros; rfl

-- Bug #660
attribute [to_additive existing] Monoid.toMulOneClass

@[default_instance high] instance Monoid.toNatPow {M : Type*} [Monoid M] : Pow M ℕ :=
  ⟨fun x n ↦ Monoid.npow n x⟩

instance AddMonoid.toNatSMul {M : Type*} [AddMonoid M] : SMul ℕ M :=
  ⟨AddMonoid.nsmul⟩

attribute [to_additive existing toNatSMul] Monoid.toNatPow

section Monoid
variable {M : Type*} [Monoid M] {a b c : M} {m n : ℕ}

@[to_additive (attr := simp) nsmul_eq_smul]
theorem npow_eq_pow (n : ℕ) (x : M) : Monoid.npow n x = x ^ n :=
  rfl

@[to_additive] lemma left_inv_eq_right_inv (hba : b * a = 1) (hac : a * c = 1) : b = c := by
  rw [← one_mul c, ← hba, mul_assoc, hac, mul_one b]

@[to_additive] lemma left_inv_eq_right_inv (hba : b * a = 1) (hac : a * c = 1) : b = c := by
  rw [← one_mul c, ← hba, mul_assoc, hac, mul_one b]
#align left_inv_eq_right_inv left_inv_eq_right_inv
#align left_neg_eq_right_neg left_neg_eq_right_neg

-- the attributes are intentionally out of order. `zero_smul` proves `zero_nsmul`.
@[to_additive zero_nsmul, simp]
theorem pow_zero (a : M) : a ^ 0 = 1 :=
  Monoid.npow_zero _

@[to_additive succ_nsmul]
theorem pow_succ (a : M) (n : ℕ) : a ^ (n + 1) = a ^ n * a :=
  Monoid.npow_succ n a
<<<<<<< HEAD
#align pow_succ' pow_succ
#align succ_nsmul' succ_nsmul

@[to_additive (attr := simp) one_nsmul]
lemma pow_one (a : M) : a ^ 1 = a := by rw [pow_succ, pow_zero, one_mul]
#align pow_one pow_one
#align one_nsmul one_nsmul

@[to_additive succ_nsmul'] lemma pow_succ' (a : M) : ∀ n, a ^ (n + 1) = a * a ^ n
  | 0 => by simp
  | n + 1 => by rw [pow_succ _ n, pow_succ, pow_succ', mul_assoc]
#align pow_succ pow_succ'
#align succ_nsmul succ_nsmul'

@[to_additive]
lemma pow_mul_comm' (a : M) (n : ℕ) : a ^ n * a = a * a ^ n := by rw [← pow_succ, pow_succ']
#align pow_mul_comm' pow_mul_comm'
#align nsmul_add_comm' nsmul_add_comm'

/-- Note that most of the lemmas about powers of two refer to it as `sq`. -/
@[to_additive two_nsmul] lemma pow_two (a : M) : a ^ 2 = a * a := by rw [pow_succ, pow_one]
#align pow_two pow_two
#align two_nsmul two_nsmul

-- TODO: Should `alias` automatically transfer `to_additive` statements?
@[to_additive existing two_nsmul] alias sq := pow_two
#align sq sq

@[to_additive three'_nsmul]
lemma pow_three' (a : M) : a ^ 3 = a * a * a := by rw [pow_succ, pow_two]
#align pow_three' pow_three'

@[to_additive three_nsmul]
lemma pow_three (a : M) : a ^ 3 = a * (a * a) := by rw [pow_succ', pow_two]
#align pow_three pow_three
=======

@[to_additive (attr := simp) one_nsmul]
lemma pow_one (a : M) : a ^ 1 = a := by rw [pow_succ, pow_zero, one_mul]

@[to_additive succ_nsmul'] lemma pow_succ' (a : M) : ∀ n, a ^ (n + 1) = a * a ^ n
  | 0 => by simp
  | n + 1 => by rw [pow_succ _ n, pow_succ, pow_succ', mul_assoc]

@[to_additive]
lemma pow_mul_comm' (a : M) (n : ℕ) : a ^ n * a = a * a ^ n := by rw [← pow_succ, pow_succ']

/-- Note that most of the lemmas about powers of two refer to it as `sq`. -/
@[to_additive two_nsmul] lemma pow_two (a : M) : a ^ 2 = a * a := by rw [pow_succ, pow_one]

-- TODO: Should `alias` automatically transfer `to_additive` statements?
@[to_additive existing two_nsmul] alias sq := pow_two

@[to_additive three'_nsmul]
lemma pow_three' (a : M) : a ^ 3 = a * a * a := by rw [pow_succ, pow_two]

@[to_additive three_nsmul]
lemma pow_three (a : M) : a ^ 3 = a * (a * a) := by rw [pow_succ', pow_two]
>>>>>>> 99508fb5

-- the attributes are intentionally out of order.
@[to_additive nsmul_zero, simp] lemma one_pow : ∀ n, (1 : M) ^ n = 1
  | 0 => pow_zero _
  | n + 1 => by rw [pow_succ, one_pow, one_mul]
<<<<<<< HEAD
#align one_pow one_pow
#align nsmul_zero nsmul_zero
=======
>>>>>>> 99508fb5

@[to_additive add_nsmul]
lemma pow_add (a : M) (m : ℕ) : ∀ n, a ^ (m + n) = a ^ m * a ^ n
  | 0 => by rw [Nat.add_zero, pow_zero, mul_one]
  | n + 1 => by rw [pow_succ, ← mul_assoc, ← pow_add, ← pow_succ, Nat.add_assoc]
<<<<<<< HEAD
#align pow_add pow_add

@[to_additive] lemma pow_mul_comm (a : M) (m n : ℕ) : a ^ m * a ^ n = a ^ n * a ^ m := by
  rw [← pow_add, ← pow_add, Nat.add_comm]
#align pow_mul_comm pow_mul_comm
#align nsmul_add_comm nsmul_add_comm
=======

@[to_additive] lemma pow_mul_comm (a : M) (m n : ℕ) : a ^ m * a ^ n = a ^ n * a ^ m := by
  rw [← pow_add, ← pow_add, Nat.add_comm]
>>>>>>> 99508fb5

@[to_additive mul_nsmul] lemma pow_mul (a : M) (m : ℕ) : ∀ n, a ^ (m * n) = (a ^ m) ^ n
  | 0 => by rw [Nat.mul_zero, pow_zero, pow_zero]
  | n + 1 => by rw [Nat.mul_succ, pow_add, pow_succ, pow_mul]
<<<<<<< HEAD
-- Porting note: we are taking the opportunity to swap the names `mul_nsmul` and `mul_nsmul'`
-- using #align, so that in mathlib4 they will match the multiplicative ones.
#align pow_mul pow_mul
#align mul_nsmul' mul_nsmul

@[to_additive mul_nsmul']
lemma pow_mul' (a : M) (m n : ℕ) : a ^ (m * n) = (a ^ n) ^ m := by rw [Nat.mul_comm, pow_mul]
#align pow_mul' pow_mul'
#align mul_nsmul mul_nsmul'
=======

@[to_additive mul_nsmul']
lemma pow_mul' (a : M) (m n : ℕ) : a ^ (m * n) = (a ^ n) ^ m := by rw [Nat.mul_comm, pow_mul]
>>>>>>> 99508fb5

@[to_additive nsmul_left_comm]
lemma pow_right_comm (a : M) (m n : ℕ) : (a ^ m) ^ n = (a ^ n) ^ m := by
  rw [← pow_mul, Nat.mul_comm, pow_mul]
<<<<<<< HEAD
#align pow_right_comm pow_right_comm
#align nsmul_left_comm nsmul_left_comm
=======
>>>>>>> 99508fb5

end Monoid

/-- An additive commutative monoid is an additive monoid with commutative `(+)`. -/
class AddCommMonoid (M : Type u) extends AddMonoid M, AddCommSemigroup M

/-- A commutative monoid is a monoid with commutative `(*)`. -/
@[to_additive]
class CommMonoid (M : Type u) extends Monoid M, CommSemigroup M

attribute [to_additive existing] CommMonoid.toCommSemigroup

section LeftCancelMonoid

/-- An additive monoid in which addition is left-cancellative.
Main examples are `ℕ` and groups. This is the right typeclass for many sum lemmas, as having a zero
is useful to define the sum over the empty set, so `AddLeftCancelSemigroup` is not enough. -/
class AddLeftCancelMonoid (M : Type u) extends AddLeftCancelSemigroup M, AddMonoid M

attribute [instance 75] AddLeftCancelMonoid.toAddMonoid -- See note [lower cancel priority]

/-- A monoid in which multiplication is left-cancellative. -/
@[to_additive]
class LeftCancelMonoid (M : Type u) extends LeftCancelSemigroup M, Monoid M

attribute [instance 75] LeftCancelMonoid.toMonoid -- See note [lower cancel priority]

attribute [to_additive existing] LeftCancelMonoid.toMonoid

end LeftCancelMonoid

section RightCancelMonoid

/-- An additive monoid in which addition is right-cancellative.
Main examples are `ℕ` and groups. This is the right typeclass for many sum lemmas, as having a zero
is useful to define the sum over the empty set, so `AddRightCancelSemigroup` is not enough. -/
class AddRightCancelMonoid (M : Type u) extends AddRightCancelSemigroup M, AddMonoid M

attribute [instance 75] AddRightCancelMonoid.toAddMonoid -- See note [lower cancel priority]

/-- A monoid in which multiplication is right-cancellative. -/
@[to_additive]
class RightCancelMonoid (M : Type u) extends RightCancelSemigroup M, Monoid M

attribute [instance 75] RightCancelMonoid.toMonoid -- See note [lower cancel priority]

attribute [to_additive existing] RightCancelMonoid.toMonoid

end RightCancelMonoid

section CancelMonoid

/-- An additive monoid in which addition is cancellative on both sides.
Main examples are `ℕ` and groups. This is the right typeclass for many sum lemmas, as having a zero
is useful to define the sum over the empty set, so `AddRightCancelMonoid` is not enough. -/
class AddCancelMonoid (M : Type u) extends AddLeftCancelMonoid M, AddRightCancelMonoid M

/-- A monoid in which multiplication is cancellative. -/
@[to_additive]
class CancelMonoid (M : Type u) extends LeftCancelMonoid M, RightCancelMonoid M

attribute [to_additive existing] CancelMonoid.toRightCancelMonoid

/-- Commutative version of `AddCancelMonoid`. -/
class AddCancelCommMonoid (M : Type u) extends AddLeftCancelMonoid M, AddCommMonoid M

attribute [instance 75] AddCancelCommMonoid.toAddCommMonoid -- See note [lower cancel priority]

/-- Commutative version of `CancelMonoid`. -/
@[to_additive]
class CancelCommMonoid (M : Type u) extends LeftCancelMonoid M, CommMonoid M

attribute [instance 75] CancelCommMonoid.toCommMonoid -- See note [lower cancel priority]

attribute [to_additive existing] CancelCommMonoid.toCommMonoid

-- see Note [lower instance priority]
@[to_additive]
instance (priority := 100) CancelCommMonoid.toCancelMonoid (M : Type u) [CancelCommMonoid M] :
    CancelMonoid M :=
  { CommMagma.IsLeftCancelMul.toIsRightCancelMul M with }

/-- Any `CancelMonoid G` satisfies `IsCancelMul G`. -/
@[to_additive toIsCancelAdd "Any `AddCancelMonoid G` satisfies `IsCancelAdd G`."]
instance (priority := 100) CancelMonoid.toIsCancelMul (M : Type u) [CancelMonoid M] :
    IsCancelMul M :=
  { mul_left_cancel := LeftCancelSemigroup.mul_left_cancel
    mul_right_cancel := RightCancelSemigroup.mul_right_cancel }

end CancelMonoid

/-- The fundamental power operation in a group. `zpowRec n a = a*a*...*a` n times, for integer `n`.
Use instead `a ^ n`, which has better definitional behavior. -/
def zpowRec [One G] [Mul G] [Inv G] (npow : ℕ → G → G := npowRec) : ℤ → G → G
  | Int.ofNat n, a => npow n a
  | Int.negSucc n, a => (npow n.succ a)⁻¹

/-- The fundamental scalar multiplication in an additive group. `zpowRec n a = a+a+...+a` n
times, for integer `n`. Use instead `n • a`, which has better definitional behavior. -/
def zsmulRec [Zero G] [Add G] [Neg G] (nsmul : ℕ → G → G := nsmulRec) : ℤ → G → G
  | Int.ofNat n, a => nsmul n a
  | Int.negSucc n, a => -nsmul n.succ a

attribute [to_additive existing] zpowRec

section InvolutiveInv

/-- Auxiliary typeclass for types with an involutive `Neg`. -/
class InvolutiveNeg (A : Type*) extends Neg A where
  protected neg_neg : ∀ x : A, - -x = x

/-- Auxiliary typeclass for types with an involutive `Inv`. -/
@[to_additive]
class InvolutiveInv (G : Type*) extends Inv G where
  protected inv_inv : ∀ x : G, x⁻¹⁻¹ = x

variable [InvolutiveInv G]

@[to_additive (attr := simp)]
theorem inv_inv (a : G) : a⁻¹⁻¹ = a :=
  InvolutiveInv.inv_inv _

end InvolutiveInv

/-!
### Design note on `DivInvMonoid`/`SubNegMonoid` and `DivisionMonoid`/`SubtractionMonoid`

Those two pairs of made-up classes fulfill slightly different roles.

`DivInvMonoid`/`SubNegMonoid` provides the minimum amount of information to define the
`ℤ` action (`zpow` or `zsmul`). Further, it provides a `div` field, matching the forgetful
inheritance pattern. This is useful to shorten extension clauses of stronger structures (`Group`,
`GroupWithZero`, `DivisionRing`, `Field`) and for a few structures with a rather weak
pseudo-inverse (`Matrix`).

`DivisionMonoid`/`SubtractionMonoid` is targeted at structures with stronger pseudo-inverses. It
is an ad hoc collection of axioms that are mainly respected by three things:
* Groups
* Groups with zero
* The pointwise monoids `Set α`, `Finset α`, `Filter α`

It acts as a middle ground for structures with an inversion operator that plays well with
multiplication, except for the fact that it might not be a true inverse (`a / a ≠ 1` in general).
The axioms are pretty arbitrary (many other combinations are equivalent to it), but they are
independent:
* Without `DivisionMonoid.div_eq_mul_inv`, you can define `/` arbitrarily.
* Without `DivisionMonoid.inv_inv`, you can consider `WithTop Unit` with `a⁻¹ = ⊤` for all `a`.
* Without `DivisionMonoid.mul_inv_rev`, you can consider `WithTop α` with `a⁻¹ = a` for all `a`
  where `α` non commutative.
* Without `DivisionMonoid.inv_eq_of_mul`, you can consider any `CommMonoid` with `a⁻¹ = a` for all
  `a`.

As a consequence, a few natural structures do not fit in this framework. For example, `ENNReal`
respects everything except for the fact that `(0 * ∞)⁻¹ = 0⁻¹ = ∞` while `∞⁻¹ * 0⁻¹ = 0 * ∞ = 0`.
-/

/-- In a class equipped with instances of both `Monoid` and `Inv`, this definition records what the
default definition for `Div` would be: `a * b⁻¹`.  This is later provided as the default value for
the `Div` instance in `DivInvMonoid`.

We keep it as a separate definition rather than inlining it in `DivInvMonoid` so that the `Div`
field of individual `DivInvMonoid`s constructed using that default value will not be unfolded at
`.instance` transparency. -/
def DivInvMonoid.div' {G : Type u} [Monoid G] [Inv G] (a b : G) : G := a * b⁻¹

/-- A `DivInvMonoid` is a `Monoid` with operations `/` and `⁻¹` satisfying
`div_eq_mul_inv : ∀ a b, a / b = a * b⁻¹`.

This deduplicates the name `div_eq_mul_inv`.
The default for `div` is such that `a / b = a * b⁻¹` holds by definition.

Adding `div` as a field rather than defining `a / b := a * b⁻¹` allows us to
avoid certain classes of unification failures, for example:
Let `Foo X` be a type with a `∀ X, Div (Foo X)` instance but no
`∀ X, Inv (Foo X)`, e.g. when `Foo X` is a `EuclideanDomain`. Suppose we
also have an instance `∀ X [Cromulent X], GroupWithZero (Foo X)`. Then the
`(/)` coming from `GroupWithZero.div` cannot be definitionally equal to
the `(/)` coming from `Foo.Div`.

In the same way, adding a `zpow` field makes it possible to avoid definitional failures
in diamonds. See the definition of `Monoid` and Note [forgetful inheritance] for more
explanations on this.
-/
class DivInvMonoid (G : Type u) extends Monoid G, Inv G, Div G where
  protected div := DivInvMonoid.div'
  /-- `a / b := a * b⁻¹` -/
  protected div_eq_mul_inv : ∀ a b : G, a / b = a * b⁻¹ := by intros; rfl
  /-- The power operation: `a ^ n = a * ··· * a`; `a ^ (-n) = a⁻¹ * ··· a⁻¹` (`n` times) -/
  protected zpow : ℤ → G → G := zpowRec npowRec
  /-- `a ^ 0 = 1` -/
  protected zpow_zero' : ∀ a : G, zpow 0 a = 1 := by intros; rfl
  /-- `a ^ (n + 1) = a ^ n * a` -/
  protected zpow_succ' (n : ℕ) (a : G) : zpow (Int.ofNat n.succ) a = zpow (Int.ofNat n) a  * a := by
    intros; rfl
  /-- `a ^ -(n + 1) = (a ^ (n + 1))⁻¹` -/
  protected zpow_neg' (n : ℕ) (a : G) : zpow (Int.negSucc n) a = (zpow n.succ a)⁻¹ := by intros; rfl

/-- In a class equipped with instances of both `AddMonoid` and `Neg`, this definition records what
the default definition for `Sub` would be: `a + -b`.  This is later provided as the default value
for the `Sub` instance in `SubNegMonoid`.

We keep it as a separate definition rather than inlining it in `SubNegMonoid` so that the `Sub`
field of individual `SubNegMonoid`s constructed using that default value will not be unfolded at
`.instance` transparency. -/
def SubNegMonoid.sub' {G : Type u} [AddMonoid G] [Neg G] (a b : G) : G := a + -b

attribute [to_additive existing SubNegMonoid.sub'] DivInvMonoid.div'

/-- A `SubNegMonoid` is an `AddMonoid` with unary `-` and binary `-` operations
satisfying `sub_eq_add_neg : ∀ a b, a - b = a + -b`.

The default for `sub` is such that `a - b = a + -b` holds by definition.

Adding `sub` as a field rather than defining `a - b := a + -b` allows us to
avoid certain classes of unification failures, for example:
Let `foo X` be a type with a `∀ X, Sub (Foo X)` instance but no
`∀ X, Neg (Foo X)`. Suppose we also have an instance
`∀ X [Cromulent X], AddGroup (Foo X)`. Then the `(-)` coming from
`AddGroup.sub` cannot be definitionally equal to the `(-)` coming from
`Foo.Sub`.

In the same way, adding a `zsmul` field makes it possible to avoid definitional failures
in diamonds. See the definition of `AddMonoid` and Note [forgetful inheritance] for more
explanations on this.
-/
class SubNegMonoid (G : Type u) extends AddMonoid G, Neg G, Sub G where
  protected sub := SubNegMonoid.sub'
  protected sub_eq_add_neg : ∀ a b : G, a - b = a + -b := by intros; rfl
  /-- Multiplication by an integer.
  Set this to `zsmulRec` unless `Module` diamonds are possible. -/
  protected zsmul : ℤ → G → G
  protected zsmul_zero' : ∀ a : G, zsmul 0 a = 0 := by intros; rfl
  protected zsmul_succ' (n : ℕ) (a : G) :
      zsmul (Int.ofNat n.succ) a = zsmul (Int.ofNat n) a + a := by
    intros; rfl
  protected zsmul_neg' (n : ℕ) (a : G) : zsmul (Int.negSucc n) a = -zsmul n.succ a := by
    intros; rfl

attribute [to_additive SubNegMonoid] DivInvMonoid

instance DivInvMonoid.Pow {M} [DivInvMonoid M] : Pow M ℤ :=
  ⟨fun x n ↦ DivInvMonoid.zpow n x⟩

instance SubNegMonoid.SMulInt {M} [SubNegMonoid M] : SMul ℤ M :=
  ⟨SubNegMonoid.zsmul⟩

attribute [to_additive existing SubNegMonoid.SMulInt] DivInvMonoid.Pow

/-- A group is called *cyclic* if it is generated by a single element. -/
class IsAddCyclic (G : Type u) [SMul ℤ G] : Prop where
  protected exists_zsmul_surjective : ∃ g : G, Function.Surjective (· • g : ℤ → G)

/-- A group is called *cyclic* if it is generated by a single element. -/
@[to_additive]
class IsCyclic (G : Type u) [Pow G ℤ] : Prop where
  protected exists_zpow_surjective : ∃ g : G, Function.Surjective (g ^ · : ℤ → G)

@[to_additive]
theorem exists_zpow_surjective (G : Type*) [Pow G ℤ] [IsCyclic G] :
    ∃ g : G, Function.Surjective (g ^ · : ℤ → G) :=
  IsCyclic.exists_zpow_surjective

section DivInvMonoid

variable [DivInvMonoid G] {a b : G}

@[to_additive (attr := simp) zsmul_eq_smul] theorem zpow_eq_pow (n : ℤ) (x : G) :
    DivInvMonoid.zpow n x = x ^ n :=
  rfl

@[to_additive (attr := simp) zero_zsmul] theorem zpow_zero (a : G) : a ^ (0 : ℤ) = 1 :=
  DivInvMonoid.zpow_zero' a

@[to_additive (attr := simp, norm_cast) natCast_zsmul]
theorem zpow_natCast (a : G) : ∀ n : ℕ, a ^ (n : ℤ) = a ^ n
  | 0 => (zpow_zero _).trans (pow_zero _).symm
  | n + 1 => calc
    a ^ (↑(n + 1) : ℤ) = a ^ (n : ℤ) * a := DivInvMonoid.zpow_succ' _ _
    _ = a ^ n * a := congrArg (· * a) (zpow_natCast a n)
    _ = a ^ (n + 1) := (pow_succ _ _).symm

@[deprecated (since := "2024-03-20")] alias zpow_coe_nat := zpow_natCast
@[deprecated (since := "2024-03-20")] alias coe_nat_zsmul := natCast_zsmul

-- See note [no_index around OfNat.ofNat]
@[to_additive ofNat_zsmul]
lemma zpow_ofNat (a : G) (n : ℕ) : a ^ (no_index (OfNat.ofNat n) : ℤ) = a ^ OfNat.ofNat n :=
  zpow_natCast ..

theorem zpow_negSucc (a : G) (n : ℕ) : a ^ (Int.negSucc n) = (a ^ (n + 1))⁻¹ := by
  rw [← zpow_natCast]
  exact DivInvMonoid.zpow_neg' n a

theorem negSucc_zsmul {G} [SubNegMonoid G] (a : G) (n : ℕ) :
    Int.negSucc n • a = -((n + 1) • a) := by
  rw [← natCast_zsmul]
  exact SubNegMonoid.zsmul_neg' n a

attribute [to_additive existing (attr := simp) negSucc_zsmul] zpow_negSucc

/-- Dividing by an element is the same as multiplying by its inverse.

This is a duplicate of `DivInvMonoid.div_eq_mul_inv` ensuring that the types unfold better.
-/
@[to_additive "Subtracting an element is the same as adding by its negative.
This is a duplicate of `SubNegMonoid.sub_eq_mul_neg` ensuring that the types unfold better."]
theorem div_eq_mul_inv (a b : G) : a / b = a * b⁻¹ :=
  DivInvMonoid.div_eq_mul_inv _ _

alias division_def := div_eq_mul_inv

@[to_additive (attr := simp) one_zsmul]
lemma zpow_one (a : G) : a ^ (1 : ℤ) = a := by rw [zpow_ofNat, pow_one]

@[to_additive two_zsmul] lemma zpow_two (a : G) : a ^ (2 : ℤ) = a * a := by rw [zpow_ofNat, pow_two]

@[to_additive neg_one_zsmul]
lemma zpow_neg_one (x : G) : x ^ (-1 : ℤ) = x⁻¹ :=
  (zpow_negSucc x 0).trans <| congr_arg Inv.inv (pow_one x)

@[to_additive]
lemma zpow_neg_coe_of_pos (a : G) : ∀ {n : ℕ}, 0 < n → a ^ (-(n : ℤ)) = (a ^ n)⁻¹
  | _ + 1, _ => zpow_negSucc _ _

@[to_additive (attr := simp) one_zsmul]
lemma zpow_one (a : G) : a ^ (1 : ℤ) = a := by rw [zpow_ofNat, pow_one]
#align zpow_one zpow_one
#align one_zsmul one_zsmul

@[to_additive two_zsmul] lemma zpow_two (a : G) : a ^ (2 : ℤ) = a * a := by rw [zpow_ofNat, pow_two]
#align zpow_two zpow_two
#align two_zsmul two_zsmul

@[to_additive neg_one_zsmul]
lemma zpow_neg_one (x : G) : x ^ (-1 : ℤ) = x⁻¹ :=
  (zpow_negSucc x 0).trans <| congr_arg Inv.inv (pow_one x)
#align zpow_neg_one zpow_neg_one
#align neg_one_zsmul neg_one_zsmul

@[to_additive]
lemma zpow_neg_coe_of_pos (a : G) : ∀ {n : ℕ}, 0 < n → a ^ (-(n : ℤ)) = (a ^ n)⁻¹
  | _ + 1, _ => zpow_negSucc _ _
#align zpow_neg_coe_of_pos zpow_neg_coe_of_pos
#align zsmul_neg_coe_of_pos zsmul_neg_coe_of_pos

end DivInvMonoid

section InvOneClass

/-- Typeclass for expressing that `-0 = 0`. -/
class NegZeroClass (G : Type*) extends Zero G, Neg G where
  protected neg_zero : -(0 : G) = 0

/-- A `SubNegMonoid` where `-0 = 0`. -/
class SubNegZeroMonoid (G : Type*) extends SubNegMonoid G, NegZeroClass G

/-- Typeclass for expressing that `1⁻¹ = 1`. -/
@[to_additive]
class InvOneClass (G : Type*) extends One G, Inv G where
  protected inv_one : (1 : G)⁻¹ = 1

/-- A `DivInvMonoid` where `1⁻¹ = 1`. -/
@[to_additive]
class DivInvOneMonoid (G : Type*) extends DivInvMonoid G, InvOneClass G

-- FIXME: `to_additive` is not operating on the second parent. (#660)
attribute [to_additive existing] DivInvOneMonoid.toInvOneClass

variable [InvOneClass G]

@[to_additive (attr := simp)]
theorem inv_one : (1 : G)⁻¹ = 1 :=
  InvOneClass.inv_one

end InvOneClass

/-- A `SubtractionMonoid` is a `SubNegMonoid` with involutive negation and such that
`-(a + b) = -b + -a` and `a + b = 0 → -a = b`. -/
class SubtractionMonoid (G : Type u) extends SubNegMonoid G, InvolutiveNeg G where
  protected neg_add_rev (a b : G) : -(a + b) = -b + -a
  /-- Despite the asymmetry of `neg_eq_of_add`, the symmetric version is true thanks to the
  involutivity of negation. -/
  protected neg_eq_of_add (a b : G) : a + b = 0 → -a = b

/-- A `DivisionMonoid` is a `DivInvMonoid` with involutive inversion and such that
`(a * b)⁻¹ = b⁻¹ * a⁻¹` and `a * b = 1 → a⁻¹ = b`.

This is the immediate common ancestor of `Group` and `GroupWithZero`. -/
@[to_additive]
class DivisionMonoid (G : Type u) extends DivInvMonoid G, InvolutiveInv G where
  protected mul_inv_rev (a b : G) : (a * b)⁻¹ = b⁻¹ * a⁻¹
  /-- Despite the asymmetry of `inv_eq_of_mul`, the symmetric version is true thanks to the
  involutivity of inversion. -/
  protected inv_eq_of_mul (a b : G) : a * b = 1 → a⁻¹ = b

attribute [to_additive existing] DivisionMonoid.toInvolutiveInv

section DivisionMonoid

variable [DivisionMonoid G] {a b : G}

@[to_additive (attr := simp) neg_add_rev]
theorem mul_inv_rev (a b : G) : (a * b)⁻¹ = b⁻¹ * a⁻¹ :=
  DivisionMonoid.mul_inv_rev _ _

@[to_additive]
theorem inv_eq_of_mul_eq_one_right : a * b = 1 → a⁻¹ = b :=
  DivisionMonoid.inv_eq_of_mul _ _

@[to_additive]
theorem inv_eq_of_mul_eq_one_left (h : a * b = 1) : b⁻¹ = a := by
  rw [← inv_eq_of_mul_eq_one_right h, inv_inv]

@[to_additive]
theorem eq_inv_of_mul_eq_one_left (h : a * b = 1) : a = b⁻¹ :=
  (inv_eq_of_mul_eq_one_left h).symm

end DivisionMonoid

/-- Commutative `SubtractionMonoid`. -/
class SubtractionCommMonoid (G : Type u) extends SubtractionMonoid G, AddCommMonoid G

/-- Commutative `DivisionMonoid`.

This is the immediate common ancestor of `CommGroup` and `CommGroupWithZero`. -/
@[to_additive SubtractionCommMonoid]
class DivisionCommMonoid (G : Type u) extends DivisionMonoid G, CommMonoid G

attribute [to_additive existing] DivisionCommMonoid.toCommMonoid

/-- A `Group` is a `Monoid` with an operation `⁻¹` satisfying `a⁻¹ * a = 1`.

There is also a division operation `/` such that `a / b = a * b⁻¹`,
with a default so that `a / b = a * b⁻¹` holds by definition.

Use `Group.ofLeftAxioms` or `Group.ofRightAxioms` to define a group structure
on a type with the minimum proof obligations.
-/
class Group (G : Type u) extends DivInvMonoid G where
  protected inv_mul_cancel : ∀ a : G, a⁻¹ * a = 1

/-- An `AddGroup` is an `AddMonoid` with a unary `-` satisfying `-a + a = 0`.

There is also a binary operation `-` such that `a - b = a + -b`,
with a default so that `a - b = a + -b` holds by definition.

Use `AddGroup.ofLeftAxioms` or `AddGroup.ofRightAxioms` to define an
additive group structure on a type with the minimum proof obligations.
-/
class AddGroup (A : Type u) extends SubNegMonoid A where
  protected neg_add_cancel : ∀ a : A, -a + a = 0

attribute [to_additive] Group

section Group

variable [Group G] {a b c : G}

@[to_additive (attr := simp)]
theorem inv_mul_cancel (a : G) : a⁻¹ * a = 1 :=
  Group.inv_mul_cancel a

@[to_additive]
private theorem inv_eq_of_mul (h : a * b = 1) : a⁻¹ = b :=
  left_inv_eq_right_inv (inv_mul_cancel a) h

@[to_additive (attr := simp)]
theorem mul_inv_cancel (a : G) : a * a⁻¹ = 1 := by
  rw [← inv_mul_cancel a⁻¹, inv_eq_of_mul (inv_mul_cancel a)]

@[deprecated (since := "2024-08-12")] alias mul_left_inv := inv_mul_cancel
@[deprecated (since := "2024-08-12")] alias mul_right_inv := mul_inv_cancel
@[deprecated (since := "2024-08-12")] alias add_left_neg := neg_add_cancel
@[deprecated (since := "2024-08-12")] alias add_right_neg := add_neg_cancel
@[deprecated (since := "2024-08-12")] alias inv_mul_self := inv_mul_cancel
@[deprecated (since := "2024-08-12")] alias mul_inv_self := mul_inv_cancel
@[deprecated (since := "2024-08-12")] alias neg_add_self := neg_add_cancel
@[deprecated (since := "2024-08-12")] alias add_right_self := add_neg_cancel

@[to_additive (attr := simp)]
theorem inv_mul_cancel_left (a b : G) : a⁻¹ * (a * b) = b := by
  rw [← mul_assoc, inv_mul_cancel, one_mul]

@[to_additive (attr := simp)]
theorem mul_inv_cancel_left (a b : G) : a * (a⁻¹ * b) = b := by
  rw [← mul_assoc, mul_inv_cancel, one_mul]

@[to_additive (attr := simp)]
theorem mul_inv_cancel_right (a b : G) : a * b * b⁻¹ = a := by
  rw [mul_assoc, mul_inv_cancel, mul_one]

@[to_additive (attr := simp)]
theorem inv_mul_cancel_right (a b : G) : a * b⁻¹ * b = a := by
  rw [mul_assoc, inv_mul_cancel, mul_one]

@[to_additive]
instance (priority := 100) Group.toDivisionMonoid : DivisionMonoid G :=
  { inv_inv := fun a ↦ inv_eq_of_mul (inv_mul_cancel a)
    mul_inv_rev :=
      fun a b ↦ inv_eq_of_mul <| by rw [mul_assoc, mul_inv_cancel_left, mul_inv_cancel]
    inv_eq_of_mul := fun _ _ ↦ inv_eq_of_mul }

-- see Note [lower instance priority]
@[to_additive]
instance (priority := 100) Group.toCancelMonoid : CancelMonoid G :=
  { ‹Group G› with
    mul_right_cancel := fun a b c h ↦ by rw [← mul_inv_cancel_right a b, h, mul_inv_cancel_right]
    mul_left_cancel := fun a b c h ↦ by rw [← inv_mul_cancel_left a b, h, inv_mul_cancel_left] }

end Group

/-- An additive commutative group is an additive group with commutative `(+)`. -/
class AddCommGroup (G : Type u) extends AddGroup G, AddCommMonoid G

/-- A commutative group is a group with commutative `(*)`. -/
@[to_additive]
class CommGroup (G : Type u) extends Group G, CommMonoid G

attribute [to_additive existing] CommGroup.toCommMonoid

section CommGroup

variable [CommGroup G]

-- see Note [lower instance priority]
@[to_additive]
instance (priority := 100) CommGroup.toCancelCommMonoid : CancelCommMonoid G :=
  { ‹CommGroup G›, Group.toCancelMonoid with }

-- see Note [lower instance priority]
@[to_additive]
instance (priority := 100) CommGroup.toDivisionCommMonoid : DivisionCommMonoid G :=
  { ‹CommGroup G›, Group.toDivisionMonoid with }

@[to_additive (attr := simp)] lemma inv_mul_cancel_comm (a b : G) : a⁻¹ * b * a = b := by
  rw [mul_comm, mul_inv_cancel_left]

@[to_additive (attr := simp)]
lemma mul_inv_cancel_comm (a b : G) : a * b * a⁻¹ = b := by rw [mul_comm, inv_mul_cancel_left]

@[to_additive (attr := simp)]
lemma mul_inv_cancel_comm (a b : G) : a * b * a⁻¹ = b := by rw [mul_comm, inv_mul_cancel_left]
#align mul_inv_cancel_comm mul_inv_cancel_comm
#align add_neg_cancel_comm add_neg_cancel_comm

@[to_additive (attr := simp)] lemma inv_mul_cancel_comm_assoc (a b : G) : a⁻¹ * (b * a) = b := by
  rw [mul_comm, mul_inv_cancel_right]

@[to_additive (attr := simp)] lemma mul_inv_cancel_comm_assoc (a b : G) : a * (b * a⁻¹) = b := by
  rw [mul_comm, inv_mul_cancel_right]

@[to_additive (attr := simp)] lemma mul_inv_cancel_comm_assoc (a b : G) : a * (b * a⁻¹) = b := by
  rw [mul_comm, inv_mul_cancel_right]
#align mul_inv_cancel_comm_assoc mul_inv_cancel_comm_assoc
#align add_neg_cancel_comm_assoc add_neg_cancel_comm_assoc

end CommGroup

/-! We initialize all projections for `@[simps]` here, so that we don't have to do it in later
files.

Note: the lemmas generated for the `npow`/`zpow` projections will *not* apply to `x ^ y`, since the
argument order of these projections doesn't match the argument order of `^`.
The `nsmul`/`zsmul` lemmas will be correct. -/
initialize_simps_projections Semigroup
initialize_simps_projections AddSemigroup
initialize_simps_projections CommSemigroup
initialize_simps_projections AddCommSemigroup
initialize_simps_projections LeftCancelSemigroup
initialize_simps_projections AddLeftCancelSemigroup
initialize_simps_projections RightCancelSemigroup
initialize_simps_projections AddRightCancelSemigroup
initialize_simps_projections Monoid
initialize_simps_projections AddMonoid
initialize_simps_projections CommMonoid
initialize_simps_projections AddCommMonoid
initialize_simps_projections LeftCancelMonoid
initialize_simps_projections AddLeftCancelMonoid
initialize_simps_projections RightCancelMonoid
initialize_simps_projections AddRightCancelMonoid
initialize_simps_projections CancelMonoid
initialize_simps_projections AddCancelMonoid
initialize_simps_projections CancelCommMonoid
initialize_simps_projections AddCancelCommMonoid
initialize_simps_projections DivInvMonoid
initialize_simps_projections SubNegMonoid
initialize_simps_projections DivInvOneMonoid
initialize_simps_projections SubNegZeroMonoid
initialize_simps_projections DivisionMonoid
initialize_simps_projections SubtractionMonoid
initialize_simps_projections DivisionCommMonoid
initialize_simps_projections SubtractionCommMonoid
initialize_simps_projections Group
initialize_simps_projections AddGroup
initialize_simps_projections CommGroup
initialize_simps_projections AddCommGroup<|MERGE_RESOLUTION|>--- conflicted
+++ resolved
@@ -562,11 +562,6 @@
 @[to_additive] lemma left_inv_eq_right_inv (hba : b * a = 1) (hac : a * c = 1) : b = c := by
   rw [← one_mul c, ← hba, mul_assoc, hac, mul_one b]
 
-@[to_additive] lemma left_inv_eq_right_inv (hba : b * a = 1) (hac : a * c = 1) : b = c := by
-  rw [← one_mul c, ← hba, mul_assoc, hac, mul_one b]
-#align left_inv_eq_right_inv left_inv_eq_right_inv
-#align left_neg_eq_right_neg left_neg_eq_right_neg
-
 -- the attributes are intentionally out of order. `zero_smul` proves `zero_nsmul`.
 @[to_additive zero_nsmul, simp]
 theorem pow_zero (a : M) : a ^ 0 = 1 :=
@@ -575,121 +570,52 @@
 @[to_additive succ_nsmul]
 theorem pow_succ (a : M) (n : ℕ) : a ^ (n + 1) = a ^ n * a :=
   Monoid.npow_succ n a
-<<<<<<< HEAD
-#align pow_succ' pow_succ
-#align succ_nsmul' succ_nsmul
 
 @[to_additive (attr := simp) one_nsmul]
 lemma pow_one (a : M) : a ^ 1 = a := by rw [pow_succ, pow_zero, one_mul]
-#align pow_one pow_one
-#align one_nsmul one_nsmul
 
 @[to_additive succ_nsmul'] lemma pow_succ' (a : M) : ∀ n, a ^ (n + 1) = a * a ^ n
   | 0 => by simp
   | n + 1 => by rw [pow_succ _ n, pow_succ, pow_succ', mul_assoc]
-#align pow_succ pow_succ'
-#align succ_nsmul succ_nsmul'
 
 @[to_additive]
 lemma pow_mul_comm' (a : M) (n : ℕ) : a ^ n * a = a * a ^ n := by rw [← pow_succ, pow_succ']
-#align pow_mul_comm' pow_mul_comm'
-#align nsmul_add_comm' nsmul_add_comm'
 
 /-- Note that most of the lemmas about powers of two refer to it as `sq`. -/
 @[to_additive two_nsmul] lemma pow_two (a : M) : a ^ 2 = a * a := by rw [pow_succ, pow_one]
-#align pow_two pow_two
-#align two_nsmul two_nsmul
 
 -- TODO: Should `alias` automatically transfer `to_additive` statements?
 @[to_additive existing two_nsmul] alias sq := pow_two
-#align sq sq
 
 @[to_additive three'_nsmul]
 lemma pow_three' (a : M) : a ^ 3 = a * a * a := by rw [pow_succ, pow_two]
-#align pow_three' pow_three'
 
 @[to_additive three_nsmul]
 lemma pow_three (a : M) : a ^ 3 = a * (a * a) := by rw [pow_succ', pow_two]
-#align pow_three pow_three
-=======
-
-@[to_additive (attr := simp) one_nsmul]
-lemma pow_one (a : M) : a ^ 1 = a := by rw [pow_succ, pow_zero, one_mul]
-
-@[to_additive succ_nsmul'] lemma pow_succ' (a : M) : ∀ n, a ^ (n + 1) = a * a ^ n
-  | 0 => by simp
-  | n + 1 => by rw [pow_succ _ n, pow_succ, pow_succ', mul_assoc]
-
-@[to_additive]
-lemma pow_mul_comm' (a : M) (n : ℕ) : a ^ n * a = a * a ^ n := by rw [← pow_succ, pow_succ']
-
-/-- Note that most of the lemmas about powers of two refer to it as `sq`. -/
-@[to_additive two_nsmul] lemma pow_two (a : M) : a ^ 2 = a * a := by rw [pow_succ, pow_one]
-
--- TODO: Should `alias` automatically transfer `to_additive` statements?
-@[to_additive existing two_nsmul] alias sq := pow_two
-
-@[to_additive three'_nsmul]
-lemma pow_three' (a : M) : a ^ 3 = a * a * a := by rw [pow_succ, pow_two]
-
-@[to_additive three_nsmul]
-lemma pow_three (a : M) : a ^ 3 = a * (a * a) := by rw [pow_succ', pow_two]
->>>>>>> 99508fb5
 
 -- the attributes are intentionally out of order.
 @[to_additive nsmul_zero, simp] lemma one_pow : ∀ n, (1 : M) ^ n = 1
   | 0 => pow_zero _
   | n + 1 => by rw [pow_succ, one_pow, one_mul]
-<<<<<<< HEAD
-#align one_pow one_pow
-#align nsmul_zero nsmul_zero
-=======
->>>>>>> 99508fb5
 
 @[to_additive add_nsmul]
 lemma pow_add (a : M) (m : ℕ) : ∀ n, a ^ (m + n) = a ^ m * a ^ n
   | 0 => by rw [Nat.add_zero, pow_zero, mul_one]
   | n + 1 => by rw [pow_succ, ← mul_assoc, ← pow_add, ← pow_succ, Nat.add_assoc]
-<<<<<<< HEAD
-#align pow_add pow_add
 
 @[to_additive] lemma pow_mul_comm (a : M) (m n : ℕ) : a ^ m * a ^ n = a ^ n * a ^ m := by
   rw [← pow_add, ← pow_add, Nat.add_comm]
-#align pow_mul_comm pow_mul_comm
-#align nsmul_add_comm nsmul_add_comm
-=======
-
-@[to_additive] lemma pow_mul_comm (a : M) (m n : ℕ) : a ^ m * a ^ n = a ^ n * a ^ m := by
-  rw [← pow_add, ← pow_add, Nat.add_comm]
->>>>>>> 99508fb5
 
 @[to_additive mul_nsmul] lemma pow_mul (a : M) (m : ℕ) : ∀ n, a ^ (m * n) = (a ^ m) ^ n
   | 0 => by rw [Nat.mul_zero, pow_zero, pow_zero]
   | n + 1 => by rw [Nat.mul_succ, pow_add, pow_succ, pow_mul]
-<<<<<<< HEAD
--- Porting note: we are taking the opportunity to swap the names `mul_nsmul` and `mul_nsmul'`
--- using #align, so that in mathlib4 they will match the multiplicative ones.
-#align pow_mul pow_mul
-#align mul_nsmul' mul_nsmul
 
 @[to_additive mul_nsmul']
 lemma pow_mul' (a : M) (m n : ℕ) : a ^ (m * n) = (a ^ n) ^ m := by rw [Nat.mul_comm, pow_mul]
-#align pow_mul' pow_mul'
-#align mul_nsmul mul_nsmul'
-=======
-
-@[to_additive mul_nsmul']
-lemma pow_mul' (a : M) (m n : ℕ) : a ^ (m * n) = (a ^ n) ^ m := by rw [Nat.mul_comm, pow_mul]
->>>>>>> 99508fb5
 
 @[to_additive nsmul_left_comm]
 lemma pow_right_comm (a : M) (m n : ℕ) : (a ^ m) ^ n = (a ^ n) ^ m := by
   rw [← pow_mul, Nat.mul_comm, pow_mul]
-<<<<<<< HEAD
-#align pow_right_comm pow_right_comm
-#align nsmul_left_comm nsmul_left_comm
-=======
->>>>>>> 99508fb5
 
 end Monoid
 
@@ -1014,27 +940,6 @@
 lemma zpow_neg_coe_of_pos (a : G) : ∀ {n : ℕ}, 0 < n → a ^ (-(n : ℤ)) = (a ^ n)⁻¹
   | _ + 1, _ => zpow_negSucc _ _
 
-@[to_additive (attr := simp) one_zsmul]
-lemma zpow_one (a : G) : a ^ (1 : ℤ) = a := by rw [zpow_ofNat, pow_one]
-#align zpow_one zpow_one
-#align one_zsmul one_zsmul
-
-@[to_additive two_zsmul] lemma zpow_two (a : G) : a ^ (2 : ℤ) = a * a := by rw [zpow_ofNat, pow_two]
-#align zpow_two zpow_two
-#align two_zsmul two_zsmul
-
-@[to_additive neg_one_zsmul]
-lemma zpow_neg_one (x : G) : x ^ (-1 : ℤ) = x⁻¹ :=
-  (zpow_negSucc x 0).trans <| congr_arg Inv.inv (pow_one x)
-#align zpow_neg_one zpow_neg_one
-#align neg_one_zsmul neg_one_zsmul
-
-@[to_additive]
-lemma zpow_neg_coe_of_pos (a : G) : ∀ {n : ℕ}, 0 < n → a ^ (-(n : ℤ)) = (a ^ n)⁻¹
-  | _ + 1, _ => zpow_negSucc _ _
-#align zpow_neg_coe_of_pos zpow_neg_coe_of_pos
-#align zsmul_neg_coe_of_pos zsmul_neg_coe_of_pos
-
 end DivInvMonoid
 
 section InvOneClass
@@ -1230,21 +1135,11 @@
 @[to_additive (attr := simp)]
 lemma mul_inv_cancel_comm (a b : G) : a * b * a⁻¹ = b := by rw [mul_comm, inv_mul_cancel_left]
 
-@[to_additive (attr := simp)]
-lemma mul_inv_cancel_comm (a b : G) : a * b * a⁻¹ = b := by rw [mul_comm, inv_mul_cancel_left]
-#align mul_inv_cancel_comm mul_inv_cancel_comm
-#align add_neg_cancel_comm add_neg_cancel_comm
-
 @[to_additive (attr := simp)] lemma inv_mul_cancel_comm_assoc (a b : G) : a⁻¹ * (b * a) = b := by
   rw [mul_comm, mul_inv_cancel_right]
 
 @[to_additive (attr := simp)] lemma mul_inv_cancel_comm_assoc (a b : G) : a * (b * a⁻¹) = b := by
   rw [mul_comm, inv_mul_cancel_right]
-
-@[to_additive (attr := simp)] lemma mul_inv_cancel_comm_assoc (a b : G) : a * (b * a⁻¹) = b := by
-  rw [mul_comm, inv_mul_cancel_right]
-#align mul_inv_cancel_comm_assoc mul_inv_cancel_comm_assoc
-#align add_neg_cancel_comm_assoc add_neg_cancel_comm_assoc
 
 end CommGroup
 
