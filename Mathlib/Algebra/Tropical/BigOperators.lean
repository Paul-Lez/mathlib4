--- conflicted
+++ resolved
@@ -36,14 +36,7 @@
 open Tropical Finset
 
 theorem List.trop_sum [AddMonoid R] (l : List R) : trop l.sum = List.prod (l.map trop) := by
-<<<<<<< HEAD
   induction l <;> simp [*]
-#align list.trop_sum List.trop_sum
-=======
-  induction' l with hd tl IH
-  · simp
-  · simp [← IH]
->>>>>>> 06cb2ca7
 
 theorem Multiset.trop_sum [AddCommMonoid R] (s : Multiset R) :
     trop s.sum = Multiset.prod (s.map trop) :=
@@ -76,12 +69,7 @@
     trop l.minimum = List.sum (l.map (trop ∘ WithTop.some)) := by
   induction' l with hd tl IH
   · simp
-<<<<<<< HEAD
   · simp [List.minimum_cons, IH]
-#align list.trop_minimum List.trop_minimum
-=======
-  · simp [List.minimum_cons, ← IH]
->>>>>>> 06cb2ca7
 
 theorem Multiset.trop_inf [LinearOrder R] [OrderTop R] (s : Multiset R) :
     trop s.inf = Multiset.sum (s.map trop) := by
