/-
Copyright (c) 2020 Jannis Limperg. All rights reserved.
Released under Apache 2.0 license as described in the file LICENSE.
Authors: Jannis Limperg
-/
import Mathlib.Data.List.OfFn
import Mathlib.Data.List.Zip

/-!
# Lemmas about List.*Idx functions.

Some specification lemmas for `List.mapIdx`, `List.mapIdxM`, `List.foldlIdx` and `List.foldrIdx`.
-/

assert_not_exists MonoidWithZero

universe u v

open Function

namespace List

variable {α : Type u} {β : Type v}

section MapIdx

@[simp]
theorem mapIdx_nil {α β} (f : ℕ → α → β) : mapIdx f [] = [] :=
  rfl


theorem list_reverse_induction (p : List α → Prop) (base : p [])
    (ind : ∀ (l : List α) (e : α), p l → p (l ++ [e])) : (∀ (l : List α), p l) := by
  let q := fun l ↦ p (reverse l)
  have pq : ∀ l, p (reverse l) → q l := by simp only [q, reverse_reverse]; intro; exact id
  have qp : ∀ l, q (reverse l) → p l := by simp only [q, reverse_reverse]; intro; exact id
  intro l
  apply qp
  generalize (reverse l) = l
  induction' l with head tail ih
  · apply pq; simp only [reverse_nil, base]
  · apply pq; simp only [reverse_cons]; apply ind; apply qp; rw [reverse_reverse]; exact ih

theorem mapIdxGo_append : ∀ (f : ℕ → α → β) (l₁ l₂ : List α) (arr : Array β),
    mapIdx.go f (l₁ ++ l₂) arr = mapIdx.go f l₂ (List.toArray (mapIdx.go f l₁ arr)) := by
  intros f l₁ l₂ arr
  generalize e : (l₁ ++ l₂).length = len
  revert l₁ l₂ arr
  induction' len with len ih <;> intros l₁ l₂ arr h
  · have l₁_nil : l₁ = [] := by
      cases l₁
      · rfl
      · contradiction
    have l₂_nil : l₂ = [] := by
      cases l₂
      · rfl
      · rw [List.length_append] at h; contradiction
<<<<<<< HEAD
    rw [l₁_nil, l₂_nil]; simp only [mapIdx.go, Array.toArray_toList]
  · cases' l₁ with head tail <;> simp only [mapIdx.go]
    · simp only [nil_append, Array.toArray_toList]
=======
    rw [l₁_nil, l₂_nil]; simp only [mapIdx.go, List.toArray_toList]
  · cases' l₁ with head tail <;> simp only [mapIdx.go]
    · simp only [nil_append, List.toArray_toList]
>>>>>>> 6f70193e
    · simp only [List.append_eq]
      rw [ih]
      · simp only [cons_append, length_cons, length_append, Nat.succ.injEq] at h
        simp only [length_append, h]

theorem mapIdxGo_length : ∀ (f : ℕ → α → β) (l : List α) (arr : Array β),
    length (mapIdx.go f l arr) = length l + arr.size := by
  intro f l
  induction' l with head tail ih
  · intro; simp only [mapIdx.go, length_nil, Nat.zero_add]
  · intro; simp only [mapIdx.go]; rw [ih]; simp only [Array.size_push, length_cons]
    simp only [Nat.add_succ, Fin.add_zero, Nat.add_comm]

theorem mapIdx_append_one : ∀ (f : ℕ → α → β) (l : List α) (e : α),
    mapIdx f (l ++ [e]) = mapIdx f l ++ [f l.length e] := by
  intros f l e
  unfold mapIdx
  rw [mapIdxGo_append f l [e]]
  simp only [mapIdx.go, Array.size_toArray, mapIdxGo_length, length_nil, Nat.add_zero,
    Array.push_toList, Array.toList_toArray]

@[local simp]
theorem map_enumFrom_eq_zipWith : ∀ (l : List α) (n : ℕ) (f : ℕ → α → β),
    map (uncurry f) (enumFrom n l) = zipWith (fun i ↦ f (i + n)) (range (length l)) l := by
  intro l
  generalize e : l.length = len
  revert l
  induction' len with len ih <;> intros l e n f
  · have : l = [] := by
      cases l
      · rfl
      · contradiction
    rw [this]; rfl
  · cases' l with head tail
    · contradiction
    · simp only [map, uncurry_apply_pair, range_succ_eq_map, zipWith, Nat.zero_add,
        zipWith_map_left]
      rw [ih]
      · suffices (fun i ↦ f (i + (n + 1))) = ((fun i ↦ f (i + n)) ∘ Nat.succ) by
          rw [this]
          rfl
        funext n' a
        simp only [comp, Nat.add_assoc, Nat.add_comm, Nat.add_succ]
      simp only [length_cons, Nat.succ.injEq] at e; exact e

theorem length_mapIdx_go (f : ℕ → α → β) : ∀ (l : List α) (arr : Array β),
    (mapIdx.go f l arr).length = l.length + arr.size
  | [], _ => by simp [mapIdx.go]
  | a :: l, _ => by
    simp only [mapIdx.go, length_cons]
    rw [length_mapIdx_go]
    simp
    omega

@[simp] theorem length_mapIdx (l : List α) (f : ℕ → α → β) : (l.mapIdx f).length = l.length := by
  simp [mapIdx, length_mapIdx_go]

theorem getElem?_mapIdx_go (f : ℕ → α → β) : ∀ (l : List α) (arr : Array β) (i : ℕ),
    (mapIdx.go f l arr)[i]? =
      if h : i < arr.size then some arr[i] else Option.map (f i) l[i - arr.size]?
  | [], arr, i => by
<<<<<<< HEAD
    simp [mapIdx.go, getElem?_eq, Array.getElem_eq_toList_getElem]
=======
    simp only [mapIdx.go, Array.toListImpl_eq, getElem?_eq, Array.toList_length,
      Array.getElem_eq_toList_getElem, length_nil, Nat.not_lt_zero, ↓reduceDIte, Option.map_none']
>>>>>>> 6f70193e
  | a :: l, arr, i => by
    rw [mapIdx.go, getElem?_mapIdx_go]
    simp only [Array.size_push]
    split <;> split
    · simp only [Option.some.injEq]
      rw [Array.getElem_eq_toList_getElem]
      simp only [Array.push_toList]
      rw [getElem_append_left, Array.getElem_eq_toList_getElem]
    · have : i = arr.size := by omega
      simp_all
    · omega
    · have : i - arr.size = i - (arr.size + 1) + 1 := by omega
      simp_all

@[simp] theorem getElem?_mapIdx (l : List α) (f : ℕ → α → β) (i : ℕ) :
    (l.mapIdx f)[i]? = Option.map (f i) l[i]? := by
  simp [mapIdx, getElem?_mapIdx_go]

theorem mapIdx_eq_enum_map (l : List α) (f : ℕ → α → β) :
    l.mapIdx f = l.enum.map (Function.uncurry f) := by
  ext1 i
  simp only [getElem?_mapIdx, Option.map, getElem?_map, getElem?_enum]
  split <;> simp

@[simp]
theorem mapIdx_cons (l : List α) (f : ℕ → α → β) (a : α) :
    mapIdx f (a :: l) = f 0 a :: mapIdx (fun i ↦ f (i + 1)) l := by
  simp [mapIdx_eq_enum_map, enum_eq_zip_range, map_uncurry_zip_eq_zipWith,
    range_succ_eq_map, zipWith_map_left]

theorem mapIdx_append (K L : List α) (f : ℕ → α → β) :
    (K ++ L).mapIdx f = K.mapIdx f ++ L.mapIdx fun i a ↦ f (i + K.length) a := by
  induction' K with a J IH generalizing f
  · rfl
  · simp [IH fun i ↦ f (i + 1), Nat.add_assoc]

@[simp]
theorem mapIdx_eq_nil {f : ℕ → α → β} {l : List α} : List.mapIdx f l = [] ↔ l = [] := by
  rw [List.mapIdx_eq_enum_map, List.map_eq_nil_iff, List.enum_eq_nil]

theorem get_mapIdx (l : List α) (f : ℕ → α → β) (i : ℕ) (h : i < l.length)
    (h' : i < (l.mapIdx f).length := h.trans_le (l.length_mapIdx f).ge) :
    (l.mapIdx f).get ⟨i, h'⟩ = f i (l.get ⟨i, h⟩) := by
  simp [mapIdx_eq_enum_map, enum_eq_zip_range]

@[deprecated (since := "2024-08-19")] alias nthLe_mapIdx := get_mapIdx

theorem mapIdx_eq_ofFn (l : List α) (f : ℕ → α → β) :
    l.mapIdx f = ofFn fun i : Fin l.length ↦ f (i : ℕ) (l.get i) := by
  induction l generalizing f with
  | nil => simp
  | cons _ _ IH => simp [IH]

section deprecated

/-- Lean3 `map_with_index` helper function -/
@[deprecated (since := "2024-08-15")]
protected def oldMapIdxCore (f : ℕ → α → β) : ℕ → List α → List β
  | _, []      => []
  | k, a :: as => f k a :: List.oldMapIdxCore f (k + 1) as

set_option linter.deprecated false in
/-- Given a function `f : ℕ → α → β` and `as : List α`, `as = [a₀, a₁, ...]`, returns the list
`[f 0 a₀, f 1 a₁, ...]`. -/
@[deprecated (since := "2024-08-15")]
protected def oldMapIdx (f : ℕ → α → β) (as : List α) : List β :=
  List.oldMapIdxCore f 0 as

set_option linter.deprecated false in
@[deprecated (since := "2024-08-15")]
protected theorem oldMapIdxCore_eq (l : List α) (f : ℕ → α → β) (n : ℕ) :
    l.oldMapIdxCore f n = l.oldMapIdx fun i a ↦ f (i + n) a := by
  induction' l with hd tl hl generalizing f n
  · rfl
  · rw [List.oldMapIdx]
    simp only [List.oldMapIdxCore, hl, Nat.add_left_comm, Nat.add_comm, Nat.add_zero]

set_option linter.deprecated false in
@[deprecated (since := "2024-08-15")]
protected theorem oldMapIdxCore_append : ∀ (f : ℕ → α → β) (n : ℕ) (l₁ l₂ : List α),
    List.oldMapIdxCore f n (l₁ ++ l₂) =
    List.oldMapIdxCore f n l₁ ++ List.oldMapIdxCore f (n + l₁.length) l₂ := by
  intros f n l₁ l₂
  generalize e : (l₁ ++ l₂).length = len
  revert n l₁ l₂
  induction' len with len ih <;> intros n l₁ l₂ h
  · have l₁_nil : l₁ = [] := by
      cases l₁
      · rfl
      · contradiction
    have l₂_nil : l₂ = [] := by
      cases l₂
      · rfl
      · rw [List.length_append] at h; contradiction
    simp only [l₁_nil, l₂_nil]; rfl
  · cases' l₁ with head tail
    · rfl
    · simp only [List.oldMapIdxCore, List.append_eq, length_cons, cons_append,cons.injEq, true_and]
      suffices n + Nat.succ (length tail) = n + 1 + tail.length by
        rw [this]
        apply ih (n + 1) _ _ _
        simp only [cons_append, length_cons, length_append, Nat.succ.injEq] at h
        simp only [length_append, h]
      rw [Nat.add_assoc]; simp only [Nat.add_comm]

set_option linter.deprecated false in
@[deprecated (since := "2024-08-15")]
protected theorem oldMapIdx_append : ∀ (f : ℕ → α → β) (l : List α) (e : α),
    List.oldMapIdx f (l ++ [e]) = List.oldMapIdx f l ++ [f l.length e] := by
  intros f l e
  unfold List.oldMapIdx
  rw [List.oldMapIdxCore_append f 0 l [e]]
  simp only [Nat.zero_add]; rfl

set_option linter.deprecated false in
@[deprecated (since := "2024-08-15")]
protected theorem new_def_eq_old_def :
    ∀ (f : ℕ → α → β) (l : List α), l.mapIdx f = List.oldMapIdx f l := by
  intro f
  apply list_reverse_induction
  · rfl
  · intro l e h
    rw [List.oldMapIdx_append, mapIdx_append_one, h]

end deprecated

end MapIdx

section FoldrIdx

-- Porting note: Changed argument order of `foldrIdxSpec` to align better with `foldrIdx`.
/-- Specification of `foldrIdx`. -/
def foldrIdxSpec (f : ℕ → α → β → β) (b : β) (as : List α) (start : ℕ) : β :=
  foldr (uncurry f) b <| enumFrom start as

theorem foldrIdxSpec_cons (f : ℕ → α → β → β) (b a as start) :
    foldrIdxSpec f b (a :: as) start = f start a (foldrIdxSpec f b as (start + 1)) :=
  rfl

theorem foldrIdx_eq_foldrIdxSpec (f : ℕ → α → β → β) (b as start) :
    foldrIdx f b as start = foldrIdxSpec f b as start := by
  induction as generalizing start
  · rfl
  · simp only [foldrIdx, foldrIdxSpec_cons, *]

theorem foldrIdx_eq_foldr_enum (f : ℕ → α → β → β) (b : β) (as : List α) :
    foldrIdx f b as = foldr (uncurry f) b (enum as) := by
  simp only [foldrIdx, foldrIdxSpec, foldrIdx_eq_foldrIdxSpec, enum]

end FoldrIdx

theorem indexesValues_eq_filter_enum (p : α → Prop) [DecidablePred p] (as : List α) :
    indexesValues p as = filter (p ∘ Prod.snd) (enum as) := by
  simp (config := { unfoldPartialApp := true }) [indexesValues, foldrIdx_eq_foldr_enum, uncurry,
    filter_eq_foldr, cond_eq_if]

theorem findIdxs_eq_map_indexesValues (p : α → Prop) [DecidablePred p] (as : List α) :
    findIdxs p as = map Prod.fst (indexesValues p as) := by
  simp (config := { unfoldPartialApp := true }) only [indexesValues_eq_filter_enum,
    map_filter_eq_foldr, findIdxs, uncurry, foldrIdx_eq_foldr_enum, decide_eq_true_eq, comp_apply,
    Bool.cond_decide]

section FoldlIdx

-- Porting note: Changed argument order of `foldlIdxSpec` to align better with `foldlIdx`.
/-- Specification of `foldlIdx`. -/
def foldlIdxSpec (f : ℕ → α → β → α) (a : α) (bs : List β) (start : ℕ) : α :=
  foldl (fun a p ↦ f p.fst a p.snd) a <| enumFrom start bs

theorem foldlIdxSpec_cons (f : ℕ → α → β → α) (a b bs start) :
    foldlIdxSpec f a (b :: bs) start = foldlIdxSpec f (f start a b) bs (start + 1) :=
  rfl

theorem foldlIdx_eq_foldlIdxSpec (f : ℕ → α → β → α) (a bs start) :
    foldlIdx f a bs start = foldlIdxSpec f a bs start := by
  induction bs generalizing start a
  · rfl
  · simp [foldlIdxSpec, *]

theorem foldlIdx_eq_foldl_enum (f : ℕ → α → β → α) (a : α) (bs : List β) :
    foldlIdx f a bs = foldl (fun a p ↦ f p.fst a p.snd) a (enum bs) := by
  simp only [foldlIdx, foldlIdxSpec, foldlIdx_eq_foldlIdxSpec, enum]

end FoldlIdx

section FoldIdxM

-- Porting note: `foldrM_eq_foldr` now depends on `[LawfulMonad m]`
variable {m : Type u → Type v} [Monad m]

theorem foldrIdxM_eq_foldrM_enum {β} (f : ℕ → α → β → m β) (b : β) (as : List α) [LawfulMonad m] :
    foldrIdxM f b as = foldrM (uncurry f) b (enum as) := by
  simp (config := { unfoldPartialApp := true }) only [foldrIdxM, foldrM_eq_foldr,
    foldrIdx_eq_foldr_enum, uncurry]

theorem foldlIdxM_eq_foldlM_enum [LawfulMonad m] {β} (f : ℕ → β → α → m β) (b : β) (as : List α) :
    foldlIdxM f b as = List.foldlM (fun b p ↦ f p.fst b p.snd) b (enum as) := by
  rw [foldlIdxM, foldlM_eq_foldl, foldlIdx_eq_foldl_enum]

end FoldIdxM

section MapIdxM

-- Porting note: `[Applicative m]` replaced by `[Monad m] [LawfulMonad m]`
variable {m : Type u → Type v} [Monad m]

/-- Specification of `mapIdxMAux`. -/
def mapIdxMAuxSpec {β} (f : ℕ → α → m β) (start : ℕ) (as : List α) : m (List β) :=
  List.traverse (uncurry f) <| enumFrom start as

-- Note: `traverse` the class method would require a less universe-polymorphic
-- `m : Type u → Type u`.
theorem mapIdxMAuxSpec_cons {β} (f : ℕ → α → m β) (start : ℕ) (a : α) (as : List α) :
    mapIdxMAuxSpec f start (a :: as) = cons <$> f start a <*> mapIdxMAuxSpec f (start + 1) as :=
  rfl

theorem mapIdxMGo_eq_mapIdxMAuxSpec
    [LawfulMonad m] {β} (f : ℕ → α → m β) (arr : Array β) (as : List α) :
    mapIdxM.go f as arr = (arr.toList ++ ·) <$> mapIdxMAuxSpec f arr.size as := by
  generalize e : as.length = len
  revert as arr
  induction' len with len ih <;> intro arr as h
  · have : as = [] := by
      cases as
      · rfl
      · contradiction
    simp only [this, mapIdxM.go, mapIdxMAuxSpec, List.traverse, map_pure, append_nil]
  · match as with
    | nil => contradiction
    | cons head tail =>
      simp only [length_cons, Nat.succ.injEq] at h
      simp only [mapIdxM.go, mapIdxMAuxSpec_cons, map_eq_pure_bind, seq_eq_bind_map,
        LawfulMonad.bind_assoc, pure_bind]
      congr
      conv => { lhs; intro x; rw [ih _ _ h]; }
      funext x
      simp only [Array.push_toList, append_assoc, singleton_append, Array.size_push,
        map_eq_pure_bind]

theorem mapIdxM_eq_mmap_enum [LawfulMonad m] {β} (f : ℕ → α → m β) (as : List α) :
    as.mapIdxM f = List.traverse (uncurry f) (enum as) := by
  simp only [mapIdxM, mapIdxMGo_eq_mapIdxMAuxSpec, Array.toList_toArray,
    nil_append, mapIdxMAuxSpec, Array.size_toArray, length_nil, id_map', enum]

end MapIdxM

section MapIdxM'

-- Porting note: `[Applicative m] [LawfulApplicative m]` replaced by [Monad m] [LawfulMonad m]
variable {m : Type u → Type v} [Monad m] [LawfulMonad m]

theorem mapIdxMAux'_eq_mapIdxMGo {α} (f : ℕ → α → m PUnit) (as : List α) (arr : Array PUnit) :
    mapIdxMAux' f arr.size as = mapIdxM.go f as arr *> pure PUnit.unit := by
  revert arr
  induction' as with head tail ih <;> intro arr
  · simp only [mapIdxMAux', mapIdxM.go, seqRight_eq, map_pure, seq_pure]
  · simp only [mapIdxMAux', seqRight_eq, map_eq_pure_bind, seq_eq_bind, bind_pure_unit,
      LawfulMonad.bind_assoc, pure_bind, mapIdxM.go, seq_pure]
    generalize (f (Array.size arr) head) = head
    let arr_1 := arr.push ⟨⟩
    have : arr_1.size = arr.size + 1 := Array.size_push arr ⟨⟩
    rw [← this, ih arr_1]
    simp only [seqRight_eq, map_eq_pure_bind, seq_pure, LawfulMonad.bind_assoc, pure_bind]

theorem mapIdxM'_eq_mapIdxM {α} (f : ℕ → α → m PUnit) (as : List α) :
    mapIdxM' f as = mapIdxM as f *> pure PUnit.unit :=
  mapIdxMAux'_eq_mapIdxMGo f as #[]

end MapIdxM'

end List<|MERGE_RESOLUTION|>--- conflicted
+++ resolved
@@ -55,15 +55,9 @@
       cases l₂
       · rfl
       · rw [List.length_append] at h; contradiction
-<<<<<<< HEAD
-    rw [l₁_nil, l₂_nil]; simp only [mapIdx.go, Array.toArray_toList]
-  · cases' l₁ with head tail <;> simp only [mapIdx.go]
-    · simp only [nil_append, Array.toArray_toList]
-=======
     rw [l₁_nil, l₂_nil]; simp only [mapIdx.go, List.toArray_toList]
   · cases' l₁ with head tail <;> simp only [mapIdx.go]
     · simp only [nil_append, List.toArray_toList]
->>>>>>> 6f70193e
     · simp only [List.append_eq]
       rw [ih]
       · simp only [cons_append, length_cons, length_append, Nat.succ.injEq] at h
@@ -125,12 +119,8 @@
     (mapIdx.go f l arr)[i]? =
       if h : i < arr.size then some arr[i] else Option.map (f i) l[i - arr.size]?
   | [], arr, i => by
-<<<<<<< HEAD
-    simp [mapIdx.go, getElem?_eq, Array.getElem_eq_toList_getElem]
-=======
     simp only [mapIdx.go, Array.toListImpl_eq, getElem?_eq, Array.toList_length,
       Array.getElem_eq_toList_getElem, length_nil, Nat.not_lt_zero, ↓reduceDIte, Option.map_none']
->>>>>>> 6f70193e
   | a :: l, arr, i => by
     rw [mapIdx.go, getElem?_mapIdx_go]
     simp only [Array.size_push]
