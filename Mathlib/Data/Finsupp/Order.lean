/-
Copyright (c) 2021 Johan Commelin. All rights reserved.
Released under Apache 2.0 license as described in the file LICENSE.
Authors: Johan Commelin, Aaron Anderson
-/
import Mathlib.Algebra.Order.Module.Defs
import Mathlib.Data.Finsupp.Basic

#align_import data.finsupp.order from "leanprover-community/mathlib"@"1d29de43a5ba4662dd33b5cfeecfc2a27a5a8a29"

/-!
# Pointwise order on finitely supported functions

This file lifts order structures on `α` to `ι →₀ α`.

## Main declarations

* `Finsupp.orderEmbeddingToFun`: The order embedding from finitely supported functions to
  functions.
-/

-- porting notes: removed from module documentation because it moved to `data.finsupp.multiset`
-- TODO: move to `Data.Finsupp.Multiset` when that is ported
-- * `Finsupp.orderIsoMultiset`: The order isomorphism between `ℕ`-valued finitely supported
--   functions and multisets.


noncomputable section

open BigOperators

open Finset

variable {ι α β : Type*}

namespace Finsupp

/-! ### Order structures -/


section Zero

variable [Zero α]

section LE
variable [LE α] {f g : ι →₀ α}

instance instLEFinsupp : LE (ι →₀ α) :=
  ⟨fun f g => ∀ i, f i ≤ g i⟩

lemma le_def : f ≤ g ↔ ∀ i, f i ≤ g i := Iff.rfl
#align finsupp.le_def Finsupp.le_def

@[simp, norm_cast] lemma coe_le_coe : ⇑f ≤ g ↔ f ≤ g := Iff.rfl

/-- The order on `Finsupp`s over a partial order embeds into the order on functions -/
def orderEmbeddingToFun : (ι →₀ α) ↪o (ι → α) where
  toFun f := f
  inj' f g h :=
    Finsupp.ext fun i => by
      dsimp at h
      rw [h]
  map_rel_iff' := coe_le_coe
#align finsupp.order_embedding_to_fun Finsupp.orderEmbeddingToFun

@[simp]
theorem orderEmbeddingToFun_apply {f : ι →₀ α} {i : ι} : orderEmbeddingToFun f i = f i :=
  rfl
#align finsupp.order_embedding_to_fun_apply Finsupp.orderEmbeddingToFun_apply

end LE

section Preorder
variable [Preorder α] {f g : ι →₀ α}

instance preorder : Preorder (ι →₀ α) :=
  { Finsupp.instLEFinsupp with
    le_refl := fun f i => le_rfl
    le_trans := fun f g h hfg hgh i => (hfg i).trans (hgh i) }

lemma lt_def : f < g ↔ f ≤ g ∧ ∃ i, f i < g i := Pi.lt_def
@[simp, norm_cast] lemma coe_lt_coe : ⇑f < g ↔ f < g := Iff.rfl

lemma coe_mono : Monotone (Finsupp.toFun : (ι →₀ α) → ι → α) := fun _ _ ↦ id
#align finsupp.monotone_to_fun Finsupp.coe_mono

lemma coe_strictMono : Monotone (Finsupp.toFun : (ι →₀ α) → ι → α) := fun _ _ ↦ id

end Preorder

instance partialorder [PartialOrder α] : PartialOrder (ι →₀ α) :=
  { Finsupp.preorder with le_antisymm :=
      fun _f _g hfg hgf => ext fun i => (hfg i).antisymm (hgf i) }

instance semilatticeInf [SemilatticeInf α] : SemilatticeInf (ι →₀ α) :=
  { Finsupp.partialorder with
    inf := zipWith (· ⊓ ·) inf_idem
    inf_le_left := fun _f _g _i => inf_le_left
    inf_le_right := fun _f _g _i => inf_le_right
    le_inf := fun _f _g _i h1 h2 s => le_inf (h1 s) (h2 s) }

@[simp]
theorem inf_apply [SemilatticeInf α] {i : ι} {f g : ι →₀ α} : (f ⊓ g) i = f i ⊓ g i :=
  rfl
#align finsupp.inf_apply Finsupp.inf_apply

instance semilatticeSup [SemilatticeSup α] : SemilatticeSup (ι →₀ α) :=
  { Finsupp.partialorder with
    sup := zipWith (· ⊔ ·) sup_idem
    le_sup_left := fun _f _g _i => le_sup_left
    le_sup_right := fun _f _g _i => le_sup_right
    sup_le := fun _f _g _h hf hg i => sup_le (hf i) (hg i) }

@[simp]
theorem sup_apply [SemilatticeSup α] {i : ι} {f g : ι →₀ α} : (f ⊔ g) i = f i ⊔ g i :=
  rfl
#align finsupp.sup_apply Finsupp.sup_apply

instance lattice [Lattice α] : Lattice (ι →₀ α) :=
  { Finsupp.semilatticeInf, Finsupp.semilatticeSup with }
#align finsupp.lattice Finsupp.lattice

section Lattice
variable [DecidableEq ι] [Lattice α] (f g : ι →₀ α)

theorem support_inf_union_support_sup : (f ⊓ g).support ∪ (f ⊔ g).support = f.support ∪ g.support :=
  coe_injective <| compl_injective <| by ext; simp [inf_eq_and_sup_eq_iff]
#align finsupp.support_inf_union_support_sup Finsupp.support_inf_union_support_sup

theorem support_sup_union_support_inf : (f ⊔ g).support ∪ (f ⊓ g).support = f.support ∪ g.support :=
  (union_comm _ _).trans <| support_inf_union_support_sup _ _
#align finsupp.support_sup_union_support_inf Finsupp.support_sup_union_support_inf

end Lattice
end Zero

/-! ### Algebraic order structures -/


instance orderedAddCommMonoid [OrderedAddCommMonoid α] : OrderedAddCommMonoid (ι →₀ α) :=
  { Finsupp.addCommMonoid, Finsupp.partialorder with
    add_le_add_left := fun _a _b h c s => add_le_add_left (h s) (c s) }

instance orderedCancelAddCommMonoid [OrderedCancelAddCommMonoid α] :
    OrderedCancelAddCommMonoid (ι →₀ α) :=
  { Finsupp.orderedAddCommMonoid with
    le_of_add_le_add_left := fun _f _g _i h s => le_of_add_le_add_left (h s) }

instance contravariantClass [OrderedAddCommMonoid α] [ContravariantClass α α (· + ·) (· ≤ ·)] :
    ContravariantClass (ι →₀ α) (ι →₀ α) (· + ·) (· ≤ ·) :=
  ⟨fun _f _g _h H x => le_of_add_le_add_left <| H x⟩

<<<<<<< HEAD
section AddMonoid
=======
section SMulZeroClass
variable [Zero α] [Preorder α] [Zero β] [Preorder β] [SMulZeroClass α β]

instance instPosSMulMono [PosSMulMono α β] : PosSMulMono α (ι →₀ β) :=
  PosSMulMono.lift _ coe_le_coe coe_smul

instance instSMulPosMono [SMulPosMono α β] : SMulPosMono α (ι →₀ β) :=
  SMulPosMono.lift _ coe_le_coe coe_smul coe_zero

instance instPosSMulReflectLE [PosSMulReflectLE α β] : PosSMulReflectLE α (ι →₀ β) :=
  PosSMulReflectLE.lift _ coe_le_coe coe_smul

instance instSMulPosReflectLE [SMulPosReflectLE α β] : SMulPosReflectLE α (ι →₀ β) :=
  SMulPosReflectLE.lift _ coe_le_coe coe_smul coe_zero

end SMulZeroClass

section SMulWithZero
variable [Zero α] [PartialOrder α] [Zero β] [PartialOrder β] [SMulWithZero α β]

instance instPosSMulStrictMono [PosSMulStrictMono α β] : PosSMulStrictMono α (ι →₀ β) :=
  PosSMulStrictMono.lift _ coe_le_coe coe_smul

instance instSMulPosStrictMono [SMulPosStrictMono α β] : SMulPosStrictMono α (ι →₀ β) :=
  SMulPosStrictMono.lift _ coe_le_coe coe_smul coe_zero

-- `PosSMulReflectLT α (ι →₀ β)` already follows from the other instances

instance instSMulPosReflectLT [SMulPosReflectLT α β] : SMulPosReflectLT α (ι →₀ β) :=
  SMulPosReflectLT.lift _ coe_le_coe coe_smul coe_zero

end SMulWithZero

section CanonicallyOrderedAddCommMonoid
>>>>>>> e9fb5b31

variable [AddMonoid α] [PartialOrder α] [CanonicallyOrderedAdd α] {f g : ι →₀ α}

instance orderBot : OrderBot (ι →₀ α) where
  bot := 0
  bot_le := by simp only [le_def, coe_zero, Pi.zero_apply, imp_true_iff, zero_le]

protected theorem bot_eq_zero : (⊥ : ι →₀ α) = 0 :=
  rfl
#align finsupp.bot_eq_zero Finsupp.bot_eq_zero

theorem le_iff' (f g : ι →₀ α) {s : Finset ι} (hf : f.support ⊆ s) : f ≤ g ↔ ∀ i ∈ s, f i ≤ g i :=
  ⟨fun h s _hs => h s, fun h s => by
    classical exact
        if H : s ∈ f.support then h s (hf H) else (not_mem_support_iff.1 H).symm ▸ zero_le (g s)⟩
#align finsupp.le_iff' Finsupp.le_iff'

theorem le_iff (f g : ι →₀ α) : f ≤ g ↔ ∀ i ∈ f.support, f i ≤ g i :=
  le_iff' f g <| Subset.refl _
#align finsupp.le_iff Finsupp.le_iff

lemma support_monotone : Monotone (support (α := ι) (M := α)) :=
  fun f g h a ha ↦ by rw [mem_support_iff, ← pos_iff_ne_zero] at ha ⊢; exact ha.trans_le (h _)

lemma support_mono (hfg : f ≤ g) : f.support ⊆ g.support := support_monotone hfg

instance decidableLE [DecidableRel (@LE.le α _)] : DecidableRel (@LE.le (ι →₀ α) _) := fun f g =>
  decidable_of_iff _ (le_iff f g).symm
#align finsupp.decidable_le Finsupp.decidableLE

instance decidableLT [DecidableRel (@LE.le α _)] : DecidableRel (@LT.lt (ι →₀ α) _) :=
  decidableLTOfDecidableLE

@[simp]
theorem single_le_iff {i : ι} {x : α} {f : ι →₀ α} : single i x ≤ f ↔ x ≤ f i :=
  (le_iff' _ _ support_single_subset).trans <| by simp
#align finsupp.single_le_iff Finsupp.single_le_iff

end AddMonoid

section AddCommMonoid
variable [AddCommMonoid α] [PartialOrder α] [CanonicallyOrderedAdd α] {f g : ι →₀ α}

@[simp]
theorem add_eq_zero_iff [CovariantClass α α (· + ·) (· ≤ ·)]
    (f g : ι →₀ α) : f + g = 0 ↔ f = 0 ∧ g = 0 := by
  simp [FunLike.ext_iff, forall_and]
#align finsupp.add_eq_zero_iff Finsupp.add_eq_zero_iff

variable [Sub α] [OrderedSub α] {f g : ι →₀ α} {i : ι} {a b : α}

/-- This is called `tsub` for truncated subtraction, to distinguish it with subtraction in an
additive group. -/
instance tsub : Sub (ι →₀ α) :=
  ⟨zipWith (fun m n => m - n) (tsub_self 0)⟩
#align finsupp.tsub Finsupp.tsub

instance orderedSub : OrderedSub (ι →₀ α) :=
  ⟨fun _n _m _k => forall_congr' fun _x => tsub_le_iff_right⟩

instance [CovariantClass α α (· + ·) (· ≤ ·)] : CanonicallyOrderedAdd (ι →₀ α) where
  exists_add_of_le := fun {f g} h => ⟨g - f, ext fun x => (add_tsub_cancel_of_le <| h x).symm⟩
  le_self_add := fun _f _g _x => le_self_add

@[simp, norm_cast] lemma coe_tsub (f g : ι →₀ α) : ⇑(f - g) = f - g := rfl
#align finsupp.coe_tsub Finsupp.coe_tsub

theorem tsub_apply (f g : ι →₀ α) (a : ι) : (f - g) a = f a - g a :=
  rfl
#align finsupp.tsub_apply Finsupp.tsub_apply

@[simp]
theorem single_tsub : single i (a - b) = single i a - single i b := by
  ext j
  obtain rfl | h := eq_or_ne i j
  · rw [tsub_apply, single_eq_same, single_eq_same, single_eq_same]
  · rw [tsub_apply, single_eq_of_ne h, single_eq_of_ne h, single_eq_of_ne h, tsub_self]
#align finsupp.single_tsub Finsupp.single_tsub

theorem support_tsub {f1 f2 : ι →₀ α} : (f1 - f2).support ⊆ f1.support := by
  simp (config := { contextual := true }) only [subset_iff, tsub_eq_zero_iff_le, mem_support_iff,
    Ne.def, coe_tsub, Pi.sub_apply, not_imp_not, zero_le, imp_true_iff]
#align finsupp.support_tsub Finsupp.support_tsub

theorem subset_support_tsub [DecidableEq ι] {f1 f2 : ι →₀ α} :
    f1.support \ f2.support ⊆ (f1 - f2).support := by
  simp (config := { contextual := true }) [subset_iff]
#align finsupp.subset_support_tsub Finsupp.subset_support_tsub

end AddCommMonoid

section CanonicallyLinearOrderedAddCommMonoid

variable [AddMonoid α] [LinearOrder α] [CanonicallyOrderedAdd α]

@[simp]
theorem support_inf [DecidableEq ι] (f g : ι →₀ α) : (f ⊓ g).support = f.support ∩ g.support := by
  ext
  simp only [inf_apply, mem_support_iff, Ne.def, Finset.mem_union, Finset.mem_filter,
    Finset.mem_inter]
  simp only [inf_eq_min, ← nonpos_iff_eq_zero, min_le_iff, not_or]
#align finsupp.support_inf Finsupp.support_inf

@[simp]
theorem support_sup [DecidableEq ι] (f g : ι →₀ α) : (f ⊔ g).support = f.support ∪ g.support := by
  ext
  simp only [Finset.mem_union, mem_support_iff, sup_apply, Ne.def, ← bot_eq_zero]
  rw [_root_.sup_eq_bot_iff, not_and_or]
#align finsupp.support_sup Finsupp.support_sup

nonrec theorem disjoint_iff {f g : ι →₀ α} : Disjoint f g ↔ Disjoint f.support g.support := by
  classical
    rw [disjoint_iff, disjoint_iff, Finsupp.bot_eq_zero, ← Finsupp.support_eq_empty,
      Finsupp.support_inf]
    rfl
#align finsupp.disjoint_iff Finsupp.disjoint_iff

end CanonicallyLinearOrderedAddCommMonoid

/-! ### Some lemmas about `ℕ` -/


section Nat

theorem sub_single_one_add {a : ι} {u u' : ι →₀ ℕ} (h : u a ≠ 0) :
    u - single a 1 + u' = u + u' - single a 1 :=
  tsub_add_eq_add_tsub <| single_le_iff.mpr <| Nat.one_le_iff_ne_zero.mpr h
#align finsupp.sub_single_one_add Finsupp.sub_single_one_add

theorem add_sub_single_one {a : ι} {u u' : ι →₀ ℕ} (h : u' a ≠ 0) :
    u + (u' - single a 1) = u + u' - single a 1 :=
  (add_tsub_assoc_of_le (single_le_iff.mpr <| Nat.one_le_iff_ne_zero.mpr h) _).symm
#align finsupp.add_sub_single_one Finsupp.add_sub_single_one

end Nat

end Finsupp<|MERGE_RESOLUTION|>--- conflicted
+++ resolved
@@ -150,9 +150,6 @@
     ContravariantClass (ι →₀ α) (ι →₀ α) (· + ·) (· ≤ ·) :=
   ⟨fun _f _g _h H x => le_of_add_le_add_left <| H x⟩
 
-<<<<<<< HEAD
-section AddMonoid
-=======
 section SMulZeroClass
 variable [Zero α] [Preorder α] [Zero β] [Preorder β] [SMulZeroClass α β]
 
@@ -186,8 +183,7 @@
 
 end SMulWithZero
 
-section CanonicallyOrderedAddCommMonoid
->>>>>>> e9fb5b31
+section AddMonoid
 
 variable [AddMonoid α] [PartialOrder α] [CanonicallyOrderedAdd α] {f g : ι →₀ α}
 
