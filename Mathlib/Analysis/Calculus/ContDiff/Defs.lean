/-
Copyright (c) 2019 Sébastien Gouëzel. All rights reserved.
Released under Apache 2.0 license as described in the file LICENSE.
Authors: Sébastien Gouëzel
-/
import Mathlib.Analysis.Analytic.Within
import Mathlib.Analysis.Calculus.FDeriv.Analytic
import Mathlib.Analysis.Calculus.ContDiff.HasFTaylorSeries

/-!
# Higher differentiability

A function is `C^1` on a domain if it is differentiable there, and its derivative is continuous.
By induction, it is `C^n` if it is `C^{n-1}` and its (n-1)-th derivative is `C^1` there or,
equivalently, if it is `C^1` and its derivative is `C^{n-1}`.
It is `C^∞` if it is `C^n` for all n.
Finally, it is `C^ω` if it is analytic and the space is complete.

We formalize these notions by defining iteratively the `n+1`-th derivative of a function as the
derivative of the `n`-th derivative. It is called `iteratedFDeriv 𝕜 n f x` where `𝕜` is the
field, `n` is the number of iterations, `f` is the function and `x` is the point, and it is given
as an `n`-multilinear map. We also define a version `iteratedFDerivWithin` relative to a domain,
as well as predicates `ContDiffWithinAt`, `ContDiffAt`, `ContDiffOn` and
`ContDiff` saying that the function is `C^n` within a set at a point, at a point, on a set
and on the whole space respectively.

To avoid the issue of choice when choosing a derivative in sets where the derivative is not
necessarily unique, `ContDiffOn` is not defined directly in terms of the
regularity of the specific choice `iteratedFDerivWithin 𝕜 n f s` inside `s`, but in terms of the
existence of a nice sequence of derivatives, expressed with a predicate
`HasFTaylorSeriesUpToOn`.

We prove basic properties of these notions.

## Main definitions and results
Let `f : E → F` be a map between normed vector spaces over a nontrivially normed field `𝕜`.

* `HasFTaylorSeriesUpTo n f p`: expresses that the formal multilinear series `p` is a sequence
  of iterated derivatives of `f`, up to the `n`-th term (where `n` is a natural number or `∞`).
* `HasFTaylorSeriesUpToOn n f p s`: same thing, but inside a set `s`. The notion of derivative
  is now taken inside `s`. In particular, derivatives don't have to be unique.
* `ContDiff 𝕜 n f`: expresses that `f` is `C^n`, i.e., it admits a Taylor series up to
  rank `n`.
* `ContDiffOn 𝕜 n f s`: expresses that `f` is `C^n` in `s`.
* `ContDiffAt 𝕜 n f x`: expresses that `f` is `C^n` around `x`.
* `ContDiffWithinAt 𝕜 n f s x`: expresses that `f` is `C^n` around `x` within the set `s`.
* `iteratedFDerivWithin 𝕜 n f s x` is an `n`-th derivative of `f` over the field `𝕜` on the
  set `s` at the point `x`. It is a continuous multilinear map from `E^n` to `F`, defined as a
  derivative within `s` of `iteratedFDerivWithin 𝕜 (n-1) f s` if one exists, and `0` otherwise.
* `iteratedFDeriv 𝕜 n f x` is the `n`-th derivative of `f` over the field `𝕜` at the point `x`.
  It is a continuous multilinear map from `E^n` to `F`, defined as a derivative of
  `iteratedFDeriv 𝕜 (n-1) f` if one exists, and `0` otherwise.

In sets of unique differentiability, `ContDiffOn 𝕜 n f s` can be expressed in terms of the
properties of `iteratedFDerivWithin 𝕜 m f s` for `m ≤ n`. In the whole space,
`ContDiff 𝕜 n f` can be expressed in terms of the properties of `iteratedFDeriv 𝕜 m f`
for `m ≤ n`.

## Implementation notes

The definitions in this file are designed to work on any field `𝕜`. They are sometimes slightly more
complicated than the naive definitions one would guess from the intuition over the real or complex
numbers, but they are designed to circumvent the lack of gluing properties and partitions of unity
in general. In the usual situations, they coincide with the usual definitions.

### Definition of `C^n` functions in domains

One could define `C^n` functions in a domain `s` by fixing an arbitrary choice of derivatives (this
is what we do with `iteratedFDerivWithin`) and requiring that all these derivatives up to `n` are
continuous. If the derivative is not unique, this could lead to strange behavior like two `C^n`
functions `f` and `g` on `s` whose sum is not `C^n`. A better definition is thus to say that a
function is `C^n` inside `s` if it admits a sequence of derivatives up to `n` inside `s`.

This definition still has the problem that a function which is locally `C^n` would not need to
be `C^n`, as different choices of sequences of derivatives around different points might possibly
not be glued together to give a globally defined sequence of derivatives. (Note that this issue
can not happen over reals, thanks to partition of unity, but the behavior over a general field is
not so clear, and we want a definition for general fields). Also, there are locality
problems for the order parameter: one could image a function which, for each `n`, has a nice
sequence of derivatives up to order `n`, but they do not coincide for varying `n` and can therefore
not be glued to give rise to an infinite sequence of derivatives. This would give a function
which is `C^n` for all `n`, but not `C^∞`. We solve this issue by putting locality conditions
in space and order in our definition of `ContDiffWithinAt` and `ContDiffOn`.
The resulting definition is slightly more complicated to work with (in fact not so much), but it
gives rise to completely satisfactory theorems.

For instance, with this definition, a real function which is `C^m` (but not better) on `(-1/m, 1/m)`
for each natural `m` is by definition `C^∞` at `0`.

There is another issue with the definition of `ContDiffWithinAt 𝕜 n f s x`. We can
require the existence and good behavior of derivatives up to order `n` on a neighborhood of `x`
within `s`. However, this does not imply continuity or differentiability within `s` of the function
at `x` when `x` does not belong to `s`. Therefore, we require such existence and good behavior on
a neighborhood of `x` within `s ∪ {x}` (which appears as `insert x s` in this file).

### Side of the composition, and universe issues

With a naïve direct definition, the `n`-th derivative of a function belongs to the space
`E →L[𝕜] (E →L[𝕜] (E ... F)...)))` where there are n iterations of `E →L[𝕜]`. This space
may also be seen as the space of continuous multilinear functions on `n` copies of `E` with
values in `F`, by uncurrying. This is the point of view that is usually adopted in textbooks,
and that we also use. This means that the definition and the first proofs are slightly involved,
as one has to keep track of the uncurrying operation. The uncurrying can be done from the
left or from the right, amounting to defining the `n+1`-th derivative either as the derivative of
the `n`-th derivative, or as the `n`-th derivative of the derivative.
For proofs, it would be more convenient to use the latter approach (from the right),
as it means to prove things at the `n+1`-th step we only need to understand well enough the
derivative in `E →L[𝕜] F` (contrary to the approach from the left, where one would need to know
enough on the `n`-th derivative to deduce things on the `n+1`-th derivative).

However, the definition from the right leads to a universe polymorphism problem: if we define
`iteratedFDeriv 𝕜 (n + 1) f x = iteratedFDeriv 𝕜 n (fderiv 𝕜 f) x` by induction, we need to
generalize over all spaces (as `f` and `fderiv 𝕜 f` don't take values in the same space). It is
only possible to generalize over all spaces in some fixed universe in an inductive definition.
For `f : E → F`, then `fderiv 𝕜 f` is a map `E → (E →L[𝕜] F)`. Therefore, the definition will only
work if `F` and `E →L[𝕜] F` are in the same universe.

This issue does not appear with the definition from the left, where one does not need to generalize
over all spaces. Therefore, we use the definition from the left. This means some proofs later on
become a little bit more complicated: to prove that a function is `C^n`, the most efficient approach
is to exhibit a formula for its `n`-th derivative and prove it is continuous (contrary to the
inductive approach where one would prove smoothness statements without giving a formula for the
derivative). In the end, this approach is still satisfactory as it is good to have formulas for the
iterated derivatives in various constructions.

One point where we depart from this explicit approach is in the proof of smoothness of a
composition: there is a formula for the `n`-th derivative of a composition (Faà di Bruno's formula),
but it is very complicated and barely usable, while the inductive proof is very simple. Thus, we
give the inductive proof. As explained above, it works by generalizing over the target space, hence
it only works well if all spaces belong to the same universe. To get the general version, we lift
things to a common universe using a trick.

### Variables management

The textbook definitions and proofs use various identifications and abuse of notations, for instance
when saying that the natural space in which the derivative lives, i.e.,
`E →L[𝕜] (E →L[𝕜] ( ... →L[𝕜] F))`, is the same as a space of multilinear maps. When doing things
formally, we need to provide explicit maps for these identifications, and chase some diagrams to see
everything is compatible with the identifications. In particular, one needs to check that taking the
derivative and then doing the identification, or first doing the identification and then taking the
derivative, gives the same result. The key point for this is that taking the derivative commutes
with continuous linear equivalences. Therefore, we need to implement all our identifications with
continuous linear equivs.

## Notations

We use the notation `E [×n]→L[𝕜] F` for the space of continuous multilinear maps on `E^n` with
values in `F`. This is the space in which the `n`-th derivative of a function from `E` to `F` lives.

In this file, we denote `⊤ : ℕ∞` with `∞`.

## Tags

derivative, differentiability, higher derivative, `C^n`, multilinear, Taylor series, formal series
-/

noncomputable section

open scoped Classical
open NNReal Topology Filter

-- local notation "∞" => (⊤ : ℕ∞)

/-
Porting note: These lines are not required in Mathlib4.
attribute [local instance 1001]
  NormedAddCommGroup.toAddCommGroup NormedSpace.toModule' AddCommGroup.toAddCommMonoid
-/

open Set Fin Filter Function

universe u uE uF uG uX

variable {𝕜 : Type u} [NontriviallyNormedField 𝕜] {E : Type uE} [NormedAddCommGroup E]
  [NormedSpace 𝕜 E] {F : Type uF} [NormedAddCommGroup F] [NormedSpace 𝕜 F] {G : Type uG}
  [NormedAddCommGroup G] [NormedSpace 𝕜 G] {X : Type uX} [NormedAddCommGroup X] [NormedSpace 𝕜 X]
  {s s₁ t u : Set E} {f f₁ : E → F} {g : F → G} {x x₀ : E} {c : F}
  {p : E → FormalMultilinearSeries 𝕜 E F}


/-! ### Smooth functions within a set around a point -/

local notation "ω" => (⊤ : WithTop (ℕ∞))
local notation "∞" => ((⊤ : ℕ∞) : WithTop (ℕ∞))


variable (𝕜)

variable {m n : WithTop (ℕ∞)}

/-- A function is continuously differentiable up to order `n` within a set `s` at a point `x` if
it admits continuous derivatives up to order `n` in a neighborhood of `x` in `s ∪ {x}`.
For `n = ∞`, we only require that this holds up to any finite order (where the neighborhood may
depend on the finite order we consider).
For `n = ω`, we require the function to be analytic within `s` at `x`. The precise definition we
give is more involved to work around issues when the space is not complete, but it is equivalent
when the space is complete.

For instance, a real function which is `C^m` on `(-1/m, 1/m)` for each natural `m`, but not
better, is `C^∞` at `0` within `univ`.
-/
def ContDiffWithinAt (n : WithTop ℕ∞) (f : E → F) (s : Set E) (x : E) : Prop :=
  match n with
  | ω => ∃ u ∈ 𝓝[insert x s] x, ∃ p : E → FormalMultilinearSeries 𝕜 E F,
      HasFTaylorSeriesUpToOn ⊤ f p u ∧ ∀ i, AnalyticWithinOn 𝕜 (fun x ↦ p x i) u
  | (n : ℕ∞) => ∀ m : ℕ, (m : ℕ∞) ≤ n → ∃ u ∈ 𝓝[insert x s] x,
      ∃ p : E → FormalMultilinearSeries 𝕜 E F, HasFTaylorSeriesUpToOn m f p u

variable {𝕜}

lemma ContDiffWithinAt.analyticWithinOn (h : ContDiffWithinAt 𝕜 ω f s x) :
    ∃ u ∈ 𝓝[insert x s] x, AnalyticWithinOn 𝕜 f u := by
  rcases h with ⟨u, hu, p, hp, h'p⟩
  refine ⟨insert x s ∩ u, inter_mem self_mem_nhdsWithin hu, ?_⟩
  have : AnalyticWithinOn 𝕜 (fun x ↦ (continuousMultilinearCurryFin0 𝕜 E F) (p x 0))
      (insert x s ∩ u) :=
    (LinearIsometryEquiv.analyticOn _ _ ).comp_analyticWithinOn ((h'p 0).mono inter_subset_right)
      (Set.mapsTo_univ _ _)
  exact this.congr (fun y hy ↦ (hp.zero_eq _ hy.2).symm)

lemma ContDiffWithinAt.analyticWithinAt (h : ContDiffWithinAt 𝕜 ω f s x) :
    AnalyticWithinAt 𝕜 f s x := by
  obtain ⟨u, hu, hf⟩ := h.analyticWithinOn
  have xu : x ∈ u := mem_of_mem_nhdsWithin (by simp) hu
  exact (hf x xu).mono_of_mem (nhdsWithin_mono _ (subset_insert _ _) hu)

theorem contDiffWithinAt_omega_iff_analyticWithinAt [CompleteSpace F] :
    ContDiffWithinAt 𝕜 ω f s x ↔ AnalyticWithinAt 𝕜 f s x := by
  refine ⟨fun h ↦ h.analyticWithinAt, fun h ↦ ?_⟩
  obtain ⟨u, hu, p, hp, h'p⟩ := h.exists_hasFTaylorSeriesUpToOn ⊤
  exact ⟨u, hu, p, hp.of_le le_top, h'p⟩

theorem contDiffWithinAt_nat {n : ℕ} :
    ContDiffWithinAt 𝕜 n f s x ↔ ∃ u ∈ 𝓝[insert x s] x,
      ∃ p : E → FormalMultilinearSeries 𝕜 E F, HasFTaylorSeriesUpToOn n f p u :=
  ⟨fun H => H n le_rfl, fun ⟨u, hu, p, hp⟩ _m hm => ⟨u, hu, p, hp.of_le hm⟩⟩

theorem ContDiffWithinAt.of_le (h : ContDiffWithinAt 𝕜 n f s x) (hmn : m ≤ n) :
    ContDiffWithinAt 𝕜 m f s x := by
  match n with
  | ω => match m with
    | ω => exact h
    | (m : ℕ∞) =>
      intro k _
      rcases h with ⟨u, hu, p, hp⟩
      exact ⟨u, hu, p, hp.1.of_le le_top⟩
  | (n : ℕ∞) => match m with
    | ω => simp at hmn
    | (m : ℕ∞) => exact fun k hk ↦ h k (le_trans hk (by exact_mod_cast hmn))

theorem AnalyticWithinAt.contDiffWithinAt [CompleteSpace F] (h : AnalyticWithinAt 𝕜 f s x) :
    ContDiffWithinAt 𝕜 n f s x :=
  (contDiffWithinAt_omega_iff_analyticWithinAt.2 h).of_le le_top

theorem contDiffWithinAt_iff_forall_nat_le {n : ℕ∞} :
    ContDiffWithinAt 𝕜 n f s x ↔ ∀ m : ℕ, ↑m ≤ n → ContDiffWithinAt 𝕜 m f s x :=
  ⟨fun H m hm => H.of_le (by exact_mod_cast hm), fun H m hm => H m hm _ le_rfl⟩

theorem contDiffWithinAt_top : ContDiffWithinAt 𝕜 ∞ f s x ↔ ∀ n : ℕ, ContDiffWithinAt 𝕜 n f s x :=
  contDiffWithinAt_iff_forall_nat_le.trans <| by simp only [forall_prop_of_true, le_top]

theorem ContDiffWithinAt.continuousWithinAt (h : ContDiffWithinAt 𝕜 n f s x) :
    ContinuousWithinAt f s x := by
  have := h.of_le (zero_le _)
  simp only [ContDiffWithinAt, nonpos_iff_eq_zero, Nat.cast_eq_zero,
    mem_pure, forall_eq, CharP.cast_eq_zero] at this
  rcases this with ⟨u, hu, p, H⟩
  rw [mem_nhdsWithin_insert] at hu
  exact (H.continuousOn.continuousWithinAt hu.1).mono_of_mem hu.2

theorem ContDiffWithinAt.congr_of_eventuallyEq (h : ContDiffWithinAt 𝕜 n f s x)
    (h₁ : f₁ =ᶠ[𝓝[s] x] f) (hx : f₁ x = f x) : ContDiffWithinAt 𝕜 n f₁ s x := by
  match n with
  | ω =>
    obtain ⟨u, hu, p, H, H'⟩ := h
    exact ⟨{x ∈ u | f₁ x = f x}, Filter.inter_mem hu (mem_nhdsWithin_insert.2 ⟨hx, h₁⟩), p,
      (H.mono (sep_subset _ _)).congr fun _ ↦ And.right, fun i ↦ (H' i).mono (sep_subset _ _)⟩
  | (n : ℕ∞) =>
    intro m hm
    let ⟨u, hu, p, H⟩ := h m hm
    exact ⟨{ x ∈ u | f₁ x = f x }, Filter.inter_mem hu (mem_nhdsWithin_insert.2 ⟨hx, h₁⟩), p,
      (H.mono (sep_subset _ _)).congr fun _ ↦ And.right⟩

theorem ContDiffWithinAt.congr_of_eventuallyEq_insert (h : ContDiffWithinAt 𝕜 n f s x)
    (h₁ : f₁ =ᶠ[𝓝[insert x s] x] f) : ContDiffWithinAt 𝕜 n f₁ s x :=
  h.congr_of_eventuallyEq (nhdsWithin_mono x (subset_insert x s) h₁)
    (mem_of_mem_nhdsWithin (mem_insert x s) h₁ : _)

theorem ContDiffWithinAt.congr_of_eventually_eq' (h : ContDiffWithinAt 𝕜 n f s x)
    (h₁ : f₁ =ᶠ[𝓝[s] x] f) (hx : x ∈ s) : ContDiffWithinAt 𝕜 n f₁ s x :=
  h.congr_of_eventuallyEq h₁ <| h₁.self_of_nhdsWithin hx

theorem Filter.EventuallyEq.contDiffWithinAt_iff (h₁ : f₁ =ᶠ[𝓝[s] x] f) (hx : f₁ x = f x) :
    ContDiffWithinAt 𝕜 n f₁ s x ↔ ContDiffWithinAt 𝕜 n f s x :=
  ⟨fun H => ContDiffWithinAt.congr_of_eventuallyEq H h₁.symm hx.symm, fun H =>
    H.congr_of_eventuallyEq h₁ hx⟩

theorem ContDiffWithinAt.congr (h : ContDiffWithinAt 𝕜 n f s x) (h₁ : ∀ y ∈ s, f₁ y = f y)
    (hx : f₁ x = f x) : ContDiffWithinAt 𝕜 n f₁ s x :=
  h.congr_of_eventuallyEq (Filter.eventuallyEq_of_mem self_mem_nhdsWithin h₁) hx

theorem ContDiffWithinAt.congr' (h : ContDiffWithinAt 𝕜 n f s x) (h₁ : ∀ y ∈ s, f₁ y = f y)
    (hx : x ∈ s) : ContDiffWithinAt 𝕜 n f₁ s x :=
  h.congr h₁ (h₁ _ hx)

theorem ContDiffWithinAt.mono_of_mem (h : ContDiffWithinAt 𝕜 n f s x) {t : Set E}
    (hst : s ∈ 𝓝[t] x) : ContDiffWithinAt 𝕜 n f t x := by
  match n with
  | ω =>
    obtain ⟨u, hu, p, H, H'⟩ := h
    exact ⟨u, nhdsWithin_le_of_mem (insert_mem_nhdsWithin_insert hst) hu, p, H, H'⟩
  | (n : ℕ∞) =>
    intro m hm
    rcases h m hm with ⟨u, hu, p, H⟩
    exact ⟨u, nhdsWithin_le_of_mem (insert_mem_nhdsWithin_insert hst) hu, p, H⟩

theorem ContDiffWithinAt.mono (h : ContDiffWithinAt 𝕜 n f s x) {t : Set E} (hst : t ⊆ s) :
    ContDiffWithinAt 𝕜 n f t x :=
  h.mono_of_mem <| Filter.mem_of_superset self_mem_nhdsWithin hst

theorem ContDiffWithinAt.congr_nhds (h : ContDiffWithinAt 𝕜 n f s x) {t : Set E}
    (hst : 𝓝[s] x = 𝓝[t] x) : ContDiffWithinAt 𝕜 n f t x :=
  h.mono_of_mem <| hst ▸ self_mem_nhdsWithin

theorem contDiffWithinAt_congr_nhds {t : Set E} (hst : 𝓝[s] x = 𝓝[t] x) :
    ContDiffWithinAt 𝕜 n f s x ↔ ContDiffWithinAt 𝕜 n f t x :=
  ⟨fun h => h.congr_nhds hst, fun h => h.congr_nhds hst.symm⟩

theorem contDiffWithinAt_inter' (h : t ∈ 𝓝[s] x) :
    ContDiffWithinAt 𝕜 n f (s ∩ t) x ↔ ContDiffWithinAt 𝕜 n f s x :=
  contDiffWithinAt_congr_nhds <| Eq.symm <| nhdsWithin_restrict'' _ h

theorem contDiffWithinAt_inter (h : t ∈ 𝓝 x) :
    ContDiffWithinAt 𝕜 n f (s ∩ t) x ↔ ContDiffWithinAt 𝕜 n f s x :=
  contDiffWithinAt_inter' (mem_nhdsWithin_of_mem_nhds h)

theorem contDiffWithinAt_insert_self :
    ContDiffWithinAt 𝕜 n f (insert x s) x ↔ ContDiffWithinAt 𝕜 n f s x := by
  match n with
  | ω => simp [ContDiffWithinAt]
  | (n : ℕ∞) => simp_rw [ContDiffWithinAt, insert_idem]

theorem contDiffWithinAt_insert {y : E} :
    ContDiffWithinAt 𝕜 n f (insert y s) x ↔ ContDiffWithinAt 𝕜 n f s x := by
  rcases eq_or_ne x y with (rfl | hx)
  · exact contDiffWithinAt_insert_self
  refine ⟨fun h ↦ h.mono (subset_insert _ _), fun h ↦ ?_⟩
  apply h.mono_of_mem
  simp [nhdsWithin_insert_of_ne hx, self_mem_nhdsWithin]

alias ⟨ContDiffWithinAt.of_insert, ContDiffWithinAt.insert'⟩ := contDiffWithinAt_insert

protected theorem ContDiffWithinAt.insert (h : ContDiffWithinAt 𝕜 n f s x) :
    ContDiffWithinAt 𝕜 n f (insert x s) x :=
  h.insert'

/-- If a function is `C^n` within a set at a point, with `n ≥ 1`, then it is differentiable
within this set at this point. -/
theorem ContDiffWithinAt.differentiable_within_at' (h : ContDiffWithinAt 𝕜 n f s x) (hn : 1 ≤ n) :
    DifferentiableWithinAt 𝕜 f (insert x s) x := by
  rcases contDiffWithinAt_nat.1 (h.of_le hn) with ⟨u, hu, p, H⟩
  rcases mem_nhdsWithin.1 hu with ⟨t, t_open, xt, tu⟩
  rw [inter_comm] at tu
  have := ((H.mono tu).differentiableOn le_rfl) x ⟨mem_insert x s, xt⟩
  exact (differentiableWithinAt_inter (IsOpen.mem_nhds t_open xt)).1 this

theorem ContDiffWithinAt.differentiableWithinAt (h : ContDiffWithinAt 𝕜 n f s x) (hn : 1 ≤ n) :
    DifferentiableWithinAt 𝕜 f s x :=
  (h.differentiable_within_at' hn).mono (subset_insert x s)

/-- A function is `C^(n + 1)` on a domain iff locally, it has a derivative which is `C^n`. -/
theorem contDiffWithinAt_succ_iff_hasFDerivWithinAt {n : ℕ} :
    ContDiffWithinAt 𝕜 (n + 1 : ℕ) f s x ↔ ∃ u ∈ 𝓝[insert x s] x, ∃ f' : E → E →L[𝕜] F,
      (∀ x ∈ u, HasFDerivWithinAt f (f' x) u x) ∧ ContDiffWithinAt 𝕜 n f' u x := by
  constructor
  · intro h
    rcases h n.succ le_rfl with ⟨u, hu, p, Hp⟩
    refine
      ⟨u, hu, fun y => (continuousMultilinearCurryFin1 𝕜 E F) (p y 1), fun y hy =>
        Hp.hasFDerivWithinAt (WithTop.coe_le_coe.2 (Nat.le_add_left 1 n)) hy, ?_⟩
    intro m hm
    refine ⟨u, ?_, fun y : E => (p y).shift, ?_⟩
    · -- Porting note: without the explicit argument Lean is not sure of the type.
      convert @self_mem_nhdsWithin _ _ x u
      have : x ∈ insert x s := by simp
      exact insert_eq_of_mem (mem_of_mem_nhdsWithin this hu)
    · rw [hasFTaylorSeriesUpToOn_succ_nat_iff_right] at Hp
      exact Hp.2.2.of_le hm
  · rintro ⟨u, hu, f', f'_eq_deriv, Hf'⟩
    rw [contDiffWithinAt_nat]
    rcases Hf' n le_rfl with ⟨v, hv, p', Hp'⟩
    refine ⟨v ∩ u, ?_, fun x => (p' x).unshift (f x), ?_⟩
    · apply Filter.inter_mem _ hu
      apply nhdsWithin_le_of_mem hu
      exact nhdsWithin_mono _ (subset_insert x u) hv
    · rw [hasFTaylorSeriesUpToOn_succ_nat_iff_right]
      refine ⟨fun y _ => rfl, fun y hy => ?_, ?_⟩
      · change
          HasFDerivWithinAt (fun z => (continuousMultilinearCurryFin0 𝕜 E F).symm (f z))
            (FormalMultilinearSeries.unshift (p' y) (f y) 1).curryLeft (v ∩ u) y
        -- Porting note: needed `erw` here.
        -- https://github.com/leanprover-community/mathlib4/issues/5164
        erw [LinearIsometryEquiv.comp_hasFDerivWithinAt_iff']
        convert (f'_eq_deriv y hy.2).mono inter_subset_right
        rw [← Hp'.zero_eq y hy.1]
        ext z
        change ((p' y 0) (init (@cons 0 (fun _ => E) z 0))) (@cons 0 (fun _ => E) z 0 (last 0)) =
          ((p' y 0) 0) z
        congr
        norm_num [eq_iff_true_of_subsingleton]
      · convert (Hp'.mono inter_subset_left).congr fun x hx => Hp'.zero_eq x hx.1 using 1
        · ext x y
          change p' x 0 (init (@snoc 0 (fun _ : Fin 1 => E) 0 y)) y = p' x 0 0 y
          rw [init_snoc]
        · ext x k v y
          change p' x k (init (@snoc k (fun _ : Fin k.succ => E) v y))
            (@snoc k (fun _ : Fin k.succ => E) v y (last k)) = p' x k v y
          rw [snoc_last, init_snoc]

/-- A version of `contDiffWithinAt_succ_iff_hasFDerivWithinAt` where all derivatives
  are taken within the same set. -/
theorem contDiffWithinAt_succ_iff_hasFDerivWithinAt' {n : ℕ} :
    ContDiffWithinAt 𝕜 (n + 1 : ℕ) f s x ↔
      ∃ u ∈ 𝓝[insert x s] x, u ⊆ insert x s ∧ ∃ f' : E → E →L[𝕜] F,
        (∀ x ∈ u, HasFDerivWithinAt f (f' x) s x) ∧ ContDiffWithinAt 𝕜 n f' s x := by
  refine ⟨fun hf => ?_, ?_⟩
  · obtain ⟨u, hu, f', huf', hf'⟩ := contDiffWithinAt_succ_iff_hasFDerivWithinAt.mp hf
    obtain ⟨w, hw, hxw, hwu⟩ := mem_nhdsWithin.mp hu
    rw [inter_comm] at hwu
    refine ⟨insert x s ∩ w, inter_mem_nhdsWithin _ (hw.mem_nhds hxw), inter_subset_left, f',
      fun y hy => ?_, ?_⟩
    · refine ((huf' y <| hwu hy).mono hwu).mono_of_mem ?_
      refine mem_of_superset ?_ (inter_subset_inter_left _ (subset_insert _ _))
      exact inter_mem_nhdsWithin _ (hw.mem_nhds hy.2)
    · exact hf'.mono_of_mem (nhdsWithin_mono _ (subset_insert _ _) hu)
  · rw [← contDiffWithinAt_insert, contDiffWithinAt_succ_iff_hasFDerivWithinAt,
      insert_eq_of_mem (mem_insert _ _)]
    rintro ⟨u, hu, hus, f', huf', hf'⟩
    exact ⟨u, hu, f', fun y hy => (huf' y hy).insert'.mono hus, hf'.insert.mono hus⟩

/-- A function is `C^ω` on a domain iff locally, it is analytic with a derivative which is `C^ω`. -/
theorem contDiffWithinAt_omega_iff_hasFDerivWithinAt :
    ContDiffWithinAt 𝕜 ω f s x ↔
      ∃ u ∈ 𝓝[insert x s] x, AnalyticWithinOn 𝕜 f u ∧ ∃ f' : E → E →L[𝕜] F,
        (∀ x ∈ u, HasFDerivWithinAt f (f' x) u x) ∧ ContDiffWithinAt 𝕜 ω f' u x := by
  constructor
  · intro h
    obtain ⟨v, v_mem, hv⟩ := h.analyticWithinOn
    obtain ⟨u, hu, p, Hp, hp⟩ := h
    refine
      ⟨u ∩ v, inter_mem hu v_mem, hv.mono inter_subset_right,
        fun y => (continuousMultilinearCurryFin1 𝕜 E F) (p y 1),
        fun y hy ↦ (Hp.mono inter_subset_left).hasFDerivWithinAt le_top hy, ?_⟩
    refine ⟨u ∩ v, ?_, fun y : E => (p y).shift, ?_, ?_⟩
    · convert @self_mem_nhdsWithin _ _ x (u ∩ v) using 2
      have : x ∈ insert x s := by simp
      exact insert_eq_of_mem ⟨(mem_of_mem_nhdsWithin this hu), (mem_of_mem_nhdsWithin this v_mem)⟩
    · rw [hasFTaylorSeriesUpToOn_top_iff_right] at Hp
      exact Hp.2.2.mono inter_subset_left
    · intro i
      change AnalyticWithinOn 𝕜
        (fun x ↦ (continuousMultilinearCurryRightEquiv' 𝕜 i E F).symm (p x (i + 1))) (u ∩ v)
      exact (LinearIsometryEquiv.analyticOn _ _).comp_analyticWithinOn
        ((hp (i + 1)).mono inter_subset_left) (Set.mapsTo_univ _ _)
  · rintro ⟨u, hu, hf, f', f'_eq_deriv, Hf'⟩
    rcases Hf' with ⟨v, hv, p', Hp', hp'⟩
    refine ⟨v ∩ u, ?_, fun x => (p' x).unshift (f x), ?_, ?_⟩
    · apply Filter.inter_mem _ hu
      apply nhdsWithin_le_of_mem hu
      exact nhdsWithin_mono _ (subset_insert x u) hv
    · rw [hasFTaylorSeriesUpToOn_top_iff_right]
      refine ⟨fun y _ => rfl, fun y hy ↦ ?_, ?_⟩
      · change
          HasFDerivWithinAt (fun z => (continuousMultilinearCurryFin0 𝕜 E F).symm (f z))
            (FormalMultilinearSeries.unshift (p' y) (f y) 1).curryLeft (v ∩ u) y
        -- Porting note: needed `erw` here.
        -- https://github.com/leanprover-community/mathlib4/issues/5164
        erw [LinearIsometryEquiv.comp_hasFDerivWithinAt_iff']
        convert (f'_eq_deriv y hy.2).mono inter_subset_right
        rw [← Hp'.zero_eq y hy.1]
        ext z
        change ((p' y 0) (init (@cons 0 (fun _ => E) z 0))) (@cons 0 (fun _ => E) z 0 (last 0)) =
          ((p' y 0) 0) z
        congr
        norm_num [eq_iff_true_of_subsingleton]
      · convert (Hp'.mono inter_subset_left).congr fun x hx => Hp'.zero_eq x hx.1 using 1
        · ext x y
          change p' x 0 (init (@snoc 0 (fun _ : Fin 1 => E) 0 y)) y = p' x 0 0 y
          rw [init_snoc]
        · ext x k v y
          change p' x k (init (@snoc k (fun _ : Fin k.succ => E) v y))
            (@snoc k (fun _ : Fin k.succ => E) v y (last k)) = p' x k v y
          rw [snoc_last, init_snoc]
    · intro i
      match i with
      | 0 =>
        simp only [FormalMultilinearSeries.unshift]
        apply AnalyticOn.comp_analyticWithinOn ?_ (hf.mono inter_subset_right) (Set.mapsTo_univ _ _)
        exact LinearIsometryEquiv.analyticOn _ _
      | (i + 1) =>
        simp only [FormalMultilinearSeries.unshift, Nat.succ_eq_add_one]
        apply AnalyticWithinOn.mono ?_ inter_subset_left
        apply AnalyticOn.comp_analyticWithinOn ?_ (hp' i) (Set.mapsTo_univ _ _)
        exact LinearIsometryEquiv.analyticOn _ _


/-! ### Smooth functions within a set -/

variable (𝕜)

/-- A function is continuously differentiable up to `n` on `s` if, for any point `x` in `s`, it
admits continuous derivatives up to order `n` on a neighborhood of `x` in `s`.

For `n = ∞`, we only require that this holds up to any finite order (where the neighborhood may
depend on the finite order we consider).
-/
def ContDiffOn (n : WithTop (ℕ∞)) (f : E → F) (s : Set E) : Prop :=
  ∀ x ∈ s, ContDiffWithinAt 𝕜 n f s x

variable {𝕜}

theorem HasFTaylorSeriesUpToOn.contDiffOn {n : ℕ∞} {f' : E → FormalMultilinearSeries 𝕜 E F}
    (hf : HasFTaylorSeriesUpToOn n f f' s) : ContDiffOn 𝕜 n f s := by
  intro x hx m hm
  use s
  simp only [Set.insert_eq_of_mem hx, self_mem_nhdsWithin, true_and_iff]
  exact ⟨f', hf.of_le hm⟩

theorem ContDiffOn.contDiffWithinAt (h : ContDiffOn 𝕜 n f s) (hx : x ∈ s) :
    ContDiffWithinAt 𝕜 n f s x :=
  h x hx

theorem ContDiffWithinAt.contDiffOn' {m : ℕ} (hm : (m : ℕ∞) ≤ n)
    (h : ContDiffWithinAt 𝕜 n f s x) :
    ∃ u, IsOpen u ∧ x ∈ u ∧ ContDiffOn 𝕜 m f (insert x s ∩ u) := by
  rcases contDiffWithinAt_nat.1 (h.of_le hm) with ⟨t, ht, p, hp⟩
  rcases mem_nhdsWithin.1 ht with ⟨u, huo, hxu, hut⟩
  rw [inter_comm] at hut
  exact ⟨u, huo, hxu, (hp.mono hut).contDiffOn⟩

theorem ContDiffWithinAt.contDiffOn {m : ℕ} (hm : (m : ℕ∞) ≤ n) (h : ContDiffWithinAt 𝕜 n f s x) :
    ∃ u ∈ 𝓝[insert x s] x, u ⊆ insert x s ∧ ContDiffOn 𝕜 m f u :=
  let ⟨_u, uo, xu, h⟩ := h.contDiffOn' hm
  ⟨_, inter_mem_nhdsWithin _ (uo.mem_nhds xu), inter_subset_left, h⟩

theorem ContDiffOn.analyticWithinOn (h : ContDiffOn 𝕜 ω f s) : AnalyticWithinOn 𝕜 f s :=
  fun x hx ↦ (h x hx).analyticWithinAt

protected theorem ContDiffWithinAt.eventually {n : ℕ} (h : ContDiffWithinAt 𝕜 n f s x) :
    ∀ᶠ y in 𝓝[insert x s] x, ContDiffWithinAt 𝕜 n f s y := by
  rcases h.contDiffOn le_rfl with ⟨u, hu, _, hd⟩
  have : ∀ᶠ y : E in 𝓝[insert x s] x, u ∈ 𝓝[insert x s] y ∧ y ∈ u :=
    (eventually_nhdsWithin_nhdsWithin.2 hu).and hu
  refine this.mono fun y hy => (hd y hy.2).mono_of_mem ?_
  exact nhdsWithin_mono y (subset_insert _ _) hy.1

theorem ContDiffOn.of_le (h : ContDiffOn 𝕜 n f s) (hmn : m ≤ n) : ContDiffOn 𝕜 m f s := fun x hx =>
  (h x hx).of_le hmn

theorem ContDiffOn.of_succ {n : ℕ} (h : ContDiffOn 𝕜 (n + 1) f s) : ContDiffOn 𝕜 n f s :=
  h.of_le <| WithTop.coe_le_coe.mpr le_self_add

theorem ContDiffOn.one_of_succ {n : ℕ} (h : ContDiffOn 𝕜 (n + 1) f s) : ContDiffOn 𝕜 1 f s :=
  h.of_le <| WithTop.coe_le_coe.mpr le_add_self

theorem contDiffOn_iff_forall_nat_le {n : ℕ∞} :
    ContDiffOn 𝕜 n f s ↔ ∀ m : ℕ, ↑m ≤ n → ContDiffOn 𝕜 m f s :=
  ⟨fun H _ hm => H.of_le (by exact_mod_cast hm), fun H x hx m hm => H m hm x hx m le_rfl⟩

theorem contDiffOn_top : ContDiffOn 𝕜 ∞ f s ↔ ∀ n : ℕ, ContDiffOn 𝕜 n f s :=
  contDiffOn_iff_forall_nat_le.trans <| by simp only [le_top, forall_prop_of_true]

theorem contDiffOn_all_iff_nat :
    (∀ (n : ℕ∞), ContDiffOn 𝕜 n f s) ↔ ∀ n : ℕ, ContDiffOn 𝕜 n f s := by
  refine ⟨fun H n => H n, ?_⟩
  rintro H (_ | n)
  exacts [contDiffOn_top.2 H, H n]

theorem ContDiffOn.continuousOn (h : ContDiffOn 𝕜 n f s) : ContinuousOn f s := fun x hx =>
  (h x hx).continuousWithinAt

theorem ContDiffOn.congr (h : ContDiffOn 𝕜 n f s) (h₁ : ∀ x ∈ s, f₁ x = f x) :
    ContDiffOn 𝕜 n f₁ s := fun x hx => (h x hx).congr h₁ (h₁ x hx)

theorem contDiffOn_congr (h₁ : ∀ x ∈ s, f₁ x = f x) : ContDiffOn 𝕜 n f₁ s ↔ ContDiffOn 𝕜 n f s :=
  ⟨fun H => H.congr fun x hx => (h₁ x hx).symm, fun H => H.congr h₁⟩

theorem ContDiffOn.mono (h : ContDiffOn 𝕜 n f s) {t : Set E} (hst : t ⊆ s) : ContDiffOn 𝕜 n f t :=
  fun x hx => (h x (hst hx)).mono hst

theorem ContDiffOn.congr_mono (hf : ContDiffOn 𝕜 n f s) (h₁ : ∀ x ∈ s₁, f₁ x = f x) (hs : s₁ ⊆ s) :
    ContDiffOn 𝕜 n f₁ s₁ :=
  (hf.mono hs).congr h₁

/-- If a function is `C^n` on a set with `n ≥ 1`, then it is differentiable there. -/
theorem ContDiffOn.differentiableOn (h : ContDiffOn 𝕜 n f s) (hn : 1 ≤ n) :
    DifferentiableOn 𝕜 f s := fun x hx => (h x hx).differentiableWithinAt hn

/-- If a function is `C^n` around each point in a set, then it is `C^n` on the set. -/
theorem contDiffOn_of_locally_contDiffOn
    (h : ∀ x ∈ s, ∃ u, IsOpen u ∧ x ∈ u ∧ ContDiffOn 𝕜 n f (s ∩ u)) : ContDiffOn 𝕜 n f s := by
  intro x xs
  rcases h x xs with ⟨u, u_open, xu, hu⟩
  apply (contDiffWithinAt_inter _).1 (hu x ⟨xs, xu⟩)
  exact IsOpen.mem_nhds u_open xu

/-- A function is `C^(n + 1)` on a domain iff locally, it has a derivative which is `C^n`. -/
theorem contDiffOn_succ_iff_hasFDerivWithinAt {n : ℕ} :
    ContDiffOn 𝕜 (n + 1 : ℕ) f s ↔
      ∀ x ∈ s, ∃ u ∈ 𝓝[insert x s] x, ∃ f' : E → E →L[𝕜] F,
        (∀ x ∈ u, HasFDerivWithinAt f (f' x) u x) ∧ ContDiffOn 𝕜 n f' u := by
  constructor
  · intro h x hx
    rcases (h x hx) n.succ le_rfl with ⟨u, hu, p, Hp⟩
    refine
      ⟨u, hu, fun y => (continuousMultilinearCurryFin1 𝕜 E F) (p y 1), fun y hy =>
        Hp.hasFDerivWithinAt (WithTop.coe_le_coe.2 (Nat.le_add_left 1 n)) hy, ?_⟩
    rw [hasFTaylorSeriesUpToOn_succ_nat_iff_right] at Hp
    intro z hz m hm
    refine ⟨u, ?_, fun x : E => (p x).shift, Hp.2.2.of_le hm⟩
    -- Porting note: without the explicit arguments `convert` can not determine the type.
    convert @self_mem_nhdsWithin _ _ z u
    exact insert_eq_of_mem hz
  · intro h x hx
    rw [contDiffWithinAt_succ_iff_hasFDerivWithinAt]
    rcases h x hx with ⟨u, u_nhbd, f', hu, hf'⟩
    have : x ∈ u := mem_of_mem_nhdsWithin (mem_insert _ _) u_nhbd
    exact ⟨u, u_nhbd, f', hu, hf' x this⟩

/-- A function is `C^ω` on a domain iff locally, it is analytic with a derivative which is `C^ω`. -/
theorem contDiffOn_omega_iff_hasFDerivWithinAt :
    ContDiffOn 𝕜 ω f s ↔
      ∀ x ∈ s, ∃ u ∈ 𝓝[insert x s] x, AnalyticWithinOn 𝕜 f u ∧ ∃ f' : E → E →L[𝕜] F,
        (∀ x ∈ u, HasFDerivWithinAt f (f' x) u x) ∧ ContDiffWithinAt 𝕜 ⊤ f' u x := by
  constructor
  · intro h x hx
    exact contDiffWithinAt_omega_iff_hasFDerivWithinAt.1 (h x hx)
  · intro h x hx
    exact contDiffWithinAt_omega_iff_hasFDerivWithinAt.2 (h x hx)


/-! ### Iterated derivative within a set -/

@[simp]
theorem contDiffOn_zero : ContDiffOn 𝕜 0 f s ↔ ContinuousOn f s := by
  refine ⟨fun H => H.continuousOn, fun H => fun x hx m hm ↦ ?_⟩
  have : (m : ℕ∞) = 0 := le_antisymm hm bot_le
  rw [this]
  refine ⟨insert x s, self_mem_nhdsWithin, ftaylorSeriesWithin 𝕜 f s, ?_⟩
  rw [hasFTaylorSeriesUpToOn_zero_iff]
  exact ⟨by rwa [insert_eq_of_mem hx], fun x _ => by simp [ftaylorSeriesWithin]⟩

theorem contDiffWithinAt_zero (hx : x ∈ s) :
    ContDiffWithinAt 𝕜 0 f s x ↔ ∃ u ∈ 𝓝[s] x, ContinuousOn f (s ∩ u) := by
  constructor
  · intro h
    obtain ⟨u, H, p, hp⟩ := h 0 le_rfl
    refine ⟨u, ?_, ?_⟩
    · simpa [hx] using H
    · simp only [Nat.cast_zero, hasFTaylorSeriesUpToOn_zero_iff] at hp
      exact hp.1.mono inter_subset_right
  · rintro ⟨u, H, hu⟩
    rw [← contDiffWithinAt_inter' H]
    have h' : x ∈ s ∩ u := ⟨hx, mem_of_mem_nhdsWithin hx H⟩
    exact (contDiffOn_zero.mpr hu).contDiffWithinAt h'

/-- When a function is `C^n` in a set `s` of unique differentiability, it admits
`ftaylorSeriesWithin 𝕜 f s` as a Taylor series up to order `n` in `s`. -/
protected theorem ContDiffOn.ftaylorSeriesWithin {n : ℕ∞}
    (h : ContDiffOn 𝕜 n f s) (hs : UniqueDiffOn 𝕜 s) :
    HasFTaylorSeriesUpToOn n f (ftaylorSeriesWithin 𝕜 f s) s := by
  constructor
  · intro x _
    simp only [ftaylorSeriesWithin, ContinuousMultilinearMap.uncurry0_apply,
      iteratedFDerivWithin_zero_apply]
  · intro m hm x hx
    rcases (h x hx) m.succ (Order.add_one_le_of_lt hm) with ⟨u, hu, p, Hp⟩
    rw [insert_eq_of_mem hx] at hu
    rcases mem_nhdsWithin.1 hu with ⟨o, o_open, xo, ho⟩
    rw [inter_comm] at ho
    have : p x m.succ = ftaylorSeriesWithin 𝕜 f s x m.succ := by
      change p x m.succ = iteratedFDerivWithin 𝕜 m.succ f s x
      rw [← iteratedFDerivWithin_inter_open o_open xo]
      exact (Hp.mono ho).eq_iteratedFDerivWithin_of_uniqueDiffOn le_rfl (hs.inter o_open) ⟨hx, xo⟩
    rw [← this, ← hasFDerivWithinAt_inter (IsOpen.mem_nhds o_open xo)]
    have A : ∀ y ∈ s ∩ o, p y m = ftaylorSeriesWithin 𝕜 f s y m := by
      rintro y ⟨hy, yo⟩
      change p y m = iteratedFDerivWithin 𝕜 m f s y
      rw [← iteratedFDerivWithin_inter_open o_open yo]
      exact
        (Hp.mono ho).eq_iteratedFDerivWithin_of_uniqueDiffOn (WithTop.coe_le_coe.2 (Nat.le_succ m))
          (hs.inter o_open) ⟨hy, yo⟩
    exact
      ((Hp.mono ho).fderivWithin m (WithTop.coe_lt_coe.2 (lt_add_one m)) x ⟨hx, xo⟩).congr
        (fun y hy => (A y hy).symm) (A x ⟨hx, xo⟩).symm
  · intro m hm
    apply continuousOn_of_locally_continuousOn
    intro x hx
    rcases h x hx m hm with ⟨u, hu, p, Hp⟩
    rcases mem_nhdsWithin.1 hu with ⟨o, o_open, xo, ho⟩
    rw [insert_eq_of_mem hx] at ho
    rw [inter_comm] at ho
    refine ⟨o, o_open, xo, ?_⟩
    have A : ∀ y ∈ s ∩ o, p y m = ftaylorSeriesWithin 𝕜 f s y m := by
      rintro y ⟨hy, yo⟩
      change p y m = iteratedFDerivWithin 𝕜 m f s y
      rw [← iteratedFDerivWithin_inter_open o_open yo]
      exact (Hp.mono ho).eq_iteratedFDerivWithin_of_uniqueDiffOn le_rfl (hs.inter o_open) ⟨hy, yo⟩
    exact ((Hp.mono ho).cont m le_rfl).congr fun y hy => (A y hy).symm

theorem contDiffOn_of_continuousOn_differentiableOn {n : ℕ∞}
    (Hcont : ∀ m : ℕ, (m : ℕ∞) ≤ n → ContinuousOn (fun x => iteratedFDerivWithin 𝕜 m f s x) s)
    (Hdiff : ∀ m : ℕ, (m : ℕ∞) < n →
      DifferentiableOn 𝕜 (fun x => iteratedFDerivWithin 𝕜 m f s x) s) :
    ContDiffOn 𝕜 n f s := by
  intro x hx m hm
  rw [insert_eq_of_mem hx]
  refine ⟨s, self_mem_nhdsWithin, ftaylorSeriesWithin 𝕜 f s, ?_⟩
  constructor
  · intro y _
    simp only [ftaylorSeriesWithin, ContinuousMultilinearMap.uncurry0_apply,
      iteratedFDerivWithin_zero_apply]
  · intro k hk y hy
    convert (Hdiff k (lt_of_lt_of_le hk hm) y hy).hasFDerivWithinAt
  · intro k hk
    exact Hcont k (le_trans hk hm)

theorem contDiffOn_of_differentiableOn {n : ℕ∞}
    (h : ∀ m : ℕ, (m : ℕ∞) ≤ n → DifferentiableOn 𝕜 (iteratedFDerivWithin 𝕜 m f s) s) :
    ContDiffOn 𝕜 n f s :=
  contDiffOn_of_continuousOn_differentiableOn (fun m hm => (h m hm).continuousOn) fun m hm =>
    h m (le_of_lt hm)

theorem ContDiffOn.continuousOn_iteratedFDerivWithin {m : ℕ} (h : ContDiffOn 𝕜 n f s)
    (hmn : (m : ℕ∞) ≤ n) (hs : UniqueDiffOn 𝕜 s) : ContinuousOn (iteratedFDerivWithin 𝕜 m f s) s :=
  ((h.of_le hmn).ftaylorSeriesWithin hs).cont m le_rfl

theorem ContDiffOn.differentiableOn_iteratedFDerivWithin {m : ℕ} (h : ContDiffOn 𝕜 n f s)
    (hmn : (m : ℕ∞) < n) (hs : UniqueDiffOn 𝕜 s) :
    DifferentiableOn 𝕜 (iteratedFDerivWithin 𝕜 m f s) s := by
  intro x hx
  have : (m + 1 : ℕ) ≤ n := ENat.add_one_nat_le_withTop_of_lt hmn
  apply (((h.of_le this).ftaylorSeriesWithin hs).fderivWithin m ?_ x hx).differentiableWithinAt
  simp only [Nat.cast_lt, lt_add_iff_pos_right, _root_.zero_lt_one]

theorem ContDiffWithinAt.differentiableWithinAt_iteratedFDerivWithin {m : ℕ}
    (h : ContDiffWithinAt 𝕜 n f s x) (hmn : (m : ℕ∞) < n) (hs : UniqueDiffOn 𝕜 (insert x s)) :
    DifferentiableWithinAt 𝕜 (iteratedFDerivWithin 𝕜 m f s) s x := by
<<<<<<< HEAD
  rcases h.contDiffOn' (ENat.add_one_nat_le_withTop_of_lt hmn) with ⟨u, uo, xu, hu⟩
=======
  rcases h.contDiffOn' (Order.add_one_le_of_lt hmn) with ⟨u, uo, xu, hu⟩
>>>>>>> 48b2de3d
  set t := insert x s ∩ u
  have A : t =ᶠ[𝓝[≠] x] s := by
    simp only [set_eventuallyEq_iff_inf_principal, ← nhdsWithin_inter']
    rw [← inter_assoc, nhdsWithin_inter_of_mem', ← diff_eq_compl_inter, insert_diff_of_mem,
      diff_eq_compl_inter]
    exacts [rfl, mem_nhdsWithin_of_mem_nhds (uo.mem_nhds xu)]
  have B : iteratedFDerivWithin 𝕜 m f s =ᶠ[𝓝 x] iteratedFDerivWithin 𝕜 m f t :=
    iteratedFDerivWithin_eventually_congr_set' _ A.symm _
  have C : DifferentiableWithinAt 𝕜 (iteratedFDerivWithin 𝕜 m f t) t x :=
    hu.differentiableOn_iteratedFDerivWithin (Nat.cast_lt.2 m.lt_succ_self) (hs.inter uo) x
      ⟨mem_insert _ _, xu⟩
  rw [differentiableWithinAt_congr_set' _ A] at C
  exact C.congr_of_eventuallyEq (B.filter_mono inf_le_left) B.self_of_nhds

theorem contDiffOn_iff_continuousOn_differentiableOn {n : ℕ∞} (hs : UniqueDiffOn 𝕜 s) :
    ContDiffOn 𝕜 n f s ↔
      (∀ m : ℕ, (m : ℕ∞) ≤ n → ContinuousOn (fun x => iteratedFDerivWithin 𝕜 m f s x) s) ∧
        ∀ m : ℕ, (m : ℕ∞) < n → DifferentiableOn 𝕜 (fun x => iteratedFDerivWithin 𝕜 m f s x) s :=
  ⟨fun h => ⟨fun _m hm => h.continuousOn_iteratedFDerivWithin (by exact_mod_cast hm) hs,
      fun _m hm => h.differentiableOn_iteratedFDerivWithin (by exact_mod_cast hm) hs⟩,
    fun h => contDiffOn_of_continuousOn_differentiableOn h.1 h.2⟩

theorem contDiffOn_succ_of_fderivWithin {n : ℕ} (hf : DifferentiableOn 𝕜 f s)
    (h : ContDiffOn 𝕜 n (fun y => fderivWithin 𝕜 f s y) s) : ContDiffOn 𝕜 (n + 1 : ℕ) f s := by
  intro x hx
  rw [contDiffWithinAt_succ_iff_hasFDerivWithinAt, insert_eq_of_mem hx]
  exact
    ⟨s, self_mem_nhdsWithin, fderivWithin 𝕜 f s, fun y hy => (hf y hy).hasFDerivWithinAt, h x hx⟩

theorem contDiffOn_omega_of_fderivWithin {n : ℕ} (hf : AnalyticWithinOn 𝕜 f s)
    (h : ContDiffOn 𝕜 ω (fun y ↦ fderivWithin 𝕜 f s y) s) : ContDiffOn 𝕜 ω f s := by
  intro x hx
  rw [contDiffWithinAt_omega_iff_hasFDerivWithinAt, insert_eq_of_mem hx]
  refine ⟨s, self_mem_nhdsWithin, hf, fderivWithin 𝕜 f s, fun y hy ↦ ?_, ?_⟩
  have Z := (hf y hy).hasFDerivWithinAt




#exit

/-- A function is `C^(n + 1)` on a domain with unique derivatives if and only if it is
differentiable there, and its derivative (expressed with `fderivWithin`) is `C^n`. -/
theorem contDiffOn_succ_iff_fderivWithin {n : ℕ} (hs : UniqueDiffOn 𝕜 s) :
    ContDiffOn 𝕜 (n + 1 : ℕ) f s ↔
      DifferentiableOn 𝕜 f s ∧ ContDiffOn 𝕜 n (fun y => fderivWithin 𝕜 f s y) s := by
  refine ⟨fun H => ?_, fun h => contDiffOn_succ_of_fderivWithin h.1 h.2⟩
  refine ⟨H.differentiableOn (WithTop.coe_le_coe.2 (by simp)), fun x hx => ?_⟩
  rcases contDiffWithinAt_succ_iff_hasFDerivWithinAt.1 (H x hx) with ⟨u, hu, f', hff', hf'⟩
  rcases mem_nhdsWithin.1 hu with ⟨o, o_open, xo, ho⟩
  rw [inter_comm, insert_eq_of_mem hx] at ho
  have := hf'.mono ho
  rw [contDiffWithinAt_inter' (mem_nhdsWithin_of_mem_nhds (IsOpen.mem_nhds o_open xo))] at this
  apply this.congr_of_eventually_eq' _ hx
  have : o ∩ s ∈ 𝓝[s] x := mem_nhdsWithin.2 ⟨o, o_open, xo, Subset.refl _⟩
  rw [inter_comm] at this
  refine Filter.eventuallyEq_of_mem this fun y hy => ?_
  have A : fderivWithin 𝕜 f (s ∩ o) y = f' y :=
    ((hff' y (ho hy)).mono ho).fderivWithin (hs.inter o_open y hy)
  rwa [fderivWithin_inter (o_open.mem_nhds hy.2)] at A

/-- A function is `C^(n + 1)` on a domain with unique derivatives if and only if it is
differentiable there, and its derivative (expressed with `fderivWithin`) is `C^n`. -/
theorem contDiffOn_omega_iff_fderivWithin {n : ℕ} (hs : UniqueDiffOn 𝕜 s) :
    ContDiffOn 𝕜 ω f s ↔
      AnalyticWithinOn 𝕜 f s ∧ ContDiffOn 𝕜 ω (fun y => fderivWithin 𝕜 f s y) s := by
  refine ⟨fun H => ?_, fun h => ?_⟩
  · refine ⟨H.analyticWithinOn, fun x hx => ?_⟩
    rcases contDiffWithinAt_omega_iff_hasFDerivWithinAt.1 (H x hx) with ⟨u, hu, hf, f', hff', hf'⟩
    rcases mem_nhdsWithin.1 hu with ⟨o, o_open, xo, ho⟩
    rw [inter_comm, insert_eq_of_mem hx] at ho
    have := hf'.mono ho
    rw [contDiffWithinAt_inter' (mem_nhdsWithin_of_mem_nhds (IsOpen.mem_nhds o_open xo))] at this
    apply this.congr_of_eventually_eq' _ hx
    have : o ∩ s ∈ 𝓝[s] x := mem_nhdsWithin.2 ⟨o, o_open, xo, Subset.refl _⟩
    rw [inter_comm] at this
    refine Filter.eventuallyEq_of_mem this fun y hy => ?_
    have A : fderivWithin 𝕜 f (s ∩ o) y = f' y :=
      ((hff' y (ho hy)).mono ho).fderivWithin (hs.inter o_open y hy)
    rwa [fderivWithin_inter (o_open.mem_nhds hy.2)] at A
  ·

#exit

theorem contDiffOn_succ_iff_hasFDerivWithin {n : ℕ} (hs : UniqueDiffOn 𝕜 s) :
    ContDiffOn 𝕜 (n + 1 : ℕ) f s ↔
      ∃ f' : E → E →L[𝕜] F, ContDiffOn 𝕜 n f' s ∧ ∀ x, x ∈ s → HasFDerivWithinAt f (f' x) s x := by
  rw [contDiffOn_succ_iff_fderivWithin hs]
  refine ⟨fun h => ⟨fderivWithin 𝕜 f s, h.2, fun x hx => (h.1 x hx).hasFDerivWithinAt⟩, fun h => ?_⟩
  rcases h with ⟨f', h1, h2⟩
  refine ⟨fun x hx => (h2 x hx).differentiableWithinAt, fun x hx => ?_⟩
  exact (h1 x hx).congr' (fun y hy => (h2 y hy).fderivWithin (hs y hy)) hx

/-- A function is `C^(n + 1)` on an open domain if and only if it is
differentiable there, and its derivative (expressed with `fderiv`) is `C^n`. -/
theorem contDiffOn_succ_iff_fderiv_of_isOpen {n : ℕ} (hs : IsOpen s) :
    ContDiffOn 𝕜 (n + 1 : ℕ) f s ↔
      DifferentiableOn 𝕜 f s ∧ ContDiffOn 𝕜 n (fun y => fderiv 𝕜 f y) s := by
  rw [contDiffOn_succ_iff_fderivWithin hs.uniqueDiffOn]
  exact Iff.rfl.and (contDiffOn_congr fun x hx ↦ fderivWithin_of_isOpen hs hx)

/-- A function is `C^∞` on a domain with unique derivatives if and only if it is differentiable
there, and its derivative (expressed with `fderivWithin`) is `C^∞`. -/
theorem contDiffOn_top_iff_fderivWithin (hs : UniqueDiffOn 𝕜 s) :
    ContDiffOn 𝕜 ∞ f s ↔
      DifferentiableOn 𝕜 f s ∧ ContDiffOn 𝕜 ∞ (fun y => fderivWithin 𝕜 f s y) s := by
  constructor
  · intro h
    refine ⟨h.differentiableOn (by simp), ?_⟩
    refine contDiffOn_top.2 fun n => ((contDiffOn_succ_iff_fderivWithin hs).1 ?_).2
    apply h.of_le (WithTop.coe_le_coe.2 le_top)
  · intro h
    refine contDiffOn_top.2 fun n => ?_
    have A : (n : ℕ∞) ≤ ∞ := WithTop.coe_le_coe.2 le_top
    apply ((contDiffOn_succ_iff_fderivWithin hs).2 ⟨h.1, h.2.of_le A⟩).of_le
    apply WithTop.coe_le_coe.2 (by simp)

/-- A function is `C^∞` on an open domain if and only if it is differentiable there, and its
derivative (expressed with `fderiv`) is `C^∞`. -/
theorem contDiffOn_top_iff_fderiv_of_isOpen (hs : IsOpen s) :
    ContDiffOn 𝕜 ∞ f s ↔ DifferentiableOn 𝕜 f s ∧ ContDiffOn 𝕜 ∞ (fun y => fderiv 𝕜 f y) s := by
  rw [contDiffOn_top_iff_fderivWithin hs.uniqueDiffOn]
  exact Iff.rfl.and <| contDiffOn_congr fun x hx ↦ fderivWithin_of_isOpen hs hx

protected theorem ContDiffOn.fderivWithin (hf : ContDiffOn 𝕜 n f s) (hs : UniqueDiffOn 𝕜 s)
    (hmn : m + 1 ≤ n) : ContDiffOn 𝕜 m (fderivWithin 𝕜 f s) s := by
  match n with
  | ω =>
    have : ContDiffOn 𝕜 ω (fderivWithin 𝕜 f s) s := by
      simp only [ContDiffOn, ContDiffWithinAt] at hf ⊢
      intro x hx
      have := (hf x hx).1
      exact ⟨by infer_instance, (hf x hx).2.fderivWithin hs hx⟩
    apply this.of_le le_top
  | ∞ => match m with
    | ω => simp at hmn
    | (m : ℕ∞) =>
      apply ((contDiffOn_top_iff_fderivWithin hs).1 hf).2.of_le
      exact_mod_cast le_top
  | (n : ℕ) => match m with
    | ω => simp at hmn
    | ∞ => simpa using WithTop.coe_le_coe.1 hmn
    | (m : ℕ) =>
      change (m.succ : WithTop ℕ∞) ≤ n at hmn
      exact ((contDiffOn_succ_iff_fderivWithin hs).1 (hf.of_le hmn)).2

theorem ContDiffOn.fderiv_of_isOpen (hf : ContDiffOn 𝕜 n f s) (hs : IsOpen s) (hmn : m + 1 ≤ n) :
    ContDiffOn 𝕜 m (fun y => fderiv 𝕜 f y) s :=
  (hf.fderivWithin hs.uniqueDiffOn hmn).congr fun _ hx => (fderivWithin_of_isOpen hs hx).symm

theorem ContDiffOn.continuousOn_fderivWithin (h : ContDiffOn 𝕜 n f s) (hs : UniqueDiffOn 𝕜 s)
    (hn : 1 ≤ n) : ContinuousOn (fun x => fderivWithin 𝕜 f s x) s :=
  ((contDiffOn_succ_iff_fderivWithin hs).1 (h.of_le hn)).2.continuousOn

theorem ContDiffOn.continuousOn_fderiv_of_isOpen (h : ContDiffOn 𝕜 n f s) (hs : IsOpen s)
    (hn : 1 ≤ n) : ContinuousOn (fun x => fderiv 𝕜 f x) s :=
  ((contDiffOn_succ_iff_fderiv_of_isOpen hs).1 (h.of_le hn)).2.continuousOn

/-! ### Smooth functions at a point -/

variable (𝕜)

/-- A function is continuously differentiable up to `n` at a point `x` if, for any integer `k ≤ n`,
there is a neighborhood of `x` where `f` admits derivatives up to order `n`, which are continuous.
-/
def ContDiffAt (n : WithTop ℕ∞) (f : E → F) (x : E) : Prop :=
  ContDiffWithinAt 𝕜 n f univ x

variable {𝕜}

theorem contDiffWithinAt_univ : ContDiffWithinAt 𝕜 n f univ x ↔ ContDiffAt 𝕜 n f x :=
  Iff.rfl

theorem contDiffAt_top : ContDiffAt 𝕜 ∞ f x ↔ ∀ n : ℕ, ContDiffAt 𝕜 n f x := by
  simp [← contDiffWithinAt_univ, contDiffWithinAt_top]

theorem ContDiffAt.contDiffWithinAt (h : ContDiffAt 𝕜 n f x) : ContDiffWithinAt 𝕜 n f s x :=
  h.mono (subset_univ _)

theorem ContDiffWithinAt.contDiffAt (h : ContDiffWithinAt 𝕜 n f s x) (hx : s ∈ 𝓝 x) :
    ContDiffAt 𝕜 n f x := by rwa [ContDiffAt, ← contDiffWithinAt_inter hx, univ_inter]

theorem ContDiffOn.contDiffAt (h : ContDiffOn 𝕜 n f s) (hx : s ∈ 𝓝 x) :
    ContDiffAt 𝕜 n f x :=
  (h _ (mem_of_mem_nhds hx)).contDiffAt hx

theorem ContDiffAt.congr_of_eventuallyEq (h : ContDiffAt 𝕜 n f x) (hg : f₁ =ᶠ[𝓝 x] f) :
    ContDiffAt 𝕜 n f₁ x :=
  h.congr_of_eventually_eq' (by rwa [nhdsWithin_univ]) (mem_univ x)

theorem ContDiffAt.of_le (h : ContDiffAt 𝕜 n f x) (hmn : m ≤ n) : ContDiffAt 𝕜 m f x :=
  ContDiffWithinAt.of_le h hmn

theorem ContDiffAt.continuousAt (h : ContDiffAt 𝕜 n f x) : ContinuousAt f x := by
  simpa [continuousWithinAt_univ] using h.continuousWithinAt

/-- If a function is `C^n` with `n ≥ 1` at a point, then it is differentiable there. -/
theorem ContDiffAt.differentiableAt (h : ContDiffAt 𝕜 n f x) (hn : 1 ≤ n) :
    DifferentiableAt 𝕜 f x := by
  simpa [hn, differentiableWithinAt_univ] using h.differentiableWithinAt

nonrec lemma ContDiffAt.contDiffOn {m : ℕ} (h : ContDiffAt 𝕜 n f x) (hm : m ≤ n) :
    ∃ u ∈ 𝓝 x, ContDiffOn 𝕜 m f u := by
  simpa [nhdsWithin_univ] using h.contDiffOn hm

/-- A function is `C^(n + 1)` at a point iff locally, it has a derivative which is `C^n`. -/
theorem contDiffAt_succ_iff_hasFDerivAt {n : ℕ} :
    ContDiffAt 𝕜 (n + 1 : ℕ) f x ↔
      ∃ f' : E → E →L[𝕜] F, (∃ u ∈ 𝓝 x, ∀ x ∈ u, HasFDerivAt f (f' x) x) ∧ ContDiffAt 𝕜 n f' x := by
  rw [← contDiffWithinAt_univ, contDiffWithinAt_succ_iff_hasFDerivWithinAt]
  simp only [nhdsWithin_univ, exists_prop, mem_univ, insert_eq_of_mem]
  constructor
  · rintro ⟨u, H, f', h_fderiv, h_cont_diff⟩
    rcases mem_nhds_iff.mp H with ⟨t, htu, ht, hxt⟩
    refine ⟨f', ⟨t, ?_⟩, h_cont_diff.contDiffAt H⟩
    refine ⟨mem_nhds_iff.mpr ⟨t, Subset.rfl, ht, hxt⟩, ?_⟩
    intro y hyt
    refine (h_fderiv y (htu hyt)).hasFDerivAt ?_
    exact mem_nhds_iff.mpr ⟨t, htu, ht, hyt⟩
  · rintro ⟨f', ⟨u, H, h_fderiv⟩, h_cont_diff⟩
    refine ⟨u, H, f', ?_, h_cont_diff.contDiffWithinAt⟩
    intro x hxu
    exact (h_fderiv x hxu).hasFDerivWithinAt

protected theorem ContDiffAt.eventually {n : ℕ} (h : ContDiffAt 𝕜 n f x) :
    ∀ᶠ y in 𝓝 x, ContDiffAt 𝕜 n f y := by
  simpa [nhdsWithin_univ] using ContDiffWithinAt.eventually h

/-! ### Smooth functions -/

variable (𝕜)

/-- A function is continuously differentiable up to `n` if it admits derivatives up to
order `n`, which are continuous. Contrary to the case of definitions in domains (where derivatives
might not be unique) we do not need to localize the definition in space or time.
-/
def ContDiff (n : WithTop ℕ∞) (f : E → F) : Prop :=
  match n with
  | ω => ∃ p : E → FormalMultilinearSeries 𝕜 E F, HasFTaylorSeriesUpTo ⊤ f p
      ∧ ∀ i, AnalyticOn 𝕜 (fun x ↦ p x i) univ
  | (n : ℕ∞) => ∃ p : E → FormalMultilinearSeries 𝕜 E F, HasFTaylorSeriesUpTo n f p

variable {𝕜}

/-- If `f` has a Taylor series up to `n`, then it is `C^n`. -/
theorem HasFTaylorSeriesUpTo.contDiff {n : ℕ∞} {f' : E → FormalMultilinearSeries 𝕜 E F}
    (hf : HasFTaylorSeriesUpTo n f f') : ContDiff 𝕜 n f :=
  ⟨f', hf⟩

theorem contDiffOn_univ : ContDiffOn 𝕜 n f univ ↔ ContDiff 𝕜 n f := by
  match n with
  | ω =>
    exact ⟨fun h ↦ ⟨(h (0 : E) (mem_univ _)).1, fun x hx ↦ by simpa using (h x hx).2⟩,
      fun h x hx ↦ ⟨h.1, by simpa using h.2 x hx⟩⟩
  | (n : ℕ∞) =>
    constructor
    · intro H
      use ftaylorSeriesWithin 𝕜 f univ
      rw [← hasFTaylorSeriesUpToOn_univ_iff]
      exact H.ftaylorSeriesWithin uniqueDiffOn_univ
    · rintro ⟨p, hp⟩ x _ m hm
      exact ⟨univ, Filter.univ_sets _, p, (hp.hasFTaylorSeriesUpToOn univ).of_le hm⟩

theorem contDiff_iff_contDiffAt : ContDiff 𝕜 n f ↔ ∀ x, ContDiffAt 𝕜 n f x := by
  simp [← contDiffOn_univ, ContDiffOn, ContDiffAt]

theorem ContDiff.contDiffAt (h : ContDiff 𝕜 n f) : ContDiffAt 𝕜 n f x :=
  contDiff_iff_contDiffAt.1 h x

theorem ContDiff.contDiffWithinAt (h : ContDiff 𝕜 n f) : ContDiffWithinAt 𝕜 n f s x :=
  h.contDiffAt.contDiffWithinAt

theorem contDiff_top : ContDiff 𝕜 ∞ f ↔ ∀ n : ℕ, ContDiff 𝕜 n f := by
  simp [contDiffOn_univ.symm, contDiffOn_top]

theorem contDiff_all_iff_nat : (∀ n : ℕ∞, ContDiff 𝕜 n f) ↔ ∀ n : ℕ, ContDiff 𝕜 n f := by
  simp only [← contDiffOn_univ, contDiffOn_all_iff_nat]

theorem ContDiff.contDiffOn (h : ContDiff 𝕜 n f) : ContDiffOn 𝕜 n f s :=
  (contDiffOn_univ.2 h).mono (subset_univ _)

@[simp]
theorem contDiff_zero : ContDiff 𝕜 0 f ↔ Continuous f := by
  rw [← contDiffOn_univ, continuous_iff_continuousOn_univ]
  exact contDiffOn_zero

theorem contDiffAt_zero : ContDiffAt 𝕜 0 f x ↔ ∃ u ∈ 𝓝 x, ContinuousOn f u := by
  rw [← contDiffWithinAt_univ]; simp [contDiffWithinAt_zero, nhdsWithin_univ]

theorem contDiffAt_one_iff :
    ContDiffAt 𝕜 1 f x ↔
      ∃ f' : E → E →L[𝕜] F, ∃ u ∈ 𝓝 x, ContinuousOn f' u ∧ ∀ x ∈ u, HasFDerivAt f (f' x) x := by
  simp_rw [show (1 : WithTop ℕ∞) = (0 + 1 : ℕ) from (zero_add 1).symm,
    contDiffAt_succ_iff_hasFDerivAt, show ((0 : ℕ) : WithTop ℕ∞) = 0 from rfl, contDiffAt_zero,
    exists_mem_and_iff antitone_bforall antitone_continuousOn, and_comm]

theorem ContDiff.of_le (h : ContDiff 𝕜 n f) (hmn : m ≤ n) : ContDiff 𝕜 m f :=
  contDiffOn_univ.1 <| (contDiffOn_univ.2 h).of_le hmn

theorem ContDiff.of_succ {n : ℕ} (h : ContDiff 𝕜 (n + 1) f) : ContDiff 𝕜 n f :=
  h.of_le <| WithTop.coe_le_coe.mpr le_self_add

theorem ContDiff.one_of_succ {n : ℕ} (h : ContDiff 𝕜 (n + 1) f) : ContDiff 𝕜 1 f :=
  h.of_le <| WithTop.coe_le_coe.mpr le_add_self

theorem ContDiff.continuous (h : ContDiff 𝕜 n f) : Continuous f :=
  contDiff_zero.1 (h.of_le bot_le)

/-- If a function is `C^n` with `n ≥ 1`, then it is differentiable. -/
theorem ContDiff.differentiable (h : ContDiff 𝕜 n f) (hn : 1 ≤ n) : Differentiable 𝕜 f :=
  differentiableOn_univ.1 <| (contDiffOn_univ.2 h).differentiableOn hn

theorem contDiff_iff_forall_nat_le {n : ℕ∞} :
    ContDiff 𝕜 n f ↔ ∀ m : ℕ, ↑m ≤ n → ContDiff 𝕜 m f := by
  simp_rw [← contDiffOn_univ]; exact contDiffOn_iff_forall_nat_le

/-- A function is `C^(n+1)` iff it has a `C^n` derivative. -/
theorem contDiff_succ_iff_hasFDerivAt {n : ℕ} :
    ContDiff 𝕜 (n + 1 : ℕ) f ↔
      ∃ f' : E → E →L[𝕜] F, ContDiff 𝕜 n f' ∧ ∀ x, HasFDerivAt f (f' x) x := by
  simp only [← contDiffOn_univ, ← hasFDerivWithinAt_univ,
    contDiffOn_succ_iff_hasFDerivWithin uniqueDiffOn_univ, Set.mem_univ, forall_true_left]

theorem contDiff_one_iff_hasFDerivAt : ContDiff 𝕜 1 f ↔
    ∃ f' : E → E →L[𝕜] F, Continuous f' ∧ ∀ x, HasFDerivAt f (f' x) x := by
  convert contDiff_succ_iff_hasFDerivAt using 4; simp

/-! ### Iterated derivative -/


/-- When a function is `C^n` in a set `s` of unique differentiability, it admits
`ftaylorSeriesWithin 𝕜 f s` as a Taylor series up to order `n` in `s`. -/
theorem contDiff_iff_ftaylorSeries {n : ℕ∞} :
    ContDiff 𝕜 n f ↔ HasFTaylorSeriesUpTo n f (ftaylorSeries 𝕜 f) := by
  constructor
  · rw [← contDiffOn_univ, ← hasFTaylorSeriesUpToOn_univ_iff, ← ftaylorSeriesWithin_univ]
    exact fun h => ContDiffOn.ftaylorSeriesWithin h uniqueDiffOn_univ
  · intro h; exact ⟨ftaylorSeries 𝕜 f, h⟩

theorem contDiff_iff_continuous_differentiable {n : ℕ∞} :
    ContDiff 𝕜 n f ↔
      (∀ m : ℕ, (m : ℕ∞) ≤ n → Continuous fun x => iteratedFDeriv 𝕜 m f x) ∧
        ∀ m : ℕ, (m : ℕ∞) < n → Differentiable 𝕜 fun x => iteratedFDeriv 𝕜 m f x := by
  simp [contDiffOn_univ.symm, continuous_iff_continuousOn_univ, differentiableOn_univ.symm,
    iteratedFDerivWithin_univ, contDiffOn_iff_continuousOn_differentiableOn uniqueDiffOn_univ]

/-- If `f` is `C^n` then its `m`-times iterated derivative is continuous for `m ≤ n`. -/
theorem ContDiff.continuous_iteratedFDeriv {m : ℕ} (hm : (m : ℕ∞) ≤ n) (hf : ContDiff 𝕜 n f) :
    Continuous fun x => iteratedFDeriv 𝕜 m f x :=
  (contDiff_iff_continuous_differentiable.1 (hf.of_le hm)).1 m le_rfl

/-- If `f` is `C^n` then its `m`-times iterated derivative is differentiable for `m < n`. -/
theorem ContDiff.differentiable_iteratedFDeriv {m : ℕ} (hm : (m : ℕ∞) < n) (hf : ContDiff 𝕜 n f) :
    Differentiable 𝕜 fun x => iteratedFDeriv 𝕜 m f x :=
  (contDiff_iff_continuous_differentiable.mp (hf.of_le (ENat.add_one_nat_le_withTop_of_lt hm))).2 m
    (by exact_mod_cast lt_add_one m)

theorem contDiff_of_differentiable_iteratedFDeriv {n : ℕ∞}
    (h : ∀ m : ℕ, (m : ℕ∞) ≤ n → Differentiable 𝕜 (iteratedFDeriv 𝕜 m f)) : ContDiff 𝕜 n f :=
  contDiff_iff_continuous_differentiable.2
    ⟨fun m hm => (h m hm).continuous, fun m hm => h m (le_of_lt hm)⟩

/-- A function is `C^(n + 1)` if and only if it is differentiable,
and its derivative (formulated in terms of `fderiv`) is `C^n`. -/
theorem contDiff_succ_iff_fderiv {n : ℕ} :
    ContDiff 𝕜 (n + 1 : ℕ) f ↔ Differentiable 𝕜 f ∧ ContDiff 𝕜 n fun y => fderiv 𝕜 f y := by
  simp only [← contDiffOn_univ, ← differentiableOn_univ, ← fderivWithin_univ,
    contDiffOn_succ_iff_fderivWithin uniqueDiffOn_univ]

theorem contDiff_one_iff_fderiv : ContDiff 𝕜 1 f ↔ Differentiable 𝕜 f ∧ Continuous (fderiv 𝕜 f) :=
  contDiff_succ_iff_fderiv.trans <| Iff.rfl.and contDiff_zero

/-- A function is `C^∞` if and only if it is differentiable,
and its derivative (formulated in terms of `fderiv`) is `C^∞`. -/
theorem contDiff_top_iff_fderiv :
    ContDiff 𝕜 ∞ f ↔ Differentiable 𝕜 f ∧ ContDiff 𝕜 ∞ fun y => fderiv 𝕜 f y := by
  simp only [← contDiffOn_univ, ← differentiableOn_univ, ← fderivWithin_univ]
  rw [contDiffOn_top_iff_fderivWithin uniqueDiffOn_univ]

theorem ContDiff.continuous_fderiv (h : ContDiff 𝕜 n f) (hn : 1 ≤ n) :
    Continuous fun x => fderiv 𝕜 f x :=
  (contDiff_succ_iff_fderiv.1 (h.of_le hn)).2.continuous

/-- If a function is at least `C^1`, its bundled derivative (mapping `(x, v)` to `Df(x) v`) is
continuous. -/
theorem ContDiff.continuous_fderiv_apply (h : ContDiff 𝕜 n f) (hn : 1 ≤ n) :
    Continuous fun p : E × E => (fderiv 𝕜 f p.1 : E → F) p.2 :=
  have A : Continuous fun q : (E →L[𝕜] F) × E => q.1 q.2 := isBoundedBilinearMap_apply.continuous
  have B : Continuous fun p : E × E => (fderiv 𝕜 f p.1, p.2) :=
    ((h.continuous_fderiv hn).comp continuous_fst).prod_mk continuous_snd
  A.comp B<|MERGE_RESOLUTION|>--- conflicted
+++ resolved
@@ -746,11 +746,7 @@
 theorem ContDiffWithinAt.differentiableWithinAt_iteratedFDerivWithin {m : ℕ}
     (h : ContDiffWithinAt 𝕜 n f s x) (hmn : (m : ℕ∞) < n) (hs : UniqueDiffOn 𝕜 (insert x s)) :
     DifferentiableWithinAt 𝕜 (iteratedFDerivWithin 𝕜 m f s) s x := by
-<<<<<<< HEAD
-  rcases h.contDiffOn' (ENat.add_one_nat_le_withTop_of_lt hmn) with ⟨u, uo, xu, hu⟩
-=======
   rcases h.contDiffOn' (Order.add_one_le_of_lt hmn) with ⟨u, uo, xu, hu⟩
->>>>>>> 48b2de3d
   set t := insert x s ∩ u
   have A : t =ᶠ[𝓝[≠] x] s := by
     simp only [set_eventuallyEq_iff_inf_principal, ← nhdsWithin_inter']
