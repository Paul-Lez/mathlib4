--- conflicted
+++ resolved
@@ -454,7 +454,6 @@
 
 end Normal
 
-<<<<<<< HEAD
 section Stabilizer
 
 /- For transitive actions, construction of the lattice equivalence
@@ -579,8 +578,6 @@
 
 end Stabilizer
 
-=======
->>>>>>> 6a3bb02d
 end Group
 
 end MulAction