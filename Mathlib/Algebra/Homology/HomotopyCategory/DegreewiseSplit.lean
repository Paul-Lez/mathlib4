/-
Copyright (c) 2023 Joël Riou. All rights reserved.
Released under Apache 2.0 license as described in the file LICENSE.
Authors: Joël Riou
-/
import Mathlib.Algebra.Homology.HomotopyCategory.Pretriangulated

/-! Degreewise split exact sequences of cochain complexes

The main result of this file is the lemma
`HomotopyCategory.distinguished_iff_iso_trianglehOfDegreewiseSplit` which asserts
that a triangle in `HomotopyCategory C (ComplexShape.up ℤ)`
is distinguished iff it is isomorphic to the triangle attached to a
degreewise split short exact sequence of cochain complexes.

-/

open CategoryTheory Category Limits Pretriangulated Preadditive

variable {C : Type*} [Category C] [Preadditive C]

namespace CochainComplex

open HomologicalComplex HomComplex

variable (S : ShortComplex (CochainComplex C ℤ))
  (σ : ∀ n, (S.map (eval C _ n)).Splitting)

/-- The `1`-cocycle attached to a degreewise split short exact sequence of cochain complexes. -/
def cocycleOfDegreewiseSplit : Cocycle S.X₃ S.X₁ 1 :=
  Cocycle.mk
    (Cochain.mk (fun p q _ => (σ p).s ≫ S.X₂.d p q ≫ (σ q).r)) 2 (by omega) (by
      ext p _ rfl
      have := mono_of_mono_fac (σ (p + 2)).f_r
      have r_f := fun n => (σ n).r_f
      have s_g := fun n => (σ n).s_g
      dsimp at this r_f s_g ⊢
      rw [δ_v 1 2 (by omega) _ p (p + 2) (by omega) (p + 1) (p + 1)
        (by omega) (by omega), Cochain.mk_v, Cochain.mk_v,
        show Int.negOnePow 2 = 1 by rfl, one_smul, assoc, assoc,
        ← cancel_mono (S.f.f (p + 2)), add_comp, assoc, assoc, assoc,
        assoc, assoc, assoc, zero_comp, ← S.f.comm, reassoc_of% (r_f (p + 1)),
        sub_comp, comp_sub, comp_sub, assoc, id_comp, d_comp_d, comp_zero, zero_sub,
        ← S.g.comm_assoc, reassoc_of% (s_g p), r_f (p + 2), comp_sub, comp_sub, comp_id,
        comp_sub, ← S.g.comm_assoc, reassoc_of% (s_g (p + 1)), d_comp_d_assoc, zero_comp,
        sub_zero, add_left_neg])

/-- The canonical morphism `S.X₃ ⟶ S.X₁⟦(1 : ℤ)⟧` attached to a degreewise split
short exact sequence of cochain complexes. -/
def homOfDegreewiseSplit : S.X₃ ⟶ S.X₁⟦(1 : ℤ)⟧ :=
  ((Cocycle.equivHom _ _).symm ((cocycleOfDegreewiseSplit S σ).rightShift 1 0 (zero_add 1)))

@[simp]
lemma homOfDegreewiseSplit_f (n : ℤ) :
    (homOfDegreewiseSplit S σ).f n =
      (cocycleOfDegreewiseSplit S σ).1.v n (n + 1) rfl := by
  simp [homOfDegreewiseSplit, Cochain.rightShift_v _ _ _ _ _ _ _ _ rfl]

/-- The triangle in `CochainComplex C ℤ` attached to a degreewise split short exact sequence
of cochain complexes. -/
@[simps! obj₁ obj₂ obj₃ mor₁ mor₂ mor₃]
def triangleOfDegreewiseSplit : Triangle (CochainComplex C ℤ) :=
  Triangle.mk S.f S.g (homOfDegreewiseSplit S σ)

/-- The (distinguished) triangle in `HomotopyCategory C (ComplexShape.up ℤ)` attached to a
degreewise split short exact sequence of cochain complexes. -/
noncomputable abbrev trianglehOfDegreewiseSplit :
    Triangle (HomotopyCategory C (ComplexShape.up ℤ)) :=
  (HomotopyCategory.quotient C (ComplexShape.up ℤ)).mapTriangle.obj (triangleOfDegreewiseSplit S σ)

variable [HasBinaryBiproducts C]

set_option tactic.skipAssignedInstances false in
/-- The canonical isomorphism `(mappingCone (homOfDegreewiseSplit S σ)).X p ≅ S.X₂.X q`
when `p + 1 = q`. -/
noncomputable def mappingConeHomOfDegreewiseSplitXIso (p q : ℤ) (hpq : p + 1 = q) :
    (mappingCone (homOfDegreewiseSplit S σ)).X p ≅ S.X₂.X q where
  hom := (mappingCone.fst (homOfDegreewiseSplit S σ)).1.v p q hpq ≫ (σ q).s -
    (mappingCone.snd (homOfDegreewiseSplit S σ)).v p p (add_zero p) ≫
      by exact (Cochain.ofHom S.f).v (p + 1) q (by omega)
  inv := S.g.f q ≫ (mappingCone.inl (homOfDegreewiseSplit S σ)).v q p (by omega) -
    by exact (σ q).r ≫ (S.X₁.XIsoOfEq hpq.symm).hom ≫
      (mappingCone.inr (homOfDegreewiseSplit S σ)).f p
  hom_inv_id := by
    subst hpq
    have s_g := (σ (p + 1)).s_g
    have f_r := (σ (p + 1)).f_r
    dsimp at s_g f_r ⊢
    simp? [mappingCone.ext_from_iff _ (p + 1) _ rfl, reassoc_of% f_r, reassoc_of% s_g] says
      simp only [Cochain.ofHom_v, id_comp, comp_sub, sub_comp, assoc, reassoc_of% s_g,
        ShortComplex.Splitting.s_r_assoc, ShortComplex.map_X₃, eval_obj, ShortComplex.map_X₁,
        zero_comp, comp_zero, reassoc_of% f_r, zero_sub, sub_neg_eq_add,
        mappingCone.ext_from_iff _ (p + 1) _ rfl, comp_add, mappingCone.inl_v_fst_v_assoc,
        mappingCone.inl_v_snd_v_assoc, shiftFunctor_obj_X', sub_zero, add_zero, comp_id,
        mappingCone.inr_f_fst_v_assoc, mappingCone.inr_f_snd_v_assoc, add_left_eq_self, neg_eq_zero,
        true_and]
    rw [← comp_f_assoc, S.zero, zero_f, zero_comp]
  inv_hom_id := by
    subst hpq
    have h := (σ (p + 1)).id
    dsimp at h ⊢
    simp only [id_comp, Cochain.ofHom_v, comp_sub, sub_comp, assoc, mappingCone.inl_v_fst_v_assoc,
      mappingCone.inr_f_fst_v_assoc, shiftFunctor_obj_X', zero_comp, comp_zero, sub_zero,
      mappingCone.inl_v_snd_v_assoc, mappingCone.inr_f_snd_v_assoc, zero_sub, sub_neg_eq_add, ← h]
    abel

/-- The canonical isomorphism `mappingCone (homOfDegreewiseSplit S σ) ≅ S.X₂⟦(1 : ℤ)⟧`. -/
@[simps!]
noncomputable def mappingConeHomOfDegreewiseSplitIso :
    mappingCone (homOfDegreewiseSplit S σ) ≅ S.X₂⟦(1 : ℤ)⟧ :=
  Hom.isoOfComponents (fun p => mappingConeHomOfDegreewiseSplitXIso S σ p _ rfl) (by
    rintro p _ rfl
    have r_f := (σ (p + 1 + 1)).r_f
    have s_g := (σ (p + 1)).s_g
    dsimp at r_f s_g
    set_option tactic.skipAssignedInstances false in
    simp [mappingConeHomOfDegreewiseSplitXIso, mappingCone.ext_from_iff _ _ _ rfl,
<<<<<<< HEAD
      mappingCone.inl_v_d_assoc _ (p + 1) _ (p + 1 + 1) (by linarith) (by omega),
=======
      mappingCone.inl_v_d_assoc _ (p + 1) _ (p + 1 + 1) (by linarith) (by linarith),
>>>>>>> 14d193fd
      cocycleOfDegreewiseSplit, r_f]
    rw [← S.g.comm_assoc, reassoc_of% s_g]
    abel)

@[reassoc (attr := simp)]
lemma shift_f_comp_mappingConeHomOfDegreewiseSplitIso_inv :
    S.f⟦(1 : ℤ)⟧' ≫ (mappingConeHomOfDegreewiseSplitIso S σ).inv = -mappingCone.inr _ := by
  ext n
  have h := (σ (n + 1)).f_r
  dsimp at h
  dsimp [mappingConeHomOfDegreewiseSplitXIso]
  rw [id_comp, comp_sub, ← comp_f_assoc, S.zero, zero_f, zero_comp, zero_sub, reassoc_of% h]

@[reassoc (attr := simp)]
lemma mappingConeHomOfDegreewiseSplitIso_inv_comp_triangle_mor₃ :
    (mappingConeHomOfDegreewiseSplitIso S σ).inv ≫
      (mappingCone.triangle (homOfDegreewiseSplit S σ)).mor₃ = -S.g⟦(1 : ℤ)⟧' := by
  ext n
  simp [mappingConeHomOfDegreewiseSplitXIso]

/-- The canonical isomorphism of triangles
`(triangleOfDegreewiseSplit S σ).rotate.rotate ≅ mappingCone.triangle (homOfDegreewiseSplit S σ)`
when `S` is a degreewise split short exact sequence of cochain complexes. -/
noncomputable def triangleOfDegreewiseSplitRotateRotateIso :
    (triangleOfDegreewiseSplit S σ).rotate.rotate ≅
      mappingCone.triangle (homOfDegreewiseSplit S σ) :=
  Triangle.isoMk _ _ (Iso.refl _) (Iso.refl _) (mappingConeHomOfDegreewiseSplitIso S σ).symm
    (by aesop_cat) (by aesop_cat) (by aesop_cat)

/-- The canonical isomorphism between `(trianglehOfDegreewiseSplit S σ).rotate.rotate` and
`mappingCone.triangleh (homOfDegreewiseSplit S σ)` when `S` is a degreewise split
short exact sequence of cochain complexes. -/
noncomputable def trianglehOfDegreewiseSplitRotateRotateIso :
    (trianglehOfDegreewiseSplit S σ).rotate.rotate ≅
      mappingCone.triangleh (homOfDegreewiseSplit S σ) :=
  (rotate _).mapIso ((HomotopyCategory.quotient _ _).mapTriangleRotateIso.app _) ≪≫
    (HomotopyCategory.quotient _ _).mapTriangleRotateIso.app _ ≪≫
    (HomotopyCategory.quotient _ _).mapTriangle.mapIso
      (triangleOfDegreewiseSplitRotateRotateIso S σ)

namespace mappingCone

variable {K L : CochainComplex C ℤ} (φ : K ⟶ L)

/-- Given a morphism of cochain complexes `φ`, this is the short complex
given by `(triangle φ).rotate`. -/
@[simps]
noncomputable def triangleRotateShortComplex : ShortComplex (CochainComplex C ℤ) :=
  ShortComplex.mk (triangle φ).rotate.mor₁ (triangle φ).rotate.mor₂ (by simp)

/-- `triangleRotateShortComplex φ` is a degreewise split short exact sequence of
cochain complexes. -/
@[simps]
noncomputable def triangleRotateShortComplexSplitting (n : ℤ) :
    ((triangleRotateShortComplex φ).map (eval _ _ n)).Splitting where
  s := -(inl φ).v (n + 1) n (by omega)
  r := (snd φ).v n n (add_zero n)
  id := by simp [ext_from_iff φ _ _ rfl]

@[simp]
lemma cocycleOfDegreewiseSplit_triangleRotateShortComplexSplitting_v (p : ℤ) :
    (cocycleOfDegreewiseSplit _ (triangleRotateShortComplexSplitting φ)).1.v p _ rfl =
      -φ.f _ := by
  simp [cocycleOfDegreewiseSplit, d_snd_v φ p (p + 1) rfl]

/-- The triangle `(triangle φ).rotate` is isomorphic to a triangle attached to a
degreewise split short exact sequence of cochain complexes. -/
noncomputable def triangleRotateIsoTriangleOfDegreewiseSplit :
    (triangle φ).rotate ≅
      triangleOfDegreewiseSplit _ (triangleRotateShortComplexSplitting φ) :=
  Triangle.isoMk _ _ (Iso.refl _) (Iso.refl _) (Iso.refl _)
    (by aesop_cat) (by aesop_cat) (by aesop_cat)

/-- The triangle `(triangleh φ).rotate` is isomorphic to a triangle attached to a
degreewise split short exact sequence of cochain complexes. -/
noncomputable def trianglehRotateIsoTrianglehOfDegreewiseSplit :
    (triangleh φ).rotate ≅
      trianglehOfDegreewiseSplit _ (triangleRotateShortComplexSplitting φ) :=
  (HomotopyCategory.quotient _ _).mapTriangleRotateIso.app _ ≪≫
    (HomotopyCategory.quotient _ _).mapTriangle.mapIso
      (triangleRotateIsoTriangleOfDegreewiseSplit φ)

end mappingCone

end CochainComplex

namespace HomotopyCategory

variable [HasZeroObject C] [HasBinaryBiproducts C]

lemma distinguished_iff_iso_trianglehOfDegreewiseSplit
    (T : Triangle (HomotopyCategory C (ComplexShape.up ℤ))) :
    (T ∈ distTriang _) ↔ ∃ (S : ShortComplex (CochainComplex C ℤ))
      (σ : ∀ n, (S.map (HomologicalComplex.eval C _ n)).Splitting),
      Nonempty (T ≅ CochainComplex.trianglehOfDegreewiseSplit S σ) := by
  constructor
  · intro hT
    obtain ⟨K, L, φ, ⟨e⟩⟩ := inv_rot_of_distTriang _ hT
    exact ⟨_, _, ⟨(triangleRotation _).counitIso.symm.app _ ≪≫ (rotate _).mapIso e ≪≫
      CochainComplex.mappingCone.trianglehRotateIsoTrianglehOfDegreewiseSplit φ⟩⟩
  · rintro ⟨S, σ, ⟨e⟩⟩
    rw [rotate_distinguished_triangle, rotate_distinguished_triangle]
    refine isomorphic_distinguished _ ?_ _
      ((rotate _ ⋙ rotate _).mapIso e ≪≫
        CochainComplex.trianglehOfDegreewiseSplitRotateRotateIso S σ)
    exact ⟨_, _, _, ⟨Iso.refl _⟩⟩

end HomotopyCategory<|MERGE_RESOLUTION|>--- conflicted
+++ resolved
@@ -115,11 +115,7 @@
     dsimp at r_f s_g
     set_option tactic.skipAssignedInstances false in
     simp [mappingConeHomOfDegreewiseSplitXIso, mappingCone.ext_from_iff _ _ _ rfl,
-<<<<<<< HEAD
-      mappingCone.inl_v_d_assoc _ (p + 1) _ (p + 1 + 1) (by linarith) (by omega),
-=======
       mappingCone.inl_v_d_assoc _ (p + 1) _ (p + 1 + 1) (by linarith) (by linarith),
->>>>>>> 14d193fd
       cocycleOfDegreewiseSplit, r_f]
     rw [← S.g.comm_assoc, reassoc_of% s_g]
     abel)
