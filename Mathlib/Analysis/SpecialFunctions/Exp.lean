--- conflicted
+++ resolved
@@ -21,11 +21,7 @@
 
 open Asymptotics Bornology Finset Filter Function Metric Set Topology
 
-<<<<<<< HEAD
-open scoped Topology Nat
-=======
 open scoped Nat
->>>>>>> d0df76bd
 
 namespace Complex
 
@@ -387,11 +383,7 @@
 @[simp]
 theorem isBigO_exp_comp_exp_comp {f g : α → ℝ} :
     ((fun x => exp (f x)) =O[l] fun x => exp (g x)) ↔ IsBoundedUnder (· ≤ ·) l (f - g) :=
-<<<<<<< HEAD
-  Iff.trans (isBigO_iff_isBoundedUnder_le_div <| Eventually.of_forall fun x => exp_ne_zero _) <| by
-=======
   Iff.trans (isBigO_iff_isBoundedUnder_le_div <| Eventually.of_forall fun _ => exp_ne_zero _) <| by
->>>>>>> d0df76bd
     simp only [norm_eq_abs, abs_exp, ← exp_sub, isBoundedUnder_le_exp_comp, Pi.sub_def]
 
 @[simp]
