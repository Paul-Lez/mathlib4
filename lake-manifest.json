{"version": "1.1.0",
 "packagesDir": ".lake/packages",
 "packages":
 [{"url": "https://github.com/leanprover-community/batteries",
   "type": "git",
   "subDir": null,
   "scope": "leanprover-community",
   "rev": "8fae54dc75d104f19f6f0850e340565c1879e572",
   "name": "batteries",
   "manifestFile": "lake-manifest.json",
   "inputRev": "nightly-testing",
   "inherited": false,
   "configFile": "lakefile.lean"},
  {"url": "https://github.com/leanprover-community/quote4",
   "type": "git",
   "subDir": null,
   "scope": "leanprover-community",
   "rev": "2c8ae451ce9ffc83554322b14437159c1a9703f9",
   "name": "Qq",
   "manifestFile": "lake-manifest.json",
   "inputRev": "master",
   "inherited": false,
   "configFile": "lakefile.lean"},
  {"url": "https://github.com/leanprover-community/aesop",
   "type": "git",
   "subDir": null,
   "scope": "leanprover-community",
   "rev": "c86be574747cad59dac2a9bbfa57cfceb326c1a3",
   "name": "aesop",
   "manifestFile": "lake-manifest.json",
   "inputRev": "master",
   "inherited": false,
   "configFile": "lakefile.toml"},
  {"url": "https://github.com/leanprover-community/ProofWidgets4",
   "type": "git",
   "subDir": null,
   "scope": "leanprover-community",
   "rev": "eb08eee94098fe530ccd6d8751a86fe405473d4c",
   "name": "proofwidgets",
   "manifestFile": "lake-manifest.json",
   "inputRev": "v0.0.42",
   "inherited": false,
   "configFile": "lakefile.lean"},
  {"url": "https://github.com/leanprover/lean4-cli",
   "type": "git",
   "subDir": null,
   "scope": "",
   "rev": "2cf1030dc2ae6b3632c84a09350b675ef3e347d0",
   "name": "Cli",
   "manifestFile": "lake-manifest.json",
   "inputRev": "main",
   "inherited": true,
   "configFile": "lakefile.toml"},
  {"url": "https://github.com/leanprover-community/import-graph",
   "type": "git",
   "subDir": null,
   "scope": "leanprover-community",
   "rev": "fb7841a6f4fb389ec0e47dd4677844d49906af3c",
   "name": "importGraph",
   "manifestFile": "lake-manifest.json",
   "inputRev": "main",
   "inherited": false,
   "configFile": "lakefile.toml"},
  {"url": "https://github.com/leanprover-community/LeanSearchClient.git",
   "type": "git",
   "subDir": null,
<<<<<<< HEAD
   "scope": "",
   "rev": "a6fffcf1f54cacd41e34b1fbee35627306da714c",
=======
   "scope": "leanprover-community",
   "rev": "9bca41a05f83ca85a1cfc3379c748797e8d0b434",
>>>>>>> 8cefabf7
   "name": "LeanSearchClient",
   "manifestFile": "lake-manifest.json",
   "inputRev": "main",
   "inherited": false,
   "configFile": "lakefile.toml"}],
 "name": "mathlib",
 "lakeDir": ".lake"}<|MERGE_RESOLUTION|>--- conflicted
+++ resolved
@@ -64,13 +64,8 @@
   {"url": "https://github.com/leanprover-community/LeanSearchClient.git",
    "type": "git",
    "subDir": null,
-<<<<<<< HEAD
-   "scope": "",
-   "rev": "a6fffcf1f54cacd41e34b1fbee35627306da714c",
-=======
    "scope": "leanprover-community",
    "rev": "9bca41a05f83ca85a1cfc3379c748797e8d0b434",
->>>>>>> 8cefabf7
    "name": "LeanSearchClient",
    "manifestFile": "lake-manifest.json",
    "inputRev": "main",
