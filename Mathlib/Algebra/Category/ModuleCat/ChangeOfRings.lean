--- conflicted
+++ resolved
@@ -233,15 +233,10 @@
 
 end
 
-<<<<<<< HEAD
-instance restrictScalarsIsEquivalenceOfRingEquiv {R S} [Ring R] [Ring S] (e : R ≃+* S) :
-    (ModuleCat.restrictScalars e.toRingHom).IsEquivalence where
-=======
 /-- The equivalence of categories `ModuleCat S ≌ ModuleCat R` induced by `e : R ≃+* S`. -/
 def restrictScalarsEquivalenceOfRingEquiv {R S} [Ring R] [Ring S] (e : R ≃+* S) :
     ModuleCat S ≌ ModuleCat R where
   functor := ModuleCat.restrictScalars e.toRingHom
->>>>>>> 59de845a
   inverse := ModuleCat.restrictScalars e.symm
   unitIso := NatIso.ofComponents (fun M ↦ LinearEquiv.toModuleIso'
     { __ := AddEquiv.refl M
@@ -249,15 +244,11 @@
   counitIso := NatIso.ofComponents (fun M ↦ LinearEquiv.toModuleIso'
     { __ := AddEquiv.refl M
       map_smul' := fun r m ↦ congr_arg (· • (_ : M)) (e.left_inv r)}) (by intros; rfl)
-<<<<<<< HEAD
-  functor_unitIso_comp := (by intros; rfl)
-=======
   functor_unitIso_comp := by intros; rfl
 
 instance restrictScalars_isEquivalence_of_ringEquiv {R S} [Ring R] [Ring S] (e : R ≃+* S) :
     (ModuleCat.restrictScalars e.toRingHom).IsEquivalence :=
   (restrictScalarsEquivalenceOfRingEquiv e).isEquivalence_functor
->>>>>>> 59de845a
 
 open TensorProduct
 
@@ -509,10 +500,6 @@
     map_add' := fun y1 y2 =>
       LinearMap.ext fun s : S => by
         -- Porting note: double dsimp seems odd
-<<<<<<< HEAD
-        set_option tactic.skipAssignedInstances false in
-=======
->>>>>>> 59de845a
         dsimp only [AddHom.toFun_eq_coe, AddHom.coe_mk, RingHom.id_apply,
           RingHom.toMonoidHom_eq_coe, OneHom.toFun_eq_coe, MonoidHom.toOneHom_coe,
           MonoidHom.coe_coe, ZeroHom.coe_mk, smul_eq_mul, id_eq, eq_mpr_eq_cast, cast_eq,
