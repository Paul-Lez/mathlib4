--- conflicted
+++ resolved
@@ -75,23 +75,15 @@
     algebraMap R A (Coalgebra.counit a) :=
   LinearMap.congr_fun mul_antipode_lTensor_comul a
 
-<<<<<<< HEAD
-open BigOperators Coalgebra CoalgebraStruct
-
-=======
 open Coalgebra
 
 @[simp]
->>>>>>> 82488782
 lemma sum_antipode_mul_eq {a : A} (repr : Repr R a) :
     ∑ i ∈ repr.index, antipode (R := R) (repr.left i) * repr.right i =
       algebraMap R A (counit a) := by
   simpa [← repr.eq, map_sum] using congr($(mul_antipode_rTensor_comul (R := R)) a)
 
-<<<<<<< HEAD
-=======
 @[simp]
->>>>>>> 82488782
 lemma sum_mul_antipode_eq {a : A} (repr : Repr R a) :
     ∑ i ∈ repr.index, repr.left i * antipode (R := R) (repr.right i) =
       algebraMap R A (counit a) := by
@@ -109,7 +101,6 @@
 
 end HopfAlgebra
 
-<<<<<<< HEAD
 namespace MonoidAlgebra
 
 variable {R : Type u} {A : Type v} [CommSemiring R] [Semiring A] [HopfAlgebra R A]
@@ -188,10 +179,7 @@
 
 end AddMonoidAlgebra
 
-section CommSemiring
-=======
 namespace CommSemiring
->>>>>>> 82488782
 
 variable (R : Type u) [CommSemiring R]
 
