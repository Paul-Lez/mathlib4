--- conflicted
+++ resolved
@@ -3,12 +3,8 @@
 import Mathlib.Tactic.Abel
 import Mathlib.Tactic.Ring
 
-<<<<<<< HEAD
 set_option linter.flexible false
 set_option linter.unusedVariables false
-=======
-set_option linter.flexible true
->>>>>>> e553fb08
 
 /--
 warning: 'simp at h' is a flexible tactic modifying 'h'…
