/-
Copyright (c) 2017 Scott Morrison. All rights reserved.
Released under Apache 2.0 license as described in the file LICENSE.
Authors: Patrick Massot, Scott Morrison, Mario Carneiro, Andrew Yang
-/
import Mathlib.Topology.Category.TopCat.Basic
import Mathlib.CategoryTheory.Limits.Types
import Mathlib.CategoryTheory.Limits.Preserves.Basic

/-!
# The category of topological spaces has all limits and colimits

Further, these limits and colimits are preserved by the forgetful functor --- that is, the
underlying types are just the limits in the category of types.
-/


open TopologicalSpace CategoryTheory CategoryTheory.Limits Opposite

universe v u w

noncomputable section

namespace TopCat

variable {J : Type v} [SmallCategory J]

local notation "forget" => forget TopCat

/-- A choice of limit cone for a functor `F : J ⥤ TopCat`.
Generally you should just use `limit.cone F`, unless you need the actual definition
(which is in terms of `Types.limitCone`).
-/
def limitCone (F : J ⥤ TopCat.{max v u}) : Cone F where
  pt := TopCat.of { u : ∀ j : J, F.obj j | ∀ {i j : J} (f : i ⟶ j), F.map f (u i) = u j }
  π :=
    { app := fun j =>
        { toFun := fun u => u.val j
          -- Porting note: `continuity` from the original mathlib3 proof failed here.
          continuous_toFun := Continuous.comp (continuous_apply _) (continuous_subtype_val) }
      naturality := fun X Y f => by
        -- Automation fails in various ways in this proof. Why?!
        dsimp
        rw [Category.id_comp]
        apply ContinuousMap.ext
        intro a
        exact (a.2 f).symm }

/-- A choice of limit cone for a functor `F : J ⥤ TopCat` whose topology is defined as an
infimum of topologies infimum.
Generally you should just use `limit.cone F`, unless you need the actual definition
(which is in terms of `Types.limitCone`).
-/
def limitConeInfi (F : J ⥤ TopCat.{max v u}) : Cone F where
  pt :=
    ⟨(Types.limitCone.{v,u} (F ⋙ forget)).pt,
      ⨅ j, (F.obj j).str.induced ((Types.limitCone.{v,u} (F ⋙ forget)).π.app j)⟩
  π :=
    { app := fun j =>
        ⟨(Types.limitCone.{v,u} (F ⋙ forget)).π.app j, continuous_iff_le_induced.mpr (iInf_le _ _)⟩
      naturality := fun _ _ f =>
        ContinuousMap.coe_injective ((Types.limitCone.{v,u} (F ⋙ forget)).π.naturality f) }

/-- The chosen cone `TopCat.limitCone F` for a functor `F : J ⥤ TopCat` is a limit cone.
Generally you should just use `limit.isLimit F`, unless you need the actual definition
(which is in terms of `Types.limitConeIsLimit`).
-/
def limitConeIsLimit (F : J ⥤ TopCat.{max v u}) : IsLimit (limitCone.{v,u} F) where
  lift S :=
    { toFun := fun x =>
        ⟨fun j => S.π.app _ x, fun f => by
          dsimp
          erw [← S.w f]
          rfl⟩
      continuous_toFun :=
        Continuous.subtype_mk (continuous_pi fun j => (S.π.app j).2) fun x i j f => by
          dsimp
          rw [← S.w f]
          rfl }
  uniq S m h := by
    apply ContinuousMap.ext; intros a; apply Subtype.ext; funext j
    dsimp
    rw [← h]
    rfl

/-- The chosen cone `TopCat.limitConeInfi F` for a functor `F : J ⥤ TopCat` is a limit cone.
Generally you should just use `limit.isLimit F`, unless you need the actual definition
(which is in terms of `Types.limitConeIsLimit`).
-/
def limitConeInfiIsLimit (F : J ⥤ TopCat.{max v u}) : IsLimit (limitConeInfi.{v,u} F) := by
  refine IsLimit.ofFaithful forget (Types.limitConeIsLimit.{v,u} (F ⋙ forget))
    -- Porting note: previously could infer all ?_ except continuity
    (fun s => ⟨fun v => ⟨fun j => (Functor.mapCone forget s).π.app j v, ?_⟩, ?_⟩) fun s => ?_
  · dsimp [Functor.sections]
    intro _ _ _
    rw [← comp_apply', forget_map_eq_coe, ← s.π.naturality, forget_map_eq_coe]
    dsimp
    rw [Category.id_comp]
  · exact
    continuous_iff_coinduced_le.mpr
      (le_iInf fun j =>
        coinduced_le_iff_le_induced.mp <|
          (continuous_iff_coinduced_le.mp (s.π.app j).continuous : _))
  · rfl

<<<<<<< HEAD
instance topCat_hasLimitsOfSize : HasLimitsOfSize.{v} TopCat.{max v u} where
=======
instance topCat_hasLimitsOfSize : HasLimitsOfSize.{v, v} TopCat.{max v u} where
>>>>>>> 99508fb5
  has_limits_of_shape _ :=
    { has_limit := fun F =>
        HasLimit.mk
          { cone := limitCone.{v,u} F
            isLimit := limitConeIsLimit F } }

instance topCat_hasLimits : HasLimits TopCat.{u} :=
  TopCat.topCat_hasLimitsOfSize.{u, u}

instance forgetPreservesLimitsOfSize : PreservesLimitsOfSize forget where
  preservesLimitsOfShape {_} :=
    { preservesLimit := fun {F} =>
        preservesLimitOfPreservesLimitCone (limitConeIsLimit.{v,u} F)
          (Types.limitConeIsLimit.{v,u} (F ⋙ forget)) }

instance forgetPreservesLimits : PreservesLimits forget :=
  TopCat.forgetPreservesLimitsOfSize.{u,u}

/-- A choice of colimit cocone for a functor `F : J ⥤ TopCat`.
Generally you should just use `colimit.cocone F`, unless you need the actual definition
(which is in terms of `Types.colimitCocone`).
-/
def colimitCocone (F : J ⥤ TopCat.{max v u}) : Cocone F where
  pt :=
    ⟨(Types.TypeMax.colimitCocone.{v,u} (F ⋙ forget)).pt,
      ⨆ j, (F.obj j).str.coinduced ((Types.TypeMax.colimitCocone (F ⋙ forget)).ι.app j)⟩
  ι :=
    { app := fun j =>
        ⟨(Types.TypeMax.colimitCocone (F ⋙ forget)).ι.app j, continuous_iff_coinduced_le.mpr <|
          -- Porting note: didn't need function before
          le_iSup (fun j =>
            coinduced ((Types.TypeMax.colimitCocone (F ⋙ forget)).ι.app j) (F.obj j).str) j⟩
      naturality := fun _ _ f =>
        ContinuousMap.coe_injective ((Types.TypeMax.colimitCocone (F ⋙ forget)).ι.naturality f) }

/-- The chosen cocone `TopCat.colimitCocone F` for a functor `F : J ⥤ TopCat` is a colimit cocone.
Generally you should just use `colimit.isColimit F`, unless you need the actual definition
(which is in terms of `Types.colimitCoconeIsColimit`).
-/
def colimitCoconeIsColimit (F : J ⥤ TopCat.{max v u}) : IsColimit (colimitCocone F) := by
  refine
    IsColimit.ofFaithful forget (Types.TypeMax.colimitCoconeIsColimit.{v, u} _) (fun s =>
    -- Porting note: it appears notation for forget breaks dot notation (also above)
    -- Porting note: previously function was inferred
      ⟨Quot.lift (fun p => (Functor.mapCocone forget s).ι.app p.fst p.snd) ?_, ?_⟩) fun s => ?_
  · intro _ _ ⟨_, h⟩
    dsimp
    rw [h, Functor.comp_map, ← comp_apply', s.ι.naturality]
    dsimp
    rw [Category.comp_id]
  · exact
    continuous_iff_le_induced.mpr
      (iSup_le fun j =>
        coinduced_le_iff_le_induced.mp <|
          (continuous_iff_coinduced_le.mp (s.ι.app j).continuous : _))
  · rfl

instance topCat_hasColimitsOfSize : HasColimitsOfSize.{v,v} TopCat.{max v u} where
  has_colimits_of_shape _ :=
    { has_colimit := fun F =>
        HasColimit.mk
          { cocone := colimitCocone F
            isColimit := colimitCoconeIsColimit F } }

instance topCat_hasColimits : HasColimits TopCat.{u} :=
  TopCat.topCat_hasColimitsOfSize.{u, u}

instance forgetPreservesColimitsOfSize :
    PreservesColimitsOfSize.{v, v} forget where
  preservesColimitsOfShape :=
    { preservesColimit := fun {F} =>
        preservesColimitOfPreservesColimitCocone (colimitCoconeIsColimit F)
          (Types.TypeMax.colimitCoconeIsColimit (F ⋙ forget)) }

instance forgetPreservesColimits : PreservesColimits (forget : TopCat.{u} ⥤ Type u) :=
  TopCat.forgetPreservesColimitsOfSize.{u, u}

/-- The terminal object of `Top` is `PUnit`. -/
def isTerminalPUnit : IsTerminal (TopCat.of PUnit.{u + 1}) :=
  haveI : ∀ X, Unique (X ⟶ TopCat.of PUnit.{u + 1}) := fun X =>
    ⟨⟨⟨fun _ => PUnit.unit, by continuity⟩⟩, fun f => by ext; aesop⟩
  Limits.IsTerminal.ofUnique _

/-- The terminal object of `Top` is `PUnit`. -/
def terminalIsoPUnit : ⊤_ TopCat.{u} ≅ TopCat.of PUnit :=
  terminalIsTerminal.uniqueUpToIso isTerminalPUnit

/-- The initial object of `Top` is `PEmpty`. -/
def isInitialPEmpty : IsInitial (TopCat.of PEmpty.{u + 1}) :=
  haveI : ∀ X, Unique (TopCat.of PEmpty.{u + 1} ⟶ X) := fun X =>
    ⟨⟨⟨fun x => x.elim, by continuity⟩⟩, fun f => by ext ⟨⟩⟩
  Limits.IsInitial.ofUnique _

/-- The initial object of `Top` is `PEmpty`. -/
def initialIsoPEmpty : ⊥_ TopCat.{u} ≅ TopCat.of PEmpty :=
  initialIsInitial.uniqueUpToIso isInitialPEmpty

end TopCat<|MERGE_RESOLUTION|>--- conflicted
+++ resolved
@@ -103,11 +103,7 @@
           (continuous_iff_coinduced_le.mp (s.π.app j).continuous : _))
   · rfl
 
-<<<<<<< HEAD
-instance topCat_hasLimitsOfSize : HasLimitsOfSize.{v} TopCat.{max v u} where
-=======
 instance topCat_hasLimitsOfSize : HasLimitsOfSize.{v, v} TopCat.{max v u} where
->>>>>>> 99508fb5
   has_limits_of_shape _ :=
     { has_limit := fun F =>
         HasLimit.mk
