/-
Copyright (c) 2018 Simon Hudon. All rights reserved.
Released under Apache 2.0 license as described in the file LICENSE.
Authors: Mario Carneiro, Johannes Hölzl, Simon Hudon, Kenny Lau
-/
import Mathlib.Data.Multiset.Bind
import Mathlib.Control.Traversable.Lemmas
import Mathlib.Control.Traversable.Instances

#align_import data.multiset.functor from "leanprover-community/mathlib"@"1f0096e6caa61e9c849ec2adbd227e960e9dff58"

/-!
# Functoriality of `Multiset`.
-/


universe u

namespace Multiset

open List

instance functor : Functor Multiset where map := @map

@[simp]
theorem fmap_def {α' β'} {s : Multiset α'} (f : α' → β') : f <$> s = s.map f :=
  rfl
#align multiset.fmap_def Multiset.fmap_def

<<<<<<< HEAD
instance : LawfulFunctor Multiset := by
  refine' { .. } <;>
    intros <;>
    (try simp only [fmap_def, Function.comp_apply, map_map, id_eq, map_id'])
  rfl
=======
instance : LawfulFunctor Multiset where
  id_map := by simp
  comp_map := by simp
  map_const {_ _} := rfl
>>>>>>> cf35070b

open LawfulTraversable CommApplicative

variable {F : Type u → Type u} [Applicative F] [CommApplicative F]
variable {α' β' : Type u} (f : α' → F β')

/-- Map each element of a `Multiset` to an action, evaluate these actions in order,
    and collect the results.
-/
def traverse : Multiset α' → F (Multiset β') := by
  refine Quotient.lift (Functor.map Coe.coe ∘ Traversable.traverse f) ?_
  introv p; unfold Function.comp
  induction p with
  | nil => rfl
  | @cons x l₁ l₂ _ h =>
    have :
      Multiset.cons <$> f x <*> Coe.coe <$> Traversable.traverse f l₁ =
        Multiset.cons <$> f x <*> Coe.coe <$> Traversable.traverse f l₂ := by rw [h]
    simpa [functor_norm] using this
  | swap x y l =>
    have :
      (fun a b (l : List β') ↦ (↑(a :: b :: l) : Multiset β')) <$> f y <*> f x =
        (fun a b l ↦ ↑(a :: b :: l)) <$> f x <*> f y := by
      rw [CommApplicative.commutative_map]
      congr
      funext a b l
      simpa [flip] using Perm.swap a b l
    simp [(· ∘ ·), this, functor_norm, Coe.coe]
  | trans => simp [*]
#align multiset.traverse Multiset.traverse

instance : Monad Multiset :=
  { Multiset.functor with
    pure := fun x ↦ {x}
    bind := @bind }

@[simp]
theorem pure_def {α} : (pure : α → Multiset α) = singleton :=
  rfl
#align multiset.pure_def Multiset.pure_def

@[simp]
theorem bind_def {α β} : (· >>= ·) = @bind α β :=
  rfl
#align multiset.bind_def Multiset.bind_def

instance : LawfulMonad Multiset := LawfulMonad.mk'
  (bind_pure_comp := fun _ _ ↦ by simp only [pure_def, bind_def, bind_singleton, fmap_def])
  (id_map := fun _ ↦ by simp only [fmap_def, id_eq, map_id'])
  (pure_bind := fun _ _ ↦ by simp only [pure_def, bind_def, singleton_bind])
  (bind_assoc := @bind_assoc)

open Functor

open Traversable LawfulTraversable

@[simp]
theorem lift_coe {α β : Type*} (x : List α) (f : List α → β)
    (h : ∀ a b : List α, a ≈ b → f a = f b) : Quotient.lift f h (x : Multiset α) = f x :=
  Quotient.lift_mk _ _ _
#align multiset.lift_coe Multiset.lift_coe

@[simp]
theorem map_comp_coe {α β} (h : α → β) :
    Functor.map h ∘ Coe.coe = (Coe.coe ∘ Functor.map h : List α → Multiset β) := by
  funext; simp only [Function.comp_apply, Coe.coe, fmap_def, map_coe, List.map_eq_map]
#align multiset.map_comp_coe Multiset.map_comp_coe

theorem id_traverse {α : Type*} (x : Multiset α) : traverse (pure : α → Id α) x = x := by
  refine Quotient.inductionOn x ?_
  intro
  simp [traverse, Coe.coe]
#align multiset.id_traverse Multiset.id_traverse

theorem comp_traverse {G H : Type _ → Type _} [Applicative G] [Applicative H] [CommApplicative G]
    [CommApplicative H] {α β γ : Type _} (g : α → G β) (h : β → H γ) (x : Multiset α) :
    traverse (Comp.mk ∘ Functor.map h ∘ g) x =
    Comp.mk (Functor.map (traverse h) (traverse g x)) := by
  refine Quotient.inductionOn x ?_
  intro
  simp only [traverse, quot_mk_to_coe, lift_coe, Coe.coe, Function.comp_apply, Functor.map_map,
    functor_norm]
  simp only [Function.comp, lift_coe]
#align multiset.comp_traverse Multiset.comp_traverse

theorem map_traverse {G : Type* → Type _} [Applicative G] [CommApplicative G] {α β γ : Type _}
    (g : α → G β) (h : β → γ) (x : Multiset α) :
    Functor.map (Functor.map h) (traverse g x) = traverse (Functor.map h ∘ g) x := by
  refine Quotient.inductionOn x ?_
  intro
  simp only [traverse, quot_mk_to_coe, lift_coe, Function.comp_apply, Functor.map_map, map_comp_coe]
  rw [LawfulFunctor.comp_map, Traversable.map_traverse']
  rfl
#align multiset.map_traverse Multiset.map_traverse

theorem traverse_map {G : Type* → Type _} [Applicative G] [CommApplicative G] {α β γ : Type _}
    (g : α → β) (h : β → G γ) (x : Multiset α) : traverse h (map g x) = traverse (h ∘ g) x := by
  refine Quotient.inductionOn x ?_
  intro
  simp only [traverse, quot_mk_to_coe, map_coe, lift_coe, Function.comp_apply]
  rw [← Traversable.traverse_map h g, List.map_eq_map]
#align multiset.traverse_map Multiset.traverse_map

theorem naturality {G H : Type _ → Type _} [Applicative G] [Applicative H] [CommApplicative G]
    [CommApplicative H] (eta : ApplicativeTransformation G H) {α β : Type _} (f : α → G β)
    (x : Multiset α) : eta (traverse f x) = traverse (@eta _ ∘ f) x := by
  refine Quotient.inductionOn x ?_
  intro
  simp only [quot_mk_to_coe, traverse, lift_coe, Function.comp_apply,
    ApplicativeTransformation.preserves_map, LawfulTraversable.naturality]
#align multiset.naturality Multiset.naturality

end Multiset<|MERGE_RESOLUTION|>--- conflicted
+++ resolved
@@ -27,18 +27,10 @@
   rfl
 #align multiset.fmap_def Multiset.fmap_def
 
-<<<<<<< HEAD
-instance : LawfulFunctor Multiset := by
-  refine' { .. } <;>
-    intros <;>
-    (try simp only [fmap_def, Function.comp_apply, map_map, id_eq, map_id'])
-  rfl
-=======
 instance : LawfulFunctor Multiset where
   id_map := by simp
   comp_map := by simp
   map_const {_ _} := rfl
->>>>>>> cf35070b
 
 open LawfulTraversable CommApplicative
 
