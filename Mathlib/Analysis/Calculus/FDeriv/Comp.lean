/-
Copyright (c) 2019 Jeremy Avigad. All rights reserved.
Released under Apache 2.0 license as described in the file LICENSE.
Authors: Jeremy Avigad, Sébastien Gouëzel, Yury Kudryashov
-/
import Mathlib.Analysis.Calculus.FDeriv.Basic

/-!
# The derivative of a composition (chain rule)

For detailed documentation of the Fréchet derivative,
see the module docstring of `Analysis/Calculus/FDeriv/Basic.lean`.

This file contains the usual formulas (and existence assertions) for the derivative of
composition of functions (the chain rule).
-/


open Filter Asymptotics ContinuousLinearMap Set Metric

open scoped Classical
open Topology NNReal Filter Asymptotics ENNReal

noncomputable section

section

variable {𝕜 : Type*} [NontriviallyNormedField 𝕜]
variable {E : Type*} [NormedAddCommGroup E] [NormedSpace 𝕜 E]
variable {F : Type*} [NormedAddCommGroup F] [NormedSpace 𝕜 F]
variable {G : Type*} [NormedAddCommGroup G] [NormedSpace 𝕜 G]
variable {G' : Type*} [NormedAddCommGroup G'] [NormedSpace 𝕜 G']
variable {f f₀ f₁ g : E → F}
variable {f' f₀' f₁' g' : E →L[𝕜] F}
variable (e : E →L[𝕜] F)
variable {x : E}
variable {s t : Set E}
variable {L L₁ L₂ : Filter E}

section Composition

/-!
### Derivative of the composition of two functions

For composition lemmas, we put `x` explicit to help the elaborator, as otherwise Lean tends to
get confused since there are too many possibilities for composition. -/


variable (x)

theorem HasFDerivAtFilter.comp {g : F → G} {g' : F →L[𝕜] G} {L' : Filter F}
    (hg : HasFDerivAtFilter g g' (f x) L') (hf : HasFDerivAtFilter f f' x L) (hL : Tendsto f L L') :
    HasFDerivAtFilter (g ∘ f) (g'.comp f') x L := by
  let eq₁ := (g'.isBigO_comp _ _).trans_isLittleO hf.isLittleO
  let eq₂ := (hg.isLittleO.comp_tendsto hL).trans_isBigO hf.isBigO_sub
  refine .of_isLittleO <| eq₂.triangle <| eq₁.congr_left fun x' => ?_
  simp

/- A readable version of the previous theorem, a general form of the chain rule. -/
example {g : F → G} {g' : F →L[𝕜] G} (hg : HasFDerivAtFilter g g' (f x) (L.map f))
    (hf : HasFDerivAtFilter f f' x L) : HasFDerivAtFilter (g ∘ f) (g'.comp f') x L := by
  have :=
    calc
      (fun x' => g (f x') - g (f x) - g' (f x' - f x)) =o[L] fun x' => f x' - f x :=
        hg.isLittleO.comp_tendsto le_rfl
      _ =O[L] fun x' => x' - x := hf.isBigO_sub
  refine .of_isLittleO <| this.triangle ?_
  calc
    (fun x' : E => g' (f x' - f x) - g'.comp f' (x' - x))
    _ =ᶠ[L] fun x' => g' (f x' - f x - f' (x' - x)) := Eventually.of_forall fun x' => by simp
    _ =O[L] fun x' => f x' - f x - f' (x' - x) := g'.isBigO_comp _ _
    _ =o[L] fun x' => x' - x := hf.isLittleO

@[fun_prop]
theorem HasFDerivWithinAt.comp {g : F → G} {g' : F →L[𝕜] G} {t : Set F}
    (hg : HasFDerivWithinAt g g' t (f x)) (hf : HasFDerivWithinAt f f' s x) (hst : MapsTo f s t) :
    HasFDerivWithinAt (g ∘ f) (g'.comp f') s x :=
  HasFDerivAtFilter.comp x hg hf <| hf.continuousWithinAt.tendsto_nhdsWithin hst

@[fun_prop]
theorem HasFDerivAt.comp_hasFDerivWithinAt {g : F → G} {g' : F →L[𝕜] G}
    (hg : HasFDerivAt g g' (f x)) (hf : HasFDerivWithinAt f f' s x) :
    HasFDerivWithinAt (g ∘ f) (g'.comp f') s x :=
  hg.comp x hf hf.continuousWithinAt

@[fun_prop]
theorem HasFDerivWithinAt.comp_of_tendsto {g : F → G} {g' : F →L[𝕜] G} {t : Set F}
    (hg : HasFDerivWithinAt g g' t (f x)) (hf : HasFDerivWithinAt f f' s x)
    (hst : Tendsto f (𝓝[s] x) (𝓝[t] f x)) : HasFDerivWithinAt (g ∘ f) (g'.comp f') s x :=
  HasFDerivAtFilter.comp x hg hf hst

@[deprecated (since := "2024-10-18")]
alias HasFDerivWithinAt.comp_of_mem := HasFDerivWithinAt.comp_of_tendsto

/-- The chain rule. -/
@[fun_prop]
theorem HasFDerivAt.comp {g : F → G} {g' : F →L[𝕜] G} (hg : HasFDerivAt g g' (f x))
    (hf : HasFDerivAt f f' x) : HasFDerivAt (g ∘ f) (g'.comp f') x :=
  HasFDerivAtFilter.comp x hg hf hf.continuousAt

@[fun_prop]
theorem DifferentiableWithinAt.comp {g : F → G} {t : Set F}
    (hg : DifferentiableWithinAt 𝕜 g t (f x)) (hf : DifferentiableWithinAt 𝕜 f s x)
    (h : MapsTo f s t) : DifferentiableWithinAt 𝕜 (g ∘ f) s x :=
  (hg.hasFDerivWithinAt.comp x hf.hasFDerivWithinAt h).differentiableWithinAt

@[fun_prop]
theorem DifferentiableWithinAt.comp' {g : F → G} {t : Set F}
    (hg : DifferentiableWithinAt 𝕜 g t (f x)) (hf : DifferentiableWithinAt 𝕜 f s x) :
    DifferentiableWithinAt 𝕜 (g ∘ f) (s ∩ f ⁻¹' t) x :=
  hg.comp x (hf.mono inter_subset_left) inter_subset_right

@[fun_prop]
theorem DifferentiableAt.comp {g : F → G} (hg : DifferentiableAt 𝕜 g (f x))
    (hf : DifferentiableAt 𝕜 f x) : DifferentiableAt 𝕜 (g ∘ f) x :=
  (hg.hasFDerivAt.comp x hf.hasFDerivAt).differentiableAt

@[fun_prop]
theorem DifferentiableAt.comp_differentiableWithinAt {g : F → G} (hg : DifferentiableAt 𝕜 g (f x))
    (hf : DifferentiableWithinAt 𝕜 f s x) : DifferentiableWithinAt 𝕜 (g ∘ f) s x :=
  hg.differentiableWithinAt.comp x hf (mapsTo_univ _ _)

theorem fderivWithin_comp {g : F → G} {t : Set F} (hg : DifferentiableWithinAt 𝕜 g t (f x))
    (hf : DifferentiableWithinAt 𝕜 f s x) (h : MapsTo f s t) (hxs : UniqueDiffWithinAt 𝕜 s x) :
    fderivWithin 𝕜 (g ∘ f) s x = (fderivWithin 𝕜 g t (f x)).comp (fderivWithin 𝕜 f s x) :=
  (hg.hasFDerivWithinAt.comp x hf.hasFDerivWithinAt h).fderivWithin hxs

<<<<<<< HEAD
theorem fderivWithin.comp_of_eq {g : F → G} {t : Set F} {y : F}
    (hg : DifferentiableWithinAt 𝕜 g t y) (hf : DifferentiableWithinAt 𝕜 f s x) (h : MapsTo f s t)
    (hxs : UniqueDiffWithinAt 𝕜 s x) (hy : f x = y) :
    fderivWithin 𝕜 (g ∘ f) s x = (fderivWithin 𝕜 g t (f x)).comp (fderivWithin 𝕜 f s x) := by
  subst hy; exact fderivWithin.comp _ hg hf h hxs

/-- A variant for the derivative of a composition, written without `∘`. -/
theorem fderivWithin.comp' {g : F → G} {t : Set F} (hg : DifferentiableWithinAt 𝕜 g t (f x))
    (hf : DifferentiableWithinAt 𝕜 f s x) (h : MapsTo f s t) (hxs : UniqueDiffWithinAt 𝕜 s x) :
    fderivWithin 𝕜 (fun y ↦ g (f y)) s x
      = (fderivWithin 𝕜 g t (f x)).comp (fderivWithin 𝕜 f s x) :=
  fderivWithin.comp _ hg hf h hxs

/-- A variant for the derivative of a composition, written without `∘`. -/
theorem fderivWithin.comp_of_eq' {g : F → G} {t : Set F} {y : F}
=======
@[deprecated (since := "2024-10-31")] alias fderivWithin.comp := fderivWithin_comp

theorem fderivWithin_comp_of_eq {g : F → G} {t : Set F} {y : F}
    (hg : DifferentiableWithinAt 𝕜 g t y) (hf : DifferentiableWithinAt 𝕜 f s x) (h : MapsTo f s t)
    (hxs : UniqueDiffWithinAt 𝕜 s x) (hy : f x = y) :
    fderivWithin 𝕜 (g ∘ f) s x = (fderivWithin 𝕜 g t (f x)).comp (fderivWithin 𝕜 f s x) := by
  subst hy; exact fderivWithin_comp _ hg hf h hxs

/-- A variant for the derivative of a composition, written without `∘`. -/
theorem fderivWithin_comp' {g : F → G} {t : Set F} (hg : DifferentiableWithinAt 𝕜 g t (f x))
    (hf : DifferentiableWithinAt 𝕜 f s x) (h : MapsTo f s t) (hxs : UniqueDiffWithinAt 𝕜 s x) :
    fderivWithin 𝕜 (fun y ↦ g (f y)) s x
      = (fderivWithin 𝕜 g t (f x)).comp (fderivWithin 𝕜 f s x) :=
  fderivWithin_comp _ hg hf h hxs

/-- A variant for the derivative of a composition, written without `∘`. -/
theorem fderivWithin_comp_of_eq' {g : F → G} {t : Set F} {y : F}
>>>>>>> 2c07a25e
    (hg : DifferentiableWithinAt 𝕜 g t y) (hf : DifferentiableWithinAt 𝕜 f s x) (h : MapsTo f s t)
    (hxs : UniqueDiffWithinAt 𝕜 s x) (hy : f x = y) :
    fderivWithin 𝕜 (fun y ↦ g (f y)) s x
      = (fderivWithin 𝕜 g t (f x)).comp (fderivWithin 𝕜 f s x) := by
<<<<<<< HEAD
  subst hy; exact fderivWithin.comp _ hg hf h hxs

/-- A version of `fderivWithin.comp` that is useful to rewrite the composition of two derivatives
=======
  subst hy; exact fderivWithin_comp _ hg hf h hxs

/-- A version of `fderivWithin_comp` that is useful to rewrite the composition of two derivatives
>>>>>>> 2c07a25e
  into a single derivative. This version always applies, but creates a new side-goal `f x = y`. -/
theorem fderivWithin_fderivWithin {g : F → G} {f : E → F} {x : E} {y : F} {s : Set E} {t : Set F}
    (hg : DifferentiableWithinAt 𝕜 g t y) (hf : DifferentiableWithinAt 𝕜 f s x) (h : MapsTo f s t)
    (hxs : UniqueDiffWithinAt 𝕜 s x) (hy : f x = y) (v : E) :
    fderivWithin 𝕜 g t y (fderivWithin 𝕜 f s x v) = fderivWithin 𝕜 (g ∘ f) s x v := by
  subst y
  rw [fderivWithin_comp x hg hf h hxs, coe_comp', Function.comp_apply]

/-- Ternary version of `fderivWithin_comp`, with equality assumptions of basepoints added, in
  order to apply more easily as a rewrite from right-to-left. -/
theorem fderivWithin_comp₃ {g' : G → G'} {g : F → G} {t : Set F} {u : Set G} {y : F} {y' : G}
    (hg' : DifferentiableWithinAt 𝕜 g' u y') (hg : DifferentiableWithinAt 𝕜 g t y)
    (hf : DifferentiableWithinAt 𝕜 f s x) (h2g : MapsTo g t u) (h2f : MapsTo f s t) (h3g : g y = y')
    (h3f : f x = y) (hxs : UniqueDiffWithinAt 𝕜 s x) :
    fderivWithin 𝕜 (g' ∘ g ∘ f) s x =
      (fderivWithin 𝕜 g' u y').comp ((fderivWithin 𝕜 g t y).comp (fderivWithin 𝕜 f s x)) := by
  substs h3g h3f
  exact (hg'.hasFDerivWithinAt.comp x (hg.hasFDerivWithinAt.comp x hf.hasFDerivWithinAt h2f) <|
    h2g.comp h2f).fderivWithin hxs

@[deprecated (since := "2024-10-31")] alias fderivWithin.comp₃ := fderivWithin_comp₃

theorem fderiv_comp {g : F → G} (hg : DifferentiableAt 𝕜 g (f x)) (hf : DifferentiableAt 𝕜 f x) :
    fderiv 𝕜 (g ∘ f) x = (fderiv 𝕜 g (f x)).comp (fderiv 𝕜 f x) :=
  (hg.hasFDerivAt.comp x hf.hasFDerivAt).fderiv

<<<<<<< HEAD
/-- A variant for the derivative of a composition, written without `∘`. -/
theorem fderiv.comp' {g : F → G} (hg : DifferentiableAt 𝕜 g (f x)) (hf : DifferentiableAt 𝕜 f x) :
    fderiv 𝕜 (fun y ↦ g (f y)) x = (fderiv 𝕜 g (f x)).comp (fderiv 𝕜 f x) :=
  fderiv.comp x hg hf

theorem fderiv.comp_fderivWithin {g : F → G} (hg : DifferentiableAt 𝕜 g (f x))
=======
@[deprecated (since := "2024-10-31")] alias fderiv.comp := fderiv_comp

/-- A variant for the derivative of a composition, written without `∘`. -/
theorem fderiv_comp' {g : F → G} (hg : DifferentiableAt 𝕜 g (f x)) (hf : DifferentiableAt 𝕜 f x) :
    fderiv 𝕜 (fun y ↦ g (f y)) x = (fderiv 𝕜 g (f x)).comp (fderiv 𝕜 f x) :=
  fderiv_comp x hg hf

theorem fderiv_comp_fderivWithin {g : F → G} (hg : DifferentiableAt 𝕜 g (f x))
>>>>>>> 2c07a25e
    (hf : DifferentiableWithinAt 𝕜 f s x) (hxs : UniqueDiffWithinAt 𝕜 s x) :
    fderivWithin 𝕜 (g ∘ f) s x = (fderiv 𝕜 g (f x)).comp (fderivWithin 𝕜 f s x) :=
  (hg.hasFDerivAt.comp_hasFDerivWithinAt x hf.hasFDerivWithinAt).fderivWithin hxs

@[deprecated (since := "2024-10-31")] alias fderiv.comp_fderivWithin := fderiv_comp_fderivWithin

@[fun_prop]
theorem DifferentiableOn.comp {g : F → G} {t : Set F} (hg : DifferentiableOn 𝕜 g t)
    (hf : DifferentiableOn 𝕜 f s) (st : MapsTo f s t) : DifferentiableOn 𝕜 (g ∘ f) s :=
  fun x hx => DifferentiableWithinAt.comp x (hg (f x) (st hx)) (hf x hx) st

@[fun_prop]
theorem Differentiable.comp {g : F → G} (hg : Differentiable 𝕜 g) (hf : Differentiable 𝕜 f) :
    Differentiable 𝕜 (g ∘ f) :=
  fun x => DifferentiableAt.comp x (hg (f x)) (hf x)

@[fun_prop]
theorem Differentiable.comp_differentiableOn {g : F → G} (hg : Differentiable 𝕜 g)
    (hf : DifferentiableOn 𝕜 f s) : DifferentiableOn 𝕜 (g ∘ f) s :=
  hg.differentiableOn.comp hf (mapsTo_univ _ _)

/-- The chain rule for derivatives in the sense of strict differentiability. -/
@[fun_prop]
protected theorem HasStrictFDerivAt.comp {g : F → G} {g' : F →L[𝕜] G}
    (hg : HasStrictFDerivAt g g' (f x)) (hf : HasStrictFDerivAt f f' x) :
    HasStrictFDerivAt (fun x => g (f x)) (g'.comp f') x :=
  ((hg.comp_tendsto (hf.continuousAt.prodMap' hf.continuousAt)).trans_isBigO
      hf.isBigO_sub).triangle <| by
    simpa only [g'.map_sub, f'.coe_comp'] using (g'.isBigO_comp _ _).trans_isLittleO hf

@[fun_prop]
protected theorem Differentiable.iterate {f : E → E} (hf : Differentiable 𝕜 f) (n : ℕ) :
    Differentiable 𝕜 f^[n] :=
  Nat.recOn n differentiable_id fun _ ihn => ihn.comp hf

@[fun_prop]
protected theorem DifferentiableOn.iterate {f : E → E} (hf : DifferentiableOn 𝕜 f s)
    (hs : MapsTo f s s) (n : ℕ) : DifferentiableOn 𝕜 f^[n] s :=
  Nat.recOn n differentiableOn_id fun _ ihn => ihn.comp hf hs

variable {x}

protected theorem HasFDerivAtFilter.iterate {f : E → E} {f' : E →L[𝕜] E}
    (hf : HasFDerivAtFilter f f' x L) (hL : Tendsto f L L) (hx : f x = x) (n : ℕ) :
    HasFDerivAtFilter f^[n] (f' ^ n) x L := by
  induction n with
  | zero => exact hasFDerivAtFilter_id x L
  | succ n ihn =>
    rw [Function.iterate_succ, pow_succ]
    rw [← hx] at ihn
    exact ihn.comp x hf hL

@[fun_prop]
protected theorem HasFDerivAt.iterate {f : E → E} {f' : E →L[𝕜] E} (hf : HasFDerivAt f f' x)
    (hx : f x = x) (n : ℕ) : HasFDerivAt f^[n] (f' ^ n) x := by
  refine HasFDerivAtFilter.iterate hf ?_ hx n
  -- Porting note: was `convert hf.continuousAt`
  convert hf.continuousAt.tendsto
  exact hx.symm

@[fun_prop]
protected theorem HasFDerivWithinAt.iterate {f : E → E} {f' : E →L[𝕜] E}
    (hf : HasFDerivWithinAt f f' s x) (hx : f x = x) (hs : MapsTo f s s) (n : ℕ) :
    HasFDerivWithinAt f^[n] (f' ^ n) s x := by
  refine HasFDerivAtFilter.iterate hf ?_ hx n
  rw [_root_.nhdsWithin] -- Porting note: Added `rw` to get rid of an error
  convert tendsto_inf.2 ⟨hf.continuousWithinAt, _⟩
  exacts [hx.symm, (tendsto_principal_principal.2 hs).mono_left inf_le_right]

@[fun_prop]
protected theorem HasStrictFDerivAt.iterate {f : E → E} {f' : E →L[𝕜] E}
    (hf : HasStrictFDerivAt f f' x) (hx : f x = x) (n : ℕ) :
    HasStrictFDerivAt f^[n] (f' ^ n) x := by
  induction n with
  | zero => exact hasStrictFDerivAt_id x
  | succ n ihn =>
    rw [Function.iterate_succ, pow_succ]
    rw [← hx] at ihn
    exact ihn.comp x hf

@[fun_prop]
protected theorem DifferentiableAt.iterate {f : E → E} (hf : DifferentiableAt 𝕜 f x) (hx : f x = x)
    (n : ℕ) : DifferentiableAt 𝕜 f^[n] x :=
  (hf.hasFDerivAt.iterate hx n).differentiableAt

@[fun_prop]
protected theorem DifferentiableWithinAt.iterate {f : E → E} (hf : DifferentiableWithinAt 𝕜 f s x)
    (hx : f x = x) (hs : MapsTo f s s) (n : ℕ) : DifferentiableWithinAt 𝕜 f^[n] s x :=
  (hf.hasFDerivWithinAt.iterate hx hs n).differentiableWithinAt

end Composition

end<|MERGE_RESOLUTION|>--- conflicted
+++ resolved
@@ -125,23 +125,6 @@
     fderivWithin 𝕜 (g ∘ f) s x = (fderivWithin 𝕜 g t (f x)).comp (fderivWithin 𝕜 f s x) :=
   (hg.hasFDerivWithinAt.comp x hf.hasFDerivWithinAt h).fderivWithin hxs
 
-<<<<<<< HEAD
-theorem fderivWithin.comp_of_eq {g : F → G} {t : Set F} {y : F}
-    (hg : DifferentiableWithinAt 𝕜 g t y) (hf : DifferentiableWithinAt 𝕜 f s x) (h : MapsTo f s t)
-    (hxs : UniqueDiffWithinAt 𝕜 s x) (hy : f x = y) :
-    fderivWithin 𝕜 (g ∘ f) s x = (fderivWithin 𝕜 g t (f x)).comp (fderivWithin 𝕜 f s x) := by
-  subst hy; exact fderivWithin.comp _ hg hf h hxs
-
-/-- A variant for the derivative of a composition, written without `∘`. -/
-theorem fderivWithin.comp' {g : F → G} {t : Set F} (hg : DifferentiableWithinAt 𝕜 g t (f x))
-    (hf : DifferentiableWithinAt 𝕜 f s x) (h : MapsTo f s t) (hxs : UniqueDiffWithinAt 𝕜 s x) :
-    fderivWithin 𝕜 (fun y ↦ g (f y)) s x
-      = (fderivWithin 𝕜 g t (f x)).comp (fderivWithin 𝕜 f s x) :=
-  fderivWithin.comp _ hg hf h hxs
-
-/-- A variant for the derivative of a composition, written without `∘`. -/
-theorem fderivWithin.comp_of_eq' {g : F → G} {t : Set F} {y : F}
-=======
 @[deprecated (since := "2024-10-31")] alias fderivWithin.comp := fderivWithin_comp
 
 theorem fderivWithin_comp_of_eq {g : F → G} {t : Set F} {y : F}
@@ -159,20 +142,13 @@
 
 /-- A variant for the derivative of a composition, written without `∘`. -/
 theorem fderivWithin_comp_of_eq' {g : F → G} {t : Set F} {y : F}
->>>>>>> 2c07a25e
     (hg : DifferentiableWithinAt 𝕜 g t y) (hf : DifferentiableWithinAt 𝕜 f s x) (h : MapsTo f s t)
     (hxs : UniqueDiffWithinAt 𝕜 s x) (hy : f x = y) :
     fderivWithin 𝕜 (fun y ↦ g (f y)) s x
       = (fderivWithin 𝕜 g t (f x)).comp (fderivWithin 𝕜 f s x) := by
-<<<<<<< HEAD
-  subst hy; exact fderivWithin.comp _ hg hf h hxs
-
-/-- A version of `fderivWithin.comp` that is useful to rewrite the composition of two derivatives
-=======
   subst hy; exact fderivWithin_comp _ hg hf h hxs
 
 /-- A version of `fderivWithin_comp` that is useful to rewrite the composition of two derivatives
->>>>>>> 2c07a25e
   into a single derivative. This version always applies, but creates a new side-goal `f x = y`. -/
 theorem fderivWithin_fderivWithin {g : F → G} {f : E → F} {x : E} {y : F} {s : Set E} {t : Set F}
     (hg : DifferentiableWithinAt 𝕜 g t y) (hf : DifferentiableWithinAt 𝕜 f s x) (h : MapsTo f s t)
@@ -199,14 +175,6 @@
     fderiv 𝕜 (g ∘ f) x = (fderiv 𝕜 g (f x)).comp (fderiv 𝕜 f x) :=
   (hg.hasFDerivAt.comp x hf.hasFDerivAt).fderiv
 
-<<<<<<< HEAD
-/-- A variant for the derivative of a composition, written without `∘`. -/
-theorem fderiv.comp' {g : F → G} (hg : DifferentiableAt 𝕜 g (f x)) (hf : DifferentiableAt 𝕜 f x) :
-    fderiv 𝕜 (fun y ↦ g (f y)) x = (fderiv 𝕜 g (f x)).comp (fderiv 𝕜 f x) :=
-  fderiv.comp x hg hf
-
-theorem fderiv.comp_fderivWithin {g : F → G} (hg : DifferentiableAt 𝕜 g (f x))
-=======
 @[deprecated (since := "2024-10-31")] alias fderiv.comp := fderiv_comp
 
 /-- A variant for the derivative of a composition, written without `∘`. -/
@@ -215,7 +183,6 @@
   fderiv_comp x hg hf
 
 theorem fderiv_comp_fderivWithin {g : F → G} (hg : DifferentiableAt 𝕜 g (f x))
->>>>>>> 2c07a25e
     (hf : DifferentiableWithinAt 𝕜 f s x) (hxs : UniqueDiffWithinAt 𝕜 s x) :
     fderivWithin 𝕜 (g ∘ f) s x = (fderiv 𝕜 g (f x)).comp (fderivWithin 𝕜 f s x) :=
   (hg.hasFDerivAt.comp_hasFDerivWithinAt x hf.hasFDerivWithinAt).fderivWithin hxs
