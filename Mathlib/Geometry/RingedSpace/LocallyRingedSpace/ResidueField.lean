--- conflicted
+++ resolved
@@ -82,19 +82,13 @@
 -- notes to reviewers: We need this instance for `residueFieldMap`, the type of `F` must be fixed
 -- like this. The instance `IsLocalRingHom (f.stalkMap x)` already exists, but does not work for
 -- `residueFieldMap`.
-instance : IsLocalRingHom (F := Y.presheaf.stalk (f.val.base x) →+* X.presheaf.stalk x)
+instance : IsLocalHom (F := Y.presheaf.stalk (f.val.base x) →+* X.presheaf.stalk x)
     (f.stalkMap x) :=
   f.2 x
 
 /-- If `X ⟶ Y` is a morphism of locally ringed spaces and `x` a point of `X`, we obtain
 a morphism of residue fields in the other direction. -/
 def residueFieldMap (x : X) : Y.residueField (f.val.base x) ⟶ X.residueField x :=
-<<<<<<< HEAD
-  -- note to reviewers: why does it fails after I remove this `have`?
-  -- It also fails if I write `@LocalRing.ResidueField.map _ _ _ _ _ _ (f.stalkMap x) inferInstance`
-  have _ : IsLocalHom (f.stalkMap x) := inferInstance
-=======
->>>>>>> f9365453
   LocalRing.ResidueField.map (f.stalkMap x)
 
 lemma residue_comp_residueFieldMap_eq_stalkMap_comp_residue (x : X) :
