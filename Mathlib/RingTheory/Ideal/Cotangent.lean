/-
Copyright (c) 2022 Andrew Yang. All rights reserved.
Released under Apache 2.0 license as described in the file LICENSE.
Authors: Andrew Yang
-/
import Mathlib.RingTheory.Ideal.Operations
import Mathlib.Algebra.Module.Torsion
import Mathlib.Algebra.Ring.Idempotents
import Mathlib.LinearAlgebra.Dimension.FreeAndStrongRankCondition
import Mathlib.LinearAlgebra.FiniteDimensional.Defs
import Mathlib.RingTheory.LocalRing.ResidueField.Basic
import Mathlib.RingTheory.Filtration
import Mathlib.RingTheory.Nakayama

/-!
# The module `I ⧸ I ^ 2`

In this file, we provide special API support for the module `I ⧸ I ^ 2`. The official
definition is a quotient module of `I`, but the alternative definition as an ideal of `R ⧸ I ^ 2` is
also given, and the two are `R`-equivalent as in `Ideal.cotangentEquivIdeal`.

Additional support is also given to the cotangent space `m ⧸ m ^ 2` of a local ring.

-/


namespace Ideal

-- Porting note: universes need to be explicit to avoid bad universe levels in `quotCotangent`
universe u v w

variable {R : Type u} {S : Type v} {S' : Type w} [CommRing R] [CommSemiring S] [Algebra S R]
variable [CommSemiring S'] [Algebra S' R] [Algebra S S'] [IsScalarTower S S' R] (I : Ideal R)

-- Porting note: instances that were derived automatically need to be proved by hand (see below)
/-- `I ⧸ I ^ 2` as a quotient of `I`. -/
def Cotangent : Type _ := I ⧸ (I • ⊤ : Submodule R I)

instance : AddCommGroup I.Cotangent := by delta Cotangent; infer_instance

instance cotangentModule : Module (R ⧸ I) I.Cotangent := by delta Cotangent; infer_instance

instance : Inhabited I.Cotangent := ⟨0⟩

instance Cotangent.moduleOfTower : Module S I.Cotangent :=
  Submodule.Quotient.module' _

instance Cotangent.isScalarTower : IsScalarTower S S' I.Cotangent :=
  Submodule.Quotient.isScalarTower _ _

instance [IsNoetherian R I] : IsNoetherian R I.Cotangent :=
  inferInstanceAs (IsNoetherian R (I ⧸ (I • ⊤ : Submodule R I)))

/-- The quotient map from `I` to `I ⧸ I ^ 2`. -/
@[simps! (config := .lemmasOnly) apply]
def toCotangent : I →ₗ[R] I.Cotangent := Submodule.mkQ _

theorem map_toCotangent_ker : I.toCotangent.ker.map I.subtype = I ^ 2 := by
  rw [Ideal.toCotangent, Submodule.ker_mkQ, pow_two, Submodule.map_smul'' I ⊤ (Submodule.subtype I),
    Algebra.id.smul_eq_mul, Submodule.map_subtype_top]

theorem mem_toCotangent_ker {x : I} : x ∈ LinearMap.ker I.toCotangent ↔ (x : R) ∈ I ^ 2 := by
  rw [← I.map_toCotangent_ker]
  simp

theorem toCotangent_eq {x y : I} : I.toCotangent x = I.toCotangent y ↔ (x - y : R) ∈ I ^ 2 := by
  rw [← sub_eq_zero]
  exact I.mem_toCotangent_ker

theorem toCotangent_eq_zero (x : I) : I.toCotangent x = 0 ↔ (x : R) ∈ I ^ 2 := I.mem_toCotangent_ker

theorem toCotangent_surjective : Function.Surjective I.toCotangent := Submodule.mkQ_surjective _

theorem toCotangent_range : LinearMap.range I.toCotangent = ⊤ := Submodule.range_mkQ _

theorem cotangent_subsingleton_iff : Subsingleton I.Cotangent ↔ IsIdempotentElem I := by
  constructor
  · intro H
    refine (pow_two I).symm.trans (le_antisymm (Ideal.pow_le_self two_ne_zero) ?_)
    exact fun x hx => (I.toCotangent_eq_zero ⟨x, hx⟩).mp (Subsingleton.elim _ _)
  · exact fun e =>
      ⟨fun x y =>
        Quotient.inductionOn₂' x y fun x y =>
          I.toCotangent_eq.mpr <| ((pow_two I).trans e).symm ▸ I.sub_mem x.prop y.prop⟩

/-- The inclusion map `I ⧸ I ^ 2` to `R ⧸ I ^ 2`. -/
def cotangentToQuotientSquare : I.Cotangent →ₗ[R] R ⧸ I ^ 2 :=
  Submodule.mapQ (I • ⊤) (I ^ 2) I.subtype
    (by
      rw [← Submodule.map_le_iff_le_comap, Submodule.map_smul'', Submodule.map_top,
        Submodule.range_subtype, smul_eq_mul, pow_two] )

theorem to_quotient_square_comp_toCotangent :
    I.cotangentToQuotientSquare.comp I.toCotangent = (I ^ 2).mkQ.comp (Submodule.subtype I) :=
  LinearMap.ext fun _ => rfl

@[simp]
theorem toCotangent_to_quotient_square (x : I) :
    I.cotangentToQuotientSquare (I.toCotangent x) = (I ^ 2).mkQ x := rfl

lemma Cotangent.smul_eq_zero_of_mem {I : Ideal R}
    {x} (hx : x ∈ I) (m : I.Cotangent) : x • m = 0 := by
  obtain ⟨m, rfl⟩ := Ideal.toCotangent_surjective _ m
  rw [← map_smul, Ideal.toCotangent_eq_zero, pow_two]
  exact Ideal.mul_mem_mul hx m.2

lemma isTorsionBySet_cotangent :
    Module.IsTorsionBySet R I.Cotangent I :=
  fun m x ↦ m.smul_eq_zero_of_mem x.2

/-- `I ⧸ I ^ 2` as an ideal of `R ⧸ I ^ 2`. -/
def cotangentIdeal (I : Ideal R) : Ideal (R ⧸ I ^ 2) :=
  Submodule.map (Quotient.mk (I ^ 2)|>.toSemilinearMap) I

theorem cotangentIdeal_square (I : Ideal R) : I.cotangentIdeal ^ 2 = ⊥ := by
  rw [eq_bot_iff, pow_two I.cotangentIdeal, ← smul_eq_mul]
  intro x hx
  refine Submodule.smul_induction_on hx ?_ ?_
  · rintro _ ⟨x, hx, rfl⟩ _ ⟨y, hy, rfl⟩; apply (Submodule.Quotient.eq _).mpr _
    rw [sub_zero, pow_two]; exact Ideal.mul_mem_mul hx hy
  · intro x y hx hy; exact add_mem hx hy

theorem to_quotient_square_range :
    LinearMap.range I.cotangentToQuotientSquare = I.cotangentIdeal.restrictScalars R := by
  trans LinearMap.range (I.cotangentToQuotientSquare.comp I.toCotangent)
  · rw [LinearMap.range_comp, I.toCotangent_range, Submodule.map_top]
  · rw [to_quotient_square_comp_toCotangent, LinearMap.range_comp, I.range_subtype]; ext; rfl

/-- The equivalence of the two definitions of `I / I ^ 2`, either as the quotient of `I` or the
ideal of `R / I ^ 2`. -/
noncomputable def cotangentEquivIdeal : I.Cotangent ≃ₗ[R] I.cotangentIdeal := by
  refine
  { LinearMap.codRestrict (I.cotangentIdeal.restrictScalars R) I.cotangentToQuotientSquare
      fun x => by { rw [← to_quotient_square_range]; exact LinearMap.mem_range_self _ _ },
    Equiv.ofBijective _ ⟨?_, ?_⟩ with }
  · rintro x y e
    replace e := congr_arg Subtype.val e
    obtain ⟨x, rfl⟩ := I.toCotangent_surjective x
    obtain ⟨y, rfl⟩ := I.toCotangent_surjective y
    rw [I.toCotangent_eq]
    dsimp only [toCotangent_to_quotient_square, Submodule.mkQ_apply] at e
    rwa [Submodule.Quotient.eq] at e
  · rintro ⟨_, x, hx, rfl⟩
    exact ⟨I.toCotangent ⟨x, hx⟩, Subtype.ext rfl⟩

@[simp]
theorem cotangentEquivIdeal_apply (x : I.Cotangent) :
    ↑(I.cotangentEquivIdeal x) = I.cotangentToQuotientSquare x := rfl

theorem cotangentEquivIdeal_symm_apply (x : R) (hx : x ∈ I) :
    -- Note: #8386 had to specify `(R₂ := R)` because `I.toCotangent` suggested `R ⧸ I^2` instead
    I.cotangentEquivIdeal.symm ⟨(I ^ 2).mkQ x,
      Submodule.mem_map_of_mem (F := R →ₗ[R] R ⧸ I ^ 2) (f := (I ^ 2).mkQ) hx⟩ =
      I.toCotangent (R := R) ⟨x, hx⟩ := by
  apply I.cotangentEquivIdeal.injective
  rw [I.cotangentEquivIdeal.apply_symm_apply]
  ext
  rfl

variable {A B : Type*} [CommRing A] [CommRing B] [Algebra R A] [Algebra R B]

/-- The lift of `f : A →ₐ[R] B` to `A ⧸ J ^ 2 →ₐ[R] B` with `J` being the kernel of `f`. -/
def _root_.AlgHom.kerSquareLift (f : A →ₐ[R] B) : A ⧸ RingHom.ker f.toRingHom ^ 2 →ₐ[R] B := by
  refine { Ideal.Quotient.lift (RingHom.ker f.toRingHom ^ 2) f.toRingHom ?_ with commutes' := ?_ }
  · intro a ha; exact Ideal.pow_le_self two_ne_zero ha
  · intro r
    rw [IsScalarTower.algebraMap_apply R A, RingHom.toFun_eq_coe, Ideal.Quotient.algebraMap_eq,
      Ideal.Quotient.lift_mk]
    exact f.map_algebraMap r

theorem _root_.AlgHom.ker_kerSquareLift (f : A →ₐ[R] B) :
    RingHom.ker f.kerSquareLift.toRingHom = f.toRingHom.ker.cotangentIdeal := by
  apply le_antisymm
  · intro x hx; obtain ⟨x, rfl⟩ := Ideal.Quotient.mk_surjective x; exact ⟨x, hx, rfl⟩
  · rintro _ ⟨x, hx, rfl⟩; exact hx

instance Algebra.kerSquareLift : Algebra (R ⧸ (RingHom.ker (algebraMap R A) ^ 2)) A :=
  (Algebra.ofId R A).kerSquareLift.toAlgebra

instance [Algebra A B] [IsScalarTower R A B] :
    IsScalarTower R (A ⧸ (RingHom.ker (algebraMap A B) ^ 2)) B :=
  IsScalarTower.of_algebraMap_eq'
    (IsScalarTower.toAlgHom R A B).kerSquareLift.comp_algebraMap.symm

/-- The quotient ring of `I ⧸ I ^ 2` is `R ⧸ I`. -/
def quotCotangent : (R ⧸ I ^ 2) ⧸ I.cotangentIdeal ≃+* R ⧸ I := by
  refine (Ideal.quotEquivOfEq (Ideal.map_eq_submodule_map _ _).symm).trans ?_
  refine (DoubleQuot.quotQuotEquivQuotSup _ _).trans ?_
  exact Ideal.quotEquivOfEq (sup_eq_right.mpr <| Ideal.pow_le_self two_ne_zero)

/-- The map `I/I² → J/J²` if `I ≤ f⁻¹(J)`. -/
def mapCotangent (I₁ : Ideal A) (I₂ : Ideal B) (f : A →ₐ[R] B) (h : I₁ ≤ I₂.comap f) :
    I₁.Cotangent →ₗ[R] I₂.Cotangent := by
  refine Submodule.mapQ ((I₁ • ⊤ : Submodule A I₁).restrictScalars R)
    ((I₂ • ⊤ : Submodule B I₂).restrictScalars R) ?_ ?_
  · exact f.toLinearMap.restrict (p := I₁.restrictScalars R) (q := I₂.restrictScalars R) h
  · intro x hx
    refine Submodule.smul_induction_on hx ?_ (fun _ _ ↦ add_mem)
    rintro a ha ⟨b, hb⟩ -
    simp only [SetLike.mk_smul_mk, smul_eq_mul, Submodule.mem_comap, Submodule.restrictScalars_mem]
    convert (Submodule.smul_mem_smul (M := I₂) (r := f a)
      (n := ⟨f b, h hb⟩) (h ha) (Submodule.mem_top)) using 1
    ext
    exact _root_.map_mul f a b

@[simp]
lemma mapCotangent_toCotangent
    (I₁ : Ideal A) (I₂ : Ideal B) (f : A →ₐ[R] B) (h : I₁ ≤ I₂.comap f) (x : I₁) :
    Ideal.mapCotangent I₁ I₂ f h (Ideal.toCotangent I₁ x) = Ideal.toCotangent I₂ ⟨f x, h x.2⟩ := rfl

end Ideal

namespace LocalRing

variable (R : Type*) [CommRing R] [LocalRing R]

/-- The `A ⧸ I`-vector space `I ⧸ I ^ 2`. -/
abbrev CotangentSpace : Type _ := (maximalIdeal R).Cotangent
<<<<<<< HEAD
#align local_ring.cotangent_space LocalRing.CotangentSpace
=======
>>>>>>> 99508fb5

instance : Module (ResidueField R) (CotangentSpace R) := Ideal.cotangentModule _

instance : IsScalarTower R (ResidueField R) (CotangentSpace R) :=
  Module.IsTorsionBySet.isScalarTower _

instance [IsNoetherianRing R] : FiniteDimensional (ResidueField R) (CotangentSpace R) :=
  Module.Finite.of_restrictScalars_finite R _ _

variable {R}

lemma subsingleton_cotangentSpace_iff [IsNoetherianRing R] :
    Subsingleton (CotangentSpace R) ↔ IsField R := by
  refine (maximalIdeal R).cotangent_subsingleton_iff.trans ?_
  rw [LocalRing.isField_iff_maximalIdeal_eq, Ideal.isIdempotentElem_iff_eq_bot_or_top_of_localRing]
  simp [(maximalIdeal.isMaximal R).ne_top]

lemma CotangentSpace.map_eq_top_iff [IsNoetherianRing R] {M : Submodule R (maximalIdeal R)} :
    M.map (maximalIdeal R).toCotangent = ⊤ ↔ M = ⊤ := by
  refine ⟨fun H ↦ eq_top_iff.mpr ?_, by rintro rfl; simp [Ideal.toCotangent_range]⟩
  refine (Submodule.map_le_map_iff_of_injective (Submodule.injective_subtype _) _ _).mp ?_
  rw [Submodule.map_top, Submodule.range_subtype]
  apply Submodule.le_of_le_smul_of_le_jacobson_bot (IsNoetherian.noetherian _)
    (LocalRing.jacobson_eq_maximalIdeal _ bot_ne_top).ge
  rw [smul_eq_mul, ← pow_two, ← Ideal.map_toCotangent_ker, ← Submodule.map_sup,
    ← Submodule.comap_map_eq, H, Submodule.comap_top, Submodule.map_top, Submodule.range_subtype]

lemma CotangentSpace.span_image_eq_top_iff [IsNoetherianRing R] {s : Set (maximalIdeal R)} :
    Submodule.span (ResidueField R) ((maximalIdeal R).toCotangent '' s) = ⊤ ↔
      Submodule.span R s = ⊤ := by
  rw [← map_eq_top_iff, ← (Submodule.restrictScalars_injective R ..).eq_iff,
    Submodule.restrictScalars_span]
  · simp only [Ideal.toCotangent_apply, Submodule.restrictScalars_top, Submodule.map_span]
  · exact Ideal.Quotient.mk_surjective

open FiniteDimensional

lemma finrank_cotangentSpace_eq_zero_iff [IsNoetherianRing R] :
    finrank (ResidueField R) (CotangentSpace R) = 0 ↔ IsField R := by
  rw [finrank_zero_iff, subsingleton_cotangentSpace_iff]

lemma finrank_cotangentSpace_eq_zero (R) [Field R] :
    finrank (ResidueField R) (CotangentSpace R) = 0 :=
  finrank_cotangentSpace_eq_zero_iff.mpr (Field.toIsField R)

open Submodule in
theorem finrank_cotangentSpace_le_one_iff [IsNoetherianRing R] :
    finrank (ResidueField R) (CotangentSpace R) ≤ 1 ↔ (maximalIdeal R).IsPrincipal := by
  rw [Module.finrank_le_one_iff_top_isPrincipal, isPrincipal_iff,
    (maximalIdeal R).toCotangent_surjective.exists, isPrincipal_iff]
  simp_rw [← Set.image_singleton, eq_comm (a := ⊤), CotangentSpace.span_image_eq_top_iff,
    ← (map_injective_of_injective (injective_subtype _)).eq_iff, map_span, Set.image_singleton,
    Submodule.map_top, range_subtype, eq_comm (a := maximalIdeal R)]
  exact ⟨fun ⟨x, h⟩ ↦ ⟨_, h⟩, fun ⟨x, h⟩ ↦ ⟨⟨x, h ▸ subset_span (Set.mem_singleton x)⟩, h⟩⟩

end LocalRing<|MERGE_RESOLUTION|>--- conflicted
+++ resolved
@@ -216,10 +216,6 @@
 
 /-- The `A ⧸ I`-vector space `I ⧸ I ^ 2`. -/
 abbrev CotangentSpace : Type _ := (maximalIdeal R).Cotangent
-<<<<<<< HEAD
-#align local_ring.cotangent_space LocalRing.CotangentSpace
-=======
->>>>>>> 99508fb5
 
 instance : Module (ResidueField R) (CotangentSpace R) := Ideal.cotangentModule _
 
