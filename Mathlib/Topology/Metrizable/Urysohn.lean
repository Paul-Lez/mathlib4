/-
Copyright (c) 2021 Yury Kudryashov. All rights reserved.
Released under Apache 2.0 license as described in the file LICENSE.
Authors: Yury Kudryashov
-/
import Mathlib.Analysis.SpecificLimits.Basic
import Mathlib.Topology.UrysohnsLemma
import Mathlib.Topology.ContinuousMap.Bounded
import Mathlib.Topology.Metrizable.Basic
/-!
# Urysohn's Metrization Theorem

In this file we prove Urysohn's Metrization Theorem:
a T₃ topological space with second countable topology `X` is metrizable.

First we prove that `X` can be embedded into `l^∞`, then use this embedding to pull back the metric
space structure.

## Implementation notes

We use `ℕ →ᵇ ℝ`, not `lpSpace` for `l^∞` to avoid heavy imports.
-/

open Set Filter Metric
open scoped Topology BoundedContinuousFunction

namespace TopologicalSpace

section RegularSpace

variable (X : Type*) [TopologicalSpace X] [RegularSpace X] [SecondCountableTopology X]

/-- For a regular topological space with second countable topology,
there exists an inducing map to `l^∞ = ℕ →ᵇ ℝ`. -/
theorem exists_isInducing_l_infty : ∃ f : X → ℕ →ᵇ ℝ, IsInducing f := by
  -- Choose a countable basis, and consider the set `s` of pairs of set `(U, V)` such that `U ∈ B`,
  -- `V ∈ B`, and `closure U ⊆ V`.
  rcases exists_countable_basis X with ⟨B, hBc, -, hB⟩
  let s : Set (Set X × Set X) := { UV ∈ B ×ˢ B | closure UV.1 ⊆ UV.2 }
  -- `s` is a countable set.
  haveI : Encodable s := ((hBc.prod hBc).mono inter_subset_left).toEncodable
  -- We don't have the space of bounded (possibly discontinuous) functions, so we equip `s`
  -- with the discrete topology and deal with `s →ᵇ ℝ` instead.
  letI : TopologicalSpace s := ⊥
  haveI : DiscreteTopology s := ⟨rfl⟩
  rsuffices ⟨f, hf⟩ : ∃ f : X → s →ᵇ ℝ, IsInducing f
  · exact ⟨fun x => (f x).extend (Encodable.encode' s) 0,
      (BoundedContinuousFunction.isometry_extend (Encodable.encode' s)
<<<<<<< HEAD
        (0 : ℕ →ᵇ ℝ)).isEmbedding.toInducing.comp hf⟩
=======
        (0 : ℕ →ᵇ ℝ)).isEmbedding.isInducing.comp hf⟩
>>>>>>> 4efbd2b0
  have hd : ∀ UV : s, Disjoint (closure UV.1.1) UV.1.2ᶜ :=
    fun UV => disjoint_compl_right.mono_right (compl_subset_compl.2 UV.2.2)
  -- Choose a sequence of `εₙ > 0`, `n : s`, that is bounded above by `1` and tends to zero
  -- along the `cofinite` filter.
  obtain ⟨ε, ε01, hε⟩ : ∃ ε : s → ℝ, (∀ UV, ε UV ∈ Ioc (0 : ℝ) 1) ∧ Tendsto ε cofinite (𝓝 0) := by
    rcases posSumOfEncodable zero_lt_one s with ⟨ε, ε0, c, hεc, hc1⟩
    refine ⟨ε, fun UV => ⟨ε0 UV, ?_⟩, hεc.summable.tendsto_cofinite_zero⟩
    exact (le_hasSum hεc UV fun _ _ => (ε0 _).le).trans hc1
  /- For each `UV = (U, V) ∈ s` we use Urysohn's lemma to choose a function `f UV` that is equal to
    zero on `U` and is equal to `ε UV` on the complement to `V`. -/
  have : ∀ UV : s, ∃ f : C(X, ℝ),
      EqOn f 0 UV.1.1 ∧ EqOn f (fun _ => ε UV) UV.1.2ᶜ ∧ ∀ x, f x ∈ Icc 0 (ε UV) := by
    intro UV
    rcases exists_continuous_zero_one_of_isClosed isClosed_closure
        (hB.isOpen UV.2.1.2).isClosed_compl (hd UV) with
      ⟨f, hf₀, hf₁, hf01⟩
    exact ⟨ε UV • f, fun x hx => by simp [hf₀ (subset_closure hx)], fun x hx => by simp [hf₁ hx],
      fun x => ⟨mul_nonneg (ε01 _).1.le (hf01 _).1, mul_le_of_le_one_right (ε01 _).1.le (hf01 _).2⟩⟩
  choose f hf0 hfε hf0ε using this
  have hf01 : ∀ UV x, f UV x ∈ Icc (0 : ℝ) 1 :=
    fun UV x => Icc_subset_Icc_right (ε01 _).2 (hf0ε _ _)
  -- The embedding is given by `F x UV = f UV x`.
  set F : X → s →ᵇ ℝ := fun x =>
    ⟨⟨fun UV => f UV x, continuous_of_discreteTopology⟩, 1,
      fun UV₁ UV₂ => Real.dist_le_of_mem_Icc_01 (hf01 _ _) (hf01 _ _)⟩
  have hF : ∀ x UV, F x UV = f UV x := fun _ _ => rfl
  refine ⟨F, isInducing_iff_nhds.2 fun x => le_antisymm ?_ ?_⟩
  · /- First we prove that `F` is continuous. Given `δ > 0`, consider the set `T` of `(U, V) ∈ s`
    such that `ε (U, V) ≥ δ`. Since `ε` tends to zero, `T` is finite. Since each `f` is continuous,
    we can choose a neighborhood such that `dist (F y (U, V)) (F x (U, V)) ≤ δ` for any
    `(U, V) ∈ T`. For `(U, V) ∉ T`, the same inequality is true because both `F y (U, V)` and
    `F x (U, V)` belong to the interval `[0, ε (U, V)]`. -/
    refine (nhds_basis_closedBall.comap _).ge_iff.2 fun δ δ0 => ?_
    have h_fin : { UV : s | δ ≤ ε UV }.Finite := by simpa only [← not_lt] using hε (gt_mem_nhds δ0)
    have : ∀ᶠ y in 𝓝 x, ∀ UV, δ ≤ ε UV → dist (F y UV) (F x UV) ≤ δ := by
      refine (eventually_all_finite h_fin).2 fun UV _ => ?_
      exact (f UV).continuous.tendsto x (closedBall_mem_nhds _ δ0)
    refine this.mono fun y hy => (BoundedContinuousFunction.dist_le δ0.le).2 fun UV => ?_
    rcases le_total δ (ε UV) with hle | hle
    exacts [hy _ hle, (Real.dist_le_of_mem_Icc (hf0ε _ _) (hf0ε _ _)).trans (by rwa [sub_zero])]
  · /- Finally, we prove that each neighborhood `V` of `x : X`
    includes a preimage of a neighborhood of `F x` under `F`.
    Without loss of generality, `V` belongs to `B`.
    Choose `U ∈ B` such that `x ∈ V` and `closure V ⊆ U`.
    Then the preimage of the `(ε (U, V))`-neighborhood of `F x` is included by `V`. -/
    refine ((nhds_basis_ball.comap _).le_basis_iff hB.nhds_hasBasis).2 ?_
    rintro V ⟨hVB, hxV⟩
    rcases hB.exists_closure_subset (hB.mem_nhds hVB hxV) with ⟨U, hUB, hxU, hUV⟩
    set UV : ↥s := ⟨(U, V), ⟨hUB, hVB⟩, hUV⟩
    refine ⟨ε UV, (ε01 UV).1, fun y (hy : dist (F y) (F x) < ε UV) => ?_⟩
    replace hy : dist (F y UV) (F x UV) < ε UV :=
      (BoundedContinuousFunction.dist_coe_le_dist _).trans_lt hy
    contrapose! hy
    rw [hF, hF, hfε UV hy, hf0 UV hxU, Pi.zero_apply, dist_zero_right]
    exact le_abs_self _

@[deprecated (since := "2024-10-28")] alias exists_inducing_l_infty := exists_isInducing_l_infty

/-- *Urysohn's metrization theorem* (Tychonoff's version):
a regular topological space with second countable topology `X` is metrizable,
i.e., there exists a pseudometric space structure that generates the same topology. -/
instance (priority := 90) PseudoMetrizableSpace.of_regularSpace_secondCountableTopology :
    PseudoMetrizableSpace X :=
  let ⟨_, hf⟩ := exists_isInducing_l_infty X
  hf.pseudoMetrizableSpace

end RegularSpace

variable (X : Type*) [TopologicalSpace X] [T3Space X] [SecondCountableTopology X]

/-- A T₃ topological space with second countable topology can be embedded into `l^∞ = ℕ →ᵇ ℝ`. -/
theorem exists_embedding_l_infty : ∃ f : X → ℕ →ᵇ ℝ, IsEmbedding f :=
<<<<<<< HEAD
  let ⟨f, hf⟩ := exists_inducing_l_infty X; ⟨f, hf.isEmbedding⟩
=======
  let ⟨f, hf⟩ := exists_isInducing_l_infty X; ⟨f, hf.isEmbedding⟩
>>>>>>> 4efbd2b0

/-- *Urysohn's metrization theorem* (Tychonoff's version): a T₃ topological space with second
countable topology `X` is metrizable, i.e., there exists a metric space structure that generates the
same topology. -/
instance (priority := 90) metrizableSpace_of_t3_second_countable : MetrizableSpace X :=
  let ⟨_, hf⟩ := exists_embedding_l_infty X
  hf.metrizableSpace

end TopologicalSpace<|MERGE_RESOLUTION|>--- conflicted
+++ resolved
@@ -46,11 +46,7 @@
   rsuffices ⟨f, hf⟩ : ∃ f : X → s →ᵇ ℝ, IsInducing f
   · exact ⟨fun x => (f x).extend (Encodable.encode' s) 0,
       (BoundedContinuousFunction.isometry_extend (Encodable.encode' s)
-<<<<<<< HEAD
-        (0 : ℕ →ᵇ ℝ)).isEmbedding.toInducing.comp hf⟩
-=======
         (0 : ℕ →ᵇ ℝ)).isEmbedding.isInducing.comp hf⟩
->>>>>>> 4efbd2b0
   have hd : ∀ UV : s, Disjoint (closure UV.1.1) UV.1.2ᶜ :=
     fun UV => disjoint_compl_right.mono_right (compl_subset_compl.2 UV.2.2)
   -- Choose a sequence of `εₙ > 0`, `n : s`, that is bounded above by `1` and tends to zero
@@ -123,11 +119,7 @@
 
 /-- A T₃ topological space with second countable topology can be embedded into `l^∞ = ℕ →ᵇ ℝ`. -/
 theorem exists_embedding_l_infty : ∃ f : X → ℕ →ᵇ ℝ, IsEmbedding f :=
-<<<<<<< HEAD
-  let ⟨f, hf⟩ := exists_inducing_l_infty X; ⟨f, hf.isEmbedding⟩
-=======
   let ⟨f, hf⟩ := exists_isInducing_l_infty X; ⟨f, hf.isEmbedding⟩
->>>>>>> 4efbd2b0
 
 /-- *Urysohn's metrization theorem* (Tychonoff's version): a T₃ topological space with second
 countable topology `X` is metrizable, i.e., there exists a metric space structure that generates the
