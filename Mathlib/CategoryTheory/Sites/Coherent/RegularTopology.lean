/-
Copyright (c) 2023 Dagur Asgeirsson. All rights reserved.
Released under Apache 2.0 license as described in the file LICENSE.
Authors: Dagur Asgeirsson
-/
import Mathlib.CategoryTheory.Sites.Coherent.RegularSheaves
/-!

# Description of the covering sieves of the regular topology

This file characterises the covering sieves of the regular topology.

## Main result

* `regularTopology.mem_sieves_iff_hasEffectiveEpi`: a sieve is a covering sieve for the
  regular topology if and only if it contains an effective epi.
-/

namespace CategoryTheory.regularTopology

open Limits

variable {C : Type*} [Category C] [Preregular C] {X : C}

/--
For a preregular category, any sieve that contains an `EffectiveEpi` is a covering sieve of the
regular topology.
Note: This is one direction of `mem_sieves_iff_hasEffectiveEpi`, but is needed for the proof.
-/
theorem mem_sieves_of_hasEffectiveEpi (S : Sieve X) :
    (∃ (Y : C) (π : Y ⟶ X), EffectiveEpi π ∧ S.arrows π) → (S ∈ (regularTopology C).sieves X) := by
  rintro ⟨Y, π, h⟩
  have h_le : Sieve.generate (Presieve.ofArrows (fun () ↦ Y) (fun _ ↦ π)) ≤ S := by
    rw [Sieve.generate_le_iff (Presieve.ofArrows _ _) S]
    apply Presieve.le_of_factorsThru_sieve (Presieve.ofArrows _ _) S _
    intro W g f
    refine ⟨W, 𝟙 W, ?_⟩
    cases f
    exact ⟨π, ⟨h.2, Category.id_comp π⟩⟩
  apply Coverage.saturate_of_superset (regularCoverage C) h_le
  exact Coverage.Saturate.of X _ ⟨Y, π, rfl, h.1⟩

/-- Effective epis in a preregular category are stable under composition. -/
instance {Y Y' : C} (π : Y ⟶ X) [EffectiveEpi π]
    (π' : Y' ⟶ Y) [EffectiveEpi π'] : EffectiveEpi (π' ≫ π) := by
  rw [effectiveEpi_iff_effectiveEpiFamily, ← Sieve.effectiveEpimorphic_family]
  suffices h₂ : (Sieve.generate (Presieve.ofArrows _ _)) ∈
      GrothendieckTopology.sieves (regularTopology C) X by
    change Nonempty _
    rw [← Sieve.forallYonedaIsSheaf_iff_colimit]
    exact fun W => regularTopology.isSheaf_yoneda_obj W _ h₂
<<<<<<< HEAD
  apply Coverage.saturate.transitive X (Sieve.generate (Presieve.ofArrows (fun () ↦ Y)
=======
  apply Coverage.Saturate.transitive X (Sieve.generate (Presieve.ofArrows (fun () ↦ Y)
>>>>>>> 59de845a
      (fun () ↦ π)))
  · apply Coverage.Saturate.of
    use Y, π
  · intro V f ⟨Y₁, h, g, ⟨hY, hf⟩⟩
    rw [← hf, Sieve.pullback_comp]
    apply (regularTopology C).pullback_stable'
    apply regularTopology.mem_sieves_of_hasEffectiveEpi
    cases hY
    exact ⟨Y', π', inferInstance, Y', (𝟙 _), π' ≫ π, Presieve.ofArrows.mk (), (by simp)⟩

/-- A sieve is a cover for the regular topology if and only if it contains an `EffectiveEpi`. -/
theorem mem_sieves_iff_hasEffectiveEpi (S : Sieve X) :
    (S ∈ (regularTopology C).sieves  X) ↔
    ∃ (Y : C) (π : Y ⟶ X), EffectiveEpi π ∧ (S.arrows π) := by
  constructor
  · intro h
    induction' h with Y T hS Y Y R S _ _ a b
    · rcases hS with ⟨Y', π, h'⟩
      refine ⟨Y', π, h'.2, ?_⟩
      rcases h' with ⟨rfl, _⟩
      exact ⟨Y', 𝟙 Y', π, Presieve.ofArrows.mk (), (by simp)⟩
    · exact ⟨Y, (𝟙 Y), inferInstance, by simp only [Sieve.top_apply, forall_const]⟩
    · rcases a with ⟨Y₁, π, ⟨h₁,h₂⟩⟩
      choose Y' π' _ H using b h₂
      exact ⟨Y', π' ≫ π, inferInstance, (by simpa using H)⟩
  · exact regularTopology.mem_sieves_of_hasEffectiveEpi S

end CategoryTheory.regularTopology<|MERGE_RESOLUTION|>--- conflicted
+++ resolved
@@ -49,11 +49,7 @@
     change Nonempty _
     rw [← Sieve.forallYonedaIsSheaf_iff_colimit]
     exact fun W => regularTopology.isSheaf_yoneda_obj W _ h₂
-<<<<<<< HEAD
-  apply Coverage.saturate.transitive X (Sieve.generate (Presieve.ofArrows (fun () ↦ Y)
-=======
   apply Coverage.Saturate.transitive X (Sieve.generate (Presieve.ofArrows (fun () ↦ Y)
->>>>>>> 59de845a
       (fun () ↦ π)))
   · apply Coverage.Saturate.of
     use Y, π
