--- conflicted
+++ resolved
@@ -8,10 +8,7 @@
 import Mathlib.Algebra.Order.Field.Rat
 import Mathlib.Algebra.Order.Ring.Basic
 import Mathlib.Combinatorics.Enumerative.DoubleCounting
-<<<<<<< HEAD
-=======
 import Mathlib.Tactic.FieldSimp
->>>>>>> d0df76bd
 import Mathlib.Tactic.GCongr
 import Mathlib.Tactic.Positivity
 import Mathlib.Tactic.Positivity.Finset
@@ -62,11 +59,7 @@
   · obtain ⟨a, ha, c, hc, rfl⟩ := mem_div.1 hx
     refine card_le_card_of_injOn (fun b ↦ (a / b, c / b)) (fun b hb ↦ ?_) fun b₁ _ b₂ _ h ↦ ?_
     · rw [mem_bipartiteAbove]
-<<<<<<< HEAD
-      exact ⟨mk_mem_product (div_mem_div ha hb) (div_mem_div hb hc), div_mul_div_cancel _ _ _⟩
-=======
       exact ⟨mk_mem_product (div_mem_div ha hb) (div_mem_div hc hb), div_div_div_cancel_right ..⟩
->>>>>>> d0df76bd
     · exact div_right_injective (Prod.ext_iff.1 h).1
   · exact ((mem_bipartiteBelow _).1 hv).2
 
@@ -225,15 +218,6 @@
   · simp
   induction' n with n ih
   · simp
-<<<<<<< HEAD
-  rw [_root_.pow_succ', ← mul_assoc, _root_.pow_succ', @mul_assoc ℚ≥0, ← mul_div_right_comm,
-    le_div_iff₀, ← cast_mul]
-  swap
-  · exact cast_pos.2 hA.card_pos
-  refine (Nat.cast_le.2 <| pluennecke_petridis_inequality_mul _ hAB).trans ?_
-  rw [cast_mul]
-  gcongr
-=======
   refine le_of_mul_le_mul_right ?_ (by positivity : (0 : ℚ≥0) < #A)
   calc
     ((#(A * B ^ (n + 1))) * #A : ℚ≥0)
@@ -241,7 +225,6 @@
     _ ≤ #(A * B) * #(A * B ^ n) := mod_cast pluennecke_petridis_inequality_mul _ hAB
     _ ≤ #(A * B) * ((#(A * B) / #A) ^ n * #A) := by gcongr
     _ = (#(A * B) / #A) ^ (n + 1) * #A * #A := by field_simp; ring
->>>>>>> d0df76bd
 
 /-- The **Plünnecke-Ruzsa inequality**. Multiplication version. Note that this is genuinely harder
 than the division version because we cannot use a double counting argument. -/
@@ -253,19 +236,6 @@
   obtain ⟨C, hC, hCmin⟩ :=
     exists_min_image (A.powerset.erase ∅) (fun C ↦ #(C * B) / #C : _ → ℚ≥0) ⟨A, hA'⟩
   rw [mem_erase, mem_powerset, ← nonempty_iff_ne_empty] at hC
-<<<<<<< HEAD
-  refine (_root_.mul_le_mul_right <| cast_pos.2 hC.1.card_pos).1 ?_
-  norm_cast
-  refine (Nat.cast_le.2 <| ruzsa_triangle_inequality_div_mul_mul _ _ _).trans ?_
-  push_cast
-  rw [mul_comm _ C]
-  refine (mul_le_mul (card_mul_pow_le (mul_aux hC.1 hC.2 hCA) _)
-    (card_mul_pow_le (mul_aux hC.1 hC.2 hCA) _) (zero_le _) (zero_le _)).trans ?_
-  rw [mul_mul_mul_comm, ← pow_add, ← mul_assoc]
-  gcongr ((?_ ^ _) * Nat.cast ?_) * _
-  · exact hCA _ hA'
-  · exact card_le_card hC.2
-=======
   obtain ⟨hC, hCA⟩ := hC
   refine le_of_mul_le_mul_right ?_ (by positivity : (0 : ℚ≥0) < #C)
   calc
@@ -276,7 +246,6 @@
       gcongr <;> exact card_mul_pow_le (mul_aux hC hCA hCmin) _
     _ = (#(C * B) / #C) ^ (m + n) * #C * #C := by ring
     _ ≤ (#(A * B) / #A) ^ (m + n) * #A * #C := by gcongr (?_ ^ _) * #?_ * _; exact hCmin _ hA'
->>>>>>> d0df76bd
 
 /-- The **Plünnecke-Ruzsa inequality**. Division version. -/
 @[to_additive "The **Plünnecke-Ruzsa inequality**. Subtraction version."]
