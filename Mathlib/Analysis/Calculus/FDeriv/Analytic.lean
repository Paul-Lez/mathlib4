/-
Copyright (c) 2021 Yury Kudryashov. All rights reserved.
Released under Apache 2.0 license as described in the file LICENSE.
Authors: Yury Kudryashov
-/
import Mathlib.Analysis.Analytic.CPolynomial
import Mathlib.Analysis.Analytic.Inverse
import Mathlib.Analysis.Analytic.Within
import Mathlib.Analysis.Calculus.Deriv.Basic
import Mathlib.Analysis.Calculus.ContDiff.FTaylorSeries
import Mathlib.Analysis.Calculus.FDeriv.Add
import Mathlib.Analysis.Calculus.FDeriv.Prod
import Mathlib.Analysis.Normed.Module.Completion

/-!
# Frechet derivatives of analytic functions.

A function expressible as a power series at a point has a Frechet derivative there.
Also the special case in terms of `deriv` when the domain is 1-dimensional.

As an application, we show that continuous multilinear maps are smooth. We also compute their
iterated derivatives, in `ContinuousMultilinearMap.iteratedFDeriv_eq`.
-/

open Filter Asymptotics Set

open scoped ENNReal Topology

universe u v

variable {𝕜 : Type*} [NontriviallyNormedField 𝕜]
variable {E : Type u} [NormedAddCommGroup E] [NormedSpace 𝕜 E]
variable {F : Type v} [NormedAddCommGroup F] [NormedSpace 𝕜 F]

section fderiv

variable {p : FormalMultilinearSeries 𝕜 E F} {r : ℝ≥0∞}
variable {f : E → F} {x : E} {s : Set E}

/-- A function which is analytic within a set is strictly differentiable there. Since we
don't have a predicate `HasStrictFDerivWithinAt`, we spell out what it would mean. -/
theorem HasFPowerSeriesWithinAt.hasStrictFDerivWithinAt (h : HasFPowerSeriesWithinAt f p s x) :
    (fun y ↦ f y.1 - f y.2 - ((continuousMultilinearCurryFin1 𝕜 E F) (p 1)) (y.1 - y.2))
      =o[𝓝[insert x s ×ˢ insert x s] (x, x)] fun y ↦ y.1 - y.2 := by
  refine h.isBigO_image_sub_norm_mul_norm_sub.trans_isLittleO (IsLittleO.of_norm_right ?_)
  refine isLittleO_iff_exists_eq_mul.2 ⟨fun y => ‖y - (x, x)‖, ?_, EventuallyEq.rfl⟩
  apply Tendsto.mono_left _ nhdsWithin_le_nhds
  refine (continuous_id.sub continuous_const).norm.tendsto' _ _ ?_
  rw [_root_.id, sub_self, norm_zero]

theorem HasFPowerSeriesAt.hasStrictFDerivAt (h : HasFPowerSeriesAt f p x) :
    HasStrictFDerivAt f (continuousMultilinearCurryFin1 𝕜 E F (p 1)) x := by
  simpa only [Set.insert_eq_of_mem, Set.mem_univ, Set.univ_prod_univ, nhdsWithin_univ]
    using (h.hasFPowerSeriesWithinAt (s := Set.univ)).hasStrictFDerivWithinAt

theorem HasFPowerSeriesWithinAt.hasFDerivWithinAt (h : HasFPowerSeriesWithinAt f p s x) :
    HasFDerivWithinAt f (continuousMultilinearCurryFin1 𝕜 E F (p 1)) (insert x s) x := by
  rw [HasFDerivWithinAt, hasFDerivAtFilter_iff_isLittleO, isLittleO_iff]
  intro c hc
  have : Tendsto (fun y ↦ (y, x)) (𝓝[insert x s] x) (𝓝[insert x s ×ˢ insert x s] (x, x)) := by
    rw [nhdsWithin_prod_eq]
    exact Tendsto.prod_mk tendsto_id (tendsto_const_nhdsWithin (by simp))
  exact this (isLittleO_iff.1 h.hasStrictFDerivWithinAt hc)

theorem HasFPowerSeriesAt.hasFDerivAt (h : HasFPowerSeriesAt f p x) :
    HasFDerivAt f (continuousMultilinearCurryFin1 𝕜 E F (p 1)) x :=
  h.hasStrictFDerivAt.hasFDerivAt

theorem HasFPowerSeriesWithinAt.differentiableWithinAt (h : HasFPowerSeriesWithinAt f p s x) :
    DifferentiableWithinAt 𝕜 f (insert x s) x :=
  h.hasFDerivWithinAt.differentiableWithinAt

theorem HasFPowerSeriesAt.differentiableAt (h : HasFPowerSeriesAt f p x) : DifferentiableAt 𝕜 f x :=
  h.hasFDerivAt.differentiableAt

theorem AnalyticWithinAt.differentiableWithinAt (h : AnalyticWithinAt 𝕜 f s x) :
    DifferentiableWithinAt 𝕜 f (insert x s) x := by
  obtain ⟨p, hp⟩ := h
  exact hp.differentiableWithinAt

theorem AnalyticAt.differentiableAt : AnalyticAt 𝕜 f x → DifferentiableAt 𝕜 f x
  | ⟨_, hp⟩ => hp.differentiableAt

theorem AnalyticAt.differentiableWithinAt (h : AnalyticAt 𝕜 f x) : DifferentiableWithinAt 𝕜 f s x :=
  h.differentiableAt.differentiableWithinAt

theorem HasFPowerSeriesWithinAt.fderivWithin_eq
    (h : HasFPowerSeriesWithinAt f p s x) (hu : UniqueDiffWithinAt 𝕜 (insert x s) x) :
    fderivWithin 𝕜 f (insert x s) x = continuousMultilinearCurryFin1 𝕜 E F (p 1) :=
  h.hasFDerivWithinAt.fderivWithin hu

theorem HasFPowerSeriesAt.fderiv_eq (h : HasFPowerSeriesAt f p x) :
    fderiv 𝕜 f x = continuousMultilinearCurryFin1 𝕜 E F (p 1) :=
  h.hasFDerivAt.fderiv

theorem AnalyticAt.hasStrictFDerivAt (h : AnalyticAt 𝕜 f x) :
    HasStrictFDerivAt f (fderiv 𝕜 f x) x := by
  rcases h with ⟨p, hp⟩
  rw [hp.fderiv_eq]
  exact hp.hasStrictFDerivAt

theorem HasFPowerSeriesWithinOnBall.differentiableOn [CompleteSpace F]
    (h : HasFPowerSeriesWithinOnBall f p s x r) :
    DifferentiableOn 𝕜 f (insert x s ∩ EMetric.ball x r) := by
  intro y hy
  have Z := (h.analyticWithinAt_of_mem hy).differentiableWithinAt
  rcases eq_or_ne y x with rfl | hy
  · exact Z.mono inter_subset_left
  · apply (Z.mono (subset_insert _ _)).mono_of_mem
    suffices s ∈ 𝓝[insert x s] y from nhdsWithin_mono _ inter_subset_left this
    rw [nhdsWithin_insert_of_ne hy]
    exact self_mem_nhdsWithin

theorem HasFPowerSeriesOnBall.differentiableOn [CompleteSpace F]
    (h : HasFPowerSeriesOnBall f p x r) : DifferentiableOn 𝕜 f (EMetric.ball x r) := fun _ hy =>
  (h.analyticAt_of_mem hy).differentiableWithinAt

<<<<<<< HEAD
theorem AnalyticOn.differentiableOn (h : AnalyticOn 𝕜 f s) : DifferentiableOn 𝕜 f s :=
  fun y hy => (h y hy).differentiableWithinAt.mono (by simp)

theorem AnalyticOnNhd.differentiableOn (h : AnalyticOnNhd 𝕜 f s) : DifferentiableOn 𝕜 f s := fun y hy =>
  (h y hy).differentiableWithinAt

theorem HasFPowerSeriesWithinOnBall.hasFDerivWithinAt [CompleteSpace F]
    (h : HasFPowerSeriesWithinOnBall f p s x r)
    {y : E} (hy : (‖y‖₊ : ℝ≥0∞) < r) (h'y : x + y ∈ insert x s) :
    HasFDerivWithinAt f (continuousMultilinearCurryFin1 𝕜 E F (p.changeOrigin y 1))
      (insert x s) (x + y) := by
  rcases eq_or_ne y 0 with rfl | h''y
  · convert (h.changeOrigin hy h'y).hasFPowerSeriesWithinAt.hasFDerivWithinAt
    simp
  · have Z := (h.changeOrigin hy h'y).hasFPowerSeriesWithinAt.hasFDerivWithinAt
    apply (Z.mono (subset_insert _ _)).mono_of_mem
    rw [nhdsWithin_insert_of_ne]
    · exact self_mem_nhdsWithin
    · simpa using h''y
=======
theorem AnalyticOnNhd.differentiableOn (h : AnalyticOnNhd 𝕜 f s) :
    DifferentiableOn 𝕜 f s := fun y hy =>
  (h y hy).differentiableWithinAt

@[deprecated (since := "2024-09-26")]
alias AnalyticOn.differentiableOn := AnalyticOnNhd.differentiableOn
>>>>>>> 5d4532a2

theorem HasFPowerSeriesOnBall.hasFDerivAt [CompleteSpace F] (h : HasFPowerSeriesOnBall f p x r)
    {y : E} (hy : (‖y‖₊ : ℝ≥0∞) < r) :
    HasFDerivAt f (continuousMultilinearCurryFin1 𝕜 E F (p.changeOrigin y 1)) (x + y) :=
  (h.changeOrigin hy).hasFPowerSeriesAt.hasFDerivAt

theorem HasFPowerSeriesWithinOnBall.fderivWithin_eq [CompleteSpace F]
    (h : HasFPowerSeriesWithinOnBall f p s x r)
    {y : E} (hy : (‖y‖₊ : ℝ≥0∞) < r) (h'y : x + y ∈ insert x s) (hu : UniqueDiffOn 𝕜 (insert x s)) :
    fderivWithin 𝕜 f (insert x s) (x + y) =
      continuousMultilinearCurryFin1 𝕜 E F (p.changeOrigin y 1) :=
  (h.hasFDerivWithinAt hy h'y).fderivWithin (hu _ h'y)

theorem HasFPowerSeriesOnBall.fderiv_eq [CompleteSpace F] (h : HasFPowerSeriesOnBall f p x r)
    {y : E} (hy : (‖y‖₊ : ℝ≥0∞) < r) :
    fderiv 𝕜 f (x + y) = continuousMultilinearCurryFin1 𝕜 E F (p.changeOrigin y 1) :=
  (h.hasFDerivAt hy).fderiv

/-- If a function has a power series on a ball, then so does its derivative. -/
protected theorem HasFPowerSeriesOnBall.fderiv [CompleteSpace F]
    (h : HasFPowerSeriesOnBall f p x r) :
    HasFPowerSeriesOnBall (fderiv 𝕜 f) p.derivSeries x r := by
  refine .congr (f := fun z ↦ continuousMultilinearCurryFin1 𝕜 E F (p.changeOrigin (z - x) 1)) ?_
    fun z hz ↦ ?_
  · refine continuousMultilinearCurryFin1 𝕜 E F
      |>.toContinuousLinearEquiv.toContinuousLinearMap.comp_hasFPowerSeriesOnBall ?_
    simpa using ((p.hasFPowerSeriesOnBall_changeOrigin 1
      (h.r_pos.trans_le h.r_le)).mono h.r_pos h.r_le).comp_sub x
  dsimp only
  rw [← h.fderiv_eq, add_sub_cancel]
  simpa only [edist_eq_coe_nnnorm_sub, EMetric.mem_ball] using hz

/-- If a function has a power series within a set on a ball, then so does its derivative. -/
protected theorem HasFPowerSeriesWithinOnBall.fderivWithin [CompleteSpace F]
    (h : HasFPowerSeriesWithinOnBall f p s x r) (hu : UniqueDiffOn 𝕜 (insert x s)) :
    HasFPowerSeriesWithinOnBall (fderivWithin 𝕜 f (insert x s)) p.derivSeries s x r := by
  refine .congr' (f := fun z ↦ continuousMultilinearCurryFin1 𝕜 E F (p.changeOrigin (z - x) 1)) ?_
    (fun z hz ↦ ?_)
  · refine continuousMultilinearCurryFin1 𝕜 E F
      |>.toContinuousLinearEquiv.toContinuousLinearMap.comp_hasFPowerSeriesWithinOnBall ?_
    apply HasFPowerSeriesOnBall.hasFPowerSeriesWithinOnBall
    simpa using ((p.hasFPowerSeriesOnBall_changeOrigin 1
      (h.r_pos.trans_le h.r_le)).mono h.r_pos h.r_le).comp_sub x
  · dsimp only
    rw [← h.fderivWithin_eq _ _ hu, add_sub_cancel]
    · simpa only [edist_eq_coe_nnnorm_sub, EMetric.mem_ball] using hz.2
    · simpa using hz.1

/-- If a function is analytic on a set `s`, so is its Fréchet derivative. -/
<<<<<<< HEAD
protected theorem AnalyticAt.fderiv [CompleteSpace F] (h : AnalyticAt 𝕜 f x) :
    AnalyticAt 𝕜 (fderiv 𝕜 f) x := by
  rcases h with ⟨p, r, hp⟩
  exact hp.fderiv.analyticAt

/-- If a function is analytic on a set `s`, so is its Fréchet derivative. -/
protected theorem AnalyticOnNhd.fderiv [CompleteSpace F] (h : AnalyticOnNhd 𝕜 f s) :
    AnalyticOnNhd 𝕜 (fderiv 𝕜 f) s :=
  fun y hy ↦ AnalyticAt.fderiv (h y hy)

/-- If a function is analytic on a set `s`, so are its successive Fréchet derivative. -/
protected theorem AnalyticOnNhd.iteratedFDeriv [CompleteSpace F] (h : AnalyticOnNhd 𝕜 f s) (n : ℕ) :
=======
theorem AnalyticOnNhd.fderiv [CompleteSpace F] (h : AnalyticOnNhd 𝕜 f s) :
    AnalyticOnNhd 𝕜 (fderiv 𝕜 f) s := by
  intro y hy
  rcases h y hy with ⟨p, r, hp⟩
  exact hp.fderiv.analyticAt

@[deprecated (since := "2024-09-26")]
alias AnalyticOn.fderiv := AnalyticOnNhd.fderiv

/-- If a function is analytic on a set `s`, so are its successive Fréchet derivative. -/
theorem AnalyticOnNhd.iteratedFDeriv [CompleteSpace F] (h : AnalyticOnNhd 𝕜 f s) (n : ℕ) :
>>>>>>> 5d4532a2
    AnalyticOnNhd 𝕜 (iteratedFDeriv 𝕜 n f) s := by
  induction n with
  | zero =>
    rw [iteratedFDeriv_zero_eq_comp]
    exact ((continuousMultilinearCurryFin0 𝕜 E F).symm : F →L[𝕜] E[×0]→L[𝕜] F).comp_analyticOnNhd h
  | succ n IH =>
    rw [iteratedFDeriv_succ_eq_comp_left]
    -- Porting note: for reasons that I do not understand at all, `?g` cannot be inlined.
    convert ContinuousLinearMap.comp_analyticOnNhd ?g IH.fderiv
    case g => exact ↑(continuousMultilinearCurryLeftEquiv 𝕜 (fun _ : Fin (n + 1) ↦ E) F).symm
    simp

<<<<<<< HEAD
lemma AnalyticOnNhd.hasFTaylorSeriesUpToOn [CompleteSpace F] (n : WithTop ℕ∞) (h : AnalyticOnNhd 𝕜 f s) :
    HasFTaylorSeriesUpToOn n f (ftaylorSeries 𝕜 f) s := by
  refine ⟨fun x _hx ↦ rfl, fun m _hm x hx ↦ ?_, fun m _hm x hx ↦ ?_⟩
  · apply HasFDerivAt.hasFDerivWithinAt
    exact ((h.iteratedFDeriv m x hx).differentiableAt).hasFDerivAt
  · apply (DifferentiableAt.continuousAt (𝕜 := 𝕜) ?_).continuousWithinAt
    exact (h.iteratedFDeriv m x hx).differentiableAt

lemma AnalyticWithinAt.exists_hasFTaylorSeriesUpToOn [CompleteSpace F]
    (n : WithTop ℕ∞) (h : AnalyticWithinAt 𝕜 f s x) :
    ∃ u ∈ 𝓝[insert x s] x, ∃ (p : E → FormalMultilinearSeries 𝕜 E F),
    HasFTaylorSeriesUpToOn n f p u ∧ ∀ i, AnalyticOn 𝕜 (fun x ↦ p x i) u := by
  rcases h.exists_analyticAt with ⟨g, -, fg, hg⟩
  rcases hg.exists_mem_nhds_analyticOnNhd with ⟨v, vx, hv⟩
  refine ⟨insert x s ∩ v, inter_mem_nhdsWithin _ vx, ftaylorSeries 𝕜 g, ?_, fun i ↦ ?_⟩
  · suffices HasFTaylorSeriesUpToOn n g (ftaylorSeries 𝕜 g) (insert x s ∩ v) from
      this.congr (fun y hy ↦ fg hy.1)
    exact AnalyticOnNhd.hasFTaylorSeriesUpToOn _ (hv.mono Set.inter_subset_right)
  · exact (hv.iteratedFDeriv i).analyticOn.mono Set.inter_subset_right

/-- If a function has a power series `p` within a set of unique differentiability, inside a ball,
and is differentiable at a point, then the derivative series of `p` is summable at a point, with
sum the given differential. Note that this theorem does not require completeness of the space.-/
theorem HasFPowerSeriesWithinOnBall.hasSum_derivSeries_of_hasFDerivWithinAt
    (h : HasFPowerSeriesWithinOnBall f p s x r)
    {f' : E →L[𝕜] F}
    {y : E} (hy : (‖y‖₊ : ℝ≥0∞) < r) (h'y : x + y ∈ insert x s)
    (hf' : HasFDerivWithinAt f f' (insert x s) (x + y))
    (hu : UniqueDiffOn 𝕜 (insert x s)) :
    HasSum (fun n ↦ p.derivSeries n (fun _ ↦ y)) f' := by
  /- In the completion of the space, the derivative series is summable, and its sum is a derivative
  of the function. Therefore, by uniqueness of derivatives, its sum is the image of `f'` under
  the canonical embedding. As this is an embedding, it means that there was also convergence in
  the original space, to `f'`. -/
  let F' := UniformSpace.Completion F
  let a : F →L[𝕜] F' := UniformSpace.Completion.toComplL
  let b : (E →L[𝕜] F) →ₗᵢ[𝕜] (E →L[𝕜] F') := UniformSpace.Completion.toComplₗᵢ.postcomp
  rw [← b.embedding.hasSum_iff]
  have : HasFPowerSeriesWithinOnBall (a ∘ f) (a.compFormalMultilinearSeries p) s x r :=
    a.comp_hasFPowerSeriesWithinOnBall h
  have Z := (this.fderivWithin hu).hasSum h'y (by simpa [edist_eq_coe_nnnorm] using hy)
  have : fderivWithin 𝕜 (a ∘ f) (insert x s) (x + y) = a ∘L f' := by
    apply HasFDerivWithinAt.fderivWithin _ (hu _ h'y)
    exact a.hasFDerivAt.comp_hasFDerivWithinAt (x + y) hf'
  rw [this] at Z
  convert Z with n
  ext v
  simp only [FormalMultilinearSeries.derivSeries,
    ContinuousLinearMap.compFormalMultilinearSeries_apply,
    FormalMultilinearSeries.changeOriginSeries,
    ContinuousLinearMap.compContinuousMultilinearMap_coe, ContinuousLinearEquiv.coe_coe,
    LinearIsometryEquiv.coe_coe, Function.comp_apply, ContinuousMultilinearMap.sum_apply, map_sum,
    ContinuousLinearMap.coe_sum', Finset.sum_apply,
    Matrix.zero_empty]
  rfl

/-- If a function is analytic within a set with unique differentials, then so is its derivative.
Note that this theorem does not require completeness of the space. -/
theorem AnalyticOn.fderivWithin (h : AnalyticOn 𝕜 f s) (hu : UniqueDiffOn 𝕜 s) :
    AnalyticOn 𝕜 (fderivWithin 𝕜 f s) s := by
  intro x hx
  rcases h x hx with ⟨p, r, hr⟩
  refine ⟨p.derivSeries, r, ?_⟩
  refine ⟨hr.r_le.trans p.radius_le_radius_derivSeries, hr.r_pos, fun {y} hy h'y ↦ ?_⟩
  apply hr.hasSum_derivSeries_of_hasFDerivWithinAt (by simpa [edist_eq_coe_nnnorm] using h'y) hy
  rw [insert_eq_of_mem hx] at hy ⊢
  apply DifferentiableWithinAt.hasFDerivWithinAt
  · exact h.differentiableOn _ hy
  · rwa [insert_eq_of_mem hx]

/-- If a function is analytic on a set `s`, so are its successive Fréchet derivative within this
set. Note that this theorem does not require completeness of the space. -/
theorem AnalyticOn.iteratedFDerivWithin (h : AnalyticOn 𝕜 f s)
    (hu : UniqueDiffOn 𝕜 s) (n : ℕ) :
    AnalyticOn 𝕜 (iteratedFDerivWithin 𝕜 n f s) s := by
  induction n with
  | zero =>
    rw [iteratedFDerivWithin_zero_eq_comp]
    exact ((continuousMultilinearCurryFin0 𝕜 E F).symm : F →L[𝕜] E[×0]→L[𝕜] F)
      |>.comp_analyticOn h
  | succ n IH =>
    rw [iteratedFDerivWithin_succ_eq_comp_left]
    apply AnalyticOnNhd.comp_analyticOn _ (IH.fderivWithin hu) (mapsTo_univ _ _)
    apply LinearIsometryEquiv.analyticOnNhd

lemma AnalyticOn.exists_hasFTaylorSeriesUpToOn
    (h : AnalyticOn 𝕜 f s) (hu : UniqueDiffOn 𝕜 s) :
    ∃ (p : E → FormalMultilinearSeries 𝕜 E F),
    HasFTaylorSeriesUpToOn ⊤ f p s ∧ ∀ i, AnalyticOn 𝕜 (fun x ↦ p x i) s := by
  refine ⟨ftaylorSeriesWithin 𝕜 f s, ?_, fun i ↦ ?_⟩
  · refine ⟨fun x _hx ↦ rfl, fun m _hm x hx ↦ ?_, fun m _hm x hx ↦ ?_⟩
    · have := (h.iteratedFDerivWithin hu m x hx).differentiableWithinAt.hasFDerivWithinAt
      rwa [insert_eq_of_mem hx] at this
    · exact (h.iteratedFDerivWithin hu m x hx).continuousWithinAt
  · apply h.iteratedFDerivWithin hu

theorem AnalyticOnNhd.fderiv_of_isOpen (h : AnalyticOnNhd 𝕜 f s) (hs : IsOpen s) :
    AnalyticOnNhd 𝕜 (fderiv 𝕜 f) s := by
  rw [← hs.analyticOn_iff_analyticOnNhd] at h ⊢
  exact (h.fderivWithin hs.uniqueDiffOn).congr (fun x hx ↦ (fderivWithin_of_isOpen hs hx).symm)

theorem AnalyticOnNhd.iteratedFDeriv_of_isOpen (h : AnalyticOnNhd 𝕜 f s) (hs : IsOpen s) (n : ℕ) :
    AnalyticOnNhd 𝕜 (iteratedFDeriv 𝕜 n f) s := by
  rw [← hs.analyticOn_iff_analyticOnNhd] at h ⊢
  exact (h.iteratedFDerivWithin hs.uniqueDiffOn n).congr
    (fun x hx ↦ (iteratedFDerivWithin_of_isOpen n hs hx).symm)

/-- If a partial homeomorphism `f` is analytic at a point `a`, with invertible derivative, then
its inverse is analytic at `f a`. -/
theorem PartialHomeomorph.analyticAt_symm' (f : PartialHomeomorph E F) {a : E}
    {i : E ≃L[𝕜] F} (h0 : a ∈ f.source) (h : AnalyticAt 𝕜 f a) (h' : fderiv 𝕜 f a = i) :
    AnalyticAt 𝕜 f.symm (f a) := by
  rcases h with ⟨p, hp⟩
  have : p 1 = (continuousMultilinearCurryFin1 𝕜 E F).symm i := by simp [← h', hp.fderiv_eq]
  exact (f.hasFPowerSeriesAt_symm h0 hp this).analyticAt

/-- If a partial homeomorphism `f` is analytic at a point `a`, with invertible derivative, then
its inverse is analytic at `f a`. -/
theorem PartialHomeomorph.analyticAt_symm (f : PartialHomeomorph E F) {a : F}
    {i : E ≃L[𝕜] F} (h0 : a ∈ f.target) (h : AnalyticAt 𝕜 f (f.symm a))
    (h' : fderiv 𝕜 f (f.symm a) = i) :
    AnalyticAt 𝕜 f.symm a := by
  have : a = f (f.symm a) := by simp [h0]
  rw [this]
  exact f.analyticAt_symm' (by simp [h0]) h h'
=======
@[deprecated (since := "2024-09-26")]
alias AnalyticOn.iteratedFDeriv := AnalyticOnNhd.iteratedFDeriv

/-- An analytic function is infinitely differentiable. -/
theorem AnalyticOnNhd.contDiffOn [CompleteSpace F] (h : AnalyticOnNhd 𝕜 f s) {n : ℕ∞} :
    ContDiffOn 𝕜 n f s :=
  let t := { x | AnalyticAt 𝕜 f x }
  suffices ContDiffOn 𝕜 n f t from this.mono h
  have H : AnalyticOnNhd 𝕜 f t := fun _x hx ↦ hx
  have t_open : IsOpen t := isOpen_analyticAt 𝕜 f
  contDiffOn_of_continuousOn_differentiableOn
    (fun m _ ↦ (H.iteratedFDeriv m).continuousOn.congr
      fun  _ hx ↦ iteratedFDerivWithin_of_isOpen _ t_open hx)
    (fun m _ ↦ (H.iteratedFDeriv m).differentiableOn.congr
      fun _ hx ↦ iteratedFDerivWithin_of_isOpen _ t_open hx)

theorem AnalyticAt.contDiffAt [CompleteSpace F] (h : AnalyticAt 𝕜 f x) {n : ℕ∞} :
    ContDiffAt 𝕜 n f x := by
  obtain ⟨s, hs, hf⟩ := h.exists_mem_nhds_analyticOnNhd
  exact hf.contDiffOn.contDiffAt hs

lemma AnalyticWithinAt.contDiffWithinAt [CompleteSpace F] {f : E → F} {s : Set E} {x : E}
    (h : AnalyticWithinAt 𝕜 f s x) {n : ℕ∞} : ContDiffWithinAt 𝕜 n f s x := by
  rcases h.exists_analyticAt with ⟨g, fx, fg, hg⟩
  exact hg.contDiffAt.contDiffWithinAt.congr (fg.mono (subset_insert _ _)) fx

lemma AnalyticOn.contDiffOn [CompleteSpace F] {f : E → F} {s : Set E}
    (h : AnalyticOn 𝕜 f s) {n : ℕ∞} : ContDiffOn 𝕜 n f s :=
  fun x m ↦ (h x m).contDiffWithinAt
>>>>>>> 5d4532a2

@[deprecated (since := "2024-09-26")]
alias AnalyticWithinOn.contDiffOn := AnalyticOn.contDiffOn

end fderiv

section deriv

variable {p : FormalMultilinearSeries 𝕜 𝕜 F} {r : ℝ≥0∞}
variable {f : 𝕜 → F} {x : 𝕜} {s : Set 𝕜}

protected theorem HasFPowerSeriesAt.hasStrictDerivAt (h : HasFPowerSeriesAt f p x) :
    HasStrictDerivAt f (p 1 fun _ => 1) x :=
  h.hasStrictFDerivAt.hasStrictDerivAt

protected theorem HasFPowerSeriesAt.hasDerivAt (h : HasFPowerSeriesAt f p x) :
    HasDerivAt f (p 1 fun _ => 1) x :=
  h.hasStrictDerivAt.hasDerivAt

protected theorem HasFPowerSeriesAt.deriv (h : HasFPowerSeriesAt f p x) :
    deriv f x = p 1 fun _ => 1 :=
  h.hasDerivAt.deriv

/-- If a function is analytic on a set `s`, so is its derivative. -/
<<<<<<< HEAD
theorem AnalyticOnNhd.deriv [CompleteSpace F] (h : AnalyticOnNhd 𝕜 f s) : AnalyticOnNhd 𝕜 (deriv f) s :=
  (ContinuousLinearMap.apply 𝕜 F (1 : 𝕜)).comp_analyticOnNhd h.fderiv
=======
theorem AnalyticOnNhd.deriv [CompleteSpace F] (h : AnalyticOnNhd 𝕜 f s) :
    AnalyticOnNhd 𝕜 (deriv f) s :=
  (ContinuousLinearMap.apply 𝕜 F (1 : 𝕜)).comp_analyticOnNhd h.fderiv

@[deprecated (since := "2024-09-26")]
alias AnalyticOn.deriv := AnalyticOnNhd.deriv
>>>>>>> 5d4532a2

/-- If a function is analytic on a set `s`, so are its successive derivatives. -/
theorem AnalyticOnNhd.iterated_deriv [CompleteSpace F] (h : AnalyticOnNhd 𝕜 f s) (n : ℕ) :
    AnalyticOnNhd 𝕜 (_root_.deriv^[n] f) s := by
  induction n with
  | zero => exact h
  | succ n IH => simpa only [Function.iterate_succ', Function.comp_apply] using IH.deriv

@[deprecated (since := "2024-09-26")]
alias AnalyticOn.iterated_deriv := AnalyticOnNhd.iterated_deriv

end deriv
section fderiv

variable {p : FormalMultilinearSeries 𝕜 E F} {r : ℝ≥0∞} {n : ℕ}
variable {f : E → F} {x : E} {s : Set E}

/-! The case of continuously polynomial functions. We get the same differentiability
results as for analytic functions, but without the assumptions that `F` is complete. -/

theorem HasFiniteFPowerSeriesOnBall.differentiableOn
    (h : HasFiniteFPowerSeriesOnBall f p x n r) : DifferentiableOn 𝕜 f (EMetric.ball x r) :=
  fun _ hy ↦ (h.cPolynomialAt_of_mem hy).analyticAt.differentiableWithinAt

theorem HasFiniteFPowerSeriesOnBall.hasFDerivAt (h : HasFiniteFPowerSeriesOnBall f p x n r)
    {y : E} (hy : (‖y‖₊ : ℝ≥0∞) < r) :
    HasFDerivAt f (continuousMultilinearCurryFin1 𝕜 E F (p.changeOrigin y 1)) (x + y) :=
  (h.changeOrigin hy).toHasFPowerSeriesOnBall.hasFPowerSeriesAt.hasFDerivAt

theorem HasFiniteFPowerSeriesOnBall.fderiv_eq (h : HasFiniteFPowerSeriesOnBall f p x n r)
    {y : E} (hy : (‖y‖₊ : ℝ≥0∞) < r) :
    fderiv 𝕜 f (x + y) = continuousMultilinearCurryFin1 𝕜 E F (p.changeOrigin y 1) :=
  (h.hasFDerivAt hy).fderiv

/-- If a function has a finite power series on a ball, then so does its derivative. -/
protected theorem HasFiniteFPowerSeriesOnBall.fderiv
    (h : HasFiniteFPowerSeriesOnBall f p x (n + 1) r) :
    HasFiniteFPowerSeriesOnBall (fderiv 𝕜 f) p.derivSeries x n r := by
  refine .congr (f := fun z ↦ continuousMultilinearCurryFin1 𝕜 E F (p.changeOrigin (z - x) 1)) ?_
    fun z hz ↦ ?_
  · refine continuousMultilinearCurryFin1 𝕜 E F
      |>.toContinuousLinearEquiv.toContinuousLinearMap.comp_hasFiniteFPowerSeriesOnBall ?_
    simpa using
      ((p.hasFiniteFPowerSeriesOnBall_changeOrigin 1 h.finite).mono h.r_pos le_top).comp_sub x
  dsimp only
  rw [← h.fderiv_eq, add_sub_cancel]
  simpa only [edist_eq_coe_nnnorm_sub, EMetric.mem_ball] using hz

/-- If a function has a finite power series on a ball, then so does its derivative.
This is a variant of `HasFiniteFPowerSeriesOnBall.fderiv` where the degree of `f` is `< n`
and not `< n + 1`. -/
theorem HasFiniteFPowerSeriesOnBall.fderiv' (h : HasFiniteFPowerSeriesOnBall f p x n r) :
    HasFiniteFPowerSeriesOnBall (fderiv 𝕜 f) p.derivSeries x (n - 1) r := by
  obtain rfl | hn := eq_or_ne n 0
  · rw [zero_tsub]
    refine HasFiniteFPowerSeriesOnBall.bound_zero_of_eq_zero (fun y hy ↦ ?_) h.r_pos fun n ↦ ?_
    · rw [Filter.EventuallyEq.fderiv_eq (f := fun _ ↦ 0)]
      · rw [fderiv_const, Pi.zero_apply]
      · exact Filter.eventuallyEq_iff_exists_mem.mpr ⟨EMetric.ball x r,
          EMetric.isOpen_ball.mem_nhds hy, fun z hz ↦ by rw [h.eq_zero_of_bound_zero z hz]⟩
    · apply ContinuousMultilinearMap.ext; intro a
      change (continuousMultilinearCurryFin1 𝕜 E F) (p.changeOriginSeries 1 n a) = 0
      rw [p.changeOriginSeries_finite_of_finite h.finite 1 (Nat.zero_le _)]
      exact map_zero _
  · rw [← Nat.succ_pred hn] at h
    exact h.fderiv

/-- If a function is polynomial on a set `s`, so is its Fréchet derivative. -/
theorem CPolynomialOn.fderiv (h : CPolynomialOn 𝕜 f s) :
    CPolynomialOn 𝕜 (fderiv 𝕜 f) s := by
  intro y hy
  rcases h y hy with ⟨p, r, n, hp⟩
  exact hp.fderiv'.cPolynomialAt

<<<<<<< HEAD
=======
/-- If a function is polynomial on a set `s`, so are its successive Fréchet derivative. -/
theorem CPolynomialOn.iteratedFDeriv (h : CPolynomialOn 𝕜 f s) (n : ℕ) :
    CPolynomialOn 𝕜 (iteratedFDeriv 𝕜 n f) s := by
  induction n with
  | zero =>
    rw [iteratedFDeriv_zero_eq_comp]
    exact ((continuousMultilinearCurryFin0 𝕜 E F).symm : F →L[𝕜] E[×0]→L[𝕜] F).comp_cPolynomialOn h
  | succ n IH =>
    rw [iteratedFDeriv_succ_eq_comp_left]
    convert ContinuousLinearMap.comp_cPolynomialOn ?g IH.fderiv
    case g => exact ↑(continuousMultilinearCurryLeftEquiv 𝕜 (fun _ : Fin (n + 1) ↦ E) F).symm
    simp

/-- A polynomial function is infinitely differentiable. -/
theorem CPolynomialOn.contDiffOn (h : CPolynomialOn 𝕜 f s) {n : ℕ∞} :
    ContDiffOn 𝕜 n f s :=
  let t := { x | CPolynomialAt 𝕜 f x }
  suffices ContDiffOn 𝕜 n f t from this.mono h
  have H : CPolynomialOn 𝕜 f t := fun _x hx ↦ hx
  have t_open : IsOpen t := isOpen_cPolynomialAt 𝕜 f
  contDiffOn_of_continuousOn_differentiableOn
    (fun m _ ↦ (H.iteratedFDeriv m).continuousOn.congr
      fun  _ hx ↦ iteratedFDerivWithin_of_isOpen _ t_open hx)
    (fun m _ ↦ (H.iteratedFDeriv m).analyticOnNhd.differentiableOn.congr
      fun _ hx ↦ iteratedFDerivWithin_of_isOpen _ t_open hx)

theorem CPolynomialAt.contDiffAt (h : CPolynomialAt 𝕜 f x) {n : ℕ∞} :
    ContDiffAt 𝕜 n f x :=
  let ⟨_, hs, hf⟩ := h.exists_mem_nhds_cPolynomialOn
  hf.contDiffOn.contDiffAt hs

>>>>>>> 5d4532a2
end fderiv

section deriv

variable {p : FormalMultilinearSeries 𝕜 𝕜 F} {r : ℝ≥0∞}
variable {f : 𝕜 → F} {x : 𝕜} {s : Set 𝕜}

/-- If a function is polynomial on a set `s`, so is its derivative. -/
protected theorem CPolynomialOn.deriv (h : CPolynomialOn 𝕜 f s) : CPolynomialOn 𝕜 (deriv f) s :=
  (ContinuousLinearMap.apply 𝕜 F (1 : 𝕜)).comp_cPolynomialOn h.fderiv

/-- If a function is polynomial on a set `s`, so are its successive derivatives. -/
theorem CPolynomialOn.iterated_deriv (h : CPolynomialOn 𝕜 f s) (n : ℕ) :
    CPolynomialOn 𝕜 (deriv^[n] f) s := by
  induction n with
  | zero => exact h
  | succ n IH => simpa only [Function.iterate_succ', Function.comp_apply] using IH.deriv

end deriv

namespace ContinuousMultilinearMap

variable {ι : Type*} {E : ι → Type*} [∀ i, NormedAddCommGroup (E i)] [∀ i, NormedSpace 𝕜 (E i)]
  [Fintype ι] (f : ContinuousMultilinearMap 𝕜 E F)

open FormalMultilinearSeries

theorem changeOriginSeries_support {k l : ℕ} (h : k + l ≠ Fintype.card ι) :
    f.toFormalMultilinearSeries.changeOriginSeries k l = 0 :=
  Finset.sum_eq_zero fun _ _ ↦ by
    simp_rw [FormalMultilinearSeries.changeOriginSeriesTerm,
      toFormalMultilinearSeries, dif_neg h.symm, LinearIsometryEquiv.map_zero]

variable {n : ℕ∞} (x : ∀ i, E i)

open Finset in
theorem changeOrigin_toFormalMultilinearSeries [DecidableEq ι] :
    continuousMultilinearCurryFin1 𝕜 (∀ i, E i) F (f.toFormalMultilinearSeries.changeOrigin x 1) =
    f.linearDeriv x := by
  ext y
  rw [continuousMultilinearCurryFin1_apply, linearDeriv_apply,
      changeOrigin, FormalMultilinearSeries.sum]
  cases isEmpty_or_nonempty ι
  · have (l) : 1 + l ≠ Fintype.card ι := by
      rw [add_comm, Fintype.card_eq_zero]; exact Nat.succ_ne_zero _
    simp_rw [Fintype.sum_empty, changeOriginSeries_support _ (this _), zero_apply _, tsum_zero]; rfl
  rw [tsum_eq_single (Fintype.card ι - 1), changeOriginSeries]; swap
  · intro m hm
    rw [Ne, eq_tsub_iff_add_eq_of_le (by exact Fintype.card_pos), add_comm] at hm
    rw [f.changeOriginSeries_support hm, zero_apply]
  rw [sum_apply, ContinuousMultilinearMap.sum_apply, Fin.snoc_zero]
  simp_rw [changeOriginSeriesTerm_apply]
  refine (Fintype.sum_bijective (?_ ∘ Fintype.equivFinOfCardEq (Nat.add_sub_of_le
    Fintype.card_pos).symm) (.comp ?_ <| Equiv.bijective _) _ _ fun i ↦ ?_).symm
  · exact (⟨{·}ᶜ, by
      rw [card_compl, Fintype.card_fin, Finset.card_singleton, Nat.add_sub_cancel_left]⟩)
  · use fun _ _ ↦ (singleton_injective <| compl_injective <| Subtype.ext_iff.mp ·)
    intro ⟨s, hs⟩
    have h : sᶜ.card = 1 := by rw [card_compl, hs, Fintype.card_fin, Nat.add_sub_cancel]
    obtain ⟨a, ha⟩ := card_eq_one.mp h
    exact ⟨a, Subtype.ext (compl_eq_comm.mp ha)⟩
  rw [Function.comp_apply, Subtype.coe_mk, compl_singleton, piecewise_erase_univ,
    toFormalMultilinearSeries, dif_pos (Nat.add_sub_of_le Fintype.card_pos).symm]
  simp_rw [domDomCongr_apply, compContinuousLinearMap_apply, ContinuousLinearMap.proj_apply,
    Function.update_apply, (Equiv.injective _).eq_iff, ite_apply]
  congr; ext j
  obtain rfl | hj := eq_or_ne j i
  · rw [Function.update_same, if_pos rfl]
  · rw [Function.update_noteq hj, if_neg hj]

protected theorem hasFDerivAt [DecidableEq ι] : HasFDerivAt f (f.linearDeriv x) x := by
  rw [← changeOrigin_toFormalMultilinearSeries]
  convert f.hasFiniteFPowerSeriesOnBall.hasFDerivAt (y := x) ENNReal.coe_lt_top
  rw [zero_add]

/-- Given `f` a multilinear map, then the derivative of `x ↦ f (g₁ x, ..., gₙ x)` at `x` applied
to a vector `v` is given by `∑ i, f (g₁ x, ..., g'ᵢ v, ..., gₙ x)`. Version inside a set. -/
theorem _root_.HasFDerivWithinAt.multilinear_comp
    [DecidableEq ι] {G : Type*} [NormedAddCommGroup G] [NormedSpace 𝕜 G]
    {g : ∀ i, G → E i} {g' : ∀ i, G →L[𝕜] E i} {s : Set G} {x : G}
    (hg : ∀ i, HasFDerivWithinAt (g i) (g' i) s x) :
    HasFDerivWithinAt (fun x ↦ f (fun i ↦ g i x))
      ((∑ i : ι, (f.toContinuousLinearMap (fun j ↦ g j x) i) ∘L (g' i))) s x := by
  convert (f.hasFDerivAt (fun j ↦ g j x)).comp_hasFDerivWithinAt x (hasFDerivWithinAt_pi.2 hg)
  ext v
  simp [linearDeriv]

/-- Given `f` a multilinear map, then the derivative of `x ↦ f (g₁ x, ..., gₙ x)` at `x` applied
to a vector `v` is given by `∑ i, f (g₁ x, ..., g'ᵢ v, ..., gₙ x)`. -/
theorem _root_.HasFDerivAt.multilinear_comp
    [DecidableEq ι] {G : Type*} [NormedAddCommGroup G] [NormedSpace 𝕜 G]
    {g : ∀ i, G → E i} {g' : ∀ i, G →L[𝕜] E i} {x : G}
    (hg : ∀ i, HasFDerivAt (g i) (g' i) x) :
    HasFDerivAt (fun x ↦ f (fun i ↦ g i x))
      ((∑ i : ι, (f.toContinuousLinearMap (fun j ↦ g j x) i) ∘L (g' i))) x := by
  convert (f.hasFDerivAt (fun j ↦ g j x)).comp x (hasFDerivAt_pi.2 hg)
  ext v
  simp [linearDeriv]

/-- Technical lemma used in the proof of `hasFTaylorSeriesUpTo_iteratedFDeriv`, to compare sums
over embedding of `Fin k` and `Fin (k + 1)`. -/
private lemma _root_.Equiv.succ_embeddingFinSucc_fst_symm_apply {ι : Type*} [DecidableEq ι]
    {n : ℕ} (e : Fin (n+1) ↪ ι) {k : ι}
    (h'k : k ∈ Set.range (Equiv.embeddingFinSucc n ι e).1) (hk : k ∈ Set.range e) :
    Fin.succ ((Equiv.embeddingFinSucc n ι e).1.toEquivRange.symm ⟨k, h'k⟩)
      = e.toEquivRange.symm ⟨k, hk⟩ := by
  rcases hk with ⟨j, rfl⟩
  have hj : j ≠ 0 := by
    rintro rfl
    simp at h'k
  simp only [Function.Embedding.toEquivRange_symm_apply_self]
  have : e j = (Equiv.embeddingFinSucc n ι e).1 (Fin.pred j hj) := by simp
  simp_rw [this]
  simp [-Equiv.embeddingFinSucc_fst]

/-- A continuous multilinear function `f` admits a Taylor series, whose successive terms are given
by `f.iteratedFDeriv n`. This is the point of the definition of `f.iteratedFDeriv`. -/
theorem hasFTaylorSeriesUpTo_iteratedFDeriv :
    HasFTaylorSeriesUpTo ⊤ f (fun v n ↦ f.iteratedFDeriv n v) := by
  classical
  constructor
  · simp [ContinuousMultilinearMap.iteratedFDeriv]
  · rintro n - x
    suffices H : curryLeft (f.iteratedFDeriv (Nat.succ n) x) = (∑ e : Fin n ↪ ι,
          ((iteratedFDerivComponent f e.toEquivRange).linearDeriv
            (Pi.compRightL 𝕜 _ Subtype.val x)) ∘L (Pi.compRightL 𝕜 _ Subtype.val)) by
      have A : HasFDerivAt (f.iteratedFDeriv n) (∑ e : Fin n ↪ ι,
          ((iteratedFDerivComponent f e.toEquivRange).linearDeriv (Pi.compRightL 𝕜 _ Subtype.val x))
            ∘L (Pi.compRightL 𝕜 _ Subtype.val)) x := by
        apply HasFDerivAt.sum (fun s _hs ↦ ?_)
        exact (ContinuousMultilinearMap.hasFDerivAt _ _).comp x (ContinuousLinearMap.hasFDerivAt _)
      rwa [← H] at A
    ext v m
    simp only [ContinuousMultilinearMap.iteratedFDeriv, curryLeft_apply, sum_apply,
      iteratedFDerivComponent_apply, Finset.univ_sigma_univ,
      Pi.compRightL_apply, ContinuousLinearMap.coe_sum', ContinuousLinearMap.coe_comp',
      Finset.sum_apply, Function.comp_apply, linearDeriv_apply, Finset.sum_sigma']
    rw [← (Equiv.embeddingFinSucc n ι).sum_comp]
    congr with e
    congr with k
    by_cases hke : k ∈ Set.range e
    · simp only [hke, ↓reduceDIte]
      split_ifs with hkf
      · simp only [← Equiv.succ_embeddingFinSucc_fst_symm_apply e hkf hke, Fin.cons_succ]
      · obtain rfl : k = e 0 := by
          rcases hke with ⟨j, rfl⟩
          simpa using hkf
        simp only [Function.Embedding.toEquivRange_symm_apply_self, Fin.cons_zero, Function.update,
          Pi.compRightL_apply]
        split_ifs with h
        · congr!
        · exfalso
          apply h
          simp_rw [← Equiv.embeddingFinSucc_snd e]
    · have hkf : k ∉ Set.range (Equiv.embeddingFinSucc n ι e).1 := by
        contrapose! hke
        rw [Equiv.embeddingFinSucc_fst] at hke
        exact Set.range_comp_subset_range _ _ hke
      simp only [hke, hkf, ↓reduceDIte, Pi.compRightL,
        ContinuousLinearMap.coe_mk', LinearMap.coe_mk, AddHom.coe_mk]
      rw [Function.update_noteq]
      contrapose! hke
      rw [show k = _ from Subtype.ext_iff_val.1 hke, Equiv.embeddingFinSucc_snd e]
      exact Set.mem_range_self _
  · rintro n -
    apply continuous_finset_sum _ (fun e _ ↦ ?_)
    exact (ContinuousMultilinearMap.coe_continuous _).comp (ContinuousLinearMap.continuous _)

theorem iteratedFDeriv_eq (n : ℕ) :
    iteratedFDeriv 𝕜 n f = f.iteratedFDeriv n :=
  funext fun x ↦ (f.hasFTaylorSeriesUpTo_iteratedFDeriv.eq_iteratedFDeriv (m := n) le_top x).symm

theorem norm_iteratedFDeriv_le (n : ℕ) (x : (i : ι) → E i) :
    ‖iteratedFDeriv 𝕜 n f x‖
      ≤ Nat.descFactorial (Fintype.card ι) n * ‖f‖ * ‖x‖ ^ (Fintype.card ι - n) := by
  rw [f.iteratedFDeriv_eq]
  exact f.norm_iteratedFDeriv_le' n x

end ContinuousMultilinearMap

namespace FormalMultilinearSeries

variable (p : FormalMultilinearSeries 𝕜 E F)

open Fintype ContinuousLinearMap in
theorem derivSeries_apply_diag (n : ℕ) (x : E) :
    derivSeries p n (fun _ ↦ x) x = (n + 1) • p (n + 1) fun _ ↦ x := by
  simp only [derivSeries, compFormalMultilinearSeries_apply, changeOriginSeries,
    compContinuousMultilinearMap_coe, ContinuousLinearEquiv.coe_coe, LinearIsometryEquiv.coe_coe,
    Function.comp_apply, ContinuousMultilinearMap.sum_apply, map_sum, coe_sum', Finset.sum_apply,
    continuousMultilinearCurryFin1_apply, Matrix.zero_empty]
  convert Finset.sum_const _
  · rw [Fin.snoc_zero, changeOriginSeriesTerm_apply, Finset.piecewise_same, add_comm]
  · rw [← card, card_subtype, ← Finset.powerset_univ, ← Finset.powersetCard_eq_filter,
      Finset.card_powersetCard, ← card, card_fin, eq_comm, add_comm, Nat.choose_succ_self_right]

end FormalMultilinearSeries

namespace ContinuousLinearMap

variable {ι : Type*} {G : ι → Type*} [∀ i, NormedAddCommGroup (G i)] [∀ i, NormedSpace 𝕜 (G i)]
  [Fintype ι]  {H : Type*} [NormedAddCommGroup H]
  [NormedSpace 𝕜 H]

theorem hasFDerivAt_uncurry_of_multilinear [DecidableEq ι]
    (f : E →L[𝕜] ContinuousMultilinearMap 𝕜 G F) (v : E × Π i, G i) :
    HasFDerivAt (fun (p : E × Π i, G i) ↦ f p.1 p.2)
      ((f.flipMultilinear v.2) ∘L (.fst _ _ _) +
        ∑ i : ι, ((f v.1).toContinuousLinearMap v.2 i) ∘L (.proj _) ∘L (.snd _ _ _)) v := by
  convert HasFDerivAt.multilinear_comp (f.continuousMultilinearMapOption)
    (g := fun (_ : Option ι) p ↦ p) (g' := fun _ ↦ ContinuousLinearMap.id _ _) (x := v)
    (fun _ ↦ hasFDerivAt_id _)
  have I : f.continuousMultilinearMapOption.toContinuousLinearMap (fun _ ↦ v) none =
      (f.flipMultilinear v.2) ∘L (.fst _ _ _) := by
    simp [ContinuousMultilinearMap.toContinuousLinearMap, continuousMultilinearMapOption]
    apply ContinuousLinearMap.ext (fun w ↦ ?_)
    simp
  have J : ∀ (i : ι), f.continuousMultilinearMapOption.toContinuousLinearMap (fun _ ↦ v) (some i)
      = ((f v.1).toContinuousLinearMap v.2 i) ∘L (.proj _) ∘L (.snd _ _ _) := by
    intro i
    apply ContinuousLinearMap.ext (fun w ↦ ?_)
    simp only [ContinuousMultilinearMap.toContinuousLinearMap, continuousMultilinearMapOption,
      coe_mk', MultilinearMap.toLinearMap_apply, ContinuousMultilinearMap.coe_coe,
      MultilinearMap.coe_mkContinuous, MultilinearMap.coe_mk, ne_eq, reduceCtorEq,
      not_false_eq_true, Function.update_noteq, coe_comp', coe_snd', Function.comp_apply,
      proj_apply]
    congr
    ext j
    rcases eq_or_ne j i with rfl | hij
    · simp
    · simp [hij]
  simp [I, J]

/-- Given `f` a linear map into multilinear maps, then the derivative
of `x ↦ f (a x) (b₁ x, ..., bₙ x)` at `x` applied to a vector `v` is given by
`f (a' v) (b₁ x, ...., bₙ x) + ∑ i, f a (b₁ x, ..., b'ᵢ v, ..., bₙ x)`. Version inside a set. -/
theorem _root_.HasFDerivWithinAt.linear_multilinear_comp
    [DecidableEq ι] {a : H → E} {a' : H →L[𝕜] E}
    {b : ∀ i, H → G i} {b' : ∀ i, H →L[𝕜] G i} {s : Set H} {x : H}
    (ha : HasFDerivWithinAt a a' s x) (hb : ∀ i, HasFDerivWithinAt (b i) (b' i) s x)
    (f : E →L[𝕜] ContinuousMultilinearMap 𝕜 G F) :
    HasFDerivWithinAt (fun y ↦ f (a y) (fun i ↦ b i y))
      ((f.flipMultilinear (fun i ↦ b i x)) ∘L a' +
        ∑ i, ((f (a x)).toContinuousLinearMap (fun j ↦ b j x) i) ∘L (b' i)) s x := by
  convert (hasFDerivAt_uncurry_of_multilinear f (a x, fun i ↦ b i x)).comp_hasFDerivWithinAt x
    (ha.prod (hasFDerivWithinAt_pi.mpr hb))
  ext v
  simp

/-- Given `f` a linear map into multilinear maps, then the derivative
of `x ↦ f (a x) (b₁ x, ..., bₙ x)` at `x` applied to a vector `v` is given by
`f (a' v) (b₁ x, ...., bₙ x) + ∑ i, f a (b₁ x, ..., b'ᵢ v, ..., bₙ x)`. Version inside a set. -/
theorem _root_.HasFDerivAt.linear_multilinear_comp [DecidableEq ι] {a : H → E} {a' : H →L[𝕜] E}
    {b : ∀ i, H → G i} {b' : ∀ i, H →L[𝕜] G i} {x : H}
    (ha : HasFDerivAt a a' x) (hb : ∀ i, HasFDerivAt (b i) (b' i) x)
    (f : E →L[𝕜] ContinuousMultilinearMap 𝕜 G F) :
    HasFDerivAt (fun y ↦ f (a y) (fun i ↦ b i y))
      ((f.flipMultilinear (fun i ↦ b i x)) ∘L a' +
        ∑ i, ((f (a x)).toContinuousLinearMap (fun j ↦ b j x) i) ∘L (b' i)) x := by
  simp_rw [← hasFDerivWithinAt_univ] at ha hb ⊢
  exact HasFDerivWithinAt.linear_multilinear_comp ha hb f

end ContinuousLinearMap<|MERGE_RESOLUTION|>--- conflicted
+++ resolved
@@ -115,7 +115,6 @@
     (h : HasFPowerSeriesOnBall f p x r) : DifferentiableOn 𝕜 f (EMetric.ball x r) := fun _ hy =>
   (h.analyticAt_of_mem hy).differentiableWithinAt
 
-<<<<<<< HEAD
 theorem AnalyticOn.differentiableOn (h : AnalyticOn 𝕜 f s) : DifferentiableOn 𝕜 f s :=
   fun y hy => (h y hy).differentiableWithinAt.mono (by simp)
 
@@ -135,14 +134,6 @@
     rw [nhdsWithin_insert_of_ne]
     · exact self_mem_nhdsWithin
     · simpa using h''y
-=======
-theorem AnalyticOnNhd.differentiableOn (h : AnalyticOnNhd 𝕜 f s) :
-    DifferentiableOn 𝕜 f s := fun y hy =>
-  (h y hy).differentiableWithinAt
-
-@[deprecated (since := "2024-09-26")]
-alias AnalyticOn.differentiableOn := AnalyticOnNhd.differentiableOn
->>>>>>> 5d4532a2
 
 theorem HasFPowerSeriesOnBall.hasFDerivAt [CompleteSpace F] (h : HasFPowerSeriesOnBall f p x r)
     {y : E} (hy : (‖y‖₊ : ℝ≥0∞) < r) :
@@ -192,7 +183,6 @@
     · simpa using hz.1
 
 /-- If a function is analytic on a set `s`, so is its Fréchet derivative. -/
-<<<<<<< HEAD
 protected theorem AnalyticAt.fderiv [CompleteSpace F] (h : AnalyticAt 𝕜 f x) :
     AnalyticAt 𝕜 (fderiv 𝕜 f) x := by
   rcases h with ⟨p, r, hp⟩
@@ -203,21 +193,11 @@
     AnalyticOnNhd 𝕜 (fderiv 𝕜 f) s :=
   fun y hy ↦ AnalyticAt.fderiv (h y hy)
 
+@[deprecated (since := "2024-09-26")]
+alias AnalyticOn.fderiv := AnalyticOnNhd.fderiv
+
 /-- If a function is analytic on a set `s`, so are its successive Fréchet derivative. -/
 protected theorem AnalyticOnNhd.iteratedFDeriv [CompleteSpace F] (h : AnalyticOnNhd 𝕜 f s) (n : ℕ) :
-=======
-theorem AnalyticOnNhd.fderiv [CompleteSpace F] (h : AnalyticOnNhd 𝕜 f s) :
-    AnalyticOnNhd 𝕜 (fderiv 𝕜 f) s := by
-  intro y hy
-  rcases h y hy with ⟨p, r, hp⟩
-  exact hp.fderiv.analyticAt
-
-@[deprecated (since := "2024-09-26")]
-alias AnalyticOn.fderiv := AnalyticOnNhd.fderiv
-
-/-- If a function is analytic on a set `s`, so are its successive Fréchet derivative. -/
-theorem AnalyticOnNhd.iteratedFDeriv [CompleteSpace F] (h : AnalyticOnNhd 𝕜 f s) (n : ℕ) :
->>>>>>> 5d4532a2
     AnalyticOnNhd 𝕜 (iteratedFDeriv 𝕜 n f) s := by
   induction n with
   | zero =>
@@ -230,7 +210,6 @@
     case g => exact ↑(continuousMultilinearCurryLeftEquiv 𝕜 (fun _ : Fin (n + 1) ↦ E) F).symm
     simp
 
-<<<<<<< HEAD
 lemma AnalyticOnNhd.hasFTaylorSeriesUpToOn [CompleteSpace F] (n : WithTop ℕ∞) (h : AnalyticOnNhd 𝕜 f s) :
     HasFTaylorSeriesUpToOn n f (ftaylorSeries 𝕜 f) s := by
   refine ⟨fun x _hx ↦ rfl, fun m _hm x hx ↦ ?_, fun m _hm x hx ↦ ?_⟩
@@ -356,37 +335,6 @@
   have : a = f (f.symm a) := by simp [h0]
   rw [this]
   exact f.analyticAt_symm' (by simp [h0]) h h'
-=======
-@[deprecated (since := "2024-09-26")]
-alias AnalyticOn.iteratedFDeriv := AnalyticOnNhd.iteratedFDeriv
-
-/-- An analytic function is infinitely differentiable. -/
-theorem AnalyticOnNhd.contDiffOn [CompleteSpace F] (h : AnalyticOnNhd 𝕜 f s) {n : ℕ∞} :
-    ContDiffOn 𝕜 n f s :=
-  let t := { x | AnalyticAt 𝕜 f x }
-  suffices ContDiffOn 𝕜 n f t from this.mono h
-  have H : AnalyticOnNhd 𝕜 f t := fun _x hx ↦ hx
-  have t_open : IsOpen t := isOpen_analyticAt 𝕜 f
-  contDiffOn_of_continuousOn_differentiableOn
-    (fun m _ ↦ (H.iteratedFDeriv m).continuousOn.congr
-      fun  _ hx ↦ iteratedFDerivWithin_of_isOpen _ t_open hx)
-    (fun m _ ↦ (H.iteratedFDeriv m).differentiableOn.congr
-      fun _ hx ↦ iteratedFDerivWithin_of_isOpen _ t_open hx)
-
-theorem AnalyticAt.contDiffAt [CompleteSpace F] (h : AnalyticAt 𝕜 f x) {n : ℕ∞} :
-    ContDiffAt 𝕜 n f x := by
-  obtain ⟨s, hs, hf⟩ := h.exists_mem_nhds_analyticOnNhd
-  exact hf.contDiffOn.contDiffAt hs
-
-lemma AnalyticWithinAt.contDiffWithinAt [CompleteSpace F] {f : E → F} {s : Set E} {x : E}
-    (h : AnalyticWithinAt 𝕜 f s x) {n : ℕ∞} : ContDiffWithinAt 𝕜 n f s x := by
-  rcases h.exists_analyticAt with ⟨g, fx, fg, hg⟩
-  exact hg.contDiffAt.contDiffWithinAt.congr (fg.mono (subset_insert _ _)) fx
-
-lemma AnalyticOn.contDiffOn [CompleteSpace F] {f : E → F} {s : Set E}
-    (h : AnalyticOn 𝕜 f s) {n : ℕ∞} : ContDiffOn 𝕜 n f s :=
-  fun x m ↦ (h x m).contDiffWithinAt
->>>>>>> 5d4532a2
 
 @[deprecated (since := "2024-09-26")]
 alias AnalyticWithinOn.contDiffOn := AnalyticOn.contDiffOn
@@ -411,17 +359,12 @@
   h.hasDerivAt.deriv
 
 /-- If a function is analytic on a set `s`, so is its derivative. -/
-<<<<<<< HEAD
-theorem AnalyticOnNhd.deriv [CompleteSpace F] (h : AnalyticOnNhd 𝕜 f s) : AnalyticOnNhd 𝕜 (deriv f) s :=
-  (ContinuousLinearMap.apply 𝕜 F (1 : 𝕜)).comp_analyticOnNhd h.fderiv
-=======
 theorem AnalyticOnNhd.deriv [CompleteSpace F] (h : AnalyticOnNhd 𝕜 f s) :
     AnalyticOnNhd 𝕜 (deriv f) s :=
   (ContinuousLinearMap.apply 𝕜 F (1 : 𝕜)).comp_analyticOnNhd h.fderiv
 
 @[deprecated (since := "2024-09-26")]
 alias AnalyticOn.deriv := AnalyticOnNhd.deriv
->>>>>>> 5d4532a2
 
 /-- If a function is analytic on a set `s`, so are its successive derivatives. -/
 theorem AnalyticOnNhd.iterated_deriv [CompleteSpace F] (h : AnalyticOnNhd 𝕜 f s) (n : ℕ) :
@@ -496,40 +439,6 @@
   rcases h y hy with ⟨p, r, n, hp⟩
   exact hp.fderiv'.cPolynomialAt
 
-<<<<<<< HEAD
-=======
-/-- If a function is polynomial on a set `s`, so are its successive Fréchet derivative. -/
-theorem CPolynomialOn.iteratedFDeriv (h : CPolynomialOn 𝕜 f s) (n : ℕ) :
-    CPolynomialOn 𝕜 (iteratedFDeriv 𝕜 n f) s := by
-  induction n with
-  | zero =>
-    rw [iteratedFDeriv_zero_eq_comp]
-    exact ((continuousMultilinearCurryFin0 𝕜 E F).symm : F →L[𝕜] E[×0]→L[𝕜] F).comp_cPolynomialOn h
-  | succ n IH =>
-    rw [iteratedFDeriv_succ_eq_comp_left]
-    convert ContinuousLinearMap.comp_cPolynomialOn ?g IH.fderiv
-    case g => exact ↑(continuousMultilinearCurryLeftEquiv 𝕜 (fun _ : Fin (n + 1) ↦ E) F).symm
-    simp
-
-/-- A polynomial function is infinitely differentiable. -/
-theorem CPolynomialOn.contDiffOn (h : CPolynomialOn 𝕜 f s) {n : ℕ∞} :
-    ContDiffOn 𝕜 n f s :=
-  let t := { x | CPolynomialAt 𝕜 f x }
-  suffices ContDiffOn 𝕜 n f t from this.mono h
-  have H : CPolynomialOn 𝕜 f t := fun _x hx ↦ hx
-  have t_open : IsOpen t := isOpen_cPolynomialAt 𝕜 f
-  contDiffOn_of_continuousOn_differentiableOn
-    (fun m _ ↦ (H.iteratedFDeriv m).continuousOn.congr
-      fun  _ hx ↦ iteratedFDerivWithin_of_isOpen _ t_open hx)
-    (fun m _ ↦ (H.iteratedFDeriv m).analyticOnNhd.differentiableOn.congr
-      fun _ hx ↦ iteratedFDerivWithin_of_isOpen _ t_open hx)
-
-theorem CPolynomialAt.contDiffAt (h : CPolynomialAt 𝕜 f x) {n : ℕ∞} :
-    ContDiffAt 𝕜 n f x :=
-  let ⟨_, hs, hf⟩ := h.exists_mem_nhds_cPolynomialOn
-  hf.contDiffOn.contDiffAt hs
-
->>>>>>> 5d4532a2
 end fderiv
 
 section deriv
