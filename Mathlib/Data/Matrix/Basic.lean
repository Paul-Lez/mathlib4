--- conflicted
+++ resolved
@@ -157,13 +157,7 @@
 scoped postfix:1024 "ᴴ" => Matrix.conjTranspose
 
 instance inhabited [Inhabited α] : Inhabited (Matrix m n α) :=
-<<<<<<< HEAD
-  -- Porting note: this instance was called `Pi.inhabited` in lean3-core, which is much
-  -- nicer than the name `instInhabitedForAll_1` it got in lean4-core...
-  Pi.inhabited _
-=======
   inferInstanceAs <| Inhabited <| m → n → α
->>>>>>> 250bf30b
 
 -- Porting note: new, Lean3 found this automatically
 instance decidableEq [DecidableEq α] [Fintype m] [Fintype n] : DecidableEq (Matrix m n α) :=
