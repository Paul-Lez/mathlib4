/-
Copyright (c) 2022 Jireh Loreaux. All rights reserved.
Released under Apache 2.0 license as described in the file LICENSE.
Authors: Jireh Loreaux
-/
import Mathlib.Algebra.Algebra.Equiv
import Mathlib.Algebra.Algebra.NonUnitalHom
import Mathlib.Algebra.Algebra.Prod
import Mathlib.Algebra.Star.Prod
import Mathlib.Algebra.Star.StarRingHom

/-!
# Morphisms of star algebras

This file defines morphisms between `R`-algebras (unital or non-unital) `A` and `B` where both
`A` and `B` are equipped with a `star` operation. These morphisms, namely `StarAlgHom` and
`NonUnitalStarAlgHom` are direct extensions of their non-`star`red counterparts with a field
`map_star` which guarantees they preserve the star operation. We keep the type classes as generic
as possible, in keeping with the definition of `NonUnitalAlgHom` in the non-unital case. In this
file, we only assume `Star` unless we want to talk about the zero map as a
`NonUnitalStarAlgHom`, in which case we need `StarAddMonoid`. Note that the scalar ring `R`
is not required to have a star operation, nor do we need `StarRing` or `StarModule` structures on
`A` and `B`.

As with `NonUnitalAlgHom`, in the non-unital case the multiplications are not assumed to be
associative or unital, or even to be compatible with the scalar actions. In a typical application,
the operations will satisfy compatibility conditions making them into algebras (albeit possibly
non-associative and/or non-unital) but such conditions are not required here for the definitions.

The primary impetus for defining these types is that they constitute the morphisms in the categories
of unital C⋆-algebras (with `StarAlgHom`s) and of C⋆-algebras (with `NonUnitalStarAlgHom`s).

## Main definitions

  * `NonUnitalStarAlgHom`
  * `StarAlgHom`

## Tags

non-unital, algebra, morphism, star
-/

open EquivLike

/-! ### Non-unital star algebra homomorphisms -/


/-- A *non-unital ⋆-algebra homomorphism* is a non-unital algebra homomorphism between
non-unital `R`-algebras `A` and `B` equipped with a `star` operation, and this homomorphism is
also `star`-preserving. -/
structure NonUnitalStarAlgHom (R A B : Type*) [Monoid R] [NonUnitalNonAssocSemiring A]
  [DistribMulAction R A] [Star A] [NonUnitalNonAssocSemiring B] [DistribMulAction R B]
  [Star B] extends A →ₙₐ[R] B where
  /-- By definition, a non-unital ⋆-algebra homomorphism preserves the `star` operation. -/
  map_star' : ∀ a : A, toFun (star a) = star (toFun a)

@[inherit_doc NonUnitalStarAlgHom] infixr:25 " →⋆ₙₐ " => NonUnitalStarAlgHom _

@[inherit_doc] notation:25 A " →⋆ₙₐ[" R "] " B => NonUnitalStarAlgHom R A B

/-- Reinterpret a non-unital star algebra homomorphism as a non-unital algebra homomorphism
by forgetting the interaction with the star operation. -/
add_decl_doc NonUnitalStarAlgHom.toNonUnitalAlgHom

/-- `NonUnitalStarAlgHomClass F R A B` asserts `F` is a type of bundled non-unital ⋆-algebra
homomorphisms from `A` to `B`. -/
@[deprecated StarHomClass (since := "2024-09-08")]
class NonUnitalStarAlgHomClass (F : Type*) (R A B : outParam Type*)
  [Monoid R] [Star A] [Star B] [NonUnitalNonAssocSemiring A] [NonUnitalNonAssocSemiring B]
  [DistribMulAction R A] [DistribMulAction R B] [FunLike F A B] [NonUnitalAlgHomClass F R A B]
  extends StarHomClass F A B : Prop

namespace NonUnitalStarAlgHomClass

variable {F R A B : Type*} [Monoid R]
variable [NonUnitalNonAssocSemiring A] [DistribMulAction R A] [Star A]
variable [NonUnitalNonAssocSemiring B] [DistribMulAction R B] [Star B]
variable [FunLike F A B] [NonUnitalAlgHomClass F R A B]

/-- Turn an element of a type `F` satisfying `NonUnitalAlgHomClass F R A B` and `StarHomClass F A B`
into an actual `NonUnitalStarAlgHom`. This is declared as the default coercion from `F` to
`A →⋆ₙₐ[R] B`. -/
@[coe]
def toNonUnitalStarAlgHom [StarHomClass F A B] (f : F) : A →⋆ₙₐ[R] B :=
  { (f : A →ₙₐ[R] B) with
    map_star' := map_star f }

instance [StarHomClass F A B] : CoeTC F (A →⋆ₙₐ[R] B) :=
  ⟨toNonUnitalStarAlgHom⟩

instance [StarHomClass F A B] : NonUnitalStarRingHomClass F A B :=
  NonUnitalStarRingHomClass.mk

end NonUnitalStarAlgHomClass

namespace NonUnitalStarAlgHom

section Basic

variable {R A B C D : Type*} [Monoid R]
variable [NonUnitalNonAssocSemiring A] [DistribMulAction R A] [Star A]
variable [NonUnitalNonAssocSemiring B] [DistribMulAction R B] [Star B]
variable [NonUnitalNonAssocSemiring C] [DistribMulAction R C] [Star C]
variable [NonUnitalNonAssocSemiring D] [DistribMulAction R D] [Star D]

instance : FunLike (A →⋆ₙₐ[R] B) A B where
  coe f := f.toFun
  coe_injective' := by rintro ⟨⟨⟨⟨f, _⟩, _⟩, _⟩, _⟩ ⟨⟨⟨⟨g, _⟩, _⟩, _⟩, _⟩ h; congr

instance : NonUnitalAlgHomClass (A →⋆ₙₐ[R] B) R A B where
  map_smulₛₗ f := f.map_smul'
  map_add f := f.map_add'
  map_zero f := f.map_zero'
  map_mul f := f.map_mul'

instance : StarHomClass (A →⋆ₙₐ[R] B) A B where
  map_star f := f.map_star'

-- Porting note: in mathlib3 we didn't need the `Simps.apply` hint.
/-- See Note [custom simps projection] -/
def Simps.apply (f : A →⋆ₙₐ[R] B) : A → B := f

initialize_simps_projections NonUnitalStarAlgHom
  (toFun → apply)

@[simp]
protected theorem coe_coe {F : Type*} [FunLike F A B] [NonUnitalAlgHomClass F R A B]
    [StarHomClass F A B] (f : F) :
    ⇑(f : A →⋆ₙₐ[R] B) = f := rfl

@[simp]
theorem coe_toNonUnitalAlgHom {f : A →⋆ₙₐ[R] B} : (f.toNonUnitalAlgHom : A → B) = f :=
  rfl

@[ext]
theorem ext {f g : A →⋆ₙₐ[R] B} (h : ∀ x, f x = g x) : f = g :=
  DFunLike.ext _ _ h

/-- Copy of a `NonUnitalStarAlgHom` with a new `toFun` equal to the old one. Useful
to fix definitional equalities. -/
protected def copy (f : A →⋆ₙₐ[R] B) (f' : A → B) (h : f' = f) : A →⋆ₙₐ[R] B where
  toFun := f'
  map_smul' := h.symm ▸ map_smul f
  map_zero' := h.symm ▸ map_zero f
  map_add' := h.symm ▸ map_add f
  map_mul' := h.symm ▸ map_mul f
  map_star' := h.symm ▸ map_star f

@[simp]
theorem coe_copy (f : A →⋆ₙₐ[R] B) (f' : A → B) (h : f' = f) : ⇑(f.copy f' h) = f' :=
  rfl

theorem copy_eq (f : A →⋆ₙₐ[R] B) (f' : A → B) (h : f' = f) : f.copy f' h = f :=
  DFunLike.ext' h

@[simp]
theorem coe_mk (f : A → B) (h₁ h₂ h₃ h₄ h₅) :
    ((⟨⟨⟨⟨f, h₁⟩, h₂, h₃⟩, h₄⟩, h₅⟩ : A →⋆ₙₐ[R] B) : A → B) = f :=
  rfl

-- this is probably the more useful lemma for Lean 4 and should likely replace `coe_mk` above
@[simp]
theorem coe_mk' (f : A →ₙₐ[R] B) (h) :
    ((⟨f, h⟩ : A →⋆ₙₐ[R] B) : A → B) = f :=
  rfl

@[simp]
theorem mk_coe (f : A →⋆ₙₐ[R] B) (h₁ h₂ h₃ h₄ h₅) :
    (⟨⟨⟨⟨f, h₁⟩, h₂, h₃⟩, h₄⟩, h₅⟩ : A →⋆ₙₐ[R] B) = f := by
  ext
  rfl

section

variable (R A)

/-- The identity as a non-unital ⋆-algebra homomorphism. -/
protected def id : A →⋆ₙₐ[R] A :=
  { (1 : A →ₙₐ[R] A) with map_star' := fun _ => rfl }

@[simp]
theorem coe_id : ⇑(NonUnitalStarAlgHom.id R A) = id :=
  rfl

end

/-- The composition of non-unital ⋆-algebra homomorphisms, as a non-unital ⋆-algebra
homomorphism. -/
def comp (f : B →⋆ₙₐ[R] C) (g : A →⋆ₙₐ[R] B) : A →⋆ₙₐ[R] C :=
  { f.toNonUnitalAlgHom.comp g.toNonUnitalAlgHom with
    map_star' := by
      simp only [map_star, NonUnitalAlgHom.toFun_eq_coe, eq_self_iff_true, NonUnitalAlgHom.coe_comp,
        coe_toNonUnitalAlgHom, Function.comp_apply, forall_const] }

@[simp]
theorem coe_comp (f : B →⋆ₙₐ[R] C) (g : A →⋆ₙₐ[R] B) : ⇑(comp f g) = f ∘ g :=
  rfl

@[simp]
theorem comp_apply (f : B →⋆ₙₐ[R] C) (g : A →⋆ₙₐ[R] B) (a : A) : comp f g a = f (g a) :=
  rfl

@[simp]
theorem comp_assoc (f : C →⋆ₙₐ[R] D) (g : B →⋆ₙₐ[R] C) (h : A →⋆ₙₐ[R] B) :
    (f.comp g).comp h = f.comp (g.comp h) :=
  rfl

@[simp]
theorem id_comp (f : A →⋆ₙₐ[R] B) : (NonUnitalStarAlgHom.id _ _).comp f = f :=
  ext fun _ => rfl

@[simp]
theorem comp_id (f : A →⋆ₙₐ[R] B) : f.comp (NonUnitalStarAlgHom.id _ _) = f :=
  ext fun _ => rfl

instance : Monoid (A →⋆ₙₐ[R] A) where
  mul := comp
  mul_assoc := comp_assoc
  one := NonUnitalStarAlgHom.id R A
  one_mul := id_comp
  mul_one := comp_id

@[simp]
theorem coe_one : ((1 : A →⋆ₙₐ[R] A) : A → A) = id :=
  rfl

theorem one_apply (a : A) : (1 : A →⋆ₙₐ[R] A) a = a :=
  rfl

end Basic

section Zero

-- the `zero` requires extra type class assumptions because we need `star_zero`
variable {R A B C D : Type*} [Monoid R]
variable [NonUnitalNonAssocSemiring A] [DistribMulAction R A] [StarAddMonoid A]
variable [NonUnitalNonAssocSemiring B] [DistribMulAction R B] [StarAddMonoid B]

instance : Zero (A →⋆ₙₐ[R] B) :=
  ⟨{ (0 : NonUnitalAlgHom (MonoidHom.id R) A B) with map_star' := by simp }⟩

instance : Inhabited (A →⋆ₙₐ[R] B) :=
  ⟨0⟩

instance : MonoidWithZero (A →⋆ₙₐ[R] A) :=
  { inferInstanceAs (Monoid (A →⋆ₙₐ[R] A)),
    inferInstanceAs (Zero (A →⋆ₙₐ[R] A)) with
    zero_mul := fun _ => ext fun _ => rfl
    mul_zero := fun f => ext fun _ => map_zero f }

@[simp]
theorem coe_zero : ((0 : A →⋆ₙₐ[R] B) : A → B) = 0 :=
  rfl

theorem zero_apply (a : A) : (0 : A →⋆ₙₐ[R] B) a = 0 :=
  rfl

end Zero

section RestrictScalars

variable (R : Type*) {S A B : Type*} [Monoid R] [Monoid S] [Star A] [Star B]
    [NonUnitalNonAssocSemiring A] [NonUnitalNonAssocSemiring B] [MulAction R S]
    [DistribMulAction S A] [DistribMulAction S B] [DistribMulAction R A] [DistribMulAction R B]
    [IsScalarTower R S A] [IsScalarTower R S B]

/-- If a monoid `R` acts on another monoid `S`, then a non-unital star algebra homomorphism
<<<<<<< HEAD
over `S` can be viewed as a non-unital star algebra homomorphism over `R`.  -/
=======
over `S` can be viewed as a non-unital star algebra homomorphism over `R`. -/
>>>>>>> 99508fb5
def restrictScalars (f : A →⋆ₙₐ[S] B) : A →⋆ₙₐ[R] B :=
  { (f : A →ₙₐ[S] B).restrictScalars R with
    map_star' := map_star f }

@[simp]
lemma restrictScalars_apply (f : A →⋆ₙₐ[S] B) (x : A) : f.restrictScalars R x = f x := rfl

lemma coe_restrictScalars (f : A →⋆ₙₐ[S] B) : (f.restrictScalars R : A →ₙ+* B) = f := rfl

lemma coe_restrictScalars' (f : A →⋆ₙₐ[S] B) : (f.restrictScalars R : A → B) = f := rfl

theorem restrictScalars_injective :
    Function.Injective (restrictScalars R : (A →⋆ₙₐ[S] B) → A →⋆ₙₐ[R] B) :=
  fun _ _ h ↦ ext (DFunLike.congr_fun h : _)

end RestrictScalars

end NonUnitalStarAlgHom

/-! ### Unital star algebra homomorphisms -/


section Unital

/-- A *⋆-algebra homomorphism* is an algebra homomorphism between `R`-algebras `A` and `B`
equipped with a `star` operation, and this homomorphism is also `star`-preserving. -/
structure StarAlgHom (R A B : Type*) [CommSemiring R] [Semiring A] [Algebra R A] [Star A]
  [Semiring B] [Algebra R B] [Star B] extends AlgHom R A B where
  /-- By definition, a ⋆-algebra homomorphism preserves the `star` operation. -/
  map_star' : ∀ x : A, toFun (star x) = star (toFun x)

@[inherit_doc StarAlgHom] infixr:25 " →⋆ₐ " => StarAlgHom _

@[inherit_doc] notation:25 A " →⋆ₐ[" R "] " B => StarAlgHom R A B

/-- Reinterpret a unital star algebra homomorphism as a unital algebra homomorphism
by forgetting the interaction with the star operation. -/
add_decl_doc StarAlgHom.toAlgHom

/-- `StarAlgHomClass F R A B` states that `F` is a type of ⋆-algebra homomorphisms.
You should also extend this typeclass when you extend `StarAlgHom`. -/
@[deprecated StarHomClass (since := "2024-09-08")]
class StarAlgHomClass (F : Type*) (R A B : outParam Type*)
    [CommSemiring R] [Semiring A] [Algebra R A] [Star A] [Semiring B] [Algebra R B] [Star B]
    [FunLike F A B] [AlgHomClass F R A B] extends StarHomClass F A B : Prop
namespace StarAlgHomClass

variable {F R A B : Type*}

variable [CommSemiring R] [Semiring A] [Algebra R A] [Star A]
variable [Semiring B] [Algebra R B] [Star B] [FunLike F A B] [AlgHomClass F R A B]
variable [StarHomClass F A B]

/-- Turn an element of a type `F` satisfying `AlgHomClass F R A B` and `StarHomClass F A B` into an
actual `StarAlgHom`. This is declared as the default coercion from `F` to `A →⋆ₐ[R] B`. -/
@[coe]
def toStarAlgHom (f : F) : A →⋆ₐ[R] B :=
  { (f : A →ₐ[R] B) with
    map_star' := map_star f }

instance : CoeTC F (A →⋆ₐ[R] B) :=
  ⟨toStarAlgHom⟩

end StarAlgHomClass

namespace StarAlgHom

variable {F R A B C D : Type*} [CommSemiring R] [Semiring A] [Algebra R A] [Star A] [Semiring B]
  [Algebra R B] [Star B] [Semiring C] [Algebra R C] [Star C] [Semiring D] [Algebra R D] [Star D]

instance : FunLike (A →⋆ₐ[R] B) A B where
  coe f := f.toFun
  coe_injective' := by rintro ⟨⟨⟨⟨⟨f, _⟩, _⟩, _⟩, _⟩, _⟩ ⟨⟨⟨⟨⟨g, _⟩, _⟩, _⟩, _⟩, _⟩ h; congr

instance : AlgHomClass (A →⋆ₐ[R] B) R A B where
  map_mul f := f.map_mul'
  map_one f := f.map_one'
  map_add f := f.map_add'
  map_zero f := f.map_zero'
  commutes f := f.commutes'

instance : StarHomClass (A →⋆ₐ[R] B) A B where
  map_star f := f.map_star'

@[simp]
protected theorem coe_coe {F : Type*} [FunLike F A B] [AlgHomClass F R A B]
    [StarHomClass F A B] (f : F) :
    ⇑(f : A →⋆ₐ[R] B) = f :=
  rfl

-- Porting note: in mathlib3 we didn't need the `Simps.apply` hint.
/-- See Note [custom simps projection] -/
def Simps.apply (f : A →⋆ₐ[R] B) : A → B := f

initialize_simps_projections StarAlgHom (toFun → apply)

@[simp]
theorem coe_toAlgHom {f : A →⋆ₐ[R] B} : (f.toAlgHom : A → B) = f :=
  rfl

@[ext]
theorem ext {f g : A →⋆ₐ[R] B} (h : ∀ x, f x = g x) : f = g :=
  DFunLike.ext _ _ h

/-- Copy of a `StarAlgHom` with a new `toFun` equal to the old one. Useful
to fix definitional equalities. -/
protected def copy (f : A →⋆ₐ[R] B) (f' : A → B) (h : f' = f) : A →⋆ₐ[R] B where
  toFun := f'
  map_one' := h.symm ▸ map_one f
  map_mul' := h.symm ▸ map_mul f
  map_zero' := h.symm ▸ map_zero f
  map_add' := h.symm ▸ map_add f
  commutes' := h.symm ▸ AlgHomClass.commutes f
  map_star' := h.symm ▸ map_star f

@[simp]
theorem coe_copy (f : A →⋆ₐ[R] B) (f' : A → B) (h : f' = f) : ⇑(f.copy f' h) = f' :=
  rfl

theorem copy_eq (f : A →⋆ₐ[R] B) (f' : A → B) (h : f' = f) : f.copy f' h = f :=
  DFunLike.ext' h

@[simp]
theorem coe_mk (f : A → B) (h₁ h₂ h₃ h₄ h₅ h₆) :
    ((⟨⟨⟨⟨⟨f, h₁⟩, h₂⟩, h₃, h₄⟩, h₅⟩, h₆⟩ : A →⋆ₐ[R] B) : A → B) = f :=
  rfl

-- this is probably the more useful lemma for Lean 4 and should likely replace `coe_mk` above
@[simp]
theorem coe_mk' (f : A →ₐ[R] B) (h) :
    ((⟨f, h⟩ : A →⋆ₐ[R] B) : A → B) = f :=
  rfl

@[simp]
theorem mk_coe (f : A →⋆ₐ[R] B) (h₁ h₂ h₃ h₄ h₅ h₆) :
    (⟨⟨⟨⟨⟨f, h₁⟩, h₂⟩, h₃, h₄⟩, h₅⟩, h₆⟩ : A →⋆ₐ[R] B) = f := by
  ext
  rfl

section

variable (R A)

/-- The identity as a `StarAlgHom`. -/
protected def id : A →⋆ₐ[R] A :=
  { AlgHom.id _ _ with map_star' := fun _ => rfl }

@[simp]
theorem coe_id : ⇑(StarAlgHom.id R A) = id :=
  rfl

/-- `algebraMap R A` as a `StarAlgHom` when `A` is a star algebra over `R`. -/
@[simps]
def ofId (R A : Type*) [CommSemiring R] [StarRing R] [Semiring A] [StarMul A]
    [Algebra R A] [StarModule R A] : R →⋆ₐ[R] A :=
  { Algebra.ofId R A with
    toFun := algebraMap R A
    map_star' := by simp [Algebra.algebraMap_eq_smul_one] }

end

instance : Inhabited (A →⋆ₐ[R] A) :=
  ⟨StarAlgHom.id R A⟩

/-- The composition of ⋆-algebra homomorphisms, as a ⋆-algebra homomorphism. -/
def comp (f : B →⋆ₐ[R] C) (g : A →⋆ₐ[R] B) : A →⋆ₐ[R] C :=
  { f.toAlgHom.comp g.toAlgHom with
    map_star' := by
      simp only [map_star, AlgHom.toFun_eq_coe, AlgHom.coe_comp, coe_toAlgHom,
        Function.comp_apply, eq_self_iff_true, forall_const] }

@[simp]
theorem coe_comp (f : B →⋆ₐ[R] C) (g : A →⋆ₐ[R] B) : ⇑(comp f g) = f ∘ g :=
  rfl

@[simp]
theorem comp_apply (f : B →⋆ₐ[R] C) (g : A →⋆ₐ[R] B) (a : A) : comp f g a = f (g a) :=
  rfl

@[simp]
theorem comp_assoc (f : C →⋆ₐ[R] D) (g : B →⋆ₐ[R] C) (h : A →⋆ₐ[R] B) :
    (f.comp g).comp h = f.comp (g.comp h) :=
  rfl

@[simp]
theorem id_comp (f : A →⋆ₐ[R] B) : (StarAlgHom.id _ _).comp f = f :=
  ext fun _ => rfl

@[simp]
theorem comp_id (f : A →⋆ₐ[R] B) : f.comp (StarAlgHom.id _ _) = f :=
  ext fun _ => rfl

instance : Monoid (A →⋆ₐ[R] A) where
  mul := comp
  mul_assoc := comp_assoc
  one := StarAlgHom.id R A
  one_mul := id_comp
  mul_one := comp_id

/-- A unital morphism of ⋆-algebras is a `NonUnitalStarAlgHom`. -/
def toNonUnitalStarAlgHom (f : A →⋆ₐ[R] B) : A →⋆ₙₐ[R] B :=
  { f with map_smul' := map_smul f }

@[simp]
theorem coe_toNonUnitalStarAlgHom (f : A →⋆ₐ[R] B) : (f.toNonUnitalStarAlgHom : A → B) = f :=
  rfl

end StarAlgHom

end Unital

/-! ### Operations on the product type

Note that this is copied from [`Algebra.Hom.NonUnitalAlg`](../Hom/NonUnitalAlg). -/


namespace NonUnitalStarAlgHom

section Prod

variable (R A B C : Type*) [Monoid R] [NonUnitalNonAssocSemiring A] [DistribMulAction R A] [Star A]
  [NonUnitalNonAssocSemiring B] [DistribMulAction R B] [Star B] [NonUnitalNonAssocSemiring C]
  [DistribMulAction R C] [Star C]

/-- The first projection of a product is a non-unital ⋆-algebra homomorphism. -/
@[simps!]
def fst : A × B →⋆ₙₐ[R] A :=
  { NonUnitalAlgHom.fst R A B with map_star' := fun _ => rfl }

/-- The second projection of a product is a non-unital ⋆-algebra homomorphism. -/
@[simps!]
def snd : A × B →⋆ₙₐ[R] B :=
  { NonUnitalAlgHom.snd R A B with map_star' := fun _ => rfl }

variable {R A B C}

/-- The `Pi.prod` of two morphisms is a morphism. -/
@[simps!]
def prod (f : A →⋆ₙₐ[R] B) (g : A →⋆ₙₐ[R] C) : A →⋆ₙₐ[R] B × C :=
  { f.toNonUnitalAlgHom.prod g.toNonUnitalAlgHom with
    map_star' := fun x => by simp [map_star, Prod.star_def] }

theorem coe_prod (f : A →⋆ₙₐ[R] B) (g : A →⋆ₙₐ[R] C) : ⇑(f.prod g) = Pi.prod f g :=
  rfl

@[simp]
theorem fst_prod (f : A →⋆ₙₐ[R] B) (g : A →⋆ₙₐ[R] C) : (fst R B C).comp (prod f g) = f := by
  ext; rfl

@[simp]
theorem snd_prod (f : A →⋆ₙₐ[R] B) (g : A →⋆ₙₐ[R] C) : (snd R B C).comp (prod f g) = g := by
  ext; rfl

@[simp]
theorem prod_fst_snd : prod (fst R A B) (snd R A B) = 1 :=
  DFunLike.coe_injective Pi.prod_fst_snd

/-- Taking the product of two maps with the same domain is equivalent to taking the product of
their codomains. -/
@[simps]
def prodEquiv : (A →⋆ₙₐ[R] B) × (A →⋆ₙₐ[R] C) ≃ (A →⋆ₙₐ[R] B × C) where
  toFun f := f.1.prod f.2
  invFun f := ((fst _ _ _).comp f, (snd _ _ _).comp f)
  left_inv f := by ext <;> rfl
  right_inv f := by ext <;> rfl

end Prod

section InlInr

variable (R A B C : Type*) [Monoid R] [NonUnitalNonAssocSemiring A] [DistribMulAction R A]
  [StarAddMonoid A] [NonUnitalNonAssocSemiring B] [DistribMulAction R B] [StarAddMonoid B]
  [NonUnitalNonAssocSemiring C] [DistribMulAction R C] [StarAddMonoid C]

/-- The left injection into a product is a non-unital algebra homomorphism. -/
def inl : A →⋆ₙₐ[R] A × B :=
  prod 1 0

/-- The right injection into a product is a non-unital algebra homomorphism. -/
def inr : B →⋆ₙₐ[R] A × B :=
  prod 0 1

variable {R A B}

@[simp]
theorem coe_inl : (inl R A B : A → A × B) = fun x => (x, 0) :=
  rfl

theorem inl_apply (x : A) : inl R A B x = (x, 0) :=
  rfl

@[simp]
theorem coe_inr : (inr R A B : B → A × B) = Prod.mk 0 :=
  rfl

theorem inr_apply (x : B) : inr R A B x = (0, x) :=
  rfl

end InlInr

end NonUnitalStarAlgHom

namespace StarAlgHom

variable (R A B C : Type*) [CommSemiring R] [Semiring A] [Algebra R A] [Star A] [Semiring B]
  [Algebra R B] [Star B] [Semiring C] [Algebra R C] [Star C]

/-- The first projection of a product is a ⋆-algebra homomorphism. -/
@[simps!]
def fst : A × B →⋆ₐ[R] A :=
  { AlgHom.fst R A B with map_star' := fun _ => rfl }

/-- The second projection of a product is a ⋆-algebra homomorphism. -/
@[simps!]
def snd : A × B →⋆ₐ[R] B :=
  { AlgHom.snd R A B with map_star' := fun _ => rfl }

variable {R A B C}

/-- The `Pi.prod` of two morphisms is a morphism. -/
@[simps!]
def prod (f : A →⋆ₐ[R] B) (g : A →⋆ₐ[R] C) : A →⋆ₐ[R] B × C :=
  { f.toAlgHom.prod g.toAlgHom with map_star' := fun x => by simp [Prod.star_def, map_star] }

theorem coe_prod (f : A →⋆ₐ[R] B) (g : A →⋆ₐ[R] C) : ⇑(f.prod g) = Pi.prod f g :=
  rfl

@[simp]
theorem fst_prod (f : A →⋆ₐ[R] B) (g : A →⋆ₐ[R] C) : (fst R B C).comp (prod f g) = f := by
  ext; rfl

@[simp]
theorem snd_prod (f : A →⋆ₐ[R] B) (g : A →⋆ₐ[R] C) : (snd R B C).comp (prod f g) = g := by
  ext; rfl

@[simp]
theorem prod_fst_snd : prod (fst R A B) (snd R A B) = 1 :=
  DFunLike.coe_injective Pi.prod_fst_snd

/-- Taking the product of two maps with the same domain is equivalent to taking the product of
their codomains. -/
@[simps]
def prodEquiv : (A →⋆ₐ[R] B) × (A →⋆ₐ[R] C) ≃ (A →⋆ₐ[R] B × C) where
  toFun f := f.1.prod f.2
  invFun f := ((fst _ _ _).comp f, (snd _ _ _).comp f)
  left_inv f := by ext <;> rfl
  right_inv f := by ext <;> rfl

end StarAlgHom

/-! ### Star algebra equivalences -/

-- Porting note: changed order of arguments to work around
-- [https://github.com/leanprover-community/mathlib4/issues/2505]
/-- A *⋆-algebra* equivalence is an equivalence preserving addition, multiplication, scalar
multiplication and the star operation, which allows for considering both unital and non-unital
equivalences with a single structure. Currently, `AlgEquiv` requires unital algebras, which is
why this structure does not extend it. -/
structure StarAlgEquiv (R A B : Type*) [Add A] [Add B] [Mul A] [Mul B] [SMul R A] [SMul R B]
  [Star A] [Star B] extends A ≃+* B where
  /-- By definition, a ⋆-algebra equivalence preserves the `star` operation. -/
  map_star' : ∀ a : A, toFun (star a) = star (toFun a)
  /-- By definition, a ⋆-algebra equivalence commutes with the action of scalars. -/
  map_smul' : ∀ (r : R) (a : A), toFun (r • a) = r • toFun a

@[inherit_doc StarAlgEquiv] infixr:25 " ≃⋆ₐ " => StarAlgEquiv _

@[inherit_doc] notation:25 A " ≃⋆ₐ[" R "] " B => StarAlgEquiv R A B

/-- Reinterpret a star algebra equivalence as a `RingEquiv` by forgetting the interaction with
the star operation and scalar multiplication. -/
add_decl_doc StarAlgEquiv.toRingEquiv

/-- The class that directly extends `RingEquivClass` and `SMulHomClass`.

Mostly an implementation detail for `StarAlgEquivClass`.
-/
class NonUnitalAlgEquivClass (F : Type*) (R A B : outParam Type*)
  [Add A] [Mul A] [SMul R A] [Add B] [Mul B] [SMul R B] [EquivLike F A B]
  extends RingEquivClass F A B, MulActionSemiHomClass F (@id R) A B : Prop where

/-- `StarAlgEquivClass F R A B` asserts `F` is a type of bundled ⋆-algebra equivalences between
`A` and `B`.
You should also extend this typeclass when you extend `StarAlgEquiv`. -/
@[deprecated StarHomClass (since := "2024-09-08")]
class StarAlgEquivClass (F : Type*) (R A B : outParam Type*)
  [Add A] [Mul A] [SMul R A] [Star A] [Add B] [Mul B] [SMul R B]
  [Star B] [EquivLike F A B] [NonUnitalAlgEquivClass F R A B] : Prop where
  /-- By definition, a ⋆-algebra equivalence preserves the `star` operation. -/
  protected map_star : ∀ (f : F) (a : A), f (star a) = star (f a)

namespace StarAlgEquivClass

-- See note [lower instance priority]
instance (priority := 100) {F R A B : Type*} [Monoid R] [NonUnitalNonAssocSemiring A]
    [DistribMulAction R A] [NonUnitalNonAssocSemiring B] [DistribMulAction R B] [EquivLike F A B]
    [NonUnitalAlgEquivClass F R A B] :
    NonUnitalAlgHomClass F R A B :=
  { }

-- See note [lower instance priority]
instance (priority := 100) instAlgHomClass (F R A B : Type*) [CommSemiring R] [Semiring A]
    [Algebra R A] [Semiring B] [Algebra R B] [EquivLike F A B] [NonUnitalAlgEquivClass F R A B] :
    AlgEquivClass F R A B :=
  { commutes := fun f r => by simp only [Algebra.algebraMap_eq_smul_one, map_smul, map_one] }

/-- Turn an element of a type `F` satisfying `AlgEquivClass F R A B` and `StarHomClass F A B` into
an actual `StarAlgEquiv`. This is declared as the default coercion from `F` to `A ≃⋆ₐ[R] B`. -/
@[coe]
def toStarAlgEquiv {F R A B : Type*} [Add A] [Mul A] [SMul R A] [Star A] [Add B] [Mul B] [SMul R B]
    [Star B] [EquivLike F A B] [NonUnitalAlgEquivClass F R A B] [StarHomClass F A B]
    (f : F) : A ≃⋆ₐ[R] B :=
  { (f : A ≃+* B) with
    map_star' := map_star f
    map_smul' := map_smul f}

/-- Any type satisfying `AlgEquivClass` and `StarHomClass` can be cast into `StarAlgEquiv` via
`StarAlgEquivClass.toStarAlgEquiv`. -/
instance instCoeHead {F R A B : Type*} [Add A] [Mul A] [SMul R A] [Star A] [Add B] [Mul B]
    [SMul R B] [Star B] [EquivLike F A B] [NonUnitalAlgEquivClass F R A B] [StarHomClass F A B] :
    CoeHead F (A ≃⋆ₐ[R] B) :=
  ⟨toStarAlgEquiv⟩

end StarAlgEquivClass

namespace StarAlgEquiv

section Basic

variable {F R A B C : Type*} [Add A] [Add B] [Mul A] [Mul B] [SMul R A] [SMul R B] [Star A]
  [Star B] [Add C] [Mul C] [SMul R C] [Star C]

instance : EquivLike (A ≃⋆ₐ[R] B) A B where
  coe f := f.toFun
  inv f := f.invFun
  left_inv f := f.left_inv
  right_inv f := f.right_inv
  coe_injective' f g h₁ h₂ := by
    rcases f with ⟨⟨⟨_, _, _⟩, _⟩, _⟩
    rcases g with ⟨⟨⟨_, _, _⟩, _⟩, _⟩
    congr

instance : NonUnitalAlgEquivClass (A ≃⋆ₐ[R] B) R A B where
  map_mul f := f.map_mul'
  map_add f := f.map_add'
  map_smulₛₗ := map_smul'

instance : StarHomClass (A ≃⋆ₐ[R] B) A B where
  map_star := map_star'

/-- Helper instance for cases where the inference via `EquivLike` is too hard. -/
instance : FunLike (A ≃⋆ₐ[R] B) A B where
  coe f := f.toFun
  coe_injective' := DFunLike.coe_injective

@[simp]
theorem toRingEquiv_eq_coe (e : A ≃⋆ₐ[R] B) : e.toRingEquiv = e :=
  rfl

@[ext]
theorem ext {f g : A ≃⋆ₐ[R] B} (h : ∀ a, f a = g a) : f = g :=
  DFunLike.ext f g h

/-- The identity map is a star algebra isomorphism. -/
@[refl]
def refl : A ≃⋆ₐ[R] A :=
  { RingEquiv.refl A with
    map_smul' := fun _ _ => rfl
    map_star' := fun _ => rfl }

instance : Inhabited (A ≃⋆ₐ[R] A) :=
  ⟨refl⟩

@[simp]
theorem coe_refl : ⇑(refl : A ≃⋆ₐ[R] A) = id :=
  rfl

-- Porting note: changed proof a bit by using `EquivLike` to avoid lots of coercions
/-- The inverse of a star algebra isomorphism is a star algebra isomorphism. -/
@[symm]
nonrec def symm (e : A ≃⋆ₐ[R] B) : B ≃⋆ₐ[R] A :=
  { e.symm with
    map_star' := fun b => by
      simpa only [apply_inv_apply, inv_apply_apply] using
        congr_arg (inv e) (map_star e (inv e b)).symm
    map_smul' := fun r b => by
      simpa only [apply_inv_apply, inv_apply_apply] using
        congr_arg (inv e) (map_smul e r (inv e b)).symm }

-- Porting note: in mathlib3 we didn't need the `Simps.apply` hint.
/-- See Note [custom simps projection] -/
def Simps.apply (e : A ≃⋆ₐ[R] B) : A → B := e

/-- See Note [custom simps projection] -/
def Simps.symm_apply (e : A ≃⋆ₐ[R] B) : B → A :=
  e.symm

initialize_simps_projections StarAlgEquiv (toFun → apply, invFun → symm_apply)

-- Porting note: use `EquivLike.inv` instead of `invFun`
@[simp]
theorem invFun_eq_symm {e : A ≃⋆ₐ[R] B} : EquivLike.inv e = e.symm :=
  rfl

@[simp]
theorem symm_symm (e : A ≃⋆ₐ[R] B) : e.symm.symm = e := rfl

theorem symm_bijective : Function.Bijective (symm : (A ≃⋆ₐ[R] B) → B ≃⋆ₐ[R] A) :=
  Function.bijective_iff_has_inverse.mpr ⟨_, symm_symm, symm_symm⟩

@[simp]
theorem coe_mk (e h₁ h₂) : ⇑(⟨e, h₁, h₂⟩ : A ≃⋆ₐ[R] B) = e := rfl

@[simp]
theorem mk_coe (e : A ≃⋆ₐ[R] B) (e' h₁ h₂ h₃ h₄ h₅ h₆) :
    (⟨⟨⟨e, e', h₁, h₂⟩, h₃, h₄⟩, h₅, h₆⟩ : A ≃⋆ₐ[R] B) = e := ext fun _ => rfl

/-- Auxiliary definition to avoid looping in `dsimp` with `StarAlgEquiv.symm_mk`. -/
protected def symm_mk.aux (f f') (h₁ h₂ h₃ h₄ h₅ h₆) :=
  (⟨⟨⟨f, f', h₁, h₂⟩, h₃, h₄⟩, h₅, h₆⟩ : A ≃⋆ₐ[R] B).symm

@[simp]
theorem symm_mk (f f') (h₁ h₂ h₃ h₄ h₅ h₆) :
    (⟨⟨⟨f, f', h₁, h₂⟩, h₃, h₄⟩, h₅, h₆⟩ : A ≃⋆ₐ[R] B).symm =
      { symm_mk.aux f f' h₁ h₂ h₃ h₄ h₅ h₆ with
        toFun := f'
        invFun := f } :=
  rfl

@[simp]
theorem refl_symm : (StarAlgEquiv.refl : A ≃⋆ₐ[R] A).symm = StarAlgEquiv.refl :=
  rfl

-- should be a `simp` lemma, but causes a linter timeout
theorem to_ringEquiv_symm (f : A ≃⋆ₐ[R] B) : (f : A ≃+* B).symm = f.symm :=
  rfl

@[simp]
theorem symm_to_ringEquiv (e : A ≃⋆ₐ[R] B) : (e.symm : B ≃+* A) = (e : A ≃+* B).symm :=
  rfl

/-- Transitivity of `StarAlgEquiv`. -/
@[trans]
def trans (e₁ : A ≃⋆ₐ[R] B) (e₂ : B ≃⋆ₐ[R] C) : A ≃⋆ₐ[R] C :=
  { e₁.toRingEquiv.trans
      e₂.toRingEquiv with
    map_smul' := fun r a =>
      show e₂.toFun (e₁.toFun (r • a)) = r • e₂.toFun (e₁.toFun a) by
        rw [e₁.map_smul', e₂.map_smul']
    map_star' := fun a =>
      show e₂.toFun (e₁.toFun (star a)) = star (e₂.toFun (e₁.toFun a)) by
        rw [e₁.map_star', e₂.map_star'] }

@[simp]
theorem apply_symm_apply (e : A ≃⋆ₐ[R] B) : ∀ x, e (e.symm x) = x :=
  e.toRingEquiv.apply_symm_apply

@[simp]
theorem symm_apply_apply (e : A ≃⋆ₐ[R] B) : ∀ x, e.symm (e x) = x :=
  e.toRingEquiv.symm_apply_apply

@[simp]
theorem symm_trans_apply (e₁ : A ≃⋆ₐ[R] B) (e₂ : B ≃⋆ₐ[R] C) (x : C) :
    (e₁.trans e₂).symm x = e₁.symm (e₂.symm x) :=
  rfl

@[simp]
theorem coe_trans (e₁ : A ≃⋆ₐ[R] B) (e₂ : B ≃⋆ₐ[R] C) : ⇑(e₁.trans e₂) = e₂ ∘ e₁ :=
  rfl

@[simp]
theorem trans_apply (e₁ : A ≃⋆ₐ[R] B) (e₂ : B ≃⋆ₐ[R] C) (x : A) : (e₁.trans e₂) x = e₂ (e₁ x) :=
  rfl

theorem leftInverse_symm (e : A ≃⋆ₐ[R] B) : Function.LeftInverse e.symm e :=
  e.left_inv

theorem rightInverse_symm (e : A ≃⋆ₐ[R] B) : Function.RightInverse e.symm e :=
  e.right_inv

end Basic

section Bijective

variable {F G R A B : Type*} [Monoid R]
variable [NonUnitalNonAssocSemiring A] [DistribMulAction R A] [Star A]
variable [NonUnitalNonAssocSemiring B] [DistribMulAction R B] [Star B]
variable [FunLike F A B] [NonUnitalAlgHomClass F R A B] [StarHomClass F A B]
variable [FunLike G B A] [NonUnitalAlgHomClass G R B A] [StarHomClass G B A]

/-- If a (unital or non-unital) star algebra morphism has an inverse, it is an isomorphism of
star algebras. -/
@[simps]
def ofStarAlgHom (f : F) (g : G) (h₁ : ∀ x, g (f x) = x) (h₂ : ∀ x, f (g x) = x) : A ≃⋆ₐ[R] B where
  toFun := f
  invFun := g
  left_inv := h₁
  right_inv := h₂
  map_add' := map_add f
  map_mul' := map_mul f
  map_smul' := map_smul f
  map_star' := map_star f

/-- Promote a bijective star algebra homomorphism to a star algebra equivalence. -/
noncomputable def ofBijective (f : F) (hf : Function.Bijective f) : A ≃⋆ₐ[R] B :=
  {
    RingEquiv.ofBijective f
      (hf : Function.Bijective (f : A → B)) with
    toFun := f
    map_star' := map_star f
    map_smul' := map_smul f }

@[simp]
theorem coe_ofBijective {f : F} (hf : Function.Bijective f) :
    (StarAlgEquiv.ofBijective f hf : A → B) = f :=
  rfl

theorem ofBijective_apply {f : F} (hf : Function.Bijective f) (a : A) :
    (StarAlgEquiv.ofBijective f hf) a = f a :=
  rfl

end Bijective

end StarAlgEquiv<|MERGE_RESOLUTION|>--- conflicted
+++ resolved
@@ -265,11 +265,7 @@
     [IsScalarTower R S A] [IsScalarTower R S B]
 
 /-- If a monoid `R` acts on another monoid `S`, then a non-unital star algebra homomorphism
-<<<<<<< HEAD
-over `S` can be viewed as a non-unital star algebra homomorphism over `R`.  -/
-=======
 over `S` can be viewed as a non-unital star algebra homomorphism over `R`. -/
->>>>>>> 99508fb5
 def restrictScalars (f : A →⋆ₙₐ[S] B) : A →⋆ₙₐ[R] B :=
   { (f : A →ₙₐ[S] B).restrictScalars R with
     map_star' := map_star f }
