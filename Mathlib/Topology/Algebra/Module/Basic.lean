--- conflicted
+++ resolved
@@ -1745,10 +1745,6 @@
 
 end
 
-@[simp]
-theorem refl_apply (x : M₁) :
-    ContinuousLinearEquiv.refl R₁ M₁ x = x := rfl
-
 @[simp, norm_cast]
 theorem coe_refl : ↑(ContinuousLinearEquiv.refl R₁ M₁) = ContinuousLinearMap.id R₁ M₁ :=
   rfl
@@ -2017,14 +2013,6 @@
     ContinuousLinearMap.ext fun x => by
       simp only [ContinuousLinearMap.comp_apply, apply_symm_apply, coe_coe]
 
-<<<<<<< HEAD
-/-- Combine a family of continuous linear equivalences into a continuous linear equivalence of
-pi-types. -/
-def piCongrRight {ι : Type*} {M : ι → Type*} [∀ i, TopologicalSpace (M i)]
-    [∀ i, AddCommMonoid (M i)] [∀ i, Module R₁ (M i)] {N : ι → Type*} [∀ i, TopologicalSpace (N i)]
-    [∀ i, AddCommMonoid (N i)] [∀ i, Module R₁ (N i)] (f : (i : ι) → M i ≃L[R₁] N i) :
-    ((i : ι) → M i) ≃L[R₁] (i : ι) → N i :=
-=======
 section piCongrRight
 
 variable {ι : Type*} {M : ι → Type*} [∀ i, TopologicalSpace (M i)] [∀ i, AddCommMonoid (M i)]
@@ -2034,7 +2022,6 @@
 /-- Combine a family of continuous linear equivalences into a continuous linear equivalence of
 pi-types. -/
 def piCongrRight : ((i : ι) → M i) ≃L[R₁] (i : ι) → N i :=
->>>>>>> d27f2289
   { LinearEquiv.piCongrRight fun i ↦ f i with
     continuous_toFun := by
       exact continuous_pi fun i ↦ (f i).continuous_toFun.comp (continuous_apply i)
@@ -2042,20 +2029,6 @@
       exact continuous_pi fun i => (f i).continuous_invFun.comp (continuous_apply i) }
 
 @[simp]
-<<<<<<< HEAD
-theorem piCongrRight_apply {ι : Type*} {M : ι → Type*} [∀ i, TopologicalSpace (M i)]
-    [∀ i, AddCommMonoid (M i)] [∀ i, Module R₁ (M i)] {N : ι → Type*} [∀ i, TopologicalSpace (N i)]
-    [∀ i, AddCommMonoid (N i)] [∀ i, Module R₁ (N i)] (f : (i : ι) → M i ≃L[R₁] N i)
-    (m : (i : ι) → M i) (i : ι) :
-    ContinuousLinearEquiv.piCongrRight f m i = (f i) (m i) := rfl
-
-@[simp]
-theorem piCongrRight_symm_apply {ι : Type*} {M : ι → Type*} [∀ i, TopologicalSpace (M i)]
-    [∀ i, AddCommMonoid (M i)] [∀ i, Module R₁ (M i)] {N : ι → Type*} [∀ i, TopologicalSpace (N i)]
-    [∀ i, AddCommMonoid (N i)] [∀ i, Module R₁ (N i)] (f : (i : ι) → M i ≃L[R₁] N i)
-    (n : (i : ι) → N i) (i : ι) :
-    (ContinuousLinearEquiv.piCongrRight f).symm n i = (f i).symm (n i) := rfl
-=======
 theorem piCongrRight_apply (m : (i : ι) → M i) (i : ι) :
     piCongrRight f m i = (f i) (m i) := rfl
 
@@ -2064,7 +2037,6 @@
     (piCongrRight f).symm n i = (f i).symm (n i) := rfl
 
 end piCongrRight
->>>>>>> d27f2289
 
 end AddCommMonoid
 
