/-
Copyright (c) 2020 Rémy Degenne. All rights reserved.
Released under Apache 2.0 license as described in the file LICENSE.
Authors: Rémy Degenne, Sébastien Gouëzel
-/
import Mathlib.Analysis.NormedSpace.IndicatorFunction
import Mathlib.MeasureTheory.Function.EssSup
import Mathlib.MeasureTheory.Function.AEEqFun
import Mathlib.MeasureTheory.Function.SpecialFunctions.Basic

/-!
# ℒp space

This file describes properties of almost everywhere strongly measurable functions with finite
`p`-seminorm, denoted by `eLpNorm f p μ` and defined for `p:ℝ≥0∞` as `0` if `p=0`,
`(∫ ‖f a‖^p ∂μ) ^ (1/p)` for `0 < p < ∞` and `essSup ‖f‖ μ` for `p=∞`.

The Prop-valued `Memℒp f p μ` states that a function `f : α → E` has finite `p`-seminorm
and is almost everywhere strongly measurable.

## Main definitions

* `eLpNorm' f p μ` : `(∫ ‖f a‖^p ∂μ) ^ (1/p)` for `f : α → F` and `p : ℝ`, where `α` is a measurable
  space and `F` is a normed group.
* `eLpNormEssSup f μ` : seminorm in `ℒ∞`, equal to the essential supremum `essSup ‖f‖ μ`.
* `eLpNorm f p μ` : for `p : ℝ≥0∞`, seminorm in `ℒp`, equal to `0` for `p=0`, to `eLpNorm' f p μ`
  for `0 < p < ∞` and to `eLpNormEssSup f μ` for `p = ∞`.

* `Memℒp f p μ` : property that the function `f` is almost everywhere strongly measurable and has
  finite `p`-seminorm for the measure `μ` (`eLpNorm f p μ < ∞`)

-/


noncomputable section


open TopologicalSpace MeasureTheory Filter

open scoped NNReal ENNReal Topology

variable {α E F G : Type*} {m m0 : MeasurableSpace α} {p : ℝ≥0∞} {q : ℝ} {μ ν : Measure α}
  [NormedAddCommGroup E] [NormedAddCommGroup F] [NormedAddCommGroup G]

namespace MeasureTheory

section ℒp

/-!
### ℒp seminorm

We define the ℒp seminorm, denoted by `eLpNorm f p μ`. For real `p`, it is given by an integral
formula (for which we use the notation `eLpNorm' f p μ`), and for `p = ∞` it is the essential
supremum (for which we use the notation `eLpNormEssSup f μ`).

We also define a predicate `Memℒp f p μ`, requesting that a function is almost everywhere
measurable and has finite `eLpNorm f p μ`.

This paragraph is devoted to the basic properties of these definitions. It is constructed as
follows: for a given property, we prove it for `eLpNorm'` and `eLpNormEssSup` when it makes sense,
deduce it for `eLpNorm`, and translate it in terms of `Memℒp`.
-/


section ℒpSpaceDefinition

/-- `(∫ ‖f a‖^q ∂μ) ^ (1/q)`, which is a seminorm on the space of measurable functions for which
this quantity is finite -/
def eLpNorm' {_ : MeasurableSpace α} (f : α → F) (q : ℝ) (μ : Measure α) : ℝ≥0∞ :=
  (∫⁻ a, (‖f a‖₊ : ℝ≥0∞) ^ q ∂μ) ^ (1 / q)

/-- seminorm for `ℒ∞`, equal to the essential supremum of `‖f‖`. -/
def eLpNormEssSup {_ : MeasurableSpace α} (f : α → F) (μ : Measure α) :=
  essSup (fun x => (‖f x‖₊ : ℝ≥0∞)) μ

/-- `ℒp` seminorm, equal to `0` for `p=0`, to `(∫ ‖f a‖^p ∂μ) ^ (1/p)` for `0 < p < ∞` and to
`essSup ‖f‖ μ` for `p = ∞`. -/
def eLpNorm {_ : MeasurableSpace α}
    (f : α → F) (p : ℝ≥0∞) (μ : Measure α := by volume_tac) : ℝ≥0∞ :=
  if p = 0 then 0 else if p = ∞ then eLpNormEssSup f μ else eLpNorm' f (ENNReal.toReal p) μ

@[deprecated (since := "2024-07-26")] noncomputable alias snorm := eLpNorm

theorem eLpNorm_eq_eLpNorm' (hp_ne_zero : p ≠ 0) (hp_ne_top : p ≠ ∞) {f : α → F} :
    eLpNorm f p μ = eLpNorm' f (ENNReal.toReal p) μ := by simp [eLpNorm, hp_ne_zero, hp_ne_top]

@[deprecated (since := "2024-07-27")] alias snorm_eq_snorm' := eLpNorm_eq_eLpNorm'

lemma eLpNorm_nnreal_eq_eLpNorm' {f : α → F} {p : ℝ≥0} (hp : p ≠ 0) :
    eLpNorm f p μ = eLpNorm' f p μ :=
  eLpNorm_eq_eLpNorm' (by exact_mod_cast hp) ENNReal.coe_ne_top

@[deprecated (since := "2024-07-27")] alias snorm_nnreal_eq_snorm' := eLpNorm_nnreal_eq_eLpNorm'

theorem eLpNorm_eq_lintegral_rpow_nnnorm (hp_ne_zero : p ≠ 0) (hp_ne_top : p ≠ ∞) {f : α → F} :
    eLpNorm f p μ = (∫⁻ x, (‖f x‖₊ : ℝ≥0∞) ^ p.toReal ∂μ) ^ (1 / p.toReal) := by
  rw [eLpNorm_eq_eLpNorm' hp_ne_zero hp_ne_top, eLpNorm']

@[deprecated (since := "2024-07-27")]
alias snorm_eq_lintegral_rpow_nnnorm := eLpNorm_eq_lintegral_rpow_nnnorm

lemma eLpNorm_nnreal_eq_lintegral {f : α → F} {p : ℝ≥0} (hp : p ≠ 0) :
    eLpNorm f p μ = (∫⁻ x, ‖f x‖₊ ^ (p : ℝ) ∂μ) ^ (1 / (p : ℝ)) :=
  eLpNorm_nnreal_eq_eLpNorm' hp

@[deprecated (since := "2024-07-27")] alias snorm_nnreal_eq_lintegral := eLpNorm_nnreal_eq_lintegral

theorem eLpNorm_one_eq_lintegral_nnnorm {f : α → F} : eLpNorm f 1 μ = ∫⁻ x, ‖f x‖₊ ∂μ := by
  simp_rw [eLpNorm_eq_lintegral_rpow_nnnorm one_ne_zero ENNReal.coe_ne_top, ENNReal.one_toReal,
    one_div_one, ENNReal.rpow_one]

@[deprecated (since := "2024-07-27")]
alias snorm_one_eq_lintegral_nnnorm := eLpNorm_one_eq_lintegral_nnnorm

@[simp]
theorem eLpNorm_exponent_top {f : α → F} : eLpNorm f ∞ μ = eLpNormEssSup f μ := by simp [eLpNorm]

@[deprecated (since := "2024-07-27")]
alias snorm_exponent_top := eLpNorm_exponent_top

/-- The property that `f:α→E` is ae strongly measurable and `(∫ ‖f a‖^p ∂μ)^(1/p)` is finite
if `p < ∞`, or `essSup f < ∞` if `p = ∞`. -/
def Memℒp {α} {_ : MeasurableSpace α} (f : α → E) (p : ℝ≥0∞)
    (μ : Measure α := by volume_tac) : Prop :=
  AEStronglyMeasurable f μ ∧ eLpNorm f p μ < ∞

theorem Memℒp.aestronglyMeasurable {f : α → E} {p : ℝ≥0∞} (h : Memℒp f p μ) :
    AEStronglyMeasurable f μ :=
  h.1

theorem lintegral_rpow_nnnorm_eq_rpow_eLpNorm' {f : α → F} (hq0_lt : 0 < q) :
    ∫⁻ a, (‖f a‖₊ : ℝ≥0∞) ^ q ∂μ = eLpNorm' f q μ ^ q := by
  rw [eLpNorm', ← ENNReal.rpow_mul, one_div, inv_mul_cancel₀, ENNReal.rpow_one]
  exact (ne_of_lt hq0_lt).symm

@[deprecated (since := "2024-07-27")]
alias lintegral_rpow_nnnorm_eq_rpow_snorm' := lintegral_rpow_nnnorm_eq_rpow_eLpNorm'

lemma eLpNorm_nnreal_pow_eq_lintegral {f : α → F} {p : ℝ≥0} (hp : p ≠ 0) :
    eLpNorm f p μ ^ (p : ℝ) = ∫⁻ x, ‖f x‖₊ ^ (p : ℝ) ∂μ := by
  simp [eLpNorm_eq_eLpNorm' (by exact_mod_cast hp) ENNReal.coe_ne_top,
    lintegral_rpow_nnnorm_eq_rpow_eLpNorm' (show 0 < (p : ℝ) from pos_iff_ne_zero.mpr hp)]

@[deprecated (since := "2024-07-27")]
alias snorm_nnreal_pow_eq_lintegral := eLpNorm_nnreal_pow_eq_lintegral

end ℒpSpaceDefinition

section Top

theorem Memℒp.eLpNorm_lt_top {f : α → E} (hfp : Memℒp f p μ) : eLpNorm f p μ < ∞ :=
  hfp.2

@[deprecated (since := "2024-07-27")]
alias Memℒp.snorm_lt_top := Memℒp.eLpNorm_lt_top

theorem Memℒp.eLpNorm_ne_top {f : α → E} (hfp : Memℒp f p μ) : eLpNorm f p μ ≠ ∞ :=
  ne_of_lt hfp.2

@[deprecated (since := "2024-07-27")]
alias Memℒp.snorm_ne_top := Memℒp.eLpNorm_ne_top

theorem lintegral_rpow_nnnorm_lt_top_of_eLpNorm'_lt_top {f : α → F} (hq0_lt : 0 < q)
    (hfq : eLpNorm' f q μ < ∞) : (∫⁻ a, (‖f a‖₊ : ℝ≥0∞) ^ q ∂μ) < ∞ := by
  rw [lintegral_rpow_nnnorm_eq_rpow_eLpNorm' hq0_lt]
  exact ENNReal.rpow_lt_top_of_nonneg (le_of_lt hq0_lt) (ne_of_lt hfq)

@[deprecated (since := "2024-07-27")]
alias lintegral_rpow_nnnorm_lt_top_of_snorm'_lt_top :=
  lintegral_rpow_nnnorm_lt_top_of_eLpNorm'_lt_top

theorem lintegral_rpow_nnnorm_lt_top_of_eLpNorm_lt_top {f : α → F} (hp_ne_zero : p ≠ 0)
    (hp_ne_top : p ≠ ∞) (hfp : eLpNorm f p μ < ∞) : (∫⁻ a, (‖f a‖₊ : ℝ≥0∞) ^ p.toReal ∂μ) < ∞ := by
  apply lintegral_rpow_nnnorm_lt_top_of_eLpNorm'_lt_top
  · exact ENNReal.toReal_pos hp_ne_zero hp_ne_top
  · simpa [eLpNorm_eq_eLpNorm' hp_ne_zero hp_ne_top] using hfp

@[deprecated (since := "2024-07-27")]
alias lintegral_rpow_nnnorm_lt_top_of_snorm_lt_top := lintegral_rpow_nnnorm_lt_top_of_eLpNorm_lt_top

theorem eLpNorm_lt_top_iff_lintegral_rpow_nnnorm_lt_top {f : α → F} (hp_ne_zero : p ≠ 0)
    (hp_ne_top : p ≠ ∞) : eLpNorm f p μ < ∞ ↔ (∫⁻ a, (‖f a‖₊ : ℝ≥0∞) ^ p.toReal ∂μ) < ∞ :=
  ⟨lintegral_rpow_nnnorm_lt_top_of_eLpNorm_lt_top hp_ne_zero hp_ne_top, by
    intro h
    have hp' := ENNReal.toReal_pos hp_ne_zero hp_ne_top
    have : 0 < 1 / p.toReal := div_pos zero_lt_one hp'
    simpa [eLpNorm_eq_lintegral_rpow_nnnorm hp_ne_zero hp_ne_top] using
      ENNReal.rpow_lt_top_of_nonneg (le_of_lt this) (ne_of_lt h)⟩

@[deprecated (since := "2024-07-27")]
alias snorm_lt_top_iff_lintegral_rpow_nnnorm_lt_top :=
  eLpNorm_lt_top_iff_lintegral_rpow_nnnorm_lt_top

end Top

section Zero

@[simp]
theorem eLpNorm'_exponent_zero {f : α → F} : eLpNorm' f 0 μ = 1 := by
  rw [eLpNorm', div_zero, ENNReal.rpow_zero]

@[deprecated (since := "2024-07-27")]
alias snorm'_exponent_zero := eLpNorm'_exponent_zero

@[simp]
theorem eLpNorm_exponent_zero {f : α → F} : eLpNorm f 0 μ = 0 := by simp [eLpNorm]

@[deprecated (since := "2024-07-27")]
alias snorm_exponent_zero := eLpNorm_exponent_zero

@[simp]
theorem memℒp_zero_iff_aestronglyMeasurable {f : α → E} :
    Memℒp f 0 μ ↔ AEStronglyMeasurable f μ := by simp [Memℒp, eLpNorm_exponent_zero]

@[simp]
theorem eLpNorm'_zero (hp0_lt : 0 < q) : eLpNorm' (0 : α → F) q μ = 0 := by simp [eLpNorm', hp0_lt]

@[deprecated (since := "2024-07-27")]
alias snorm'_zero := eLpNorm'_zero

@[simp]
theorem eLpNorm'_zero' (hq0_ne : q ≠ 0) (hμ : μ ≠ 0) : eLpNorm' (0 : α → F) q μ = 0 := by
  rcases le_or_lt 0 q with hq0 | hq_neg
  · exact eLpNorm'_zero (lt_of_le_of_ne hq0 hq0_ne.symm)
  · simp [eLpNorm', ENNReal.rpow_eq_zero_iff, hμ, hq_neg]

@[deprecated (since := "2024-07-27")]
alias snorm'_zero' := eLpNorm'_zero'

@[simp]
theorem eLpNormEssSup_zero : eLpNormEssSup (0 : α → F) μ = 0 := by
  simp_rw [eLpNormEssSup, Pi.zero_apply, nnnorm_zero, ENNReal.coe_zero, ← ENNReal.bot_eq_zero]
  exact essSup_const_bot

@[deprecated (since := "2024-07-27")]
alias snormEssSup_zero := eLpNormEssSup_zero

@[simp]
theorem eLpNorm_zero : eLpNorm (0 : α → F) p μ = 0 := by
  by_cases h0 : p = 0
  · simp [h0]
  by_cases h_top : p = ∞
  · simp only [h_top, eLpNorm_exponent_top, eLpNormEssSup_zero]
  rw [← Ne] at h0
  simp [eLpNorm_eq_eLpNorm' h0 h_top, ENNReal.toReal_pos h0 h_top]

@[deprecated (since := "2024-07-27")]
alias snorm_zero := eLpNorm_zero

@[simp]
theorem eLpNorm_zero' : eLpNorm (fun _ : α => (0 : F)) p μ = 0 := by convert eLpNorm_zero (F := F)

@[deprecated (since := "2024-07-27")]
alias snorm_zero' := eLpNorm_zero'

theorem zero_memℒp : Memℒp (0 : α → E) p μ :=
  ⟨aestronglyMeasurable_zero, by
    rw [eLpNorm_zero]
    exact ENNReal.coe_lt_top⟩

theorem zero_mem_ℒp' : Memℒp (fun _ : α => (0 : E)) p μ := zero_memℒp (E := E)

variable [MeasurableSpace α]

theorem eLpNorm'_measure_zero_of_pos {f : α → F} (hq_pos : 0 < q) :
    eLpNorm' f q (0 : Measure α) = 0 := by simp [eLpNorm', hq_pos]

@[deprecated (since := "2024-07-27")]
alias snorm'_measure_zero_of_pos := eLpNorm'_measure_zero_of_pos

theorem eLpNorm'_measure_zero_of_exponent_zero {f : α → F} : eLpNorm' f 0 (0 : Measure α) = 1 := by
  simp [eLpNorm']

@[deprecated (since := "2024-07-27")]
alias snorm'_measure_zero_of_exponent_zero := eLpNorm'_measure_zero_of_exponent_zero

theorem eLpNorm'_measure_zero_of_neg {f : α → F} (hq_neg : q < 0) :
    eLpNorm' f q (0 : Measure α) = ∞ := by simp [eLpNorm', hq_neg]

@[deprecated (since := "2024-07-27")]
alias snorm'_measure_zero_of_neg := eLpNorm'_measure_zero_of_neg

@[simp]
theorem eLpNormEssSup_measure_zero {f : α → F} : eLpNormEssSup f (0 : Measure α) = 0 := by
  simp [eLpNormEssSup]

@[deprecated (since := "2024-07-27")]
alias snormEssSup_measure_zero := eLpNormEssSup_measure_zero

@[simp]
theorem eLpNorm_measure_zero {f : α → F} : eLpNorm f p (0 : Measure α) = 0 := by
  by_cases h0 : p = 0
  · simp [h0]
  by_cases h_top : p = ∞
  · simp [h_top]
  rw [← Ne] at h0
  simp [eLpNorm_eq_eLpNorm' h0 h_top, eLpNorm', ENNReal.toReal_pos h0 h_top]

@[deprecated (since := "2024-07-27")]
alias snorm_measure_zero := eLpNorm_measure_zero

end Zero

section Neg

@[simp]
theorem eLpNorm'_neg {f : α → F} : eLpNorm' (-f) q μ = eLpNorm' f q μ := by simp [eLpNorm']

@[deprecated (since := "2024-07-27")]
alias snorm'_neg := eLpNorm'_neg

@[simp]
theorem eLpNorm_neg {f : α → F} : eLpNorm (-f) p μ = eLpNorm f p μ := by
  by_cases h0 : p = 0
  · simp [h0]
  by_cases h_top : p = ∞
  · simp [h_top, eLpNormEssSup]
  simp [eLpNorm_eq_eLpNorm' h0 h_top]

@[deprecated (since := "2024-07-27")]
alias snorm_neg := eLpNorm_neg

theorem Memℒp.neg {f : α → E} (hf : Memℒp f p μ) : Memℒp (-f) p μ :=
  ⟨AEStronglyMeasurable.neg hf.1, by simp [hf.right]⟩

theorem memℒp_neg_iff {f : α → E} : Memℒp (-f) p μ ↔ Memℒp f p μ :=
  ⟨fun h => neg_neg f ▸ h.neg, Memℒp.neg⟩

end Neg

theorem eLpNorm_indicator_eq_restrict {f : α → E} {s : Set α} (hs : MeasurableSet s) :
    eLpNorm (s.indicator f) p μ = eLpNorm f p (μ.restrict s) := by
  rcases eq_or_ne p ∞ with rfl | hp
  · simp only [eLpNorm_exponent_top, eLpNormEssSup,
      ← ENNReal.essSup_indicator_eq_essSup_restrict hs, ENNReal.coe_indicator,
      nnnorm_indicator_eq_indicator_nnnorm]
  · rcases eq_or_ne p 0 with rfl | hp₀; · simp
    simp only [eLpNorm_eq_lintegral_rpow_nnnorm hp₀ hp, ← lintegral_indicator _ hs,
      ENNReal.coe_indicator, nnnorm_indicator_eq_indicator_nnnorm]
    congr with x
    by_cases hx : x ∈ s <;> simp [ENNReal.toReal_pos, *]

@[deprecated (since := "2024-07-27")]
alias snorm_indicator_eq_restrict := eLpNorm_indicator_eq_restrict

section Const

theorem eLpNorm'_const (c : F) (hq_pos : 0 < q) :
    eLpNorm' (fun _ : α => c) q μ = (‖c‖₊ : ℝ≥0∞) * μ Set.univ ^ (1 / q) := by
  rw [eLpNorm', lintegral_const, ENNReal.mul_rpow_of_nonneg _ _ (by simp [hq_pos.le] : 0 ≤ 1 / q)]
  congr
  rw [← ENNReal.rpow_mul]
  suffices hq_cancel : q * (1 / q) = 1 by rw [hq_cancel, ENNReal.rpow_one]
  rw [one_div, mul_inv_cancel₀ (ne_of_lt hq_pos).symm]

@[deprecated (since := "2024-07-27")]
alias snorm'_const := eLpNorm'_const

theorem eLpNorm'_const' [IsFiniteMeasure μ] (c : F) (hc_ne_zero : c ≠ 0) (hq_ne_zero : q ≠ 0) :
    eLpNorm' (fun _ : α => c) q μ = (‖c‖₊ : ℝ≥0∞) * μ Set.univ ^ (1 / q) := by
  rw [eLpNorm', lintegral_const, ENNReal.mul_rpow_of_ne_top _ (measure_ne_top μ Set.univ)]
  · congr
    rw [← ENNReal.rpow_mul]
    suffices hp_cancel : q * (1 / q) = 1 by rw [hp_cancel, ENNReal.rpow_one]
    rw [one_div, mul_inv_cancel₀ hq_ne_zero]
  · rw [Ne, ENNReal.rpow_eq_top_iff, not_or, not_and_or, not_and_or]
    constructor
    · left
      rwa [ENNReal.coe_eq_zero, nnnorm_eq_zero]
    · exact Or.inl ENNReal.coe_ne_top

@[deprecated (since := "2024-07-27")]
alias snorm'_const' := eLpNorm'_const'

theorem eLpNormEssSup_const (c : F) (hμ : μ ≠ 0) :
    eLpNormEssSup (fun _ : α => c) μ = (‖c‖₊ : ℝ≥0∞) := by rw [eLpNormEssSup, essSup_const _ hμ]

@[deprecated (since := "2024-07-27")]
alias snormEssSup_const := eLpNormEssSup_const

theorem eLpNorm'_const_of_isProbabilityMeasure (c : F) (hq_pos : 0 < q) [IsProbabilityMeasure μ] :
    eLpNorm' (fun _ : α => c) q μ = (‖c‖₊ : ℝ≥0∞) := by simp [eLpNorm'_const c hq_pos, measure_univ]

@[deprecated (since := "2024-07-27")]
alias snorm'_const_of_isProbabilityMeasure := eLpNorm'_const_of_isProbabilityMeasure

theorem eLpNorm_const (c : F) (h0 : p ≠ 0) (hμ : μ ≠ 0) :
    eLpNorm (fun _ : α => c) p μ = (‖c‖₊ : ℝ≥0∞) * μ Set.univ ^ (1 / ENNReal.toReal p) := by
  by_cases h_top : p = ∞
  · simp [h_top, eLpNormEssSup_const c hμ]
  simp [eLpNorm_eq_eLpNorm' h0 h_top, eLpNorm'_const, ENNReal.toReal_pos h0 h_top]

@[deprecated (since := "2024-07-27")]
alias snorm_const := eLpNorm_const

theorem eLpNorm_const' (c : F) (h0 : p ≠ 0) (h_top : p ≠ ∞) :
    eLpNorm (fun _ : α => c) p μ = (‖c‖₊ : ℝ≥0∞) * μ Set.univ ^ (1 / ENNReal.toReal p) := by
  simp [eLpNorm_eq_eLpNorm' h0 h_top, eLpNorm'_const, ENNReal.toReal_pos h0 h_top]

@[deprecated (since := "2024-07-27")]
alias snorm_const' := eLpNorm_const'

theorem eLpNorm_const_lt_top_iff {p : ℝ≥0∞} {c : F} (hp_ne_zero : p ≠ 0) (hp_ne_top : p ≠ ∞) :
    eLpNorm (fun _ : α => c) p μ < ∞ ↔ c = 0 ∨ μ Set.univ < ∞ := by
  have hp : 0 < p.toReal := ENNReal.toReal_pos hp_ne_zero hp_ne_top
  by_cases hμ : μ = 0
  · simp only [hμ, Measure.coe_zero, Pi.zero_apply, or_true, ENNReal.zero_lt_top,
      eLpNorm_measure_zero]
  by_cases hc : c = 0
  · simp only [hc, true_or, eq_self_iff_true, ENNReal.zero_lt_top, eLpNorm_zero']
  rw [eLpNorm_const' c hp_ne_zero hp_ne_top]
  by_cases hμ_top : μ Set.univ = ∞
  · simp [hc, hμ_top, hp]
  rw [ENNReal.mul_lt_top_iff]
  simp only [true_and, one_div, ENNReal.rpow_eq_zero_iff, hμ, false_or, or_false,
    ENNReal.coe_lt_top, nnnorm_eq_zero, ENNReal.coe_eq_zero,
    MeasureTheory.Measure.measure_univ_eq_zero, hp, inv_lt_zero, hc, false_and,
    inv_pos, or_self_iff, hμ_top, Ne.lt_top hμ_top, iff_true]
  exact ENNReal.rpow_lt_top_of_nonneg (inv_nonneg.mpr hp.le) hμ_top

@[deprecated (since := "2024-07-27")]
alias snorm_const_lt_top_iff := eLpNorm_const_lt_top_iff

theorem memℒp_const (c : E) [IsFiniteMeasure μ] : Memℒp (fun _ : α => c) p μ := by
  refine ⟨aestronglyMeasurable_const, ?_⟩
  by_cases h0 : p = 0
  · simp [h0]
  by_cases hμ : μ = 0
  · simp [hμ]
  rw [eLpNorm_const c h0 hμ]
  refine ENNReal.mul_lt_top ENNReal.coe_lt_top ?_
  refine ENNReal.rpow_lt_top_of_nonneg ?_ (measure_ne_top μ Set.univ)
  simp

theorem memℒp_top_const (c : E) : Memℒp (fun _ : α => c) ∞ μ := by
  refine ⟨aestronglyMeasurable_const, ?_⟩
  by_cases h : μ = 0
  · simp only [h, eLpNorm_measure_zero, ENNReal.zero_lt_top]
  · rw [eLpNorm_const _ ENNReal.top_ne_zero h]
    simp only [ENNReal.top_toReal, div_zero, ENNReal.rpow_zero, mul_one, ENNReal.coe_lt_top]

theorem memℒp_const_iff {p : ℝ≥0∞} {c : E} (hp_ne_zero : p ≠ 0) (hp_ne_top : p ≠ ∞) :
    Memℒp (fun _ : α => c) p μ ↔ c = 0 ∨ μ Set.univ < ∞ := by
  rw [← eLpNorm_const_lt_top_iff hp_ne_zero hp_ne_top]
  exact ⟨fun h => h.2, fun h => ⟨aestronglyMeasurable_const, h⟩⟩

end Const

lemma eLpNorm'_mono_nnnorm_ae {f : α → F} {g : α → G} (hq : 0 ≤ q) (h : ∀ᵐ x ∂μ, ‖f x‖₊ ≤ ‖g x‖₊) :
    eLpNorm' f q μ ≤ eLpNorm' g q μ := by
  simp only [eLpNorm']
  gcongr ?_ ^ (1/q)
  refine lintegral_mono_ae (h.mono fun x hx => ?_)
  gcongr

@[deprecated (since := "2024-07-27")]
alias snorm'_mono_nnnorm_ae := eLpNorm'_mono_nnnorm_ae

theorem eLpNorm'_mono_ae {f : α → F} {g : α → G} (hq : 0 ≤ q) (h : ∀ᵐ x ∂μ, ‖f x‖ ≤ ‖g x‖) :
    eLpNorm' f q μ ≤ eLpNorm' g q μ :=
  eLpNorm'_mono_nnnorm_ae hq h

@[deprecated (since := "2024-07-27")]
alias snorm'_mono_ae := eLpNorm'_mono_ae

theorem eLpNorm'_congr_nnnorm_ae {f g : α → F} (hfg : ∀ᵐ x ∂μ, ‖f x‖₊ = ‖g x‖₊) :
    eLpNorm' f q μ = eLpNorm' g q μ := by
  have : (fun x => (‖f x‖₊ : ℝ≥0∞) ^ q) =ᵐ[μ] fun x => (‖g x‖₊ : ℝ≥0∞) ^ q :=
    hfg.mono fun x hx => by simp_rw [hx]
  simp only [eLpNorm', lintegral_congr_ae this]

@[deprecated (since := "2024-07-27")]
alias snorm'_congr_nnnorm_ae := eLpNorm'_congr_nnnorm_ae

theorem eLpNorm'_congr_norm_ae {f g : α → F} (hfg : ∀ᵐ x ∂μ, ‖f x‖ = ‖g x‖) :
    eLpNorm' f q μ = eLpNorm' g q μ :=
  eLpNorm'_congr_nnnorm_ae <| hfg.mono fun _x hx => NNReal.eq hx

@[deprecated (since := "2024-07-27")]
alias snorm'_congr_norm_ae := eLpNorm'_congr_norm_ae

theorem eLpNorm'_congr_ae {f g : α → F} (hfg : f =ᵐ[μ] g) : eLpNorm' f q μ = eLpNorm' g q μ :=
  eLpNorm'_congr_nnnorm_ae (hfg.fun_comp _)

@[deprecated (since := "2024-07-27")]
alias snorm'_congr_ae := eLpNorm'_congr_ae

theorem eLpNormEssSup_congr_ae {f g : α → F} (hfg : f =ᵐ[μ] g) :
    eLpNormEssSup f μ = eLpNormEssSup g μ :=
  essSup_congr_ae (hfg.fun_comp (((↑) : ℝ≥0 → ℝ≥0∞) ∘ nnnorm))

@[deprecated (since := "2024-07-27")]
alias snormEssSup_congr_ae := eLpNormEssSup_congr_ae

theorem eLpNormEssSup_mono_nnnorm_ae {f g : α → F} (hfg : ∀ᵐ x ∂μ, ‖f x‖₊ ≤ ‖g x‖₊) :
    eLpNormEssSup f μ ≤ eLpNormEssSup g μ :=
  essSup_mono_ae <| hfg.mono fun _x hx => ENNReal.coe_le_coe.mpr hx

@[deprecated (since := "2024-07-27")]
alias snormEssSup_mono_nnnorm_ae := eLpNormEssSup_mono_nnnorm_ae

theorem eLpNorm_mono_nnnorm_ae {f : α → F} {g : α → G} (h : ∀ᵐ x ∂μ, ‖f x‖₊ ≤ ‖g x‖₊) :
    eLpNorm f p μ ≤ eLpNorm g p μ := by
  simp only [eLpNorm]
  split_ifs
  · exact le_rfl
  · exact essSup_mono_ae (h.mono fun x hx => ENNReal.coe_le_coe.mpr hx)
  · exact eLpNorm'_mono_nnnorm_ae ENNReal.toReal_nonneg h

@[deprecated (since := "2024-07-27")]
alias snorm_mono_nnnorm_ae := eLpNorm_mono_nnnorm_ae

theorem eLpNorm_mono_ae {f : α → F} {g : α → G} (h : ∀ᵐ x ∂μ, ‖f x‖ ≤ ‖g x‖) :
    eLpNorm f p μ ≤ eLpNorm g p μ :=
  eLpNorm_mono_nnnorm_ae h

@[deprecated (since := "2024-07-27")]
alias snorm_mono_ae := eLpNorm_mono_ae

theorem eLpNorm_mono_ae_real {f : α → F} {g : α → ℝ} (h : ∀ᵐ x ∂μ, ‖f x‖ ≤ g x) :
    eLpNorm f p μ ≤ eLpNorm g p μ :=
  eLpNorm_mono_ae <| h.mono fun _x hx =>
    hx.trans ((le_abs_self _).trans (Real.norm_eq_abs _).symm.le)

@[deprecated (since := "2024-07-27")]
alias snorm_mono_ae_real := eLpNorm_mono_ae_real

theorem eLpNorm_mono_nnnorm {f : α → F} {g : α → G} (h : ∀ x, ‖f x‖₊ ≤ ‖g x‖₊) :
    eLpNorm f p μ ≤ eLpNorm g p μ :=
  eLpNorm_mono_nnnorm_ae (Eventually.of_forall fun x => h x)

@[deprecated (since := "2024-07-27")]
alias snorm_mono_nnnorm := eLpNorm_mono_nnnorm

theorem eLpNorm_mono {f : α → F} {g : α → G} (h : ∀ x, ‖f x‖ ≤ ‖g x‖) :
    eLpNorm f p μ ≤ eLpNorm g p μ :=
  eLpNorm_mono_ae (Eventually.of_forall fun x => h x)

@[deprecated (since := "2024-07-27")]
alias snorm_mono := eLpNorm_mono

theorem eLpNorm_mono_real {f : α → F} {g : α → ℝ} (h : ∀ x, ‖f x‖ ≤ g x) :
    eLpNorm f p μ ≤ eLpNorm g p μ :=
  eLpNorm_mono_ae_real (Eventually.of_forall fun x => h x)

@[deprecated (since := "2024-07-27")]
alias snorm_mono_real := eLpNorm_mono_real

theorem eLpNormEssSup_le_of_ae_nnnorm_bound {f : α → F} {C : ℝ≥0} (hfC : ∀ᵐ x ∂μ, ‖f x‖₊ ≤ C) :
    eLpNormEssSup f μ ≤ C :=
  essSup_le_of_ae_le (C : ℝ≥0∞) <| hfC.mono fun _x hx => ENNReal.coe_le_coe.mpr hx

@[deprecated (since := "2024-07-27")]
alias snormEssSup_le_of_ae_nnnorm_bound := eLpNormEssSup_le_of_ae_nnnorm_bound

theorem eLpNormEssSup_le_of_ae_bound {f : α → F} {C : ℝ} (hfC : ∀ᵐ x ∂μ, ‖f x‖ ≤ C) :
    eLpNormEssSup f μ ≤ ENNReal.ofReal C :=
  eLpNormEssSup_le_of_ae_nnnorm_bound <| hfC.mono fun _x hx => hx.trans C.le_coe_toNNReal

@[deprecated (since := "2024-07-27")]
alias snormEssSup_le_of_ae_bound := eLpNormEssSup_le_of_ae_bound

theorem eLpNormEssSup_lt_top_of_ae_nnnorm_bound {f : α → F} {C : ℝ≥0} (hfC : ∀ᵐ x ∂μ, ‖f x‖₊ ≤ C) :
    eLpNormEssSup f μ < ∞ :=
  (eLpNormEssSup_le_of_ae_nnnorm_bound hfC).trans_lt ENNReal.coe_lt_top

@[deprecated (since := "2024-07-27")]
alias snormEssSup_lt_top_of_ae_nnnorm_bound := eLpNormEssSup_lt_top_of_ae_nnnorm_bound

theorem eLpNormEssSup_lt_top_of_ae_bound {f : α → F} {C : ℝ} (hfC : ∀ᵐ x ∂μ, ‖f x‖ ≤ C) :
    eLpNormEssSup f μ < ∞ :=
  (eLpNormEssSup_le_of_ae_bound hfC).trans_lt ENNReal.ofReal_lt_top

@[deprecated (since := "2024-07-27")]
alias snormEssSup_lt_top_of_ae_bound := eLpNormEssSup_lt_top_of_ae_bound

theorem eLpNorm_le_of_ae_nnnorm_bound {f : α → F} {C : ℝ≥0} (hfC : ∀ᵐ x ∂μ, ‖f x‖₊ ≤ C) :
    eLpNorm f p μ ≤ C • μ Set.univ ^ p.toReal⁻¹ := by
  rcases eq_zero_or_neZero μ with rfl | hμ
  · simp
  by_cases hp : p = 0
  · simp [hp]
  have : ∀ᵐ x ∂μ, ‖f x‖₊ ≤ ‖(C : ℝ)‖₊ := hfC.mono fun x hx => hx.trans_eq C.nnnorm_eq.symm
  refine (eLpNorm_mono_ae this).trans_eq ?_
  rw [eLpNorm_const _ hp (NeZero.ne μ), C.nnnorm_eq, one_div, ENNReal.smul_def, smul_eq_mul]

@[deprecated (since := "2024-07-27")]
alias snorm_le_of_ae_nnnorm_bound := eLpNorm_le_of_ae_nnnorm_bound

theorem eLpNorm_le_of_ae_bound {f : α → F} {C : ℝ} (hfC : ∀ᵐ x ∂μ, ‖f x‖ ≤ C) :
    eLpNorm f p μ ≤ μ Set.univ ^ p.toReal⁻¹ * ENNReal.ofReal C := by
  rw [← mul_comm]
  exact eLpNorm_le_of_ae_nnnorm_bound (hfC.mono fun x hx => hx.trans C.le_coe_toNNReal)

@[deprecated (since := "2024-07-27")]
alias snorm_le_of_ae_bound := eLpNorm_le_of_ae_bound

theorem eLpNorm_congr_nnnorm_ae {f : α → F} {g : α → G} (hfg : ∀ᵐ x ∂μ, ‖f x‖₊ = ‖g x‖₊) :
    eLpNorm f p μ = eLpNorm g p μ :=
  le_antisymm (eLpNorm_mono_nnnorm_ae <| EventuallyEq.le hfg)
    (eLpNorm_mono_nnnorm_ae <| (EventuallyEq.symm hfg).le)

@[deprecated (since := "2024-07-27")]
alias snorm_congr_nnnorm_ae := eLpNorm_congr_nnnorm_ae

theorem eLpNorm_congr_norm_ae {f : α → F} {g : α → G} (hfg : ∀ᵐ x ∂μ, ‖f x‖ = ‖g x‖) :
    eLpNorm f p μ = eLpNorm g p μ :=
  eLpNorm_congr_nnnorm_ae <| hfg.mono fun _x hx => NNReal.eq hx

@[deprecated (since := "2024-07-27")]
alias snorm_congr_norm_ae := eLpNorm_congr_norm_ae

open scoped symmDiff in
theorem eLpNorm_indicator_sub_indicator (s t : Set α) (f : α → E) :
    eLpNorm (s.indicator f - t.indicator f) p μ = eLpNorm ((s ∆ t).indicator f) p μ :=
  eLpNorm_congr_norm_ae <| ae_of_all _ fun x ↦ by
    simp only [Pi.sub_apply, Set.apply_indicator_symmDiff norm_neg]

@[deprecated (since := "2024-07-27")]
alias snorm_indicator_sub_indicator := eLpNorm_indicator_sub_indicator

@[simp]
theorem eLpNorm'_norm {f : α → F} :
    eLpNorm' (fun a => ‖f a‖) q μ = eLpNorm' f q μ := by simp [eLpNorm']

@[deprecated (since := "2024-07-27")]
alias snorm'_norm := eLpNorm'_norm

@[simp]
theorem eLpNorm_norm (f : α → F) : eLpNorm (fun x => ‖f x‖) p μ = eLpNorm f p μ :=
  eLpNorm_congr_norm_ae <| Eventually.of_forall fun _ => norm_norm _

@[deprecated (since := "2024-07-27")]
alias snorm_norm := eLpNorm_norm

theorem eLpNorm'_norm_rpow (f : α → F) (p q : ℝ) (hq_pos : 0 < q) :
    eLpNorm' (fun x => ‖f x‖ ^ q) p μ = eLpNorm' f (p * q) μ ^ q := by
  simp_rw [eLpNorm']
  rw [← ENNReal.rpow_mul, ← one_div_mul_one_div]
  simp_rw [one_div]
  rw [mul_assoc, inv_mul_cancel₀ hq_pos.ne.symm, mul_one]
  congr
  ext1 x
  simp_rw [← ofReal_norm_eq_coe_nnnorm]
  rw [Real.norm_eq_abs, abs_eq_self.mpr (Real.rpow_nonneg (norm_nonneg _) _), mul_comm, ←
    ENNReal.ofReal_rpow_of_nonneg (norm_nonneg _) hq_pos.le, ENNReal.rpow_mul]

@[deprecated (since := "2024-07-27")]
alias snorm'_norm_rpow := eLpNorm'_norm_rpow

theorem eLpNorm_norm_rpow (f : α → F) (hq_pos : 0 < q) :
    eLpNorm (fun x => ‖f x‖ ^ q) p μ = eLpNorm f (p * ENNReal.ofReal q) μ ^ q := by
  by_cases h0 : p = 0
  · simp [h0, ENNReal.zero_rpow_of_pos hq_pos]
  by_cases hp_top : p = ∞
  · simp only [hp_top, eLpNorm_exponent_top, ENNReal.top_mul', hq_pos.not_le,
      ENNReal.ofReal_eq_zero, if_false, eLpNorm_exponent_top, eLpNormEssSup]
    have h_rpow :
      essSup (fun x : α => (‖‖f x‖ ^ q‖₊ : ℝ≥0∞)) μ =
        essSup (fun x : α => (‖f x‖₊ : ℝ≥0∞) ^ q) μ := by
      congr
      ext1 x
      conv_rhs => rw [← nnnorm_norm]
      rw [← ENNReal.coe_rpow_of_nonneg _ hq_pos.le, ENNReal.coe_inj]
      ext
      push_cast
      rw [Real.norm_rpow_of_nonneg (norm_nonneg _)]
    rw [h_rpow]
    have h_rpow_mono := ENNReal.strictMono_rpow_of_pos hq_pos
    have h_rpow_surj := (ENNReal.rpow_left_bijective hq_pos.ne.symm).2
    let iso := h_rpow_mono.orderIsoOfSurjective _ h_rpow_surj
    exact (iso.essSup_apply (fun x => (‖f x‖₊ : ℝ≥0∞)) μ).symm
  rw [eLpNorm_eq_eLpNorm' h0 hp_top, eLpNorm_eq_eLpNorm' _ _]
  swap
  · refine mul_ne_zero h0 ?_
    rwa [Ne, ENNReal.ofReal_eq_zero, not_le]
  swap; · exact ENNReal.mul_ne_top hp_top ENNReal.ofReal_ne_top
  rw [ENNReal.toReal_mul, ENNReal.toReal_ofReal hq_pos.le]
  exact eLpNorm'_norm_rpow f p.toReal q hq_pos

@[deprecated (since := "2024-07-27")]
alias snorm_norm_rpow := eLpNorm_norm_rpow

theorem eLpNorm_congr_ae {f g : α → F} (hfg : f =ᵐ[μ] g) : eLpNorm f p μ = eLpNorm g p μ :=
  eLpNorm_congr_norm_ae <| hfg.mono fun _x hx => hx ▸ rfl

@[deprecated (since := "2024-07-27")]
alias snorm_congr_ae := eLpNorm_congr_ae

theorem memℒp_congr_ae {f g : α → E} (hfg : f =ᵐ[μ] g) : Memℒp f p μ ↔ Memℒp g p μ := by
  simp only [Memℒp, eLpNorm_congr_ae hfg, aestronglyMeasurable_congr hfg]

theorem Memℒp.ae_eq {f g : α → E} (hfg : f =ᵐ[μ] g) (hf_Lp : Memℒp f p μ) : Memℒp g p μ :=
  (memℒp_congr_ae hfg).1 hf_Lp

theorem Memℒp.of_le {f : α → E} {g : α → F} (hg : Memℒp g p μ) (hf : AEStronglyMeasurable f μ)
    (hfg : ∀ᵐ x ∂μ, ‖f x‖ ≤ ‖g x‖) : Memℒp f p μ :=
  ⟨hf, (eLpNorm_mono_ae hfg).trans_lt hg.eLpNorm_lt_top⟩

alias Memℒp.mono := Memℒp.of_le

theorem Memℒp.mono' {f : α → E} {g : α → ℝ} (hg : Memℒp g p μ) (hf : AEStronglyMeasurable f μ)
    (h : ∀ᵐ a ∂μ, ‖f a‖ ≤ g a) : Memℒp f p μ :=
  hg.mono hf <| h.mono fun _x hx => le_trans hx (le_abs_self _)

theorem Memℒp.congr_norm {f : α → E} {g : α → F} (hf : Memℒp f p μ) (hg : AEStronglyMeasurable g μ)
    (h : ∀ᵐ a ∂μ, ‖f a‖ = ‖g a‖) : Memℒp g p μ :=
  hf.mono hg <| EventuallyEq.le <| EventuallyEq.symm h

theorem memℒp_congr_norm {f : α → E} {g : α → F} (hf : AEStronglyMeasurable f μ)
    (hg : AEStronglyMeasurable g μ) (h : ∀ᵐ a ∂μ, ‖f a‖ = ‖g a‖) : Memℒp f p μ ↔ Memℒp g p μ :=
  ⟨fun h2f => h2f.congr_norm hg h, fun h2g => h2g.congr_norm hf <| EventuallyEq.symm h⟩

theorem memℒp_top_of_bound {f : α → E} (hf : AEStronglyMeasurable f μ) (C : ℝ)
    (hfC : ∀ᵐ x ∂μ, ‖f x‖ ≤ C) : Memℒp f ∞ μ :=
  ⟨hf, by
    rw [eLpNorm_exponent_top]
    exact eLpNormEssSup_lt_top_of_ae_bound hfC⟩

theorem Memℒp.of_bound [IsFiniteMeasure μ] {f : α → E} (hf : AEStronglyMeasurable f μ) (C : ℝ)
    (hfC : ∀ᵐ x ∂μ, ‖f x‖ ≤ C) : Memℒp f p μ :=
  (memℒp_const C).of_le hf (hfC.mono fun _x hx => le_trans hx (le_abs_self _))

@[mono]
theorem eLpNorm'_mono_measure (f : α → F) (hμν : ν ≤ μ) (hq : 0 ≤ q) :
    eLpNorm' f q ν ≤ eLpNorm' f q μ := by
  simp_rw [eLpNorm']
  gcongr
  exact lintegral_mono' hμν le_rfl

@[deprecated (since := "2024-07-27")]
alias snorm'_mono_measure := eLpNorm'_mono_measure

@[mono]
theorem eLpNormEssSup_mono_measure (f : α → F) (hμν : ν ≪ μ) :
    eLpNormEssSup f ν ≤ eLpNormEssSup f μ := by
  simp_rw [eLpNormEssSup]
  exact essSup_mono_measure hμν

@[deprecated (since := "2024-07-27")]
alias snormEssSup_mono_measure := eLpNormEssSup_mono_measure

@[mono]
theorem eLpNorm_mono_measure (f : α → F) (hμν : ν ≤ μ) : eLpNorm f p ν ≤ eLpNorm f p μ := by
  by_cases hp0 : p = 0
  · simp [hp0]
  by_cases hp_top : p = ∞
  · simp [hp_top, eLpNormEssSup_mono_measure f (Measure.absolutelyContinuous_of_le hμν)]
  simp_rw [eLpNorm_eq_eLpNorm' hp0 hp_top]
  exact eLpNorm'_mono_measure f hμν ENNReal.toReal_nonneg

@[deprecated (since := "2024-07-27")]
alias snorm_mono_measure := eLpNorm_mono_measure

theorem Memℒp.mono_measure {f : α → E} (hμν : ν ≤ μ) (hf : Memℒp f p μ) : Memℒp f p ν :=
  ⟨hf.1.mono_measure hμν, (eLpNorm_mono_measure f hμν).trans_lt hf.2⟩

lemma eLpNorm_restrict_le (f : α → F) (p : ℝ≥0∞) (μ : Measure α) (s : Set α) :
    eLpNorm f p (μ.restrict s) ≤ eLpNorm f p μ :=
  eLpNorm_mono_measure f Measure.restrict_le_self

@[deprecated (since := "2024-07-27")]
alias snorm_restrict_le := eLpNorm_restrict_le

/-- For a function `f` with support in `s`, the Lᵖ norms of `f` with respect to `μ` and
`μ.restrict s` are the same. -/
theorem eLpNorm_restrict_eq_of_support_subset {s : Set α} {f : α → F} (hsf : f.support ⊆ s) :
    eLpNorm f p (μ.restrict s) = eLpNorm f p μ := by
  by_cases hp0 : p = 0
  · simp [hp0]
  by_cases hp_top : p = ∞
  · simp only [hp_top, eLpNorm_exponent_top, eLpNormEssSup]
    apply ENNReal.essSup_restrict_eq_of_support_subset
    apply Function.support_subset_iff.2 (fun x hx ↦ ?_)
    simp only [ne_eq, ENNReal.coe_eq_zero, nnnorm_eq_zero] at hx
    exact Function.support_subset_iff.1 hsf x hx
  · simp_rw [eLpNorm_eq_eLpNorm' hp0 hp_top, eLpNorm']
    congr 1
    apply setLIntegral_eq_of_support_subset
    have : ¬(p.toReal ≤ 0) := by simpa only [not_le] using ENNReal.toReal_pos hp0 hp_top
    simpa [this] using hsf

@[deprecated (since := "2024-07-27")]
alias snorm_restrict_eq_of_support_subset := eLpNorm_restrict_eq_of_support_subset

theorem Memℒp.restrict (s : Set α) {f : α → E} (hf : Memℒp f p μ) : Memℒp f p (μ.restrict s) :=
  hf.mono_measure Measure.restrict_le_self

theorem eLpNorm'_smul_measure {p : ℝ} (hp : 0 ≤ p) {f : α → F} (c : ℝ≥0∞) :
    eLpNorm' f p (c • μ) = c ^ (1 / p) * eLpNorm' f p μ := by
  rw [eLpNorm', lintegral_smul_measure, ENNReal.mul_rpow_of_nonneg, eLpNorm']
  simp [hp]

@[deprecated (since := "2024-07-27")]
alias snorm'_smul_measure := eLpNorm'_smul_measure

section SMul
variable {R : Type*} [Zero R] [SMulWithZero R ℝ≥0∞] [IsScalarTower R ℝ≥0∞ ℝ≥0∞]
  [NoZeroSMulDivisors R ℝ≥0∞] {c : R}

@[simp] lemma eLpNormEssSup_smul_measure (hc : c ≠ 0) (f : α → F) :
    eLpNormEssSup f (c • μ) = eLpNormEssSup f μ := by
  simp_rw [eLpNormEssSup]
  exact essSup_smul_measure hc _

end SMul

@[deprecated (since := "2024-07-27")]
alias snormEssSup_smul_measure := eLpNormEssSup_smul_measure

/-- Use `eLpNorm_smul_measure_of_ne_top` instead. -/
private theorem eLpNorm_smul_measure_of_ne_zero_of_ne_top {p : ℝ≥0∞} (hp_ne_zero : p ≠ 0)
    (hp_ne_top : p ≠ ∞) {f : α → F} (c : ℝ≥0∞) :
    eLpNorm f p (c • μ) = c ^ (1 / p).toReal • eLpNorm f p μ := by
  simp_rw [eLpNorm_eq_eLpNorm' hp_ne_zero hp_ne_top]
  rw [eLpNorm'_smul_measure ENNReal.toReal_nonneg]
  congr
  simp_rw [one_div]
  rw [ENNReal.toReal_inv]

@[deprecated (since := "2024-07-27")]
alias snorm_smul_measure_of_ne_zero_of_ne_top := eLpNorm_smul_measure_of_ne_zero_of_ne_top

theorem eLpNorm_smul_measure_of_ne_zero {p : ℝ≥0∞} {f : α → F} {c : ℝ≥0∞} (hc : c ≠ 0) :
    eLpNorm f p (c • μ) = c ^ (1 / p).toReal • eLpNorm f p μ := by
  by_cases hp0 : p = 0
  · simp [hp0]
  by_cases hp_top : p = ∞
  · simp [hp_top, eLpNormEssSup_smul_measure hc]
  exact eLpNorm_smul_measure_of_ne_zero_of_ne_top hp0 hp_top c

@[deprecated (since := "2024-07-27")]
alias snorm_smul_measure_of_ne_zero := eLpNorm_smul_measure_of_ne_zero

theorem eLpNorm_smul_measure_of_ne_top {p : ℝ≥0∞} (hp_ne_top : p ≠ ∞) {f : α → F} (c : ℝ≥0∞) :
    eLpNorm f p (c • μ) = c ^ (1 / p).toReal • eLpNorm f p μ := by
  by_cases hp0 : p = 0
  · simp [hp0]
  · exact eLpNorm_smul_measure_of_ne_zero_of_ne_top hp0 hp_ne_top c

@[deprecated (since := "2024-07-27")]
alias snorm_smul_measure_of_ne_top := eLpNorm_smul_measure_of_ne_top

theorem eLpNorm_one_smul_measure {f : α → F} (c : ℝ≥0∞) :
    eLpNorm f 1 (c • μ) = c * eLpNorm f 1 μ := by
  rw [@eLpNorm_smul_measure_of_ne_top _ _ _ μ _ 1 (@ENNReal.coe_ne_top 1) f c]
  simp

@[deprecated (since := "2024-07-27")]
alias snorm_one_smul_measure := eLpNorm_one_smul_measure

theorem Memℒp.of_measure_le_smul {μ' : Measure α} (c : ℝ≥0∞) (hc : c ≠ ∞) (hμ'_le : μ' ≤ c • μ)
    {f : α → E} (hf : Memℒp f p μ) : Memℒp f p μ' := by
  refine ⟨hf.1.mono_ac (Measure.absolutelyContinuous_of_le_smul hμ'_le), ?_⟩
  refine (eLpNorm_mono_measure f hμ'_le).trans_lt ?_
  by_cases hc0 : c = 0
  · simp [hc0]
  rw [eLpNorm_smul_measure_of_ne_zero hc0, smul_eq_mul]
  refine ENNReal.mul_lt_top (Ne.lt_top ?_) hf.2
  simp [hc, hc0]

theorem Memℒp.smul_measure {f : α → E} {c : ℝ≥0∞} (hf : Memℒp f p μ) (hc : c ≠ ∞) :
    Memℒp f p (c • μ) :=
  hf.of_measure_le_smul c hc le_rfl

theorem eLpNorm_one_add_measure (f : α → F) (μ ν : Measure α) :
    eLpNorm f 1 (μ + ν) = eLpNorm f 1 μ + eLpNorm f 1 ν := by
  simp_rw [eLpNorm_one_eq_lintegral_nnnorm]
  rw [lintegral_add_measure _ μ ν]

@[deprecated (since := "2024-07-27")]
alias snorm_one_add_measure := eLpNorm_one_add_measure

theorem eLpNorm_le_add_measure_right (f : α → F) (μ ν : Measure α) {p : ℝ≥0∞} :
    eLpNorm f p μ ≤ eLpNorm f p (μ + ν) :=
  eLpNorm_mono_measure f <| Measure.le_add_right <| le_refl _

@[deprecated (since := "2024-07-27")]
alias snorm_le_add_measure_right := eLpNorm_le_add_measure_right

theorem eLpNorm_le_add_measure_left (f : α → F) (μ ν : Measure α) {p : ℝ≥0∞} :
    eLpNorm f p ν ≤ eLpNorm f p (μ + ν) :=
  eLpNorm_mono_measure f <| Measure.le_add_left <| le_refl _

@[deprecated (since := "2024-07-27")]
alias snorm_le_add_measure_left := eLpNorm_le_add_measure_left

lemma eLpNormEssSup_eq_iSup (hμ : ∀ a, μ {a} ≠ 0) (f : α → E) : eLpNormEssSup f μ = ⨆ a, ↑‖f a‖₊ :=
  essSup_eq_iSup hμ _

@[simp] lemma eLpNormEssSup_count [MeasurableSingletonClass α] (f : α → E) :
    eLpNormEssSup f .count = ⨆ a, ↑‖f a‖₊ := essSup_count _

theorem Memℒp.left_of_add_measure {f : α → E} (h : Memℒp f p (μ + ν)) : Memℒp f p μ :=
  h.mono_measure <| Measure.le_add_right <| le_refl _

theorem Memℒp.right_of_add_measure {f : α → E} (h : Memℒp f p (μ + ν)) : Memℒp f p ν :=
  h.mono_measure <| Measure.le_add_left <| le_refl _

theorem Memℒp.norm {f : α → E} (h : Memℒp f p μ) : Memℒp (fun x => ‖f x‖) p μ :=
  h.of_le h.aestronglyMeasurable.norm (Eventually.of_forall fun x => by simp)

theorem memℒp_norm_iff {f : α → E} (hf : AEStronglyMeasurable f μ) :
    Memℒp (fun x => ‖f x‖) p μ ↔ Memℒp f p μ :=
  ⟨fun h => ⟨hf, by rw [← eLpNorm_norm]; exact h.2⟩, fun h => h.norm⟩

theorem eLpNorm'_eq_zero_of_ae_zero {f : α → F} (hq0_lt : 0 < q) (hf_zero : f =ᵐ[μ] 0) :
    eLpNorm' f q μ = 0 := by rw [eLpNorm'_congr_ae hf_zero, eLpNorm'_zero hq0_lt]

@[deprecated (since := "2024-07-27")]
alias snorm'_eq_zero_of_ae_zero := eLpNorm'_eq_zero_of_ae_zero

theorem eLpNorm'_eq_zero_of_ae_zero' (hq0_ne : q ≠ 0) (hμ : μ ≠ 0) {f : α → F}
    (hf_zero : f =ᵐ[μ] 0) :
    eLpNorm' f q μ = 0 := by rw [eLpNorm'_congr_ae hf_zero, eLpNorm'_zero' hq0_ne hμ]

@[deprecated (since := "2024-07-27")]
alias snorm'_eq_zero_of_ae_zero' := eLpNorm'_eq_zero_of_ae_zero'

theorem ae_eq_zero_of_eLpNorm'_eq_zero {f : α → E} (hq0 : 0 ≤ q) (hf : AEStronglyMeasurable f μ)
    (h : eLpNorm' f q μ = 0) : f =ᵐ[μ] 0 := by
  rw [eLpNorm', ENNReal.rpow_eq_zero_iff] at h
  cases h with
  | inl h =>
    rw [lintegral_eq_zero_iff' (hf.ennnorm.pow_const q)] at h
    refine h.left.mono fun x hx => ?_
    rw [Pi.zero_apply, ENNReal.rpow_eq_zero_iff] at hx
    cases hx with
    | inl hx =>
      cases' hx with hx _
      rwa [← ENNReal.coe_zero, ENNReal.coe_inj, nnnorm_eq_zero] at hx
    | inr hx =>
      exact absurd hx.left ENNReal.coe_ne_top
  | inr h =>
    exfalso
    rw [one_div, inv_lt_zero] at h
    exact hq0.not_lt h.right

@[deprecated (since := "2024-07-27")]
alias ae_eq_zero_of_snorm'_eq_zero := ae_eq_zero_of_eLpNorm'_eq_zero

theorem eLpNorm'_eq_zero_iff (hq0_lt : 0 < q) {f : α → E} (hf : AEStronglyMeasurable f μ) :
    eLpNorm' f q μ = 0 ↔ f =ᵐ[μ] 0 :=
  ⟨ae_eq_zero_of_eLpNorm'_eq_zero (le_of_lt hq0_lt) hf, eLpNorm'_eq_zero_of_ae_zero hq0_lt⟩

@[deprecated (since := "2024-07-27")]
alias snorm'_eq_zero_iff := eLpNorm'_eq_zero_iff

theorem coe_nnnorm_ae_le_eLpNormEssSup {_ : MeasurableSpace α} (f : α → F) (μ : Measure α) :
    ∀ᵐ x ∂μ, (‖f x‖₊ : ℝ≥0∞) ≤ eLpNormEssSup f μ :=
  ENNReal.ae_le_essSup fun x => (‖f x‖₊ : ℝ≥0∞)

@[deprecated (since := "2024-07-27")]
alias coe_nnnorm_ae_le_snormEssSup := coe_nnnorm_ae_le_eLpNormEssSup

@[simp]
theorem eLpNormEssSup_eq_zero_iff {f : α → F} : eLpNormEssSup f μ = 0 ↔ f =ᵐ[μ] 0 := by
  simp [EventuallyEq, eLpNormEssSup]

@[deprecated (since := "2024-07-27")]
alias snormEssSup_eq_zero_iff := eLpNormEssSup_eq_zero_iff

theorem eLpNorm_eq_zero_iff {f : α → E} (hf : AEStronglyMeasurable f μ) (h0 : p ≠ 0) :
    eLpNorm f p μ = 0 ↔ f =ᵐ[μ] 0 := by
  by_cases h_top : p = ∞
  · rw [h_top, eLpNorm_exponent_top, eLpNormEssSup_eq_zero_iff]
  rw [eLpNorm_eq_eLpNorm' h0 h_top]
  exact eLpNorm'_eq_zero_iff (ENNReal.toReal_pos h0 h_top) hf

@[deprecated (since := "2024-07-27")]
alias snorm_eq_zero_iff := eLpNorm_eq_zero_iff

theorem eLpNorm_eq_zero_of_ae_zero {f : α → E} (hf : f =ᵐ[μ] 0) : eLpNorm f p μ = 0 := by
  rw [← eLpNorm_zero (p := p) (μ := μ) (α := α) (F := E)]
  exact eLpNorm_congr_ae hf

theorem ae_le_eLpNormEssSup {f : α → F} : ∀ᵐ y ∂μ, ‖f y‖₊ ≤ eLpNormEssSup f μ :=
  ae_le_essSup

@[deprecated (since := "2024-07-27")]
alias ae_le_snormEssSup := ae_le_eLpNormEssSup

theorem meas_eLpNormEssSup_lt {f : α → F} : μ { y | eLpNormEssSup f μ < ‖f y‖₊ } = 0 :=
  meas_essSup_lt

@[deprecated (since := "2024-07-27")]
alias meas_snormEssSup_lt := meas_eLpNormEssSup_lt

lemma eLpNormEssSup_piecewise {s : Set α} (f g : α → E) [DecidablePred (· ∈ s)]
    (hs : MeasurableSet s) :
    eLpNormEssSup (Set.piecewise s f g) μ
      = max (eLpNormEssSup f (μ.restrict s)) (eLpNormEssSup g (μ.restrict sᶜ)) := by
  simp only [eLpNormEssSup, ← ENNReal.essSup_piecewise hs]
  congr with x
  by_cases hx : x ∈ s <;> simp [hx]

@[deprecated (since := "2024-07-27")]
alias snormEssSup_piecewise := eLpNormEssSup_piecewise

lemma eLpNorm_top_piecewise {s : Set α} (f g : α → E) [DecidablePred (· ∈ s)]
    (hs : MeasurableSet s) :
    eLpNorm (Set.piecewise s f g) ∞ μ
      = max (eLpNorm f ∞ (μ.restrict s)) (eLpNorm g ∞ (μ.restrict sᶜ)) :=
  eLpNormEssSup_piecewise f g hs

@[deprecated (since := "2024-07-27")]
alias snorm_top_piecewise := eLpNorm_top_piecewise

section MapMeasure

variable {β : Type*} {mβ : MeasurableSpace β} {f : α → β} {g : β → E}

theorem eLpNormEssSup_map_measure (hg : AEStronglyMeasurable g (Measure.map f μ))
    (hf : AEMeasurable f μ) : eLpNormEssSup g (Measure.map f μ) = eLpNormEssSup (g ∘ f) μ :=
  essSup_map_measure hg.ennnorm hf

@[deprecated (since := "2024-07-27")]
alias snormEssSup_map_measure := eLpNormEssSup_map_measure

theorem eLpNorm_map_measure (hg : AEStronglyMeasurable g (Measure.map f μ))
    (hf : AEMeasurable f μ) : eLpNorm g p (Measure.map f μ) = eLpNorm (g ∘ f) p μ := by
  by_cases hp_zero : p = 0
  · simp only [hp_zero, eLpNorm_exponent_zero]
  by_cases hp_top : p = ∞
  · simp_rw [hp_top, eLpNorm_exponent_top]
    exact eLpNormEssSup_map_measure hg hf
  simp_rw [eLpNorm_eq_lintegral_rpow_nnnorm hp_zero hp_top]
  rw [lintegral_map' (hg.ennnorm.pow_const p.toReal) hf]
  rfl

@[deprecated (since := "2024-07-27")]
alias snorm_map_measure := eLpNorm_map_measure

theorem memℒp_map_measure_iff (hg : AEStronglyMeasurable g (Measure.map f μ))
    (hf : AEMeasurable f μ) : Memℒp g p (Measure.map f μ) ↔ Memℒp (g ∘ f) p μ := by
  simp [Memℒp, eLpNorm_map_measure hg hf, hg.comp_aemeasurable hf, hg]

theorem Memℒp.comp_of_map (hg : Memℒp g p (Measure.map f μ)) (hf : AEMeasurable f μ) :
    Memℒp (g ∘ f) p μ :=
  (memℒp_map_measure_iff hg.aestronglyMeasurable hf).1 hg

theorem eLpNorm_comp_measurePreserving {ν : MeasureTheory.Measure β} (hg : AEStronglyMeasurable g ν)
    (hf : MeasurePreserving f μ ν) : eLpNorm (g ∘ f) p μ = eLpNorm g p ν :=
  Eq.symm <| hf.map_eq ▸ eLpNorm_map_measure (hf.map_eq ▸ hg) hf.aemeasurable

@[deprecated (since := "2024-07-27")]
alias snorm_comp_measurePreserving := eLpNorm_comp_measurePreserving

theorem AEEqFun.eLpNorm_compMeasurePreserving {ν : MeasureTheory.Measure β} (g : β →ₘ[ν] E)
    (hf : MeasurePreserving f μ ν) :
    eLpNorm (g.compMeasurePreserving f hf) p μ = eLpNorm g p ν := by
  rw [eLpNorm_congr_ae (g.coeFn_compMeasurePreserving _)]
  exact eLpNorm_comp_measurePreserving g.aestronglyMeasurable hf

@[deprecated (since := "2024-07-27")]
alias AEEqFun.snorm_compMeasurePreserving := AEEqFun.eLpNorm_compMeasurePreserving

theorem Memℒp.comp_measurePreserving {ν : MeasureTheory.Measure β} (hg : Memℒp g p ν)
    (hf : MeasurePreserving f μ ν) : Memℒp (g ∘ f) p μ :=
  .comp_of_map (hf.map_eq.symm ▸ hg) hf.aemeasurable

theorem _root_.MeasurableEmbedding.eLpNormEssSup_map_measure {g : β → F}
    (hf : MeasurableEmbedding f) : eLpNormEssSup g (Measure.map f μ) = eLpNormEssSup (g ∘ f) μ :=
  hf.essSup_map_measure

@[deprecated (since := "2024-07-27")]
alias _root_.MeasurableEmbedding.snormEssSup_map_measure :=
  _root_.MeasurableEmbedding.eLpNormEssSup_map_measure

theorem _root_.MeasurableEmbedding.eLpNorm_map_measure {g : β → F} (hf : MeasurableEmbedding f) :
    eLpNorm g p (Measure.map f μ) = eLpNorm (g ∘ f) p μ := by
  by_cases hp_zero : p = 0
  · simp only [hp_zero, eLpNorm_exponent_zero]
  by_cases hp : p = ∞
  · simp_rw [hp, eLpNorm_exponent_top]
    exact hf.essSup_map_measure
  · simp_rw [eLpNorm_eq_lintegral_rpow_nnnorm hp_zero hp]
    rw [hf.lintegral_map]
    rfl

@[deprecated (since := "2024-07-27")]
alias _root_.MeasurableEmbedding.snorm_map_measure := _root_.MeasurableEmbedding.eLpNorm_map_measure

theorem _root_.MeasurableEmbedding.memℒp_map_measure_iff {g : β → F} (hf : MeasurableEmbedding f) :
    Memℒp g p (Measure.map f μ) ↔ Memℒp (g ∘ f) p μ := by
  simp_rw [Memℒp, hf.aestronglyMeasurable_map_iff, hf.eLpNorm_map_measure]

theorem _root_.MeasurableEquiv.memℒp_map_measure_iff (f : α ≃ᵐ β) {g : β → F} :
    Memℒp g p (Measure.map f μ) ↔ Memℒp (g ∘ f) p μ :=
  f.measurableEmbedding.memℒp_map_measure_iff

end MapMeasure

section Monotonicity

theorem eLpNorm'_le_nnreal_smul_eLpNorm'_of_ae_le_mul {f : α → F} {g : α → G} {c : ℝ≥0}
    (h : ∀ᵐ x ∂μ, ‖f x‖₊ ≤ c * ‖g x‖₊) {p : ℝ} (hp : 0 < p) :
    eLpNorm' f p μ ≤ c • eLpNorm' g p μ := by
  simp_rw [eLpNorm']
  rw [← ENNReal.rpow_le_rpow_iff hp, ENNReal.smul_def, smul_eq_mul,
    ENNReal.mul_rpow_of_nonneg _ _ hp.le]
  simp_rw [← ENNReal.rpow_mul, one_div, inv_mul_cancel₀ hp.ne.symm, ENNReal.rpow_one,
    ← ENNReal.coe_rpow_of_nonneg _ hp.le, ← lintegral_const_mul' _ _ ENNReal.coe_ne_top, ←
    ENNReal.coe_mul]
  apply lintegral_mono_ae
  simp_rw [ENNReal.coe_le_coe, ← NNReal.mul_rpow, NNReal.rpow_le_rpow_iff hp]
  exact h

@[deprecated (since := "2024-07-27")]
alias snorm'_le_nnreal_smul_snorm'_of_ae_le_mul := eLpNorm'_le_nnreal_smul_eLpNorm'_of_ae_le_mul

theorem eLpNormEssSup_le_nnreal_smul_eLpNormEssSup_of_ae_le_mul {f : α → F} {g : α → G} {c : ℝ≥0}
    (h : ∀ᵐ x ∂μ, ‖f x‖₊ ≤ c * ‖g x‖₊) : eLpNormEssSup f μ ≤ c • eLpNormEssSup g μ :=
  calc
    essSup (fun x => (‖f x‖₊ : ℝ≥0∞)) μ ≤ essSup (fun x => (↑(c * ‖g x‖₊) : ℝ≥0∞)) μ :=
      essSup_mono_ae <| h.mono fun _ hx => ENNReal.coe_le_coe.mpr hx
    _ = essSup (fun x => (c * ‖g x‖₊ : ℝ≥0∞)) μ := by simp_rw [ENNReal.coe_mul]
    _ = c • essSup (fun x => (‖g x‖₊ : ℝ≥0∞)) μ := ENNReal.essSup_const_mul

@[deprecated (since := "2024-07-27")]
alias snormEssSup_le_nnreal_smul_snormEssSup_of_ae_le_mul :=
  eLpNormEssSup_le_nnreal_smul_eLpNormEssSup_of_ae_le_mul

theorem eLpNorm_le_nnreal_smul_eLpNorm_of_ae_le_mul {f : α → F} {g : α → G} {c : ℝ≥0}
    (h : ∀ᵐ x ∂μ, ‖f x‖₊ ≤ c * ‖g x‖₊) (p : ℝ≥0∞) : eLpNorm f p μ ≤ c • eLpNorm g p μ := by
  by_cases h0 : p = 0
  · simp [h0]
  by_cases h_top : p = ∞
  · rw [h_top]
    exact eLpNormEssSup_le_nnreal_smul_eLpNormEssSup_of_ae_le_mul h
  simp_rw [eLpNorm_eq_eLpNorm' h0 h_top]
  exact eLpNorm'_le_nnreal_smul_eLpNorm'_of_ae_le_mul h (ENNReal.toReal_pos h0 h_top)

@[deprecated (since := "2024-07-27")]
alias snorm_le_nnreal_smul_snorm_of_ae_le_mul := eLpNorm_le_nnreal_smul_eLpNorm_of_ae_le_mul

-- TODO: add the whole family of lemmas?
private theorem le_mul_iff_eq_zero_of_nonneg_of_neg_of_nonneg {α} [LinearOrderedSemiring α]
    {a b c : α} (ha : 0 ≤ a) (hb : b < 0) (hc : 0 ≤ c) : a ≤ b * c ↔ a = 0 ∧ c = 0 := by
  constructor
  · intro h
    exact
      ⟨(h.trans (mul_nonpos_of_nonpos_of_nonneg hb.le hc)).antisymm ha,
        (nonpos_of_mul_nonneg_right (ha.trans h) hb).antisymm hc⟩
  · rintro ⟨rfl, rfl⟩
    rw [mul_zero]

/-- When `c` is negative, `‖f x‖ ≤ c * ‖g x‖` is nonsense and forces both `f` and `g` to have an
`eLpNorm` of `0`. -/
theorem eLpNorm_eq_zero_and_zero_of_ae_le_mul_neg {f : α → F} {g : α → G} {c : ℝ}
    (h : ∀ᵐ x ∂μ, ‖f x‖ ≤ c * ‖g x‖) (hc : c < 0) (p : ℝ≥0∞) :
    eLpNorm f p μ = 0 ∧ eLpNorm g p μ = 0 := by
  simp_rw [le_mul_iff_eq_zero_of_nonneg_of_neg_of_nonneg (norm_nonneg _) hc (norm_nonneg _),
    norm_eq_zero, eventually_and] at h
  change f =ᵐ[μ] 0 ∧ g =ᵐ[μ] 0 at h
  simp [eLpNorm_congr_ae h.1, eLpNorm_congr_ae h.2]

@[deprecated (since := "2024-07-27")]
alias snorm_eq_zero_and_zero_of_ae_le_mul_neg := eLpNorm_eq_zero_and_zero_of_ae_le_mul_neg

theorem eLpNorm_le_mul_eLpNorm_of_ae_le_mul {f : α → F} {g : α → G} {c : ℝ}
    (h : ∀ᵐ x ∂μ, ‖f x‖ ≤ c * ‖g x‖) (p : ℝ≥0∞) :
    eLpNorm f p μ ≤ ENNReal.ofReal c * eLpNorm g p μ :=
  eLpNorm_le_nnreal_smul_eLpNorm_of_ae_le_mul
    (h.mono fun _x hx => hx.trans <| mul_le_mul_of_nonneg_right c.le_coe_toNNReal (norm_nonneg _)) _

@[deprecated (since := "2024-07-27")]
alias snorm_le_mul_snorm_of_ae_le_mul := eLpNorm_le_mul_eLpNorm_of_ae_le_mul

theorem Memℒp.of_nnnorm_le_mul {f : α → E} {g : α → F} {c : ℝ≥0} (hg : Memℒp g p μ)
    (hf : AEStronglyMeasurable f μ) (hfg : ∀ᵐ x ∂μ, ‖f x‖₊ ≤ c * ‖g x‖₊) : Memℒp f p μ :=
  ⟨hf,
    (eLpNorm_le_nnreal_smul_eLpNorm_of_ae_le_mul hfg p).trans_lt <|
      ENNReal.mul_lt_top ENNReal.coe_lt_top hg.eLpNorm_lt_top⟩

theorem Memℒp.of_le_mul {f : α → E} {g : α → F} {c : ℝ} (hg : Memℒp g p μ)
    (hf : AEStronglyMeasurable f μ) (hfg : ∀ᵐ x ∂μ, ‖f x‖ ≤ c * ‖g x‖) : Memℒp f p μ :=
  ⟨hf,
    (eLpNorm_le_mul_eLpNorm_of_ae_le_mul hfg p).trans_lt <|
      ENNReal.mul_lt_top ENNReal.ofReal_lt_top hg.eLpNorm_lt_top⟩

end Monotonicity

/-!
### Bounded actions by normed rings
In this section we show inequalities on the norm.
-/

section BoundedSMul

variable {𝕜 : Type*} [NormedRing 𝕜] [MulActionWithZero 𝕜 E] [MulActionWithZero 𝕜 F]
variable [BoundedSMul 𝕜 E] [BoundedSMul 𝕜 F]

theorem eLpNorm'_const_smul_le (c : 𝕜) (f : α → F) (hq_pos : 0 < q) :
    eLpNorm' (c • f) q μ ≤ ‖c‖₊ • eLpNorm' f q μ :=
  eLpNorm'_le_nnreal_smul_eLpNorm'_of_ae_le_mul (Eventually.of_forall fun _ => nnnorm_smul_le _ _)
    hq_pos

@[deprecated (since := "2024-07-27")]
alias snorm'_const_smul_le := eLpNorm'_const_smul_le

theorem eLpNormEssSup_const_smul_le (c : 𝕜) (f : α → F) :
    eLpNormEssSup (c • f) μ ≤ ‖c‖₊ • eLpNormEssSup f μ :=
  eLpNormEssSup_le_nnreal_smul_eLpNormEssSup_of_ae_le_mul
    (Eventually.of_forall fun _ => by simp [nnnorm_smul_le])

@[deprecated (since := "2024-07-27")]
alias snormEssSup_const_smul_le := eLpNormEssSup_const_smul_le

theorem eLpNorm_const_smul_le (c : 𝕜) (f : α → F) : eLpNorm (c • f) p μ ≤ ‖c‖₊ • eLpNorm f p μ :=
  eLpNorm_le_nnreal_smul_eLpNorm_of_ae_le_mul
    (Eventually.of_forall fun _ => by simp [nnnorm_smul_le]) _

@[deprecated (since := "2024-07-27")]
alias snorm_const_smul_le := eLpNorm_const_smul_le

theorem Memℒp.const_smul {f : α → E} (hf : Memℒp f p μ) (c : 𝕜) : Memℒp (c • f) p μ :=
  ⟨AEStronglyMeasurable.const_smul hf.1 c,
    (eLpNorm_const_smul_le c f).trans_lt (ENNReal.mul_lt_top ENNReal.coe_lt_top hf.2)⟩

theorem Memℒp.const_mul {R} [NormedRing R] {f : α → R} (hf : Memℒp f p μ) (c : R) :
    Memℒp (fun x => c * f x) p μ :=
  hf.const_smul c

end BoundedSMul

/-!
### Bounded actions by normed division rings
The inequalities in the previous section are now tight.
-/


section NormedSpace

variable {𝕜 : Type*} [NormedDivisionRing 𝕜] [MulActionWithZero 𝕜 E] [Module 𝕜 F]
variable [BoundedSMul 𝕜 E] [BoundedSMul 𝕜 F]

theorem eLpNorm'_const_smul {f : α → F} (c : 𝕜) (hq_pos : 0 < q) :
    eLpNorm' (c • f) q μ = ‖c‖₊ • eLpNorm' f q μ := by
  obtain rfl | hc := eq_or_ne c 0
  · simp [eLpNorm', hq_pos]
  refine le_antisymm (eLpNorm'_const_smul_le _ _ hq_pos) ?_
  have : eLpNorm' _ q μ ≤ _ := eLpNorm'_const_smul_le c⁻¹ (c • f) hq_pos
  rwa [inv_smul_smul₀ hc, nnnorm_inv, le_inv_smul_iff_of_pos (nnnorm_pos.2 hc)] at this

@[deprecated (since := "2024-07-27")]
alias snorm'_const_smul := eLpNorm'_const_smul

theorem eLpNormEssSup_const_smul (c : 𝕜) (f : α → F) :
    eLpNormEssSup (c • f) μ = (‖c‖₊ : ℝ≥0∞) * eLpNormEssSup f μ := by
  simp_rw [eLpNormEssSup, Pi.smul_apply, nnnorm_smul, ENNReal.coe_mul, ENNReal.essSup_const_mul]

@[deprecated (since := "2024-07-27")]
alias snormEssSup_const_smul := eLpNormEssSup_const_smul

theorem eLpNorm_const_smul (c : 𝕜) (f : α → F) :
    eLpNorm (c • f) p μ = (‖c‖₊ : ℝ≥0∞) * eLpNorm f p μ := by
  obtain rfl | hc := eq_or_ne c 0
  · simp
  refine le_antisymm (eLpNorm_const_smul_le _ _) ?_
  have : eLpNorm _ p μ ≤ _ := eLpNorm_const_smul_le c⁻¹ (c • f)
  rwa [inv_smul_smul₀ hc, nnnorm_inv, le_inv_smul_iff_of_pos (nnnorm_pos.2 hc)] at this

@[deprecated (since := "2024-07-27")]
alias snorm_const_smul := eLpNorm_const_smul

end NormedSpace

theorem le_eLpNorm_of_bddBelow (hp : p ≠ 0) (hp' : p ≠ ∞) {f : α → F} (C : ℝ≥0) {s : Set α}
    (hs : MeasurableSet s) (hf : ∀ᵐ x ∂μ, x ∈ s → C ≤ ‖f x‖₊) :
    C • μ s ^ (1 / p.toReal) ≤ eLpNorm f p μ := by
  rw [ENNReal.smul_def, smul_eq_mul, eLpNorm_eq_lintegral_rpow_nnnorm hp hp',
    one_div, ENNReal.le_rpow_inv_iff (ENNReal.toReal_pos hp hp'),
    ENNReal.mul_rpow_of_nonneg _ _ ENNReal.toReal_nonneg, ← ENNReal.rpow_mul,
    inv_mul_cancel₀ (ENNReal.toReal_pos hp hp').ne.symm, ENNReal.rpow_one, ← setLIntegral_const,
    ← lintegral_indicator _ hs]
  refine lintegral_mono_ae ?_
  filter_upwards [hf] with x hx
  by_cases hxs : x ∈ s
  · simp only [Set.indicator_of_mem hxs] at hx ⊢
    gcongr
    exact hx hxs
  · simp [Set.indicator_of_not_mem hxs]

@[deprecated (since := "2024-07-27")]
alias le_snorm_of_bddBelow := le_eLpNorm_of_bddBelow

@[deprecated (since := "2024-06-26")]
alias snorm_indicator_ge_of_bdd_below := le_snorm_of_bddBelow

section RCLike

variable {𝕜 : Type*} [RCLike 𝕜] {f : α → 𝕜}

theorem Memℒp.re (hf : Memℒp f p μ) : Memℒp (fun x => RCLike.re (f x)) p μ := by
  have : ∀ x, ‖RCLike.re (f x)‖ ≤ 1 * ‖f x‖ := by
    intro x
    rw [one_mul]
    exact RCLike.norm_re_le_norm (f x)
  refine hf.of_le_mul ?_ (Eventually.of_forall this)
  exact RCLike.continuous_re.comp_aestronglyMeasurable hf.1

theorem Memℒp.im (hf : Memℒp f p μ) : Memℒp (fun x => RCLike.im (f x)) p μ := by
  have : ∀ x, ‖RCLike.im (f x)‖ ≤ 1 * ‖f x‖ := by
    intro x
    rw [one_mul]
    exact RCLike.norm_im_le_norm (f x)
  refine hf.of_le_mul ?_ (Eventually.of_forall this)
  exact RCLike.continuous_im.comp_aestronglyMeasurable hf.1

end RCLike

section Liminf

variable [MeasurableSpace E] [OpensMeasurableSpace E] {R : ℝ≥0}

theorem ae_bdd_liminf_atTop_rpow_of_eLpNorm_bdd {p : ℝ≥0∞} {f : ℕ → α → E}
    (hfmeas : ∀ n, Measurable (f n)) (hbdd : ∀ n, eLpNorm (f n) p μ ≤ R) :
    ∀ᵐ x ∂μ, liminf (fun n => ((‖f n x‖₊ : ℝ≥0∞) ^ p.toReal : ℝ≥0∞)) atTop < ∞ := by
  by_cases hp0 : p.toReal = 0
  · simp only [hp0, ENNReal.rpow_zero]
    filter_upwards with _
    rw [liminf_const (1 : ℝ≥0∞)]
    exact ENNReal.one_lt_top
  have hp : p ≠ 0 := fun h => by simp [h] at hp0
  have hp' : p ≠ ∞ := fun h => by simp [h] at hp0
  refine
    ae_lt_top (measurable_liminf fun n => (hfmeas n).nnnorm.coe_nnreal_ennreal.pow_const p.toReal)
      (lt_of_le_of_lt
          (lintegral_liminf_le fun n => (hfmeas n).nnnorm.coe_nnreal_ennreal.pow_const p.toReal)
          (lt_of_le_of_lt ?_
            (ENNReal.rpow_lt_top_of_nonneg ENNReal.toReal_nonneg ENNReal.coe_ne_top :
              (R : ℝ≥0∞) ^ p.toReal < ∞))).ne
  simp_rw [eLpNorm_eq_lintegral_rpow_nnnorm hp hp', one_div] at hbdd
  simp_rw [liminf_eq, eventually_atTop]
  exact
    sSup_le fun b ⟨a, ha⟩ =>
      (ha a le_rfl).trans ((ENNReal.rpow_inv_le_iff (ENNReal.toReal_pos hp hp')).1 (hbdd _))

@[deprecated (since := "2024-07-27")]
alias ae_bdd_liminf_atTop_rpow_of_snorm_bdd := ae_bdd_liminf_atTop_rpow_of_eLpNorm_bdd

theorem ae_bdd_liminf_atTop_of_eLpNorm_bdd {p : ℝ≥0∞} (hp : p ≠ 0) {f : ℕ → α → E}
    (hfmeas : ∀ n, Measurable (f n)) (hbdd : ∀ n, eLpNorm (f n) p μ ≤ R) :
    ∀ᵐ x ∂μ, liminf (fun n => (‖f n x‖₊ : ℝ≥0∞)) atTop < ∞ := by
  by_cases hp' : p = ∞
  · subst hp'
    simp_rw [eLpNorm_exponent_top] at hbdd
    have : ∀ n, ∀ᵐ x ∂μ, (‖f n x‖₊ : ℝ≥0∞) < R + 1 := fun n =>
      ae_lt_of_essSup_lt
        (lt_of_le_of_lt (hbdd n) <| ENNReal.lt_add_right ENNReal.coe_ne_top one_ne_zero)
    rw [← ae_all_iff] at this
    filter_upwards [this] with x hx using lt_of_le_of_lt
<<<<<<< HEAD
        (liminf_le_of_frequently_le' <| frequently_of_forall fun n => (hx n).le)
        (add_lt_top.2 ⟨ENNReal.coe_lt_top, ENNReal.one_lt_top⟩)
  filter_upwards [ae_bdd_liminf_atTop_rpow_of_snorm_bdd hfmeas hbdd] with x hx
=======
        (liminf_le_of_frequently_le' <| Frequently.of_forall fun n => (hx n).le)
        (ENNReal.add_lt_top.2 ⟨ENNReal.coe_lt_top, ENNReal.one_lt_top⟩)
  filter_upwards [ae_bdd_liminf_atTop_rpow_of_eLpNorm_bdd hfmeas hbdd] with x hx
>>>>>>> 9a958e83
  have hppos : 0 < p.toReal := ENNReal.toReal_pos hp hp'
  have :
    liminf (fun n => (‖f n x‖₊ : ℝ≥0∞) ^ p.toReal) atTop =
      liminf (fun n => (‖f n x‖₊ : ℝ≥0∞)) atTop ^ p.toReal := by
    change
      liminf (fun n => ENNReal.orderIsoRpow p.toReal hppos (‖f n x‖₊ : ℝ≥0∞)) atTop =
        ENNReal.orderIsoRpow p.toReal hppos (liminf (fun n => (‖f n x‖₊ : ℝ≥0∞)) atTop)
    refine (OrderIso.liminf_apply (ENNReal.orderIsoRpow p.toReal _) ?_ ?_ ?_ ?_).symm <;>
      isBoundedDefault
  rw [this] at hx
  rw [← ENNReal.rpow_one (liminf (fun n => ‖f n x‖₊) atTop), ← mul_inv_cancel₀ hppos.ne.symm,
    ENNReal.rpow_mul]
  exact ENNReal.rpow_lt_top_of_nonneg (inv_nonneg.2 hppos.le) hx.ne

@[deprecated (since := "2024-07-27")]
alias ae_bdd_liminf_atTop_of_snorm_bdd := ae_bdd_liminf_atTop_of_eLpNorm_bdd

end Liminf

/-- A continuous function with compact support belongs to `L^∞`.
See `Continuous.memℒp_of_hasCompactSupport` for a version for `L^p`. -/
theorem _root_.Continuous.memℒp_top_of_hasCompactSupport
    {X : Type*} [TopologicalSpace X] [MeasurableSpace X] [OpensMeasurableSpace X]
    {f : X → E} (hf : Continuous f) (h'f : HasCompactSupport f) (μ : Measure X) : Memℒp f ⊤ μ := by
  borelize E
  rcases hf.bounded_above_of_compact_support h'f with ⟨C, hC⟩
  apply memℒp_top_of_bound ?_ C (Filter.Eventually.of_forall hC)
  exact (hf.stronglyMeasurable_of_hasCompactSupport h'f).aestronglyMeasurable

section UnifTight

/-- A single function that is `Memℒp f p μ` is tight with respect to `μ`. -/
theorem Memℒp.exists_eLpNorm_indicator_compl_lt {β : Type*} [NormedAddCommGroup β] (hp_top : p ≠ ∞)
    {f : α → β} (hf : Memℒp f p μ) {ε : ℝ≥0∞} (hε : ε ≠ 0) :
    ∃ s : Set α, MeasurableSet s ∧ μ s < ∞ ∧ eLpNorm (sᶜ.indicator f) p μ < ε := by
  rcases eq_or_ne p 0 with rfl | hp₀
  · use ∅; simp [pos_iff_ne_zero.2 hε] -- first take care of `p = 0`
  · obtain ⟨s, hsm, hs, hε⟩ :
        ∃ s, MeasurableSet s ∧ μ s < ∞ ∧ ∫⁻ a in sᶜ, (‖f a‖₊) ^ p.toReal ∂μ < ε ^ p.toReal := by
      apply exists_setLintegral_compl_lt
      · exact ((eLpNorm_lt_top_iff_lintegral_rpow_nnnorm_lt_top hp₀ hp_top).1 hf.2).ne
      · simp [*]
    refine ⟨s, hsm, hs, ?_⟩
    rwa [eLpNorm_indicator_eq_restrict hsm.compl, eLpNorm_eq_lintegral_rpow_nnnorm hp₀ hp_top,
      one_div, ENNReal.rpow_inv_lt_iff]
    simp [ENNReal.toReal_pos, *]

@[deprecated (since := "2024-07-27")]
alias Memℒp.exists_snorm_indicator_compl_lt := Memℒp.exists_eLpNorm_indicator_compl_lt

end UnifTight
end ℒp

end MeasureTheory<|MERGE_RESOLUTION|>--- conflicted
+++ resolved
@@ -1351,15 +1351,9 @@
         (lt_of_le_of_lt (hbdd n) <| ENNReal.lt_add_right ENNReal.coe_ne_top one_ne_zero)
     rw [← ae_all_iff] at this
     filter_upwards [this] with x hx using lt_of_le_of_lt
-<<<<<<< HEAD
-        (liminf_le_of_frequently_le' <| frequently_of_forall fun n => (hx n).le)
+        (liminf_le_of_frequently_le' <| Frequently.of_forall fun n => (hx n).le)
         (add_lt_top.2 ⟨ENNReal.coe_lt_top, ENNReal.one_lt_top⟩)
-  filter_upwards [ae_bdd_liminf_atTop_rpow_of_snorm_bdd hfmeas hbdd] with x hx
-=======
-        (liminf_le_of_frequently_le' <| Frequently.of_forall fun n => (hx n).le)
-        (ENNReal.add_lt_top.2 ⟨ENNReal.coe_lt_top, ENNReal.one_lt_top⟩)
   filter_upwards [ae_bdd_liminf_atTop_rpow_of_eLpNorm_bdd hfmeas hbdd] with x hx
->>>>>>> 9a958e83
   have hppos : 0 < p.toReal := ENNReal.toReal_pos hp hp'
   have :
     liminf (fun n => (‖f n x‖₊ : ℝ≥0∞) ^ p.toReal) atTop =
