/-
Copyright (c) 2021 Aaron Anderson. All rights reserved.
Released under Apache 2.0 license as described in the file LICENSE.
Authors: Aaron Anderson
-/
import Mathlib.Algebra.Group.ConjFinite
import Mathlib.GroupTheory.Perm.Fin
import Mathlib.GroupTheory.Subgroup.Simple
import Mathlib.Tactic.IntervalCases

/-!
# Alternating Groups

The alternating group on a finite type `α` is the subgroup of the permutation group `Perm α`
consisting of the even permutations.

## Main definitions

* `alternatingGroup α` is the alternating group on `α`, defined as a `Subgroup (Perm α)`.

## Main results
* `two_mul_card_alternatingGroup` shows that the alternating group is half as large as
  the permutation group it is a subgroup of.

* `closure_three_cycles_eq_alternating` shows that the alternating group is
  generated by 3-cycles.

* `alternatingGroup.isSimpleGroup_five` shows that the alternating group on `Fin 5` is simple.
  The proof shows that the normal closure of any non-identity element of this group contains a
  3-cycle.

## Tags
alternating group permutation


## TODO
* Show that `alternatingGroup α` is simple if and only if `Fintype.card α ≠ 4`.

-/

-- An example on how to determine the order of an element of a finite group.
example : orderOf (-1 : ℤˣ) = 2 :=
  orderOf_eq_prime (Int.units_sq _) (by decide)

open Equiv Equiv.Perm Subgroup Fintype

variable (α : Type*) [Fintype α] [DecidableEq α]

/-- The alternating group on a finite type, realized as a subgroup of `Equiv.Perm`.
  For $A_n$, use `alternatingGroup (Fin n)`. -/
def alternatingGroup : Subgroup (Perm α) :=
  sign.ker

-- Porting note (#10754): manually added instance
instance alternatingGroup.instFintype : Fintype (alternatingGroup α) :=
  @Subtype.fintype _ _ sign.decidableMemKer _

instance [Subsingleton α] : Unique (alternatingGroup α) :=
  ⟨⟨1⟩, fun ⟨p, _⟩ => Subtype.eq (Subsingleton.elim p _)⟩

variable {α}

theorem alternatingGroup_eq_sign_ker : alternatingGroup α = sign.ker :=
  rfl

namespace Equiv.Perm

@[simp]
theorem mem_alternatingGroup {f : Perm α} : f ∈ alternatingGroup α ↔ sign f = 1 :=
  sign.mem_ker

theorem prod_list_swap_mem_alternatingGroup_iff_even_length {l : List (Perm α)}
    (hl : ∀ g ∈ l, IsSwap g) : l.prod ∈ alternatingGroup α ↔ Even l.length := by
  rw [mem_alternatingGroup, sign_prod_list_swap hl, neg_one_pow_eq_one_iff_even]
  decide

theorem IsThreeCycle.mem_alternatingGroup {f : Perm α} (h : IsThreeCycle f) :
    f ∈ alternatingGroup α :=
  Perm.mem_alternatingGroup.mpr h.sign

set_option linter.deprecated false in
theorem finRotate_bit1_mem_alternatingGroup {n : ℕ} :
    finRotate (2 * n + 1) ∈ alternatingGroup (Fin (2 * n + 1)) := by
  rw [mem_alternatingGroup, sign_finRotate, pow_mul, pow_two, Int.units_mul_self, one_pow]

end Equiv.Perm

theorem two_mul_card_alternatingGroup [Nontrivial α] :
    2 * card (alternatingGroup α) = card (Perm α) := by
  let this := (QuotientGroup.quotientKerEquivOfSurjective _ (sign_surjective α)).toEquiv
  rw [← Fintype.card_units_int, ← Fintype.card_congr this]
  simp only [← Nat.card_eq_fintype_card]
  apply (Subgroup.card_eq_card_quotient_mul_card_subgroup _).symm

namespace alternatingGroup

open Equiv.Perm

instance normal : (alternatingGroup α).Normal :=
  sign.normal_ker

theorem isConj_of {σ τ : alternatingGroup α} (hc : IsConj (σ : Perm α) (τ : Perm α))
    (hσ : (σ : Perm α).supportCard + 2 ≤ Fintype.card α) : IsConj σ τ := by
  obtain ⟨σ, hσ⟩ := σ
  obtain ⟨τ, hτ⟩ := τ
  obtain ⟨π, hπ⟩ := isConj_iff.1 hc
  rw [Subtype.coe_mk, Subtype.coe_mk] at hπ
  cases' Int.units_eq_one_or (Perm.sign π) with h h
  · rw [isConj_iff]
    refine ⟨⟨π, mem_alternatingGroup.mp h⟩, Subtype.val_injective ?_⟩
    simpa only [Subtype.val, Subgroup.coe_mul, coe_inv, coe_mk] using hπ
  · have h2 : 2 ≤ σ.supportᶜ.toFinset.card := by
      rw [Set.toFinset_compl, Finset.card_compl, ← supportCard_compute,
      le_tsub_iff_left σ.supportCard_le_univ]
      exact hσ
    obtain ⟨a, ha, b, hb, ab⟩ := Finset.one_lt_card.1 h2
    simp only [Set.toFinset_compl, Finset.mem_compl, Set.mem_toFinset] at ha hb
    refine isConj_iff.2 ⟨⟨π * swap a b, ?_⟩, Subtype.val_injective ?_⟩
    · rw [mem_alternatingGroup, MonoidHom.map_mul, h, sign_swap ab, Int.units_mul_self]
    · simp only [← hπ, coe_mk, Subgroup.coe_mul, Subtype.val]
      have hd : Disjoint (swap a b) σ := by
        rw [disjoint_iff_support_inter_le_empty, support_swap_of_ne ab,
        Set.insert_inter_of_not_mem ha, Set.singleton_inter_eq_empty.mpr hb]
      rw [mul_assoc π _ σ, hd.commute.eq, coe_inv, coe_mk]
      simp [mul_assoc]

theorem isThreeCycle_isConj (h5 : 5 ≤ Fintype.card α) {σ τ : alternatingGroup α}
    (hσ : IsThreeCycle (σ : Perm α)) (hτ : IsThreeCycle (τ : Perm α)) : IsConj σ τ :=
  alternatingGroup.isConj_of (isConj_iff_cycleType_eq.2 (hσ.trans hτ.symm))
    (by rwa [hσ.card_support])

end alternatingGroup

namespace Equiv.Perm

open alternatingGroup

@[simp]
theorem closure_three_cycles_eq_alternating :
    closure { σ : Perm α | IsThreeCycle σ } = alternatingGroup α :=
  closure_eq_of_le _ (fun σ hσ => mem_alternatingGroup.2 hσ.sign) fun σ hσ => by
    suffices hind :
      ∀ (n : ℕ) (l : List (Perm α)) (_ : ∀ g, g ∈ l → IsSwap g) (_ : l.length = 2 * n),
        l.prod ∈ closure { σ : Perm α | IsThreeCycle σ } by
      obtain ⟨l, rfl, hl⟩ := truncSwapFactors σ
      obtain ⟨n, hn⟩ := (prod_list_swap_mem_alternatingGroup_iff_even_length hl).1 hσ
      rw [← two_mul] at hn
      exact hind n l hl hn
    intro n
    induction' n with n ih <;> intro l hl hn
    · simp [List.length_eq_zero.1 hn, one_mem]
    rw [Nat.mul_succ] at hn
    obtain ⟨a, l, rfl⟩ := l.exists_of_length_succ hn
    rw [List.length_cons, Nat.succ_inj'] at hn
    obtain ⟨b, l, rfl⟩ := l.exists_of_length_succ hn
    rw [List.prod_cons, List.prod_cons, ← mul_assoc]
    rw [List.length_cons, Nat.succ_inj'] at hn
    exact
      mul_mem
        (IsSwap.mul_mem_closure_three_cycles (hl a (List.mem_cons_self a _))
          (hl b (List.mem_cons_of_mem a (l.mem_cons_self b))))
        (ih _ (fun g hg => hl g (List.mem_cons_of_mem _ (List.mem_cons_of_mem _ hg))) hn)

/-- A key lemma to prove $A_5$ is simple. Shows that any normal subgroup of an alternating group on
  at least 5 elements is the entire alternating group if it contains a 3-cycle. -/
theorem IsThreeCycle.alternating_normalClosure (h5 : 5 ≤ Fintype.card α) {f : Perm α}
    (hf : IsThreeCycle f) :
    normalClosure ({⟨f, hf.mem_alternatingGroup⟩} : Set (alternatingGroup α)) = ⊤ :=
  eq_top_iff.2
    (by
      have hi : Function.Injective (alternatingGroup α).subtype := Subtype.coe_injective
      refine eq_top_iff.1 (map_injective hi (le_antisymm (map_mono le_top) ?_))
      rw [← MonoidHom.range_eq_map, subtype_range, normalClosure, MonoidHom.map_closure]
      refine (le_of_eq closure_three_cycles_eq_alternating.symm).trans (closure_mono ?_)
      intro g h
      obtain ⟨c, rfl⟩ := isConj_iff.1 (isConj_iff_cycleType_eq.2 (hf.trans h.symm))
      refine ⟨⟨c * f * c⁻¹, h.mem_alternatingGroup⟩, ?_, rfl⟩
      rw [Group.mem_conjugatesOfSet_iff]
      exact ⟨⟨f, hf.mem_alternatingGroup⟩, Set.mem_singleton _, isThreeCycle_isConj h5 hf h⟩)

/-- Part of proving $A_5$ is simple. Shows that the square of any element of $A_5$ with a 3-cycle in
  its cycle decomposition is a 3-cycle, so the normal closure of the original element must be
  $A_5$. -/
theorem isThreeCycle_sq_of_three_mem_cycleType_five {g : Perm (Fin 5)} (h : 3 ∈ cycleType g) :
    IsThreeCycle (g * g) := by
  obtain ⟨c, g', rfl, hd, _, h3⟩ := mem_cycleType_iff.1 h
  simp only [mul_assoc]
  rw [hd.commute.eq, ← mul_assoc g']
  suffices hg' : orderOf g' ∣ 2 by
    rw [← pow_two, orderOf_dvd_iff_pow_eq_one.1 hg', one_mul]
    exact (card_support_eq_three_iff.1 h3).isThreeCycle_sq
  rw [← lcm_cycleType, Multiset.lcm_dvd]
  intro n hn
  rw [le_antisymm (two_le_of_mem_cycleType hn) (le_trans (le_card_support_of_mem_cycleType hn) _)]
  apply le_of_add_le_add_left
<<<<<<< HEAD
  rw [← hd.supportCard_mul, h3]
  exact (c * g').supportCard_le_univ
#align equiv.perm.is_three_cycle_sq_of_three_mem_cycle_type_five Equiv.Perm.isThreeCycle_sq_of_three_mem_cycleType_five
=======
  rw [← hd.card_support_mul, h3]
  exact (c * g').support.card_le_univ
>>>>>>> 94ad1935

end Equiv.Perm

namespace alternatingGroup

open Equiv.Perm

theorem nontrivial_of_three_le_card (h3 : 3 ≤ card α) : Nontrivial (alternatingGroup α) := by
  haveI := Fintype.one_lt_card_iff_nontrivial.1 (lt_trans (by decide) h3)
  rw [← Fintype.one_lt_card_iff_nontrivial]
  refine lt_of_mul_lt_mul_left ?_ (le_of_lt Nat.prime_two.pos)
  rw [two_mul_card_alternatingGroup, card_perm, ← Nat.succ_le_iff]
  exact le_trans h3 (card α).self_le_factorial

instance {n : ℕ} : Nontrivial (alternatingGroup (Fin (n + 3))) :=
  nontrivial_of_three_le_card
    (by
      rw [card_fin]
      exact le_add_left (le_refl 3))

/-- The normal closure of the 5-cycle `finRotate 5` within $A_5$ is the whole group. This will be
  used to show that the normal closure of any 5-cycle within $A_5$ is the whole group. -/
theorem normalClosure_finRotate_five : normalClosure ({⟨finRotate 5,
    finRotate_bit1_mem_alternatingGroup (n := 2)⟩} : Set (alternatingGroup (Fin 5))) = ⊤ :=
  eq_top_iff.2
    (by
      have h3 :
        IsThreeCycle (Fin.cycleRange 2 * finRotate 5 * (Fin.cycleRange 2)⁻¹ * (finRotate 5)⁻¹) :=
        card_support_eq_three_iff.1 (by rw [supportCard_compute]; decide)
      rw [← h3.alternating_normalClosure (by rw [card_fin])]
      refine normalClosure_le_normal ?_
      rw [Set.singleton_subset_iff, SetLike.mem_coe]
      have h :
        (⟨finRotate 5, finRotate_bit1_mem_alternatingGroup (n := 2)⟩ : alternatingGroup (Fin 5)) ∈
          normalClosure _ :=
        SetLike.mem_coe.1 (subset_normalClosure (Set.mem_singleton _))
      exact (mul_mem (Subgroup.normalClosure_normal.conj_mem _ h
        -- Porting note: added `: _`
        ⟨Fin.cycleRange 2, Fin.isThreeCycle_cycleRange_two.mem_alternatingGroup⟩) (inv_mem h) : _))

/-- The normal closure of $(04)(13)$ within $A_5$ is the whole group. This will be
  used to show that the normal closure of any permutation of cycle type $(2,2)$ is the whole group.
  -/
theorem normalClosure_swap_mul_swap_five :
    normalClosure
        ({⟨swap 0 4 * swap 1 3, mem_alternatingGroup.2 (by decide)⟩} :
          Set (alternatingGroup (Fin 5))) =
      ⊤ := by
  let g1 := (⟨swap 0 2 * swap 0 1, mem_alternatingGroup.2 (by decide)⟩ : alternatingGroup (Fin 5))
  let g2 := (⟨swap 0 4 * swap 1 3, mem_alternatingGroup.2 (by decide)⟩ : alternatingGroup (Fin 5))
  have h5 : g1 * g2 * g1⁻¹ * g2⁻¹ =
      ⟨finRotate 5, finRotate_bit1_mem_alternatingGroup (n := 2)⟩ := by
    rw [Subtype.ext_iff]
    simp only [Fin.val_mk, Subgroup.coe_mul, Subgroup.coe_inv, Fin.val_mk]
    decide
  rw [eq_top_iff, ← normalClosure_finRotate_five]
  refine normalClosure_le_normal ?_
  rw [Set.singleton_subset_iff, SetLike.mem_coe, ← h5]
  have h : g2 ∈ normalClosure {g2} :=
    SetLike.mem_coe.1 (subset_normalClosure (Set.mem_singleton _))
  exact mul_mem (Subgroup.normalClosure_normal.conj_mem _ h g1) (inv_mem h)

/-- Shows that any non-identity element of $A_5$ whose cycle decomposition consists only of swaps
  is conjugate to $(04)(13)$. This is used to show that the normal closure of such a permutation
  in $A_5$ is $A_5$. -/
theorem isConj_swap_mul_swap_of_cycleType_two {g : Perm (Fin 5)} (ha : g ∈ alternatingGroup (Fin 5))
    (h1 : g ≠ 1) (h2 : ∀ n, n ∈ cycleType (g : Perm (Fin 5)) → n = 2) :
    IsConj (swap 0 4 * swap 1 3) g := by
  have h := g.supportCard_le_univ
  rw [← Multiset.eq_replicate_card] at h2
  rw [← sum_cycleType, h2, Multiset.sum_replicate, smul_eq_mul] at h
  have h : Multiset.card g.cycleType ≤ 3 :=
    le_of_mul_le_mul_right (le_trans h (by simp only [card_fin]; ring_nf; decide)) (by simp)
  rw [mem_alternatingGroup, sign_of_cycleType, h2] at ha
  norm_num at ha
  rw [pow_add, pow_mul, Int.units_pow_two, one_mul, neg_one_pow_eq_one_iff_even] at ha
  swap; · decide
  rw [isConj_iff_cycleType_eq, h2]
  interval_cases h_1 : Multiset.card g.cycleType
  · exact (h1 (card_cycleType_eq_zero.1 h_1)).elim
  · simp at ha
  · have h04 : (0 : Fin 5) ≠ 4 := by decide
    have h13 : (1 : Fin 5) ≠ 3 := by decide
    rw [Disjoint.cycleType, (isCycle_swap h04).cycleType, (isCycle_swap h13).cycleType,
      supportCard_swap h04, supportCard_swap h13]
    · rfl
    · rw [disjoint_iff_support_inter_le_empty, support_swap_of_ne h04, support_swap_of_ne h13,
      ← Set.toFinset_subset_toFinset]
      decide
  · contradiction

/-- Shows that $A_5$ is simple by taking an arbitrary non-identity element and showing by casework
  on its cycle type that its normal closure is all of $A_5$. -/
instance isSimpleGroup_five : IsSimpleGroup (alternatingGroup (Fin 5)) :=
  ⟨fun H => by
    intro Hn
    refine or_not.imp id fun Hb => ?_
    rw [eq_bot_iff_forall] at Hb
    push_neg at Hb
    obtain ⟨⟨g, gA⟩, gH, g1⟩ : ∃ x : ↥(alternatingGroup (Fin 5)), x ∈ H ∧ x ≠ 1 := Hb
    -- `g` is a non-identity alternating permutation in a normal subgroup `H` of $A_5$.
    rw [← SetLike.mem_coe, ← Set.singleton_subset_iff] at gH
    refine eq_top_iff.2 (le_trans (ge_of_eq ?_) (normalClosure_le_normal gH))
    -- It suffices to show that the normal closure of `g` in $A_5$ is $A_5$.
    by_cases h2 : ∀ n ∈ g.cycleType, n = 2
    -- If the cycle decomposition of `g` consists entirely of swaps, then the cycle type is $(2,2)$.
    -- This means that it is conjugate to $(04)(13)$, whose normal closure is $A_5$.
    · rw [Ne, Subtype.ext_iff] at g1
      exact
        (isConj_swap_mul_swap_of_cycleType_two gA g1 h2).normalClosure_eq_top_of
          normalClosure_swap_mul_swap_five
    push_neg at h2
    obtain ⟨n, ng, n2⟩ : ∃ n : ℕ, n ∈ g.cycleType ∧ n ≠ 2 := h2
    -- `n` is the size of a non-swap cycle in the decomposition of `g`.
    have n2' : 2 < n := lt_of_le_of_ne (two_le_of_mem_cycleType ng) n2.symm
    have n5 : n ≤ 5 := le_trans ?_ g.supportCard_le_univ
    -- We check that `2 < n ≤ 5`, so that `interval_cases` has a precise range to check.
    swap
    · obtain ⟨m, hm⟩ := Multiset.exists_cons_of_mem ng
      rw [← sum_cycleType, hm, Multiset.sum_cons]
      exact le_add_right le_rfl
    interval_cases n
    -- This breaks into cases `n = 3`, `n = 4`, `n = 5`.
    -- If `n = 3`, then `g` has a 3-cycle in its decomposition, so `g^2` is a 3-cycle.
    -- `g^2` is in the normal closure of `g`, so that normal closure must be $A_5$.
    · rw [eq_top_iff, ← (isThreeCycle_sq_of_three_mem_cycleType_five ng).alternating_normalClosure
        (by rw [card_fin])]
      refine normalClosure_le_normal ?_
      rw [Set.singleton_subset_iff, SetLike.mem_coe]
      have h := SetLike.mem_coe.1 (subset_normalClosure
        (G := alternatingGroup (Fin 5)) (Set.mem_singleton ⟨g, gA⟩))
      exact mul_mem h h
    · -- The case `n = 4` leads to contradiction, as no element of $A_5$ includes a 4-cycle.
      have con := mem_alternatingGroup.1 gA
      rw [sign_of_cycleType, cycleType_of_card_le_mem_cycleType_add_two (by decide) ng] at con
      have : Odd 5 := by decide
      simp [this] at con
    · -- If `n = 5`, then `g` is itself a 5-cycle, conjugate to `finRotate 5`.
      refine (isConj_iff_cycleType_eq.2 ?_).normalClosure_eq_top_of normalClosure_finRotate_five
      rw [cycleType_of_card_le_mem_cycleType_add_two (by decide) ng, cycleType_finRotate]⟩

end alternatingGroup<|MERGE_RESOLUTION|>--- conflicted
+++ resolved
@@ -193,14 +193,8 @@
   intro n hn
   rw [le_antisymm (two_le_of_mem_cycleType hn) (le_trans (le_card_support_of_mem_cycleType hn) _)]
   apply le_of_add_le_add_left
-<<<<<<< HEAD
   rw [← hd.supportCard_mul, h3]
   exact (c * g').supportCard_le_univ
-#align equiv.perm.is_three_cycle_sq_of_three_mem_cycle_type_five Equiv.Perm.isThreeCycle_sq_of_three_mem_cycleType_five
-=======
-  rw [← hd.card_support_mul, h3]
-  exact (c * g').support.card_le_univ
->>>>>>> 94ad1935
 
 end Equiv.Perm
 
