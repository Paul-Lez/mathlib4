--- conflicted
+++ resolved
@@ -362,18 +362,10 @@
 instance Prod.instGeneralizedHeytingAlgebra [GeneralizedHeytingAlgebra β] :
     GeneralizedHeytingAlgebra (α × β) where
   le_himp_iff _ _ _ := and_congr le_himp_iff le_himp_iff
-<<<<<<< HEAD
-#align prod.generalized_heyting_algebra Prod.instGeneralizedHeytingAlgebra
-=======
->>>>>>> 99508fb5
 
 instance Pi.instGeneralizedHeytingAlgebra {α : ι → Type*} [∀ i, GeneralizedHeytingAlgebra (α i)] :
     GeneralizedHeytingAlgebra (∀ i, α i) where
   le_himp_iff i := by simp [le_def]
-<<<<<<< HEAD
-#align pi.generalized_heyting_algebra Pi.instGeneralizedHeytingAlgebra
-=======
->>>>>>> 99508fb5
 
 end GeneralizedHeytingAlgebra
 
@@ -588,18 +580,10 @@
 instance Prod.instGeneralizedCoheytingAlgebra [GeneralizedCoheytingAlgebra β] :
     GeneralizedCoheytingAlgebra (α × β) where
   sdiff_le_iff _ _ _ := and_congr sdiff_le_iff sdiff_le_iff
-<<<<<<< HEAD
-#align prod.generalized_coheyting_algebra Prod.instGeneralizedCoheytingAlgebra
-=======
->>>>>>> 99508fb5
 
 instance Pi.instGeneralizedCoheytingAlgebra {α : ι → Type*}
     [∀ i, GeneralizedCoheytingAlgebra (α i)] : GeneralizedCoheytingAlgebra (∀ i, α i) where
   sdiff_le_iff i := by simp [le_def]
-<<<<<<< HEAD
-#align pi.generalized_coheyting_algebra Pi.instGeneralizedCoheytingAlgebra
-=======
->>>>>>> 99508fb5
 
 end GeneralizedCoheytingAlgebra
 
@@ -767,18 +751,10 @@
 
 instance Prod.instHeytingAlgebra [HeytingAlgebra β] : HeytingAlgebra (α × β) where
     himp_bot a := Prod.ext_iff.2 ⟨himp_bot a.1, himp_bot a.2⟩
-<<<<<<< HEAD
-#align prod.heyting_algebra Prod.instHeytingAlgebra
-=======
->>>>>>> 99508fb5
 
 instance Pi.instHeytingAlgebra {α : ι → Type*} [∀ i, HeytingAlgebra (α i)] :
     HeytingAlgebra (∀ i, α i) where
   himp_bot f := funext fun i ↦ himp_bot (f i)
-<<<<<<< HEAD
-#align pi.heyting_algebra Pi.instHeytingAlgebra
-=======
->>>>>>> 99508fb5
 
 end HeytingAlgebra
 
@@ -923,18 +899,10 @@
 instance Prod.instCoheytingAlgebra [CoheytingAlgebra β] : CoheytingAlgebra (α × β) where
   sdiff_le_iff _ _ _ := and_congr sdiff_le_iff sdiff_le_iff
   top_sdiff a := Prod.ext_iff.2 ⟨top_sdiff' a.1, top_sdiff' a.2⟩
-<<<<<<< HEAD
-#align prod.coheyting_algebra Prod.instCoheytingAlgebra
-=======
->>>>>>> 99508fb5
 
 instance Pi.instCoheytingAlgebra {α : ι → Type*} [∀ i, CoheytingAlgebra (α i)] :
     CoheytingAlgebra (∀ i, α i) where
   top_sdiff f := funext fun i ↦ top_sdiff' (f i)
-<<<<<<< HEAD
-#align pi.coheyting_algebra Pi.instCoheytingAlgebra
-=======
->>>>>>> 99508fb5
 
 end CoheytingAlgebra
 
@@ -983,20 +951,6 @@
       · exact iff_of_true bot_le (le_sup_of_le_left h)
       · rw [le_sup_iff, or_iff_right h],
     top_sdiff := fun a => if_congr top_le_iff rfl rfl }
-
-instance OrderDual.instBiheytingAlgebra [BiheytingAlgebra α] : BiheytingAlgebra αᵒᵈ where
-  __ := instHeytingAlgebra
-  __ := instCoheytingAlgebra
-
-instance Prod.instBiheytingAlgebra [BiheytingAlgebra α] [BiheytingAlgebra β] :
-    BiheytingAlgebra (α × β) where
-  __ := instHeytingAlgebra
-  __ := instCoheytingAlgebra
-
-instance Pi.instBiheytingAlgebra {α : ι → Type*} [∀ i, BiheytingAlgebra (α i)] :
-    BiheytingAlgebra (∀ i, α i) where
-  __ := instHeytingAlgebra
-  __ := instCoheytingAlgebra
 
 instance OrderDual.instBiheytingAlgebra [BiheytingAlgebra α] : BiheytingAlgebra αᵒᵈ where
   __ := instHeytingAlgebra
