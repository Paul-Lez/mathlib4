/-
Copyright (c) 2017 Johannes Hölzl. All rights reserved.
Released under Apache 2.0 license as described in the file LICENSE.
Authors: Johannes Hölzl, Mario Carneiro
-/
import Mathlib.MeasureTheory.MeasurableSpace.Basic

/-!
# Measurable embeddings and equivalences

A measurable equivalence between measurable spaces is an equivalence
which respects the σ-algebras, that is, for which both directions of
the equivalence are measurable functions.

## Main definitions

* `MeasurableEmbedding`: a map `f : α → β` is called a *measurable embedding* if it is injective,
  measurable, and sends measurable sets to measurable sets.
* `MeasurableEquiv`: an equivalence `α ≃ β` is a *measurable equivalence* if its forward and inverse
  functions are measurable.

We prove a multitude of elementary lemmas about these, and one more substantial theorem:

* `MeasurableEmbedding.schroederBernstein`: the **measurable Schröder-Bernstein Theorem**: given
  measurable embeddings `α → β` and `β → α`, we can find a measurable equivalence `α ≃ᵐ β`.

## Notation

* We write `α ≃ᵐ β` for measurable equivalences between the measurable spaces `α` and `β`.
  This should not be confused with `≃ₘ` which is used for diffeomorphisms between manifolds.

## Tags

measurable equivalence, measurable embedding
-/


open Set Function Equiv MeasureTheory

universe uι

variable {α β γ δ δ' : Type*} {ι : Sort uι} {s t u : Set α}

/-- A map `f : α → β` is called a *measurable embedding* if it is injective, measurable, and sends
measurable sets to measurable sets. The latter assumption can be replaced with “`f` has measurable
inverse `g : Set.range f → α`”, see `MeasurableEmbedding.measurable_rangeSplitting`,
`MeasurableEmbedding.of_measurable_inverse_range`, and
`MeasurableEmbedding.of_measurable_inverse`.

One more interpretation: `f` is a measurable embedding if it defines a measurable equivalence to its
range and the range is a measurable set. One implication is formalized as
`MeasurableEmbedding.equivRange`; the other one follows from
`MeasurableEquiv.measurableEmbedding`, `MeasurableEmbedding.subtype_coe`, and
`MeasurableEmbedding.comp`. -/
structure MeasurableEmbedding [MeasurableSpace α] [MeasurableSpace β] (f : α → β) : Prop where
  /-- A measurable embedding is injective. -/
  protected injective : Injective f
  /-- A measurable embedding is a measurable function. -/
  protected measurable : Measurable f
  /-- The image of a measurable set under a measurable embedding is a measurable set. -/
  protected measurableSet_image' : ∀ ⦃s⦄, MeasurableSet s → MeasurableSet (f '' s)

attribute [fun_prop] MeasurableEmbedding.measurable

namespace MeasurableEmbedding

variable {mα : MeasurableSpace α} [MeasurableSpace β] [MeasurableSpace γ] {f : α → β} {g : β → γ}

theorem measurableSet_image (hf : MeasurableEmbedding f) :
    MeasurableSet (f '' s) ↔ MeasurableSet s :=
  ⟨fun h => by simpa only [hf.injective.preimage_image] using hf.measurable h, fun h =>
    hf.measurableSet_image' h⟩

theorem id : MeasurableEmbedding (id : α → α) :=
  ⟨injective_id, measurable_id, fun s hs => by rwa [image_id]⟩

theorem comp (hg : MeasurableEmbedding g) (hf : MeasurableEmbedding f) :
    MeasurableEmbedding (g ∘ f) :=
  ⟨hg.injective.comp hf.injective, hg.measurable.comp hf.measurable, fun s hs => by
    rwa [image_comp, hg.measurableSet_image, hf.measurableSet_image]⟩

theorem subtype_coe (hs : MeasurableSet s) : MeasurableEmbedding ((↑) : s → α) where
  injective := Subtype.coe_injective
  measurable := measurable_subtype_coe
  measurableSet_image' := fun _ => MeasurableSet.subtype_image hs

theorem measurableSet_range (hf : MeasurableEmbedding f) : MeasurableSet (range f) := by
  rw [← image_univ]
  exact hf.measurableSet_image' MeasurableSet.univ

theorem measurableSet_preimage (hf : MeasurableEmbedding f) {s : Set β} :
    MeasurableSet (f ⁻¹' s) ↔ MeasurableSet (s ∩ range f) := by
  rw [← image_preimage_eq_inter_range, hf.measurableSet_image]

theorem measurable_rangeSplitting (hf : MeasurableEmbedding f) :
    Measurable (rangeSplitting f) := fun s hs => by
  rwa [preimage_rangeSplitting hf.injective,
    ← (subtype_coe hf.measurableSet_range).measurableSet_image, ← image_comp,
    coe_comp_rangeFactorization, hf.measurableSet_image]

theorem measurable_extend (hf : MeasurableEmbedding f) {g : α → γ} {g' : β → γ} (hg : Measurable g)
    (hg' : Measurable g') : Measurable (extend f g g') := by
  refine measurable_of_restrict_of_restrict_compl hf.measurableSet_range ?_ ?_
  · rw [restrict_extend_range]
    simpa only [rangeSplitting] using hg.comp hf.measurable_rangeSplitting
  · rw [restrict_extend_compl_range]
    exact hg'.comp measurable_subtype_coe

theorem exists_measurable_extend (hf : MeasurableEmbedding f) {g : α → γ} (hg : Measurable g)
    (hne : β → Nonempty γ) : ∃ g' : β → γ, Measurable g' ∧ g' ∘ f = g :=
  ⟨extend f g fun x => Classical.choice (hne x),
    hf.measurable_extend hg (measurable_const' fun _ _ => rfl),
    funext fun _ => hf.injective.extend_apply _ _ _⟩

theorem measurable_comp_iff (hg : MeasurableEmbedding g) : Measurable (g ∘ f) ↔ Measurable f := by
  refine ⟨fun H => ?_, hg.measurable.comp⟩
  suffices Measurable ((rangeSplitting g ∘ rangeFactorization g) ∘ f) by
    rwa [(rightInverse_rangeSplitting hg.injective).comp_eq_id] at this
  exact hg.measurable_rangeSplitting.comp H.subtype_mk

end MeasurableEmbedding

section gluing
variable {α₁ α₂ α₃ : Type*} {mα : MeasurableSpace α} {mβ : MeasurableSpace β}
  {mα₁ : MeasurableSpace α₁} {mα₂ : MeasurableSpace α₂} {mα₃ : MeasurableSpace α₃}
  {i₁ : α₁ → α} {i₂ : α₂ → α} {i₃ : α₃ → α} {s : Set α} {f : α → β}

lemma MeasurableSet.of_union_range_cover (hi₁ : MeasurableEmbedding i₁)
    (hi₂ : MeasurableEmbedding i₂) (h : univ ⊆ range i₁ ∪ range i₂)
    (hs₁ : MeasurableSet (i₁ ⁻¹' s)) (hs₂ : MeasurableSet (i₂ ⁻¹' s)) : MeasurableSet s := by
  convert (hi₁.measurableSet_image' hs₁).union (hi₂.measurableSet_image' hs₂)
  simp [image_preimage_eq_range_inter, ← union_inter_distrib_right,univ_subset_iff.1 h]

lemma MeasurableSet.of_union₃_range_cover (hi₁ : MeasurableEmbedding i₁)
    (hi₂ : MeasurableEmbedding i₂) (hi₃ : MeasurableEmbedding i₃)
    (h : univ ⊆ range i₁ ∪ range i₂ ∪ range i₃) (hs₁ : MeasurableSet (i₁ ⁻¹' s))
    (hs₂ : MeasurableSet (i₂ ⁻¹' s)) (hs₃ : MeasurableSet (i₃ ⁻¹' s)) : MeasurableSet s := by
  convert (hi₁.measurableSet_image' hs₁).union (hi₂.measurableSet_image' hs₂) |>.union
    (hi₃.measurableSet_image' hs₃)
  simp [image_preimage_eq_range_inter, ← union_inter_distrib_right, univ_subset_iff.1 h]

lemma Measurable.of_union_range_cover (hi₁ : MeasurableEmbedding i₁)
    (hi₂ : MeasurableEmbedding i₂) (h : univ ⊆ range i₁ ∪ range i₂)
    (hf₁ : Measurable (f ∘ i₁)) (hf₂ : Measurable (f ∘ i₂)) : Measurable f :=
  fun _s hs ↦ .of_union_range_cover hi₁ hi₂ h (hf₁ hs) (hf₂ hs)

lemma Measurable.of_union₃_range_cover (hi₁ : MeasurableEmbedding i₁)
    (hi₂ : MeasurableEmbedding i₂) (hi₃ : MeasurableEmbedding i₃)
    (h : univ ⊆ range i₁ ∪ range i₂ ∪ range i₃) (hf₁ : Measurable (f ∘ i₁))
    (hf₂ : Measurable (f ∘ i₂)) (hf₃ : Measurable (f ∘ i₃)) : Measurable f :=
  fun _s hs ↦ .of_union₃_range_cover hi₁ hi₂ hi₃ h (hf₁ hs) (hf₂ hs) (hf₃ hs)

end gluing

theorem MeasurableSet.exists_measurable_proj {_ : MeasurableSpace α}
    (hs : MeasurableSet s) (hne : s.Nonempty) : ∃ f : α → s, Measurable f ∧ ∀ x : s, f x = x :=
  let ⟨f, hfm, hf⟩ :=
    (MeasurableEmbedding.subtype_coe hs).exists_measurable_extend measurable_id fun _ =>
      hne.to_subtype
  ⟨f, hfm, congr_fun hf⟩

/-- Equivalences between measurable spaces. Main application is the simplification of measurability
statements along measurable equivalences. -/
structure MeasurableEquiv (α β : Type*) [MeasurableSpace α] [MeasurableSpace β] extends α ≃ β where
  /-- The forward function of a measurable equivalence is measurable. -/
  measurable_toFun : Measurable toEquiv
  /-- The inverse function of a measurable equivalence is measurable. -/
  measurable_invFun : Measurable toEquiv.symm

@[inherit_doc]
infixl:25 " ≃ᵐ " => MeasurableEquiv

namespace MeasurableEquiv

variable [MeasurableSpace α] [MeasurableSpace β] [MeasurableSpace γ]

theorem toEquiv_injective : Injective (toEquiv : α ≃ᵐ β → α ≃ β) := by
  rintro ⟨e₁, _, _⟩ ⟨e₂, _, _⟩ (rfl : e₁ = e₂)
  rfl

instance instEquivLike : EquivLike (α ≃ᵐ β) α β where
  coe e := e.toEquiv
  inv e := e.toEquiv.symm
  left_inv e := e.toEquiv.left_inv
  right_inv e := e.toEquiv.right_inv
  coe_injective' _ _ he _ := toEquiv_injective <| DFunLike.ext' he

@[simp]
theorem coe_toEquiv (e : α ≃ᵐ β) : (e.toEquiv : α → β) = e :=
  rfl

@[measurability, fun_prop]
protected theorem measurable (e : α ≃ᵐ β) : Measurable (e : α → β) :=
  e.measurable_toFun

@[simp]
theorem coe_mk (e : α ≃ β) (h1 : Measurable e) (h2 : Measurable e.symm) :
    ((⟨e, h1, h2⟩ : α ≃ᵐ β) : α → β) = e :=
  rfl

/-- Any measurable space is equivalent to itself. -/
def refl (α : Type*) [MeasurableSpace α] : α ≃ᵐ α where
  toEquiv := Equiv.refl α
  measurable_toFun := measurable_id
  measurable_invFun := measurable_id

instance instInhabited : Inhabited (α ≃ᵐ α) := ⟨refl α⟩

/-- The composition of equivalences between measurable spaces. -/
def trans (ab : α ≃ᵐ β) (bc : β ≃ᵐ γ) : α ≃ᵐ γ where
  toEquiv := ab.toEquiv.trans bc.toEquiv
  measurable_toFun := bc.measurable_toFun.comp ab.measurable_toFun
  measurable_invFun := ab.measurable_invFun.comp bc.measurable_invFun

theorem coe_trans (ab : α ≃ᵐ β) (bc : β ≃ᵐ γ) : ⇑(ab.trans bc) = bc ∘ ab := rfl

/-- The inverse of an equivalence between measurable spaces. -/
def symm (ab : α ≃ᵐ β) : β ≃ᵐ α where
  toEquiv := ab.toEquiv.symm
  measurable_toFun := ab.measurable_invFun
  measurable_invFun := ab.measurable_toFun

@[simp]
theorem coe_toEquiv_symm (e : α ≃ᵐ β) : (e.toEquiv.symm : β → α) = e.symm :=
  rfl

/-- See Note [custom simps projection]. We need to specify this projection explicitly in this case,
  because it is a composition of multiple projections. -/
def Simps.apply (h : α ≃ᵐ β) : α → β := h

/-- See Note [custom simps projection] -/
def Simps.symm_apply (h : α ≃ᵐ β) : β → α := h.symm

initialize_simps_projections MeasurableEquiv (toFun → apply, invFun → symm_apply)

@[ext] theorem ext {e₁ e₂ : α ≃ᵐ β} (h : (e₁ : α → β) = e₂) : e₁ = e₂ := DFunLike.ext' h

@[simp]
theorem symm_mk (e : α ≃ β) (h1 : Measurable e) (h2 : Measurable e.symm) :
    (⟨e, h1, h2⟩ : α ≃ᵐ β).symm = ⟨e.symm, h2, h1⟩ :=
  rfl

attribute [simps! apply toEquiv] trans refl

@[simp]
theorem symm_symm (e : α ≃ᵐ β) : e.symm.symm = e := rfl

theorem symm_bijective :
    Function.Bijective (MeasurableEquiv.symm : (α ≃ᵐ β) → β ≃ᵐ α) :=
  Function.bijective_iff_has_inverse.mpr ⟨_, symm_symm, symm_symm⟩

@[simp]
theorem symm_refl (α : Type*) [MeasurableSpace α] : (refl α).symm = refl α :=
  rfl

@[simp]
theorem symm_comp_self (e : α ≃ᵐ β) : e.symm ∘ e = id :=
  funext e.left_inv

@[simp]
theorem self_comp_symm (e : α ≃ᵐ β) : e ∘ e.symm = id :=
  funext e.right_inv

@[simp]
theorem apply_symm_apply (e : α ≃ᵐ β) (y : β) : e (e.symm y) = y :=
  e.right_inv y

@[simp]
theorem symm_apply_apply (e : α ≃ᵐ β) (x : α) : e.symm (e x) = x :=
  e.left_inv x

@[simp]
theorem symm_trans_self (e : α ≃ᵐ β) : e.symm.trans e = refl β :=
  ext e.self_comp_symm

@[simp]
theorem self_trans_symm (e : α ≃ᵐ β) : e.trans e.symm = refl α :=
  ext e.symm_comp_self

protected theorem surjective (e : α ≃ᵐ β) : Surjective e :=
  e.toEquiv.surjective

protected theorem bijective (e : α ≃ᵐ β) : Bijective e :=
  e.toEquiv.bijective

protected theorem injective (e : α ≃ᵐ β) : Injective e :=
  e.toEquiv.injective

@[simp]
theorem symm_preimage_preimage (e : α ≃ᵐ β) (s : Set β) : e.symm ⁻¹' (e ⁻¹' s) = s :=
  e.toEquiv.symm_preimage_preimage s

theorem image_eq_preimage (e : α ≃ᵐ β) (s : Set α) : e '' s = e.symm ⁻¹' s :=
  e.toEquiv.image_eq_preimage s

lemma preimage_symm (e : α ≃ᵐ β) (s : Set α) : e.symm ⁻¹' s = e '' s := (image_eq_preimage _ _).symm

lemma image_symm (e : α ≃ᵐ β) (s : Set β) : e.symm '' s = e ⁻¹' s := by
  rw [← symm_symm e, preimage_symm, symm_symm]

lemma eq_image_iff_symm_image_eq (e : α ≃ᵐ β) (s : Set β) (t : Set α) :
    s = e '' t ↔ e.symm '' s = t := by
  rw [← coe_toEquiv, Equiv.eq_image_iff_symm_image_eq, coe_toEquiv_symm]

@[simp]
lemma image_preimage (e : α ≃ᵐ β) (s : Set β) : e '' (e ⁻¹' s) = s := by
  rw [← coe_toEquiv, Equiv.image_preimage]

@[simp]
lemma preimage_image (e : α ≃ᵐ β) (s : Set α) : e ⁻¹' (e '' s) = s := by
  rw [← coe_toEquiv, Equiv.preimage_image]

@[simp]
theorem measurableSet_preimage (e : α ≃ᵐ β) {s : Set β} :
    MeasurableSet (e ⁻¹' s) ↔ MeasurableSet s :=
  ⟨fun h => by simpa only [symm_preimage_preimage] using e.symm.measurable h, fun h =>
    e.measurable h⟩

@[simp]
theorem measurableSet_image (e : α ≃ᵐ β) :
    MeasurableSet (e '' s) ↔ MeasurableSet s := by rw [image_eq_preimage, measurableSet_preimage]

@[simp] theorem map_eq (e : α ≃ᵐ β) : MeasurableSpace.map e ‹_› = ‹_› :=
  e.measurable.le_map.antisymm' fun _s ↦ e.measurableSet_preimage.1

/-- A measurable equivalence is a measurable embedding. -/
protected theorem measurableEmbedding (e : α ≃ᵐ β) : MeasurableEmbedding e where
  injective := e.injective
  measurable := e.measurable
  measurableSet_image' := fun _ => e.measurableSet_image.2

/-- Equal measurable spaces are equivalent. -/
protected def cast {α β} [i₁ : MeasurableSpace α] [i₂ : MeasurableSpace β] (h : α = β)
    (hi : HEq i₁ i₂) : α ≃ᵐ β where
  toEquiv := Equiv.cast h
  measurable_toFun := by
    subst h
    subst hi
    exact measurable_id
  measurable_invFun := by
    subst h
    subst hi
    exact measurable_id

/-- Measurable equivalence between `ULift α` and `α`. -/
def ulift.{u, v} {α : Type u} [MeasurableSpace α] : ULift.{v, u} α ≃ᵐ α :=
  ⟨Equiv.ulift, measurable_down, measurable_up⟩

protected theorem measurable_comp_iff {f : β → γ} (e : α ≃ᵐ β) :
    Measurable (f ∘ e) ↔ Measurable f :=
  Iff.intro
    (fun hfe => by
      have : Measurable (f ∘ (e.symm.trans e).toEquiv) := hfe.comp e.symm.measurable
      rwa [coe_toEquiv, symm_trans_self] at this)
    fun h => h.comp e.measurable

/-- Any two types with unique elements are measurably equivalent. -/
def ofUniqueOfUnique (α β : Type*) [MeasurableSpace α] [MeasurableSpace β] [Unique α] [Unique β] :
    α ≃ᵐ β where
  toEquiv := equivOfUnique α β
  measurable_toFun := Subsingleton.measurable
  measurable_invFun := Subsingleton.measurable

variable [MeasurableSpace δ] in
/-- Products of equivalent measurable spaces are equivalent. -/
def prodCongr (ab : α ≃ᵐ β) (cd : γ ≃ᵐ δ) : α × γ ≃ᵐ β × δ where
  toEquiv := .prodCongr ab.toEquiv cd.toEquiv
  measurable_toFun :=
    (ab.measurable_toFun.comp measurable_id.fst).prod_mk
      (cd.measurable_toFun.comp measurable_id.snd)
  measurable_invFun :=
    (ab.measurable_invFun.comp measurable_id.fst).prod_mk
      (cd.measurable_invFun.comp measurable_id.snd)

/-- Products of measurable spaces are symmetric. -/
def prodComm : α × β ≃ᵐ β × α where
  toEquiv := .prodComm α β
  measurable_toFun := measurable_id.snd.prod_mk measurable_id.fst
  measurable_invFun := measurable_id.snd.prod_mk measurable_id.fst

/-- Products of measurable spaces are associative. -/
def prodAssoc : (α × β) × γ ≃ᵐ α × β × γ where
  toEquiv := .prodAssoc α β γ
  measurable_toFun := measurable_fst.fst.prod_mk <| measurable_fst.snd.prod_mk measurable_snd
  measurable_invFun := (measurable_fst.prod_mk measurable_snd.fst).prod_mk measurable_snd.snd

/-- `PUnit` is a left identity for product of measurable spaces up to a measurable equivalence. -/
def punitProd : PUnit × α ≃ᵐ α where
  toEquiv := Equiv.punitProd α
  measurable_toFun := measurable_snd
  measurable_invFun := measurable_prod_mk_left

/-- `PUnit` is a right identity for product of measurable spaces up to a measurable equivalence. -/
def prodPUnit : α × PUnit ≃ᵐ α where
  toEquiv := Equiv.prodPUnit α
  measurable_toFun := measurable_fst
  measurable_invFun := measurable_prod_mk_right

variable [MeasurableSpace δ] in
/-- Sums of measurable spaces are symmetric. -/
def sumCongr (ab : α ≃ᵐ β) (cd : γ ≃ᵐ δ) : α ⊕ γ ≃ᵐ β ⊕ δ where
  toEquiv := .sumCongr ab.toEquiv cd.toEquiv
  measurable_toFun := ab.measurable.sumMap cd.measurable
  measurable_invFun := ab.symm.measurable.sumMap cd.symm.measurable

/-- `s ×ˢ t ≃ (s × t)` as measurable spaces. -/
def Set.prod (s : Set α) (t : Set β) : ↥(s ×ˢ t) ≃ᵐ s × t where
  toEquiv := Equiv.Set.prod s t
  measurable_toFun :=
    measurable_id.subtype_val.fst.subtype_mk.prod_mk measurable_id.subtype_val.snd.subtype_mk
  measurable_invFun :=
    Measurable.subtype_mk <| measurable_id.fst.subtype_val.prod_mk measurable_id.snd.subtype_val

/-- `univ α ≃ α` as measurable spaces. -/
def Set.univ (α : Type*) [MeasurableSpace α] : (univ : Set α) ≃ᵐ α where
  toEquiv := Equiv.Set.univ α
  measurable_toFun := measurable_id.subtype_val
  measurable_invFun := measurable_id.subtype_mk

/-- `{a} ≃ Unit` as measurable spaces. -/
def Set.singleton (a : α) : ({a} : Set α) ≃ᵐ Unit where
  toEquiv := Equiv.Set.singleton a
  measurable_toFun := measurable_const
  measurable_invFun := measurable_const

/-- `α` is equivalent to its image in `α ⊕ β` as measurable spaces. -/
def Set.rangeInl : (range Sum.inl : Set (α ⊕ β)) ≃ᵐ α where
  toEquiv := Equiv.Set.rangeInl α β
  measurable_toFun s (hs : MeasurableSet s) := by
    refine ⟨_, hs.inl_image, Set.ext ?_⟩
    rintro ⟨ab, a, rfl⟩
    simp [Set.range_inl]
  measurable_invFun := Measurable.subtype_mk measurable_inl

/-- `β` is equivalent to its image in `α ⊕ β` as measurable spaces. -/
def Set.rangeInr : (range Sum.inr : Set (α ⊕ β)) ≃ᵐ β where
  toEquiv := Equiv.Set.rangeInr α β
  measurable_toFun s (hs : MeasurableSet s) := by
    refine ⟨_, hs.inr_image, Set.ext ?_⟩
    rintro ⟨ab, b, rfl⟩
    simp [Set.range_inr]
  measurable_invFun := Measurable.subtype_mk measurable_inr

/-- Products distribute over sums (on the right) as measurable spaces. -/
def sumProdDistrib (α β γ) [MeasurableSpace α] [MeasurableSpace β] [MeasurableSpace γ] :
    (α ⊕ β) × γ ≃ᵐ (α × γ) ⊕ (β × γ) where
  toEquiv := .sumProdDistrib α β γ
  measurable_toFun := by
    refine
      measurable_of_measurable_union_cover (range Sum.inl ×ˢ (univ : Set γ))
        (range Sum.inr ×ˢ (univ : Set γ)) (measurableSet_range_inl.prod MeasurableSet.univ)
        (measurableSet_range_inr.prod MeasurableSet.univ)
        (by rintro ⟨a | b, c⟩ <;> simp [Set.prod_eq]) ?_ ?_
    · refine (Set.prod (range Sum.inl) univ).symm.measurable_comp_iff.1 ?_
      refine (prodCongr Set.rangeInl (Set.univ _)).symm.measurable_comp_iff.1 ?_
      exact measurable_inl
    · refine (Set.prod (range Sum.inr) univ).symm.measurable_comp_iff.1 ?_
      refine (prodCongr Set.rangeInr (Set.univ _)).symm.measurable_comp_iff.1 ?_
      exact measurable_inr
  measurable_invFun :=
    measurable_sum ((measurable_inl.comp measurable_fst).prod_mk measurable_snd)
      ((measurable_inr.comp measurable_fst).prod_mk measurable_snd)

/-- Products distribute over sums (on the left) as measurable spaces. -/
def prodSumDistrib (α β γ) [MeasurableSpace α] [MeasurableSpace β] [MeasurableSpace γ] :
    α × (β ⊕ γ) ≃ᵐ (α × β) ⊕ (α × γ) :=
  prodComm.trans <| (sumProdDistrib _ _ _).trans <| sumCongr prodComm prodComm

/-- Products distribute over sums as measurable spaces. -/
def sumProdSum (α β γ δ) [MeasurableSpace α] [MeasurableSpace β] [MeasurableSpace γ]
    [MeasurableSpace δ] : (α ⊕ β) × (γ ⊕ δ) ≃ᵐ ((α × γ) ⊕ (α × δ)) ⊕ ((β × γ) ⊕ (β × δ)) :=
  (sumProdDistrib _ _ _).trans <| sumCongr (prodSumDistrib _ _ _) (prodSumDistrib _ _ _)

variable {π π' : δ' → Type*} [∀ x, MeasurableSpace (π x)] [∀ x, MeasurableSpace (π' x)]

/-- A family of measurable equivalences `Π a, β₁ a ≃ᵐ β₂ a` generates a measurable equivalence
  between `Π a, β₁ a` and `Π a, β₂ a`. -/
def piCongrRight (e : ∀ a, π a ≃ᵐ π' a) : (∀ a, π a) ≃ᵐ ∀ a, π' a where
  toEquiv := .piCongrRight fun a => (e a).toEquiv
  measurable_toFun :=
    measurable_pi_lambda _ fun i => (e i).measurable_toFun.comp (measurable_pi_apply i)
  measurable_invFun :=
    measurable_pi_lambda _ fun i => (e i).measurable_invFun.comp (measurable_pi_apply i)

variable (π) in
/-- Moving a dependent type along an equivalence of coordinates, as a measurable equivalence. -/
def piCongrLeft (f : δ ≃ δ') : (∀ b, π (f b)) ≃ᵐ ∀ a, π a where
  __ := Equiv.piCongrLeft π f
  measurable_toFun := measurable_piCongrLeft f
  measurable_invFun := by
    simp only [invFun_as_coe, coe_fn_symm_mk]
    rw [measurable_pi_iff]
    exact fun i => measurable_pi_apply (f i)

theorem coe_piCongrLeft (f : δ ≃ δ') :
    ⇑(MeasurableEquiv.piCongrLeft π f) = f.piCongrLeft π := by rfl

lemma piCongrLeft_apply_apply {ι ι' : Type*} (e : ι ≃ ι') {β : ι' → Type*}
    [∀ i', MeasurableSpace (β i')] (x : (i : ι) → β (e i)) (i : ι) :
    piCongrLeft (fun i' ↦ β i') e x (e i) = x i := by
  rw [piCongrLeft, coe_mk, Equiv.piCongrLeft_apply_apply]

/-- The isomorphism `(γ → α × β) ≃ (γ → α) × (γ → β)` as a measurable equivalence. -/
<<<<<<< HEAD
def arrowProdEquivProdArrow (α β γ : Type*) [MeasurableSpace α]
    [MeasurableSpace β] :
=======
def arrowProdEquivProdArrow (α β γ : Type*) [MeasurableSpace α] [MeasurableSpace β] :
>>>>>>> 334be41c
    (γ → α × β) ≃ᵐ (γ → α) × (γ → β) where
  __ := Equiv.arrowProdEquivProdArrow α β γ
  measurable_toFun _ h := by
    simp_rw [Equiv.arrowProdEquivProdArrow, coe_fn_mk]
    exact MeasurableSet.preimage h (Measurable.prod_mk
        (measurable_pi_lambda (fun a c ↦ (a c).1) fun a ↦ (measurable_pi_apply a).fst)
        (measurable_pi_lambda (fun a c ↦ (a c).2) fun a ↦ (measurable_pi_apply a).snd ))
  measurable_invFun _ h := by
    simp_rw [Equiv.arrowProdEquivProdArrow, coe_fn_symm_mk]
    exact MeasurableSet.preimage h (by measurability)

/-- The measurable equivalence `(α₁ → β₁) ≃ᵐ (α₂ → β₂)` induced by `α₁ ≃ α₂` and `β₁ ≃ᵐ β₂`. -/
def arrowCongr' {α₁ β₁ α₂ β₂ : Type*} [MeasurableSpace β₁] [MeasurableSpace β₂]
    (hα : α₁ ≃ α₂) (hβ : β₁ ≃ᵐ β₂) :
    (α₁ → β₁) ≃ᵐ (α₂ → β₂) where
  __ := Equiv.arrowCongr' hα hβ
  measurable_toFun _ h := by
    exact MeasurableSet.preimage h <|
      measurable_pi_iff.mpr fun _ ↦ hβ.measurable.comp' (measurable_pi_apply _)
  measurable_invFun _ h := by
    exact MeasurableSet.preimage h <|
      measurable_pi_iff.mpr fun _ ↦ hβ.symm.measurable.comp' (measurable_pi_apply _)

/-- Pi-types are measurably equivalent to iterated products. -/
@[simps! (config := .asFn)]
def piMeasurableEquivTProd [DecidableEq δ'] {l : List δ'} (hnd : l.Nodup) (h : ∀ i, i ∈ l) :
    (∀ i, π i) ≃ᵐ List.TProd π l where
  toEquiv := List.TProd.piEquivTProd hnd h
  measurable_toFun := measurable_tProd_mk l
  measurable_invFun := measurable_tProd_elim' h

variable (π) in
/-- The measurable equivalence `(∀ i, π i) ≃ᵐ π ⋆` when the domain of `π` only contains `⋆` -/
@[simps! (config := .asFn)]
def piUnique [Unique δ'] : (∀ i, π i) ≃ᵐ π default where
  toEquiv := Equiv.piUnique π
  measurable_toFun := measurable_pi_apply _
  measurable_invFun := measurable_uniqueElim

/-- If `α` has a unique term, then the type of function `α → β` is measurably equivalent to `β`. -/
@[simps! (config := .asFn)]
def funUnique (α β : Type*) [Unique α] [MeasurableSpace β] : (α → β) ≃ᵐ β :=
  MeasurableEquiv.piUnique _

/-- The space `Π i : Fin 2, α i` is measurably equivalent to `α 0 × α 1`. -/
@[simps! (config := .asFn)]
def piFinTwo (α : Fin 2 → Type*) [∀ i, MeasurableSpace (α i)] : (∀ i, α i) ≃ᵐ α 0 × α 1 where
  toEquiv := piFinTwoEquiv α
  measurable_toFun := Measurable.prod (measurable_pi_apply _) (measurable_pi_apply _)
  measurable_invFun := measurable_pi_iff.2 <| Fin.forall_fin_two.2 ⟨measurable_fst, measurable_snd⟩

/-- The space `Fin 2 → α` is measurably equivalent to `α × α`. -/
@[simps! (config := .asFn)]
def finTwoArrow : (Fin 2 → α) ≃ᵐ α × α :=
  piFinTwo fun _ => α

/-- Measurable equivalence between `Π j : Fin (n + 1), α j` and
`α i × Π j : Fin n, α (Fin.succAbove i j)`.

Measurable version of `Fin.insertNthEquiv`. -/
@[simps! (config := .asFn)]
def piFinSuccAbove {n : ℕ} (α : Fin (n + 1) → Type*) [∀ i, MeasurableSpace (α i)]
    (i : Fin (n + 1)) : (∀ j, α j) ≃ᵐ α i × ∀ j, α (i.succAbove j) where
  toEquiv := (Fin.insertNthEquiv α i).symm
  measurable_toFun := (measurable_pi_apply i).prod_mk <| measurable_pi_iff.2 fun _ =>
    measurable_pi_apply _
  measurable_invFun := measurable_pi_iff.2 <| i.forall_iff_succAbove.2
    ⟨by simp [measurable_fst], fun j => by simpa using (measurable_pi_apply _).comp measurable_snd⟩

variable (π)

/-- Measurable equivalence between (dependent) functions on a type and pairs of functions on
`{i // p i}` and `{i // ¬p i}`. See also `Equiv.piEquivPiSubtypeProd`. -/
@[simps! (config := .asFn)]
def piEquivPiSubtypeProd (p : δ' → Prop) [DecidablePred p] :
    (∀ i, π i) ≃ᵐ (∀ i : Subtype p, π i) × ∀ i : { i // ¬p i }, π i where
  toEquiv := .piEquivPiSubtypeProd p π
  measurable_toFun := measurable_piEquivPiSubtypeProd π p
  measurable_invFun := measurable_piEquivPiSubtypeProd_symm π p

/-- The measurable equivalence between the pi type over a sum type and a product of pi-types.
This is similar to `MeasurableEquiv.piEquivPiSubtypeProd`. -/
def sumPiEquivProdPi (α : δ ⊕ δ' → Type*) [∀ i, MeasurableSpace (α i)] :
    (∀ i, α i) ≃ᵐ (∀ i, α (.inl i)) × ∀ i', α (.inr i') where
  __ := Equiv.sumPiEquivProdPi α
  measurable_toFun := by
    apply Measurable.prod <;> rw [measurable_pi_iff] <;> rintro i <;> apply measurable_pi_apply
  measurable_invFun := by
    rw [measurable_pi_iff]; rintro (i | i)
    · exact measurable_pi_iff.1 measurable_fst _
    · exact measurable_pi_iff.1 measurable_snd _

theorem coe_sumPiEquivProdPi (α : δ ⊕ δ' → Type*) [∀ i, MeasurableSpace (α i)] :
    ⇑(MeasurableEquiv.sumPiEquivProdPi α) = Equiv.sumPiEquivProdPi α := by rfl

theorem coe_sumPiEquivProdPi_symm (α : δ ⊕ δ' → Type*) [∀ i, MeasurableSpace (α i)] :
    ⇑(MeasurableEquiv.sumPiEquivProdPi α).symm = (Equiv.sumPiEquivProdPi α).symm := by rfl

/-- The measurable equivalence for (dependent) functions on an Option type
  `(∀ i : Option δ, α i) ≃ᵐ (∀ (i : δ), α i) × α none`. -/
def piOptionEquivProd {δ : Type*} (α : Option δ → Type*) [∀ i, MeasurableSpace (α i)] :
    (∀ i, α i) ≃ᵐ (∀ (i : δ), α i) × α none :=
  let e : Option δ ≃ δ ⊕ Unit := Equiv.optionEquivSumPUnit δ
  let em1 : ((i : δ ⊕ Unit) → α (e.symm i)) ≃ᵐ ((a : Option δ) → α a) :=
    MeasurableEquiv.piCongrLeft α e.symm
  let em2 : ((i : δ ⊕ Unit) → α (e.symm i)) ≃ᵐ ((i : δ) → α (e.symm (Sum.inl i)))
      × ((i' : Unit) → α (e.symm (Sum.inr i'))) :=
    MeasurableEquiv.sumPiEquivProdPi (fun i ↦ α (e.symm i))
  let em3 : ((i : δ) → α (e.symm (Sum.inl i))) × ((i' : Unit) → α (e.symm (Sum.inr i')))
      ≃ᵐ ((i : δ) → α (some i)) × α none :=
    MeasurableEquiv.prodCongr (MeasurableEquiv.refl ((i : δ) → α (e.symm (Sum.inl i))))
      (MeasurableEquiv.piUnique fun i ↦ α (e.symm (Sum.inr i)))
  em1.symm.trans <| em2.trans em3

/-- The measurable equivalence `(∀ i : s, π i) × (∀ i : t, π i) ≃ᵐ (∀ i : s ∪ t, π i)`
  for disjoint finsets `s` and `t`. `Equiv.piFinsetUnion` as a measurable equivalence. -/
def piFinsetUnion [DecidableEq δ'] {s t : Finset δ'} (h : Disjoint s t) :
    ((∀ i : s, π i) × ∀ i : t, π i) ≃ᵐ ∀ i : (s ∪ t : Finset δ'), π i :=
  letI e := Finset.union s t h
  MeasurableEquiv.sumPiEquivProdPi (fun b ↦ π (e b)) |>.symm.trans <|
    .piCongrLeft (fun i : ↥(s ∪ t) ↦ π i) e

/-- If `s` is a measurable set in a measurable space, that space is equivalent
to the sum of `s` and `sᶜ`. -/
def sumCompl {s : Set α} [DecidablePred (· ∈ s)] (hs : MeasurableSet s) :
    s ⊕ (sᶜ : Set α) ≃ᵐ α where
  toEquiv := .sumCompl (· ∈ s)
  measurable_toFun := measurable_subtype_coe.sumElim measurable_subtype_coe
  measurable_invFun := Measurable.dite measurable_inl measurable_inr hs

/-- Convert a measurable involutive function `f` to a measurable permutation with
`toFun = invFun = f`. See also `Function.Involutive.toPerm`. -/
@[simps toEquiv]
def ofInvolutive (f : α → α) (hf : Involutive f) (hf' : Measurable f) : α ≃ᵐ α where
  toEquiv := hf.toPerm
  measurable_toFun := hf'
  measurable_invFun := hf'

@[simp] theorem ofInvolutive_apply (f : α → α) (hf : Involutive f) (hf' : Measurable f) (a : α) :
    ofInvolutive f hf hf' a = f a := rfl

@[simp] theorem ofInvolutive_symm (f : α → α) (hf : Involutive f) (hf' : Measurable f) :
    (ofInvolutive f hf hf').symm = ofInvolutive f hf hf' := rfl

end MeasurableEquiv

namespace MeasurableEmbedding

variable [MeasurableSpace α] [MeasurableSpace β] [MeasurableSpace γ] {f : α → β} {g : β → α}

@[simp] theorem comap_eq (hf : MeasurableEmbedding f) : MeasurableSpace.comap f ‹_› = ‹_› :=
  hf.measurable.comap_le.antisymm fun _s h ↦
    ⟨_, hf.measurableSet_image' h, hf.injective.preimage_image _⟩

theorem iff_comap_eq :
    MeasurableEmbedding f ↔
      Injective f ∧ MeasurableSpace.comap f ‹_› = ‹_› ∧ MeasurableSet (range f) :=
  ⟨fun hf ↦ ⟨hf.injective, hf.comap_eq, hf.measurableSet_range⟩, fun hf ↦
    { injective := hf.1
      measurable := by rw [← hf.2.1]; exact comap_measurable f
      measurableSet_image' := by
        rw [← hf.2.1]
        rintro _ ⟨s, hs, rfl⟩
        simpa only [image_preimage_eq_inter_range] using hs.inter hf.2.2 }⟩

/-- A set is equivalent to its image under a function `f` as measurable spaces,
  if `f` is a measurable embedding -/
noncomputable def equivImage (s : Set α) (hf : MeasurableEmbedding f) : s ≃ᵐ f '' s where
  toEquiv := Equiv.Set.image f s hf.injective
  measurable_toFun := (hf.measurable.comp measurable_id.subtype_val).subtype_mk
  measurable_invFun := by
    rintro t ⟨u, hu, rfl⟩
    simpa [preimage_preimage, Set.image_symm_preimage hf.injective]
      using measurable_subtype_coe (hf.measurableSet_image' hu)

/-- The domain of `f` is equivalent to its range as measurable spaces,
  if `f` is a measurable embedding -/
noncomputable def equivRange (hf : MeasurableEmbedding f) : α ≃ᵐ range f :=
  (MeasurableEquiv.Set.univ _).symm.trans <|
    (hf.equivImage univ).trans <| MeasurableEquiv.cast (by rw [image_univ]) (by rw [image_univ])

theorem of_measurable_inverse_on_range {g : range f → α} (hf₁ : Measurable f)
    (hf₂ : MeasurableSet (range f)) (hg : Measurable g) (H : LeftInverse g (rangeFactorization f)) :
    MeasurableEmbedding f := by
  set e : α ≃ᵐ range f :=
    ⟨⟨rangeFactorization f, g, H, H.rightInverse_of_surjective surjective_onto_range⟩,
      hf₁.subtype_mk, hg⟩
  exact (MeasurableEmbedding.subtype_coe hf₂).comp e.measurableEmbedding

theorem of_measurable_inverse (hf₁ : Measurable f) (hf₂ : MeasurableSet (range f))
    (hg : Measurable g) (H : LeftInverse g f) : MeasurableEmbedding f :=
  of_measurable_inverse_on_range hf₁ hf₂ (hg.comp measurable_subtype_coe) H

/-- The **measurable Schröder-Bernstein Theorem**: given measurable embeddings
`α → β` and `β → α`, we can find a measurable equivalence `α ≃ᵐ β`. -/
noncomputable def schroederBernstein {f : α → β} {g : β → α} (hf : MeasurableEmbedding f)
    (hg : MeasurableEmbedding g) : α ≃ᵐ β := by
  let F : Set α → Set α := fun A => (g '' (f '' A)ᶜ)ᶜ
  -- We follow the proof of the usual SB theorem in mathlib,
  -- the crux of which is finding a fixed point of this F.
  -- However, we must find this fixed point manually instead of invoking Knaster-Tarski
  -- in order to make sure it is measurable.
  suffices Σ'A : Set α, MeasurableSet A ∧ F A = A by
    classical
    rcases this with ⟨A, Ameas, Afp⟩
    let B := f '' A
    have Bmeas : MeasurableSet B := hf.measurableSet_image' Ameas
    refine (MeasurableEquiv.sumCompl Ameas).symm.trans
      (MeasurableEquiv.trans ?_ (MeasurableEquiv.sumCompl Bmeas))
    apply MeasurableEquiv.sumCongr (hf.equivImage _)
    have : Aᶜ = g '' Bᶜ := by
      apply compl_injective
      rw [← Afp]
      simp
    rw [this]
    exact (hg.equivImage _).symm
  have Fmono : ∀ {A B}, A ⊆ B → F A ⊆ F B := fun h =>
    compl_subset_compl.mpr <| Set.image_subset _ <| compl_subset_compl.mpr <| Set.image_subset _ h
  let X : ℕ → Set α := fun n => F^[n] univ
  refine ⟨iInter X, ?_, ?_⟩
  · apply MeasurableSet.iInter
    intro n
    induction' n with n ih
    · exact MeasurableSet.univ
    rw [Function.iterate_succ', Function.comp_apply]
    exact (hg.measurableSet_image' (hf.measurableSet_image' ih).compl).compl
  apply subset_antisymm
  · apply subset_iInter
    intro n
    cases n
    · exact subset_univ _
    rw [Function.iterate_succ', Function.comp_apply]
    exact Fmono (iInter_subset _ _)
  rintro x hx ⟨y, hy, rfl⟩
  rw [mem_iInter] at hx
  apply hy
  rw [hf.injective.injOn.image_iInter_eq]
  rw [mem_iInter]
  intro n
  specialize hx n.succ
  rw [Function.iterate_succ', Function.comp_apply] at hx
  by_contra h
  apply hx
  exact ⟨y, h, rfl⟩

end MeasurableEmbedding

theorem MeasurableSpace.comap_compl {m' : MeasurableSpace β} [BooleanAlgebra β]
    (h : Measurable (compl : β → β)) (f : α → β) :
    MeasurableSpace.comap (fun a => (f a)ᶜ) inferInstance =
      MeasurableSpace.comap f inferInstance := by
  rw [← Function.comp_def, ← MeasurableSpace.comap_comp]
  congr
  exact (MeasurableEquiv.ofInvolutive _ compl_involutive h).measurableEmbedding.comap_eq

@[simp] theorem MeasurableSpace.comap_not (p : α → Prop) :
    MeasurableSpace.comap (fun a ↦ ¬p a) inferInstance = MeasurableSpace.comap p inferInstance :=
  MeasurableSpace.comap_compl (fun _ _ ↦ measurableSet_top) _<|MERGE_RESOLUTION|>--- conflicted
+++ resolved
@@ -501,12 +501,7 @@
   rw [piCongrLeft, coe_mk, Equiv.piCongrLeft_apply_apply]
 
 /-- The isomorphism `(γ → α × β) ≃ (γ → α) × (γ → β)` as a measurable equivalence. -/
-<<<<<<< HEAD
-def arrowProdEquivProdArrow (α β γ : Type*) [MeasurableSpace α]
-    [MeasurableSpace β] :
-=======
 def arrowProdEquivProdArrow (α β γ : Type*) [MeasurableSpace α] [MeasurableSpace β] :
->>>>>>> 334be41c
     (γ → α × β) ≃ᵐ (γ → α) × (γ → β) where
   __ := Equiv.arrowProdEquivProdArrow α β γ
   measurable_toFun _ h := by
