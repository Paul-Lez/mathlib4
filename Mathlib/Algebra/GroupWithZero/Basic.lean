--- conflicted
+++ resolved
@@ -5,14 +5,7 @@
 -/
 import Mathlib.Algebra.Group.Basic
 import Mathlib.Algebra.GroupWithZero.NeZero
-<<<<<<< HEAD
-import Mathlib.Algebra.Group.OrderSynonym
-import Mathlib.Data.Int.Defs
-
-#align_import algebra.group_with_zero.basic from "leanprover-community/mathlib"@"e8638a0fcaf73e4500469f368ef9494e495099b3"
-=======
 import Mathlib.Logic.Unique
->>>>>>> 99508fb5
 
 /-!
 # Groups with an adjoined zero element
@@ -425,56 +418,6 @@
 
 lemma zpow_one_add₀ (h : a ≠ 0) (i : ℤ) : a ^ (1 + i) = a * a ^ i := by rw [zpow_add₀ h, zpow_one]
 
-lemma zero_zpow : ∀ n : ℤ, n ≠ 0 → (0 : G₀) ^ n = 0
-  | (n : ℕ), h => by rw [zpow_natCast, zero_pow]; simpa [Int.natCast_eq_zero] using h
-  | .negSucc n, _ => by simp
-#align zero_zpow zero_zpow
-
-lemma zero_zpow_eq (n : ℤ) : (0 : G₀) ^ n = if n = 0 then 1 else 0 := by
-  split_ifs with h
-  · rw [h, zpow_zero]
-  · rw [zero_zpow _ h]
-#align zero_zpow_eq zero_zpow_eq
-
-lemma zpow_add_one₀ (ha : a ≠ 0) : ∀ n : ℤ, a ^ (n + 1) = a ^ n * a
-  | (n : ℕ) => by simp only [← Int.ofNat_succ, zpow_natCast, pow_succ]
-  | .negSucc 0 => by erw [zpow_zero, zpow_negSucc, pow_one, inv_mul_cancel ha]
-  | .negSucc (n + 1) => by
-    rw [Int.negSucc_eq, zpow_neg, Int.neg_add, Int.neg_add_cancel_right, zpow_neg, ← Int.ofNat_succ,
-      zpow_natCast, zpow_natCast, pow_succ' _ (n + 1), mul_inv_rev, mul_assoc, inv_mul_cancel ha,
-      mul_one]
-#align zpow_add_one₀ zpow_add_one₀
-
-lemma zpow_sub_one₀ (ha : a ≠ 0) (n : ℤ) : a ^ (n - 1) = a ^ n * a⁻¹ :=
-  calc
-    a ^ (n - 1) = a ^ (n - 1) * a * a⁻¹ := by rw [mul_assoc, mul_inv_cancel ha, mul_one]
-    _ = a ^ n * a⁻¹ := by rw [← zpow_add_one₀ ha, Int.sub_add_cancel]
-#align zpow_sub_one₀ zpow_sub_one₀
-
-lemma zpow_add₀ (ha : a ≠ 0) (m n : ℤ) : a ^ (m + n) = a ^ m * a ^ n := by
-  induction' n using Int.induction_on with n ihn n ihn
-  · simp
-  · simp only [← Int.add_assoc, zpow_add_one₀ ha, ihn, mul_assoc]
-  · rw [zpow_sub_one₀ ha, ← mul_assoc, ← ihn, ← zpow_sub_one₀ ha, Int.add_sub_assoc]
-#align zpow_add₀ zpow_add₀
-
-lemma zpow_add' {m n : ℤ} (h : a ≠ 0 ∨ m + n ≠ 0 ∨ m = 0 ∧ n = 0) :
-    a ^ (m + n) = a ^ m * a ^ n := by
-  by_cases hm : m = 0
-  · simp [hm]
-  by_cases hn : n = 0
-  · simp [hn]
-  by_cases ha : a = 0
-  · subst a
-    simp only [false_or_iff, eq_self_iff_true, not_true, Ne, hm, hn, false_and_iff,
-      or_false_iff] at h
-    rw [zero_zpow _ h, zero_zpow _ hm, zero_mul]
-  · exact zpow_add₀ ha m n
-#align zpow_add' zpow_add'
-
-lemma zpow_one_add₀ (h : a ≠ 0) (i : ℤ) : a ^ (1 + i) = a * a ^ i := by rw [zpow_add₀ h, zpow_one]
-#align zpow_one_add₀ zpow_one_add₀
-
 end GroupWithZero
 
 section CommGroupWithZero
@@ -483,66 +426,10 @@
 
 theorem div_mul_eq_mul_div₀ (a b c : G₀) : a / c * b = a * b / c := by
   simp_rw [div_eq_mul_inv, mul_assoc, mul_comm c⁻¹]
-<<<<<<< HEAD
-#align div_mul_eq_mul_div₀ div_mul_eq_mul_div₀
 
 lemma div_sq_cancel (a b : G₀) : a ^ 2 * b / a = a * b := by
   obtain rfl | ha := eq_or_ne a 0
   · simp
   · rw [sq, mul_assoc, mul_div_cancel_left₀ _ ha]
-#align div_sq_cancel div_sq_cancel
-
-end CommGroupWithZero
-
-/-! ### Order dual -/
-
-
-open OrderDual
-
-instance [h : MulZeroClass α] : MulZeroClass αᵒᵈ := h
-
-instance [h : MulZeroOneClass α] : MulZeroOneClass αᵒᵈ := h
-
-instance [Mul α] [Zero α] [h : NoZeroDivisors α] : NoZeroDivisors αᵒᵈ := h
-
-instance [h : SemigroupWithZero α] : SemigroupWithZero αᵒᵈ := h
-
-instance [h : MonoidWithZero α] : MonoidWithZero αᵒᵈ := h
-
-instance [h : CancelMonoidWithZero α] : CancelMonoidWithZero αᵒᵈ := h
-
-instance [h : CommMonoidWithZero α] : CommMonoidWithZero αᵒᵈ := h
-
-instance [h : CancelCommMonoidWithZero α] : CancelCommMonoidWithZero αᵒᵈ := h
-
-instance [h : GroupWithZero α] : GroupWithZero αᵒᵈ := h
-
-instance [h : CommGroupWithZero α] : CommGroupWithZero αᵒᵈ := h
-
-/-! ### Lexicographic order -/
-
-
-instance [h : MulZeroClass α] : MulZeroClass (Lex α) := h
-
-instance [h : MulZeroOneClass α] : MulZeroOneClass (Lex α) := h
-
-instance [Mul α] [Zero α] [h : NoZeroDivisors α] : NoZeroDivisors (Lex α) := h
-
-instance [h : SemigroupWithZero α] : SemigroupWithZero (Lex α) := h
-
-instance [h : MonoidWithZero α] : MonoidWithZero (Lex α) := h
-
-instance [h : CancelMonoidWithZero α] : CancelMonoidWithZero (Lex α) := h
-
-instance [h : CommMonoidWithZero α] : CommMonoidWithZero (Lex α) := h
-
-instance [h : CancelCommMonoidWithZero α] : CancelCommMonoidWithZero (Lex α) := h
-=======
->>>>>>> 99508fb5
-
-lemma div_sq_cancel (a b : G₀) : a ^ 2 * b / a = a * b := by
-  obtain rfl | ha := eq_or_ne a 0
-  · simp
-  · rw [sq, mul_assoc, mul_div_cancel_left₀ _ ha]
 
 end CommGroupWithZero