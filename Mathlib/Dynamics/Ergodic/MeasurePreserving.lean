/-
Copyright (c) 2021 Yury Kudryashov. All rights reserved.
Released under Apache 2.0 license as described in the file LICENSE.
Authors: Yury Kudryashov
-/
import Mathlib.MeasureTheory.Measure.AEMeasurable
import Mathlib.Order.Filter.EventuallyConst

/-!
# Measure preserving maps

We say that `f : α → β` is a measure preserving map w.r.t. measures `μ : Measure α` and
`ν : Measure β` if `f` is measurable and `map f μ = ν`. In this file we define the predicate
`MeasureTheory.MeasurePreserving` and prove its basic properties.

We use the term "measure preserving" because in many applications `α = β` and `μ = ν`.

## References

Partially based on
[this](https://www.isa-afp.org/browser_info/current/AFP/Ergodic_Theory/Measure_Preserving_Transformations.html)
Isabelle formalization.

## Tags

measure preserving map, measure
-/

open MeasureTheory.Measure Function Set
open scoped ENNReal

variable {α β γ δ : Type*} [MeasurableSpace α] [MeasurableSpace β] [MeasurableSpace γ]
  [MeasurableSpace δ]

namespace MeasureTheory

variable {μa : Measure α} {μb : Measure β} {μc : Measure γ} {μd : Measure δ}

/-- `f` is a measure preserving map w.r.t. measures `μa` and `μb` if `f` is measurable
and `map f μa = μb`. -/
structure MeasurePreserving (f : α → β)
  (μa : Measure α := by volume_tac) (μb : Measure β := by volume_tac) : Prop where
  protected measurable : Measurable f
  protected map_eq : map f μa = μb

protected theorem _root_.Measurable.measurePreserving
    {f : α → β} (h : Measurable f) (μa : Measure α) : MeasurePreserving f μa (map f μa) :=
  ⟨h, rfl⟩

namespace MeasurePreserving

protected theorem id (μ : Measure α) : MeasurePreserving id μ μ :=
  ⟨measurable_id, map_id⟩

protected theorem aemeasurable {f : α → β} (hf : MeasurePreserving f μa μb) : AEMeasurable f μa :=
  hf.1.aemeasurable

@[nontriviality]
theorem of_isEmpty [IsEmpty β] (f : α → β) (μa : Measure α) (μb : Measure β) :
    MeasurePreserving f μa μb :=
  ⟨measurable_of_subsingleton_codomain _, Subsingleton.elim _ _⟩

theorem symm (e : α ≃ᵐ β) {μa : Measure α} {μb : Measure β} (h : MeasurePreserving e μa μb) :
    MeasurePreserving e.symm μb μa :=
  ⟨e.symm.measurable, by
    rw [← h.map_eq, map_map e.symm.measurable e.measurable, e.symm_comp_self, map_id]⟩

theorem restrict_preimage {f : α → β} (hf : MeasurePreserving f μa μb) {s : Set β}
    (hs : MeasurableSet s) : MeasurePreserving f (μa.restrict (f ⁻¹' s)) (μb.restrict s) :=
  ⟨hf.measurable, by rw [← hf.map_eq, restrict_map hf.measurable hs]⟩

theorem restrict_preimage_emb {f : α → β} (hf : MeasurePreserving f μa μb)
    (h₂ : MeasurableEmbedding f) (s : Set β) :
    MeasurePreserving f (μa.restrict (f ⁻¹' s)) (μb.restrict s) :=
  ⟨hf.measurable, by rw [← hf.map_eq, h₂.restrict_map]⟩

theorem restrict_image_emb {f : α → β} (hf : MeasurePreserving f μa μb) (h₂ : MeasurableEmbedding f)
    (s : Set α) : MeasurePreserving f (μa.restrict s) (μb.restrict (f '' s)) := by
  simpa only [Set.preimage_image_eq _ h₂.injective] using hf.restrict_preimage_emb h₂ (f '' s)

theorem aemeasurable_comp_iff {f : α → β} (hf : MeasurePreserving f μa μb)
    (h₂ : MeasurableEmbedding f) {g : β → γ} : AEMeasurable (g ∘ f) μa ↔ AEMeasurable g μb := by
  rw [← hf.map_eq, h₂.aemeasurable_map_iff]

protected theorem quasiMeasurePreserving {f : α → β} (hf : MeasurePreserving f μa μb) :
    QuasiMeasurePreserving f μa μb :=
  ⟨hf.1, hf.2.absolutelyContinuous⟩

protected theorem comp {g : β → γ} {f : α → β} (hg : MeasurePreserving g μb μc)
    (hf : MeasurePreserving f μa μb) : MeasurePreserving (g ∘ f) μa μc :=
  ⟨hg.1.comp hf.1, by rw [← map_map hg.1 hf.1, hf.2, hg.2]⟩

/-- An alias of `MeasureTheory.MeasurePreserving.comp` with a convenient defeq and argument order
for `MeasurableEquiv` -/
protected theorem trans {e : α ≃ᵐ β} {e' : β ≃ᵐ γ}
    {μa : Measure α} {μb : Measure β} {μc : Measure γ}
    (h : MeasurePreserving e μa μb) (h' : MeasurePreserving e' μb μc) :
    MeasurePreserving (e.trans e') μa μc :=
  h'.comp h

protected theorem comp_left_iff {g : α → β} {e : β ≃ᵐ γ} (h : MeasurePreserving e μb μc) :
    MeasurePreserving (e ∘ g) μa μc ↔ MeasurePreserving g μa μb := by
  refine ⟨fun hg => ?_, fun hg => h.comp hg⟩
  convert (MeasurePreserving.symm e h).comp hg
  simp [← Function.comp_assoc e.symm e g]

protected theorem comp_right_iff {g : α → β} {e : γ ≃ᵐ α} (h : MeasurePreserving e μc μa) :
    MeasurePreserving (g ∘ e) μc μb ↔ MeasurePreserving g μa μb := by
  refine ⟨fun hg => ?_, fun hg => hg.comp h⟩
  convert hg.comp (MeasurePreserving.symm e h)
  simp [Function.comp_assoc g e e.symm]

protected theorem sigmaFinite {f : α → β} (hf : MeasurePreserving f μa μb) [SigmaFinite μb] :
    SigmaFinite μa :=
  SigmaFinite.of_map μa hf.aemeasurable (by rwa [hf.map_eq])

theorem measure_preimage {f : α → β} (hf : MeasurePreserving f μa μb) {s : Set β}
    (hs : NullMeasurableSet s μb) : μa (f ⁻¹' s) = μb s := by
  rw [← hf.map_eq] at hs ⊢
  rw [map_apply₀ hf.1.aemeasurable hs]

theorem measure_preimage_emb {f : α → β} (hf : MeasurePreserving f μa μb)
    (hfe : MeasurableEmbedding f) (s : Set β) : μa (f ⁻¹' s) = μb s := by
  rw [← hf.map_eq, hfe.map_apply]

theorem measure_preimage_equiv {f : α ≃ᵐ β} (hf : MeasurePreserving f μa μb) (s : Set β) :
    μa (f ⁻¹' s) = μb s :=
  measure_preimage_emb hf f.measurableEmbedding s

theorem aeconst_comp [MeasurableSingletonClass γ] {f : α → β} (hf : MeasurePreserving f μa μb)
    {g : β → γ} (hg : NullMeasurable g μb) :
    Filter.EventuallyConst (g ∘ f) (ae μa) ↔ Filter.EventuallyConst g (ae μb) :=
  exists_congr fun s ↦ and_congr_left fun hs ↦ by
    simp only [Filter.mem_map, mem_ae_iff, ← hf.measure_preimage (hg hs.measurableSet).compl,
      preimage_comp, preimage_compl]

theorem aeconst_preimage {f : α → β} (hf : MeasurePreserving f μa μb) {s : Set β}
    (hs : NullMeasurableSet s μb) :
    Filter.EventuallyConst (f ⁻¹' s) (ae μa) ↔ Filter.EventuallyConst s (ae μb) :=
  aeconst_comp hf hs.mem
<<<<<<< HEAD
=======

theorem add_measure {f μa' μb'} (hf : MeasurePreserving f μa μb)
    (hf' : MeasurePreserving f μa' μb') : MeasurePreserving f (μa + μa') (μb + μb') where
  measurable := hf.measurable
  map_eq := by rw [Measure.map_add _ _ hf.measurable, hf.map_eq, hf'.map_eq]

theorem smul_measure {R : Type*} [SMul R ℝ≥0∞] [IsScalarTower R ℝ≥0∞ ℝ≥0∞] {f : α → β}
    (hf : MeasurePreserving f μa μb) (c : R) : MeasurePreserving f (c • μa) (c • μb) where
  measurable := hf.measurable
  map_eq := by rw [Measure.map_smul, hf.map_eq]
>>>>>>> d0df76bd

variable {μ : Measure α} {f : α → α} {s : Set α}

protected theorem iterate (hf : MeasurePreserving f μ μ) :
    ∀ n, MeasurePreserving f^[n] μ μ
  | 0 => .id μ
  | n + 1 => (MeasurePreserving.iterate hf n).comp hf

open scoped symmDiff in
lemma measure_symmDiff_preimage_iterate_le
    (hf : MeasurePreserving f μ μ) (hs : NullMeasurableSet s μ) (n : ℕ) :
    μ (s ∆ (f^[n] ⁻¹' s)) ≤ n • μ (s ∆ (f ⁻¹' s)) := by
  induction' n with n ih; · simp
  simp only [add_smul, one_smul, ← n.add_one]
  refine le_trans (measure_symmDiff_le s (f^[n] ⁻¹' s) (f^[n+1] ⁻¹' s)) (add_le_add ih ?_)
  replace hs : NullMeasurableSet (s ∆ (f ⁻¹' s)) μ :=
    hs.symmDiff <| hs.preimage hf.quasiMeasurePreserving
  rw [iterate_succ', preimage_comp, ← preimage_symmDiff, (hf.iterate n).measure_preimage hs]

/-- If `μ univ < n * μ s` and `f` is a map preserving measure `μ`,
then for some `x ∈ s` and `0 < m < n`, `f^[m] x ∈ s`. -/
theorem exists_mem_iterate_mem_of_measure_univ_lt_mul_measure (hf : MeasurePreserving f μ μ)
    (hs : NullMeasurableSet s μ) {n : ℕ} (hvol : μ (Set.univ : Set α) < n * μ s) :
    ∃ x ∈ s, ∃ m ∈ Set.Ioo 0 n, f^[m] x ∈ s := by
  have A : ∀ m, NullMeasurableSet (f^[m] ⁻¹' s) μ := fun m ↦
    hs.preimage (hf.iterate m).quasiMeasurePreserving
  have B : ∀ m, μ (f^[m] ⁻¹' s) = μ s := fun m ↦ (hf.iterate m).measure_preimage hs
  have : μ (univ : Set α) < ∑ m ∈ Finset.range n, μ (f^[m] ⁻¹' s) := by simpa [B]
  obtain ⟨i, hi, j, hj, hij, x, hxi : f^[i] x ∈ s, hxj : f^[j] x ∈ s⟩ :
      ∃ i < n, ∃ j < n, i ≠ j ∧ (f^[i] ⁻¹' s ∩ f^[j] ⁻¹' s).Nonempty := by
    simpa using exists_nonempty_inter_of_measure_univ_lt_sum_measure μ (fun m _ ↦ A m) this
  wlog hlt : i < j generalizing i j
  · exact this j hj i hi hij.symm hxj hxi (hij.lt_or_lt.resolve_left hlt)
  refine ⟨f^[i] x, hxi, j - i, ⟨tsub_pos_of_lt hlt, lt_of_le_of_lt (j.sub_le i) hj⟩, ?_⟩
  rwa [← iterate_add_apply, tsub_add_cancel_of_le hlt.le]

@[deprecated (since := "2024-08-12")]
alias exists_mem_iterate_mem_of_volume_lt_mul_volume :=
  exists_mem_iterate_mem_of_measure_univ_lt_mul_measure

/-- A self-map preserving a finite measure is conservative: if `μ s ≠ 0`, then at least one point
`x ∈ s` comes back to `s` under iterations of `f`. Actually, a.e. point of `s` comes back to `s`
infinitely many times, see `MeasureTheory.MeasurePreserving.conservative` and theorems about
`MeasureTheory.Conservative`. -/
theorem exists_mem_iterate_mem [IsFiniteMeasure μ] (hf : MeasurePreserving f μ μ)
    (hs : NullMeasurableSet s μ) (hs' : μ s ≠ 0) : ∃ x ∈ s, ∃ m ≠ 0, f^[m] x ∈ s := by
  rcases ENNReal.exists_nat_mul_gt hs' (measure_ne_top μ (Set.univ : Set α)) with ⟨N, hN⟩
  rcases hf.exists_mem_iterate_mem_of_measure_univ_lt_mul_measure hs hN with ⟨x, hx, m, hm, hmx⟩
  exact ⟨x, hx, m, hm.1.ne', hmx⟩

end MeasurePreserving

namespace MeasurableEquiv

theorem measurePreserving_symm (μ : Measure α) (e : α ≃ᵐ β) :
    MeasurePreserving e.symm (map e μ) μ :=
  (e.measurable.measurePreserving μ).symm _

end MeasurableEquiv

end MeasureTheory<|MERGE_RESOLUTION|>--- conflicted
+++ resolved
@@ -138,8 +138,6 @@
     (hs : NullMeasurableSet s μb) :
     Filter.EventuallyConst (f ⁻¹' s) (ae μa) ↔ Filter.EventuallyConst s (ae μb) :=
   aeconst_comp hf hs.mem
-<<<<<<< HEAD
-=======
 
 theorem add_measure {f μa' μb'} (hf : MeasurePreserving f μa μb)
     (hf' : MeasurePreserving f μa' μb') : MeasurePreserving f (μa + μa') (μb + μb') where
@@ -150,7 +148,6 @@
     (hf : MeasurePreserving f μa μb) (c : R) : MeasurePreserving f (c • μa) (c • μb) where
   measurable := hf.measurable
   map_eq := by rw [Measure.map_smul, hf.map_eq]
->>>>>>> d0df76bd
 
 variable {μ : Measure α} {f : α → α} {s : Set α}
 
