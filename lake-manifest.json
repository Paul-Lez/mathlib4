--- conflicted
+++ resolved
@@ -4,14 +4,8 @@
  [{"url": "https://github.com/leanprover-community/batteries",
    "type": "git",
    "subDir": null,
-<<<<<<< HEAD
    "rev": "6bec1cb279cb11788b33348c8719e36a46f44bf2",
    "name": "std",
-=======
-   "scope": "leanprover-community",
-   "rev": "a13dba6e8361e194aa2b8899452bc52845dc1a69",
-   "name": "batteries",
->>>>>>> 7e5b9c79
    "manifestFile": "lake-manifest.json",
    "inputRev": "nightly-testing",
    "inherited": false,
@@ -29,12 +23,7 @@
   {"url": "https://github.com/leanprover-community/aesop",
    "type": "git",
    "subDir": null,
-<<<<<<< HEAD
    "rev": "fb4c514e1a23b016be6a5fef3feca7ab0ff4b7c4",
-=======
-   "scope": "leanprover-community",
-   "rev": "7662d944361e840b0071c61a01493731b523e302",
->>>>>>> 7e5b9c79
    "name": "aesop",
    "manifestFile": "lake-manifest.json",
    "inputRev": "nightly-testing",
