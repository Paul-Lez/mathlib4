--- conflicted
+++ resolved
@@ -230,11 +230,7 @@
     · rintro ⟨hS, hT⟩
       cases' h₁ (show x ∈ ⊤ by trivial) with h h
       exacts [hS h, hT h]
-<<<<<<< HEAD
-    · exact False.elim
-=======
     · simp
->>>>>>> 1f03949a
 
 theorem isIntegral_of_irreducibleSpace_of_isReduced [IsReduced X] [H : IrreducibleSpace X] :
     IsIntegral X := by
