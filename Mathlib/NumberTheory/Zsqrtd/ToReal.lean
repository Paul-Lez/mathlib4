/-
Copyright (c) 2021 Eric Wieser. All rights reserved.
Released under Apache 2.0 license as described in the file LICENSE.
Authors: Eric Wieser
-/
import Mathlib.Data.Real.Sqrt
import Mathlib.NumberTheory.Zsqrtd.Basic

/-!
# Image of `Zsqrtd` in `ℝ`

This file defines `Zsqrtd.toReal` and related lemmas.
It is in a separate file to avoid pulling in all of `Data.Real` into `Data.Zsqrtd`.
-/


namespace Zsqrtd

/-- The image of `Zsqrtd` in `ℝ`, using `Real.sqrt` which takes the positive root of `d`.

If the negative root is desired, use `toReal h (star a)`. -/
@[simps!]
noncomputable def toReal {d : ℤ} (h : 0 ≤ d) : ℤ√d →+* ℝ :=
  lift ⟨√↑d, Real.mul_self_sqrt (Int.cast_nonneg.mpr h)⟩
<<<<<<< HEAD
#align zsqrtd.to_real Zsqrtd.toReal
=======
>>>>>>> 59de845a

theorem toReal_injective {d : ℤ} (h0d : 0 ≤ d) (hd : ∀ n : ℤ, d ≠ n * n) :
    Function.Injective (toReal h0d) :=
  lift_injective _ hd

end Zsqrtd<|MERGE_RESOLUTION|>--- conflicted
+++ resolved
@@ -22,10 +22,6 @@
 @[simps!]
 noncomputable def toReal {d : ℤ} (h : 0 ≤ d) : ℤ√d →+* ℝ :=
   lift ⟨√↑d, Real.mul_self_sqrt (Int.cast_nonneg.mpr h)⟩
-<<<<<<< HEAD
-#align zsqrtd.to_real Zsqrtd.toReal
-=======
->>>>>>> 59de845a
 
 theorem toReal_injective {d : ℤ} (h0d : 0 ≤ d) (hd : ∀ n : ℤ, d ≠ n * n) :
     Function.Injective (toReal h0d) :=
