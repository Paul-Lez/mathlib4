/-
Copyright (c) 2019 Mario Carneiro. All rights reserved.
Released under Apache 2.0 license as described in the file LICENSE.
Authors: Reid Barton, Mario Carneiro, Isabel Longbottom, Scott Morrison, Yuyang Zhao
-/
import Mathlib.Algebra.Order.ZeroLEOne
import Mathlib.Data.List.InsertNth
import Mathlib.Logic.Relation
import Mathlib.Logic.Small.Defs
import Mathlib.Order.GameAdd

/-!
# Combinatorial (pre-)games.

The basic theory of combinatorial games, following Conway's book `On Numbers and Games`. We
construct "pregames", define an ordering and arithmetic operations on them, then show that the
operations descend to "games", defined via the equivalence relation `p ≈ q ↔ p ≤ q ∧ q ≤ p`.

The surreal numbers will be built as a quotient of a subtype of pregames.

A pregame (`SetTheory.PGame` below) is axiomatised via an inductive type, whose sole constructor
takes two types (thought of as indexing the possible moves for the players Left and Right), and a
pair of functions out of these types to `SetTheory.PGame` (thought of as describing the resulting
game after making a move).

Combinatorial games themselves, as a quotient of pregames, are constructed in
`SetTheory.Game.Basic`.

## Conway induction

By construction, the induction principle for pregames is exactly "Conway induction". That is, to
prove some predicate `SetTheory.PGame → Prop` holds for all pregames, it suffices to prove
that for every pregame `g`, if the predicate holds for every game resulting from making a move,
then it also holds for `g`.

While it is often convenient to work "by induction" on pregames, in some situations this becomes
awkward, so we also define accessor functions `SetTheory.PGame.LeftMoves`,
`SetTheory.PGame.RightMoves`, `SetTheory.PGame.moveLeft` and `SetTheory.PGame.moveRight`.
There is a relation `PGame.Subsequent p q`, saying that
`p` can be reached by playing some non-empty sequence of moves starting from `q`, an instance
`WellFounded Subsequent`, and a local tactic `pgame_wf_tac` which is helpful for discharging proof
obligations in inductive proofs relying on this relation.

## Order properties

Pregames have both a `≤` and a `<` relation, satisfying the usual properties of a `Preorder`. The
relation `0 < x` means that `x` can always be won by Left, while `0 ≤ x` means that `x` can be won
by Left as the second player.

It turns out to be quite convenient to define various relations on top of these. We define the "less
or fuzzy" relation `x ⧏ y` as `¬ y ≤ x`, the equivalence relation `x ≈ y` as `x ≤ y ∧ y ≤ x`, and
the fuzzy relation `x ‖ y` as `x ⧏ y ∧ y ⧏ x`. If `0 ⧏ x`, then `x` can be won by Left as the
first player. If `x ≈ 0`, then `x` can be won by the second player. If `x ‖ 0`, then `x` can be won
by the first player.

Statements like `zero_le_lf`, `zero_lf_le`, etc. unfold these definitions. The theorems `le_def` and
`lf_def` give a recursive characterisation of each relation in terms of themselves two moves later.
The theorems `zero_le`, `zero_lf`, etc. also take into account that `0` has no moves.

Later, games will be defined as the quotient by the `≈` relation; that is to say, the
`Antisymmetrization` of `SetTheory.PGame`.

## Algebraic structures

We next turn to defining the operations necessary to make games into a commutative additive group.
Addition is defined for $x = \{xL | xR\}$ and $y = \{yL | yR\}$ by $x + y = \{xL + y, x + yL | xR +
y, x + yR\}$. Negation is defined by $\{xL | xR\} = \{-xR | -xL\}$.

The order structures interact in the expected way with addition, so we have
```
theorem le_iff_sub_nonneg {x y : PGame} : x ≤ y ↔ 0 ≤ y - x := sorry
theorem lt_iff_sub_pos {x y : PGame} : x < y ↔ 0 < y - x := sorry
```

We show that these operations respect the equivalence relation, and hence descend to games. At the
level of games, these operations satisfy all the laws of a commutative group. To prove the necessary
equivalence relations at the level of pregames, we introduce the notion of a `Relabelling` of a
game, and show, for example, that there is a relabelling between `x + (y + z)` and `(x + y) + z`.

## Future work

* The theory of dominated and reversible positions, and unique normal form for short games.
* Analysis of basic domineering positions.
* Hex.
* Temperature.
* The development of surreal numbers, based on this development of combinatorial games, is still
  quite incomplete.

## References

The material here is all drawn from
* [Conway, *On numbers and games*][conway2001]

An interested reader may like to formalise some of the material from
* [Andreas Blass, *A game semantics for linear logic*][MR1167694]
* [André Joyal, *Remarques sur la théorie des jeux à deux personnes*][joyal1997]
-/

namespace SetTheory

open Function Relation

/-! ### Pre-game moves -/

universe u

/-- The type of pre-games, before we have quotiented
  by equivalence (`PGame.Setoid`). In ZFC, a combinatorial game is constructed from
  two sets of combinatorial games that have been constructed at an earlier
  stage. To do this in type theory, we say that a pre-game is built
  inductively from two families of pre-games indexed over any type
  in Type u. The resulting type `PGame.{u}` lives in `Type (u+1)`,
  reflecting that it is a proper class in ZFC. -/
inductive PGame : Type (u + 1)
  | mk : ∀ α β : Type u, (α → PGame) → (β → PGame) → PGame
compile_inductive% PGame

namespace PGame

/-- The indexing type for allowable moves by Left. -/
def LeftMoves : PGame → Type u
  | mk l _ _ _ => l

/-- The indexing type for allowable moves by Right. -/
def RightMoves : PGame → Type u
  | mk _ r _ _ => r

/-- The new game after Left makes an allowed move. -/
def moveLeft : ∀ g : PGame, LeftMoves g → PGame
  | mk _l _ L _ => L

/-- The new game after Right makes an allowed move. -/
def moveRight : ∀ g : PGame, RightMoves g → PGame
  | mk _ _r _ R => R

@[simp]
theorem leftMoves_mk {xl xr xL xR} : (⟨xl, xr, xL, xR⟩ : PGame).LeftMoves = xl :=
  rfl

@[simp]
theorem moveLeft_mk {xl xr xL xR} : (⟨xl, xr, xL, xR⟩ : PGame).moveLeft = xL :=
  rfl

@[simp]
theorem rightMoves_mk {xl xr xL xR} : (⟨xl, xr, xL, xR⟩ : PGame).RightMoves = xr :=
  rfl

@[simp]
theorem moveRight_mk {xl xr xL xR} : (⟨xl, xr, xL, xR⟩ : PGame).moveRight = xR :=
  rfl

lemma ext' {x y : PGame} (hl : x.LeftMoves = y.LeftMoves) (hr : x.RightMoves = y.RightMoves)
    (hL : HEq x.moveLeft y.moveLeft) (hR : HEq x.moveRight y.moveRight) :
    x = y := by
  cases x; cases y; cases hl; cases hr; cases hL; cases hR; rfl

lemma ext {x y : PGame} (hl : x.LeftMoves = y.LeftMoves) (hr : x.RightMoves = y.RightMoves)
    (hL : ∀ i j, HEq i j → x.moveLeft i = y.moveLeft j)
    (hR : ∀ i j, HEq i j → x.moveRight i = y.moveRight j) :
    x = y :=
  ext' hl hr (hfunext hl (heq_of_eq <| hL · · ·)) (hfunext hr (heq_of_eq <| hR · · ·))

-- TODO define this at the level of games, as well, and perhaps also for finsets of games.
/-- Construct a pre-game from list of pre-games describing the available moves for Left and Right.
-/
def ofLists (L R : List PGame.{u}) : PGame.{u} :=
  mk (ULift (Fin L.length)) (ULift (Fin R.length)) (fun i => L[i.down.1]) fun j ↦ R[j.down.1]

theorem leftMoves_ofLists (L R : List PGame) : (ofLists L R).LeftMoves = ULift (Fin L.length) :=
  rfl

theorem rightMoves_ofLists (L R : List PGame) : (ofLists L R).RightMoves = ULift (Fin R.length) :=
  rfl

/-- Converts a number into a left move for `ofLists`. -/
def toOfListsLeftMoves {L R : List PGame} : Fin L.length ≃ (ofLists L R).LeftMoves :=
  ((Equiv.cast (leftMoves_ofLists L R).symm).trans Equiv.ulift).symm

/-- Converts a number into a right move for `ofLists`. -/
def toOfListsRightMoves {L R : List PGame} : Fin R.length ≃ (ofLists L R).RightMoves :=
  ((Equiv.cast (rightMoves_ofLists L R).symm).trans Equiv.ulift).symm

theorem ofLists_moveLeft {L R : List PGame} (i : Fin L.length) :
    (ofLists L R).moveLeft (toOfListsLeftMoves i) = L.get i :=
  rfl

@[simp]
theorem ofLists_moveLeft' {L R : List PGame} (i : (ofLists L R).LeftMoves) :
    (ofLists L R).moveLeft i = L.get (toOfListsLeftMoves.symm i) :=
  rfl

theorem ofLists_moveRight {L R : List PGame} (i : Fin R.length) :
    (ofLists L R).moveRight (toOfListsRightMoves i) = R.get i :=
  rfl

@[simp]
theorem ofLists_moveRight' {L R : List PGame} (i : (ofLists L R).RightMoves) :
    (ofLists L R).moveRight i = R.get (toOfListsRightMoves.symm i) :=
  rfl

/-- A variant of `PGame.recOn` expressed in terms of `PGame.moveLeft` and `PGame.moveRight`.

Both this and `PGame.recOn` describe Conway induction on games. -/
@[elab_as_elim]
def moveRecOn {C : PGame → Sort*} (x : PGame)
    (IH : ∀ y : PGame, (∀ i, C (y.moveLeft i)) → (∀ j, C (y.moveRight j)) → C y) : C x :=
  x.recOn fun yl yr yL yR => IH (mk yl yr yL yR)

/-- `IsOption x y` means that `x` is either a left or right option for `y`. -/
@[mk_iff]
inductive IsOption : PGame → PGame → Prop
  | moveLeft {x : PGame} (i : x.LeftMoves) : IsOption (x.moveLeft i) x
  | moveRight {x : PGame} (i : x.RightMoves) : IsOption (x.moveRight i) x

theorem IsOption.mk_left {xl xr : Type u} (xL : xl → PGame) (xR : xr → PGame) (i : xl) :
    (xL i).IsOption (mk xl xr xL xR) :=
  @IsOption.moveLeft (mk _ _ _ _) i

theorem IsOption.mk_right {xl xr : Type u} (xL : xl → PGame) (xR : xr → PGame) (i : xr) :
    (xR i).IsOption (mk xl xr xL xR) :=
  @IsOption.moveRight (mk _ _ _ _) i

theorem wf_isOption : WellFounded IsOption :=
  ⟨fun x =>
    moveRecOn x fun x IHl IHr =>
      Acc.intro x fun y h => by
        induction' h with _ i _ j
        · exact IHl i
        · exact IHr j⟩

/-- `Subsequent x y` says that `x` can be obtained by playing some nonempty sequence of moves from
`y`. It is the transitive closure of `IsOption`. -/
def Subsequent : PGame → PGame → Prop :=
  TransGen IsOption

instance : IsTrans _ Subsequent :=
  inferInstanceAs <| IsTrans _ (TransGen _)

@[trans]
theorem Subsequent.trans {x y z} : Subsequent x y → Subsequent y z → Subsequent x z :=
  TransGen.trans

theorem wf_subsequent : WellFounded Subsequent :=
  wf_isOption.transGen

instance : WellFoundedRelation PGame :=
  ⟨_, wf_subsequent⟩

@[simp]
theorem Subsequent.moveLeft {x : PGame} (i : x.LeftMoves) : Subsequent (x.moveLeft i) x :=
  TransGen.single (IsOption.moveLeft i)

@[simp]
theorem Subsequent.moveRight {x : PGame} (j : x.RightMoves) : Subsequent (x.moveRight j) x :=
  TransGen.single (IsOption.moveRight j)

@[simp]
theorem Subsequent.mk_left {xl xr} (xL : xl → PGame) (xR : xr → PGame) (i : xl) :
    Subsequent (xL i) (mk xl xr xL xR) :=
  @Subsequent.moveLeft (mk _ _ _ _) i

@[simp]
theorem Subsequent.mk_right {xl xr} (xL : xl → PGame) (xR : xr → PGame) (j : xr) :
    Subsequent (xR j) (mk xl xr xL xR) :=
  @Subsequent.moveRight (mk _ _ _ _) j

/--
Discharges proof obligations of the form `⊢ Subsequent ..` arising in termination proofs
of definitions using well-founded recursion on `PGame`.
-/
macro "pgame_wf_tac" : tactic =>
  `(tactic| solve_by_elim (config := { maxDepth := 8 })
    [Prod.Lex.left, Prod.Lex.right, PSigma.Lex.left, PSigma.Lex.right,
    Subsequent.moveLeft, Subsequent.moveRight, Subsequent.mk_left, Subsequent.mk_right,
    Subsequent.trans] )

-- Register some consequences of pgame_wf_tac as simp-lemmas for convenience
-- (which are applied by default for WF goals)

variable {xl xr : Type u}

-- This is different from mk_right from the POV of the simplifier,
-- because the unifier can't solve `xr =?= RightMoves (mk xl xr xL xR)` at reducible transparency.
@[simp]
theorem Subsequent.mk_right' (xL : xl → PGame) (xR : xr → PGame) (j : RightMoves (mk xl xr xL xR)) :
    Subsequent (xR j) (mk xl xr xL xR) := by
  pgame_wf_tac

@[simp] theorem Subsequent.moveRight_mk_left {xR : xr → PGame} {i : xl} (xL : xl → PGame) (j) :
    Subsequent ((xL i).moveRight j) (mk xl xr xL xR) := by
  pgame_wf_tac

@[simp] theorem Subsequent.moveRight_mk_right {xL : xl → PGame} {i : xr} (xR : xr → PGame) (j) :
    Subsequent ((xR i).moveRight j) (mk xl xr xL xR) := by
  pgame_wf_tac

@[simp] theorem Subsequent.moveLeft_mk_left {xR : xr → PGame} {i : xl} (xL : xl → PGame) (j) :
    Subsequent ((xL i).moveLeft j) (mk xl xr xL xR) := by
  pgame_wf_tac

@[simp] theorem Subsequent.moveLeft_mk_right {xL : xl → PGame} {i : xr} (xR : xr → PGame) (j) :
    Subsequent ((xR i).moveLeft j) (mk xl xr xL xR) := by
  pgame_wf_tac

-- Porting note: linter claims these lemmas don't simplify?
open Subsequent in attribute [nolint simpNF] mk_left mk_right mk_right'
  moveRight_mk_left moveRight_mk_right moveLeft_mk_left moveLeft_mk_right

/-! ### Basic pre-games -/


/-- The pre-game `Zero` is defined by `0 = { | }`. -/
instance : Zero PGame :=
  ⟨⟨PEmpty, PEmpty, PEmpty.elim, PEmpty.elim⟩⟩

@[simp]
theorem zero_leftMoves : LeftMoves 0 = PEmpty :=
  rfl

@[simp]
theorem zero_rightMoves : RightMoves 0 = PEmpty :=
  rfl

instance isEmpty_zero_leftMoves : IsEmpty (LeftMoves 0) :=
  instIsEmptyPEmpty

instance isEmpty_zero_rightMoves : IsEmpty (RightMoves 0) :=
  instIsEmptyPEmpty

instance : Inhabited PGame :=
  ⟨0⟩

/-- The pre-game `One` is defined by `1 = { 0 | }`. -/
instance instOnePGame : One PGame :=
  ⟨⟨PUnit, PEmpty, fun _ => 0, PEmpty.elim⟩⟩

@[simp]
theorem one_leftMoves : LeftMoves 1 = PUnit :=
  rfl

@[simp]
theorem one_moveLeft (x) : moveLeft 1 x = 0 :=
  rfl

@[simp]
theorem one_rightMoves : RightMoves 1 = PEmpty :=
  rfl

instance uniqueOneLeftMoves : Unique (LeftMoves 1) :=
  PUnit.unique

instance isEmpty_one_rightMoves : IsEmpty (RightMoves 1) :=
  instIsEmptyPEmpty

/-! ### Identity -/

/-- Two pre-games are identical if their left and right sets are identical.
That is, `Identical x y` if every left move of `x` is identical to some left move of `y`,
every right move of `x` is identical to some right move of `y`, and vice versa. -/
def Identical : ∀ (_ _ : PGame), Prop
  | mk _ _ xL xR, mk _ _ yL yR =>
    Relator.BiTotal (fun i j ↦ Identical (xL i) (yL j)) ∧
      Relator.BiTotal (fun i j ↦ Identical (xR i) (yR j))

@[inherit_doc] scoped infix:50 " ≡ " => PGame.Identical

/-- `x ∈ₗ y` if `x` is identical to some left move of `y`. -/
def memₗ (x y : PGame.{u}) : Prop := ∃ b, x ≡ (y.moveLeft b)

/-- `x ∈ᵣ y` if `x` is identical to some right move of `y`. -/
def memᵣ (x y : PGame.{u}) : Prop := ∃ b, x ≡ (y.moveRight b)

@[inherit_doc] scoped infix:50 " ∈ₗ " => PGame.memₗ
@[inherit_doc] scoped infix:50 " ∈ᵣ " => PGame.memᵣ
@[inherit_doc PGame.memₗ] binder_predicate x " ∈ₗ " y:term => `($x ∈ₗ $y)
@[inherit_doc PGame.memᵣ] binder_predicate x " ∈ᵣ " y:term => `($x ∈ᵣ $y)

theorem identical_iff : ∀ {x y : PGame}, Identical x y ↔
    Relator.BiTotal (x.moveLeft · ≡ y.moveLeft ·) ∧ Relator.BiTotal (x.moveRight · ≡ y.moveRight ·)
  | mk _ _ _ _, mk _ _ _ _ => Iff.rfl

@[refl, simp] protected theorem Identical.refl (x) : x ≡ x :=
  PGame.recOn x fun _ _ _ _ IHL IHR ↦ ⟨Relator.BiTotal.refl IHL, Relator.BiTotal.refl IHR⟩

protected theorem Identical.rfl {x} : x ≡ x := Identical.refl x

@[symm] protected theorem Identical.symm : ∀ {x y}, x ≡ y → y ≡ x
  | mk _ _ _ _, mk _ _ _ _, ⟨hL, hR⟩ => ⟨hL.symm fun _ _ h ↦ h.symm, hR.symm fun _ _ h ↦ h.symm⟩

theorem identical_comm {x y} : x ≡ y ↔ y ≡ x :=
  ⟨Identical.symm, Identical.symm⟩

@[trans] protected theorem Identical.trans : ∀ {x y z}, x ≡ y → y ≡ z → x ≡ z
  | mk _ _ _ _, mk _ _ _ _, mk _ _ _ _, ⟨hL₁, hR₁⟩, ⟨hL₂, hR₂⟩ =>
    ⟨hL₁.trans (fun _ _ _ h₁ h₂ ↦ h₁.trans h₂) hL₂, hR₁.trans (fun _ _ _ h₁ h₂ ↦ h₁.trans h₂) hR₂⟩

theorem identical_of_is_empty (x y : PGame)
    [IsEmpty x.LeftMoves] [IsEmpty x.RightMoves]
    [IsEmpty y.LeftMoves] [IsEmpty y.RightMoves] : x ≡ y :=
  identical_iff.2 <| by simp [Relator.BiTotal, Relator.LeftTotal, Relator.RightTotal]

/-- `Identical` as a `Setoid`. -/
def identicalSetoid : Setoid PGame :=
  ⟨Identical, Identical.refl, Identical.symm, Identical.trans⟩

instance : IsRefl PGame (· ≡ ·) := ⟨Identical.refl⟩
instance : IsSymm PGame (· ≡ ·) := ⟨fun _ _ ↦ Identical.symm⟩
instance : IsTrans PGame (· ≡ ·) := ⟨fun _ _ _ ↦ Identical.trans⟩
instance : IsEquiv PGame (· ≡ ·) := { }

set_option linter.unusedVariables false in
/-- A left move of `x` is identical to some left move of `y`. -/
lemma Identical.moveLeft : ∀ {x y} (r : x ≡ y) (i : x.LeftMoves),
    ∃ j, x.moveLeft i ≡ y.moveLeft j
  | mk _ _ _ _, mk _ _ _ _, ⟨hl, hr⟩, i => hl.1 i

set_option linter.unusedVariables false in
/-- A left move of `y` is identical to some left move of `x`. -/
lemma Identical.moveLeft_symm : ∀ {x y} (r : x ≡ y) (i : y.LeftMoves),
    ∃ j, x.moveLeft j ≡ y.moveLeft i
  | mk _ _ _ _, mk _ _ _ _, ⟨hl, hr⟩, i => hl.2 i

set_option linter.unusedVariables false in
/-- A right move of `x` is identical to some right move of `y`. -/
lemma Identical.moveRight : ∀ {x y} (r : x ≡ y) (i : x.RightMoves),
    ∃ j, x.moveRight i ≡ y.moveRight j
  | mk _ _ _ _, mk _ _ _ _, ⟨hl, hr⟩, i => hr.1 i

set_option linter.unusedVariables false in
/-- A right move of `y` is identical to some right move of `x`. -/
lemma Identical.moveRight_symm : ∀ {x y} (r : x ≡ y) (i : y.RightMoves),
    ∃ j, x.moveRight j ≡ y.moveRight i
  | mk _ _ _ _, mk _ _ _ _, ⟨hl, hr⟩, i => hr.2 i

lemma Identical.trans_eq {x y z} (h₁ : x ≡ y) (h₂ : y = z) : x ≡ z := h₁.trans (of_eq h₂)

theorem identical_iff' : ∀ {x y : PGame}, x ≡ y ↔
    ((∀ i, x.moveLeft i ∈ₗ y) ∧ (∀ j, y.moveLeft j ∈ₗ x)) ∧
      ((∀ i, x.moveRight i ∈ᵣ y) ∧ (∀ j, y.moveRight j ∈ᵣ x))
  | mk xl xr xL xR, mk yl yr yL yR => by
    convert identical_iff <;>
    dsimp [Relator.BiTotal, Relator.LeftTotal, Relator.RightTotal] <;>
    congr! <;>
    exact exists_congr <| fun _ ↦ identical_comm

set_option linter.unusedVariables false in
theorem memₗ.congr_right : ∀ {x y : PGame},
    x ≡ y → (∀ {w : PGame}, w ∈ₗ x ↔ w ∈ₗ y)
  | mk xl xr xL xR, mk yl yr yL yR, ⟨⟨h₁, h₂⟩, _⟩, _w =>
    ⟨fun ⟨i, hi⟩ ↦ (h₁ i).imp (fun _ ↦ hi.trans),
      fun ⟨j, hj⟩ ↦ (h₂ j).imp (fun _ hi ↦ hj.trans hi.symm)⟩

set_option linter.unusedVariables false in
theorem memᵣ.congr_right : ∀ {x y : PGame},
    x ≡ y → (∀ {w : PGame}, w ∈ᵣ x ↔ w ∈ᵣ y)
  | mk xl xr xL xR, mk yl yt yL yR, ⟨_, ⟨h₁, h₂⟩⟩, _w =>
    ⟨fun ⟨i, hi⟩ ↦ (h₁ i).imp (fun _ ↦ hi.trans),
      fun ⟨j, hj⟩ ↦ (h₂ j).imp (fun _ hi ↦ hj.trans hi.symm)⟩

set_option linter.unusedVariables false in
theorem memₗ.congr_left : ∀ {x y : PGame},
    x ≡ y → (∀ {w : PGame}, x ∈ₗ w ↔ y ∈ₗ w)
  | x, y, h, mk l r L R => ⟨fun ⟨i, hi⟩ ↦ ⟨i, h.symm.trans hi⟩, fun ⟨i, hi⟩ ↦ ⟨i, h.trans hi⟩⟩

set_option linter.unusedVariables false in
theorem memᵣ.congr_left : ∀ {x y : PGame},
    x ≡ y → (∀ {w : PGame}, x ∈ᵣ w ↔ y ∈ᵣ w)
  | x, y, h, mk l r L R => ⟨fun ⟨i, hi⟩ ↦ ⟨i, h.symm.trans hi⟩, fun ⟨i, hi⟩ ↦ ⟨i, h.trans hi⟩⟩

set_option linter.unusedVariables false in
lemma Identical.ext : ∀ {x y} (hl : ∀ z, z ∈ₗ x ↔ z ∈ₗ y) (hr : ∀ z, z ∈ᵣ x ↔ z ∈ᵣ y), x ≡ y
  | mk xl xr xL xR, mk yl yr yL yR, hl, hr => identical_iff'.mpr
    ⟨⟨fun i ↦ (hl _).mp ⟨i, refl _⟩, fun j ↦ (hl _).mpr ⟨j, refl _⟩⟩,
      ⟨fun i ↦ (hr _).mp ⟨i, refl _⟩, fun j ↦ (hr _).mpr ⟨j, refl _⟩⟩⟩

lemma Identical.ext_iff {x y} : x ≡ y ↔ (∀ z, z ∈ₗ x ↔ z ∈ₗ y) ∧ (∀ z, z ∈ᵣ x ↔ z ∈ᵣ y) :=
  ⟨fun h ↦ ⟨@memₗ.congr_right _ _ h, @memᵣ.congr_right _ _ h⟩, fun h ↦ h.elim Identical.ext⟩

lemma Identical.congr_right {x y z} (h : x ≡ y) : z ≡ x ↔ z ≡ y :=
  ⟨fun hz ↦ hz.trans h, fun hz ↦ hz.trans h.symm⟩

lemma Identical.congr_left {x y z} (h : x ≡ y) : x ≡ z ↔ y ≡ z :=
  ⟨fun hz ↦ h.symm.trans hz, fun hz ↦ h.trans hz⟩

lemma Identical.of_fn {x y : PGame}
    (l : x.LeftMoves → y.LeftMoves) (il : y.LeftMoves → x.LeftMoves)
    (r : x.RightMoves → y.RightMoves) (ir : y.RightMoves → x.RightMoves)
    (hl : ∀ i, x.moveLeft i ≡ y.moveLeft (l i))
    (hil : ∀ i, x.moveLeft (il i) ≡ y.moveLeft i)
    (hr : ∀ i, x.moveRight i ≡ y.moveRight (r i))
    (hir : ∀ i, x.moveRight (ir i) ≡ y.moveRight i) : x ≡ y :=
  identical_iff.mpr
    ⟨⟨fun i ↦ ⟨l i, hl i⟩, fun i ↦ ⟨il i, hil i⟩⟩,
      ⟨fun i ↦ ⟨r i, hr i⟩, fun i ↦ ⟨ir i, hir i⟩⟩⟩

lemma Identical.of_equiv {x y : PGame}
    (l : x.LeftMoves ≃ y.LeftMoves) (r : x.RightMoves ≃ y.RightMoves)
    (hl : ∀ i, x.moveLeft i ≡ y.moveLeft (l i)) (hr : ∀ i, x.moveRight i ≡ y.moveRight (r i)) :
    x ≡ y :=
  .of_fn l l.symm r r.symm hl (by simpa using hl <| l.symm ·) hr (by simpa using hr <| r.symm ·)

/-! ### Pre-game order relations -/


/-- The less or equal relation on pre-games.

If `0 ≤ x`, then Left can win `x` as the second player. -/
instance le : LE PGame :=
  ⟨Sym2.GameAdd.fix wf_isOption fun x y le =>
      (∀ i, ¬le y (x.moveLeft i) (Sym2.GameAdd.snd_fst <| IsOption.moveLeft i)) ∧
        ∀ j, ¬le (y.moveRight j) x (Sym2.GameAdd.fst_snd <| IsOption.moveRight j)⟩

/-- The less or fuzzy relation on pre-games.

If `0 ⧏ x`, then Left can win `x` as the first player. -/
def LF (x y : PGame) : Prop :=
  ¬y ≤ x

@[inherit_doc]
scoped infixl:50 " ⧏ " => PGame.LF

@[simp]
protected theorem not_le {x y : PGame} : ¬x ≤ y ↔ y ⧏ x :=
  Iff.rfl

@[simp]
theorem not_lf {x y : PGame} : ¬x ⧏ y ↔ y ≤ x :=
  Classical.not_not

theorem _root_.LE.le.not_gf {x y : PGame} : x ≤ y → ¬y ⧏ x :=
  absurd

theorem LF.not_ge {x y : PGame} : x ⧏ y → ¬y ≤ x :=
  id

/-- Definition of `x ≤ y` on pre-games, in terms of `⧏`.

The ordering here is chosen so that `And.left` refer to moves by Left, and `And.right` refer to
moves by Right. -/
theorem le_iff_forall_lf {x y : PGame} :
    x ≤ y ↔ (∀ i, x.moveLeft i ⧏ y) ∧ ∀ j, x ⧏ y.moveRight j := by
  unfold LE.le le
  simp only
  rw [Sym2.GameAdd.fix_eq]
  rfl

/-- Definition of `x ≤ y` on pre-games built using the constructor. -/
@[simp]
theorem mk_le_mk {xl xr xL xR yl yr yL yR} :
    mk xl xr xL xR ≤ mk yl yr yL yR ↔ (∀ i, xL i ⧏ mk yl yr yL yR) ∧ ∀ j, mk xl xr xL xR ⧏ yR j :=
  le_iff_forall_lf

theorem le_of_forall_lf {x y : PGame} (h₁ : ∀ i, x.moveLeft i ⧏ y) (h₂ : ∀ j, x ⧏ y.moveRight j) :
    x ≤ y :=
  le_iff_forall_lf.2 ⟨h₁, h₂⟩

/-- Definition of `x ⧏ y` on pre-games, in terms of `≤`.

The ordering here is chosen so that `or.inl` refer to moves by Left, and `or.inr` refer to
moves by Right. -/
theorem lf_iff_exists_le {x y : PGame} :
    x ⧏ y ↔ (∃ i, x ≤ y.moveLeft i) ∨ ∃ j, x.moveRight j ≤ y := by
  rw [LF, le_iff_forall_lf, not_and_or]
  simp

/-- Definition of `x ⧏ y` on pre-games built using the constructor. -/
@[simp]
theorem mk_lf_mk {xl xr xL xR yl yr yL yR} :
    mk xl xr xL xR ⧏ mk yl yr yL yR ↔ (∃ i, mk xl xr xL xR ≤ yL i) ∨ ∃ j, xR j ≤ mk yl yr yL yR :=
  lf_iff_exists_le

theorem le_or_gf (x y : PGame) : x ≤ y ∨ y ⧏ x := by
  rw [← PGame.not_le]
  apply em

theorem moveLeft_lf_of_le {x y : PGame} (h : x ≤ y) (i) : x.moveLeft i ⧏ y :=
  (le_iff_forall_lf.1 h).1 i

alias _root_.LE.le.moveLeft_lf := moveLeft_lf_of_le

theorem lf_moveRight_of_le {x y : PGame} (h : x ≤ y) (j) : x ⧏ y.moveRight j :=
  (le_iff_forall_lf.1 h).2 j

alias _root_.LE.le.lf_moveRight := lf_moveRight_of_le

theorem lf_of_moveRight_le {x y : PGame} {j} (h : x.moveRight j ≤ y) : x ⧏ y :=
  lf_iff_exists_le.2 <| Or.inr ⟨j, h⟩

theorem lf_of_le_moveLeft {x y : PGame} {i} (h : x ≤ y.moveLeft i) : x ⧏ y :=
  lf_iff_exists_le.2 <| Or.inl ⟨i, h⟩

theorem lf_of_le_mk {xl xr xL xR y} : mk xl xr xL xR ≤ y → ∀ i, xL i ⧏ y :=
  moveLeft_lf_of_le

theorem lf_of_mk_le {x yl yr yL yR} : x ≤ mk yl yr yL yR → ∀ j, x ⧏ yR j :=
  lf_moveRight_of_le

theorem mk_lf_of_le {xl xr y j} (xL) {xR : xr → PGame} : xR j ≤ y → mk xl xr xL xR ⧏ y :=
  @lf_of_moveRight_le (mk _ _ _ _) y j

theorem lf_mk_of_le {x yl yr} {yL : yl → PGame} (yR) {i} : x ≤ yL i → x ⧏ mk yl yr yL yR :=
  @lf_of_le_moveLeft x (mk _ _ _ _) i

/- We prove that `x ≤ y → y ≤ z → x ≤ z` inductively, by also simultaneously proving its cyclic
reorderings. This auxiliary lemma is used during said induction. -/
private theorem le_trans_aux {x y z : PGame}
    (h₁ : ∀ {i}, y ≤ z → z ≤ x.moveLeft i → y ≤ x.moveLeft i)
    (h₂ : ∀ {j}, z.moveRight j ≤ x → x ≤ y → z.moveRight j ≤ y) (hxy : x ≤ y) (hyz : y ≤ z) :
    x ≤ z :=
  le_of_forall_lf (fun i => PGame.not_le.1 fun h => (h₁ hyz h).not_gf <| hxy.moveLeft_lf i)
    fun j => PGame.not_le.1 fun h => (h₂ h hxy).not_gf <| hyz.lf_moveRight j

instance : Preorder PGame :=
  { PGame.le with
    le_refl := fun x => by
      induction' x with _ _ _ _ IHl IHr
      exact
        le_of_forall_lf (fun i => lf_of_le_moveLeft (IHl i)) fun i => lf_of_moveRight_le (IHr i)
    le_trans := by
      suffices
        ∀ {x y z : PGame},
          (x ≤ y → y ≤ z → x ≤ z) ∧ (y ≤ z → z ≤ x → y ≤ x) ∧ (z ≤ x → x ≤ y → z ≤ y) from
        fun x y z => this.1
      intro x y z
      induction' x with xl xr xL xR IHxl IHxr generalizing y z
      induction' y with yl yr yL yR IHyl IHyr generalizing z
      induction' z with zl zr zL zR IHzl IHzr
      exact
        ⟨le_trans_aux (fun {i} => (IHxl i).2.1) fun {j} => (IHzr j).2.2,
          le_trans_aux (fun {i} => (IHyl i).2.2) fun {j} => (IHxr j).1,
          le_trans_aux (fun {i} => (IHzl i).1) fun {j} => (IHyr j).2.1⟩
    lt := fun x y => x ≤ y ∧ x ⧏ y }

set_option linter.unusedVariables false in
lemma Identical.le : ∀ {x y}, x ≡ y → x ≤ y
  | mk xl xr xL xR, mk yl yr yL yR, ⟨hL, hR⟩ => le_of_forall_lf
    (fun i ↦ let ⟨_, hj⟩ := hL.1 i; lf_of_le_moveLeft hj.le)
    (fun i ↦ let ⟨_, hj⟩ := hR.2 i; lf_of_moveRight_le hj.le)

lemma Identical.ge {x y} (h : x ≡ y) : y ≤ x := h.symm.le

theorem lt_iff_le_and_lf {x y : PGame} : x < y ↔ x ≤ y ∧ x ⧏ y :=
  Iff.rfl

theorem lt_of_le_of_lf {x y : PGame} (h₁ : x ≤ y) (h₂ : x ⧏ y) : x < y :=
  ⟨h₁, h₂⟩

theorem lf_of_lt {x y : PGame} (h : x < y) : x ⧏ y :=
  h.2

alias _root_.LT.lt.lf := lf_of_lt

theorem lf_irrefl (x : PGame) : ¬x ⧏ x :=
  le_rfl.not_gf

instance : IsIrrefl _ (· ⧏ ·) :=
  ⟨lf_irrefl⟩

@[trans]
theorem lf_of_le_of_lf {x y z : PGame} (h₁ : x ≤ y) (h₂ : y ⧏ z) : x ⧏ z := by
  rw [← PGame.not_le] at h₂ ⊢
  exact fun h₃ => h₂ (h₃.trans h₁)

-- Porting note (#10754): added instance
instance : Trans (· ≤ ·) (· ⧏ ·) (· ⧏ ·) := ⟨lf_of_le_of_lf⟩

@[trans]
theorem lf_of_lf_of_le {x y z : PGame} (h₁ : x ⧏ y) (h₂ : y ≤ z) : x ⧏ z := by
  rw [← PGame.not_le] at h₁ ⊢
  exact fun h₃ => h₁ (h₂.trans h₃)

-- Porting note (#10754): added instance
instance : Trans (· ⧏ ·) (· ≤ ·) (· ⧏ ·) := ⟨lf_of_lf_of_le⟩

alias _root_.LE.le.trans_lf := lf_of_le_of_lf

alias LF.trans_le := lf_of_lf_of_le

@[trans]
theorem lf_of_lt_of_lf {x y z : PGame} (h₁ : x < y) (h₂ : y ⧏ z) : x ⧏ z :=
  h₁.le.trans_lf h₂

@[trans]
theorem lf_of_lf_of_lt {x y z : PGame} (h₁ : x ⧏ y) (h₂ : y < z) : x ⧏ z :=
  h₁.trans_le h₂.le

alias _root_.LT.lt.trans_lf := lf_of_lt_of_lf

alias LF.trans_lt := lf_of_lf_of_lt

theorem moveLeft_lf {x : PGame} : ∀ i, x.moveLeft i ⧏ x :=
  le_rfl.moveLeft_lf

theorem lf_moveRight {x : PGame} : ∀ j, x ⧏ x.moveRight j :=
  le_rfl.lf_moveRight

theorem lf_mk {xl xr} (xL : xl → PGame) (xR : xr → PGame) (i) : xL i ⧏ mk xl xr xL xR :=
  @moveLeft_lf (mk _ _ _ _) i

theorem mk_lf {xl xr} (xL : xl → PGame) (xR : xr → PGame) (j) : mk xl xr xL xR ⧏ xR j :=
  @lf_moveRight (mk _ _ _ _) j

/-- This special case of `PGame.le_of_forall_lf` is useful when dealing with surreals, where `<` is
preferred over `⧏`. -/
theorem le_of_forall_lt {x y : PGame} (h₁ : ∀ i, x.moveLeft i < y) (h₂ : ∀ j, x < y.moveRight j) :
    x ≤ y :=
  le_of_forall_lf (fun i => (h₁ i).lf) fun i => (h₂ i).lf

/-- The definition of `x ≤ y` on pre-games, in terms of `≤` two moves later. -/
theorem le_def {x y : PGame} :
    x ≤ y ↔
      (∀ i, (∃ i', x.moveLeft i ≤ y.moveLeft i') ∨ ∃ j, (x.moveLeft i).moveRight j ≤ y) ∧
        ∀ j, (∃ i, x ≤ (y.moveRight j).moveLeft i) ∨ ∃ j', x.moveRight j' ≤ y.moveRight j := by
  rw [le_iff_forall_lf]
  conv =>
    lhs
    simp only [lf_iff_exists_le]

/-- The definition of `x ⧏ y` on pre-games, in terms of `⧏` two moves later. -/
theorem lf_def {x y : PGame} :
    x ⧏ y ↔
      (∃ i, (∀ i', x.moveLeft i' ⧏ y.moveLeft i) ∧ ∀ j, x ⧏ (y.moveLeft i).moveRight j) ∨
        ∃ j, (∀ i, (x.moveRight j).moveLeft i ⧏ y) ∧ ∀ j', x.moveRight j ⧏ y.moveRight j' := by
  rw [lf_iff_exists_le]
  conv =>
    lhs
    simp only [le_iff_forall_lf]

/-- The definition of `0 ≤ x` on pre-games, in terms of `0 ⧏`. -/
theorem zero_le_lf {x : PGame} : 0 ≤ x ↔ ∀ j, 0 ⧏ x.moveRight j := by
  rw [le_iff_forall_lf]
  simp

/-- The definition of `x ≤ 0` on pre-games, in terms of `⧏ 0`. -/
theorem le_zero_lf {x : PGame} : x ≤ 0 ↔ ∀ i, x.moveLeft i ⧏ 0 := by
  rw [le_iff_forall_lf]
  simp

/-- The definition of `0 ⧏ x` on pre-games, in terms of `0 ≤`. -/
theorem zero_lf_le {x : PGame} : 0 ⧏ x ↔ ∃ i, 0 ≤ x.moveLeft i := by
  rw [lf_iff_exists_le]
  simp

/-- The definition of `x ⧏ 0` on pre-games, in terms of `≤ 0`. -/
theorem lf_zero_le {x : PGame} : x ⧏ 0 ↔ ∃ j, x.moveRight j ≤ 0 := by
  rw [lf_iff_exists_le]
  simp

/-- The definition of `0 ≤ x` on pre-games, in terms of `0 ≤` two moves later. -/
theorem zero_le {x : PGame} : 0 ≤ x ↔ ∀ j, ∃ i, 0 ≤ (x.moveRight j).moveLeft i := by
  rw [le_def]
  simp

/-- The definition of `x ≤ 0` on pre-games, in terms of `≤ 0` two moves later. -/
theorem le_zero {x : PGame} : x ≤ 0 ↔ ∀ i, ∃ j, (x.moveLeft i).moveRight j ≤ 0 := by
  rw [le_def]
  simp

/-- The definition of `0 ⧏ x` on pre-games, in terms of `0 ⧏` two moves later. -/
theorem zero_lf {x : PGame} : 0 ⧏ x ↔ ∃ i, ∀ j, 0 ⧏ (x.moveLeft i).moveRight j := by
  rw [lf_def]
  simp

/-- The definition of `x ⧏ 0` on pre-games, in terms of `⧏ 0` two moves later. -/
theorem lf_zero {x : PGame} : x ⧏ 0 ↔ ∃ j, ∀ i, (x.moveRight j).moveLeft i ⧏ 0 := by
  rw [lf_def]
  simp

@[simp]
theorem zero_le_of_isEmpty_rightMoves (x : PGame) [IsEmpty x.RightMoves] : 0 ≤ x :=
  zero_le.2 isEmptyElim

@[simp]
theorem le_zero_of_isEmpty_leftMoves (x : PGame) [IsEmpty x.LeftMoves] : x ≤ 0 :=
  le_zero.2 isEmptyElim

/-- Given a game won by the right player when they play second, provide a response to any move by
left. -/
noncomputable def rightResponse {x : PGame} (h : x ≤ 0) (i : x.LeftMoves) :
    (x.moveLeft i).RightMoves :=
  Classical.choose <| (le_zero.1 h) i

/-- Show that the response for right provided by `rightResponse` preserves the right-player-wins
condition. -/
theorem rightResponse_spec {x : PGame} (h : x ≤ 0) (i : x.LeftMoves) :
    (x.moveLeft i).moveRight (rightResponse h i) ≤ 0 :=
  Classical.choose_spec <| (le_zero.1 h) i

/-- Given a game won by the left player when they play second, provide a response to any move by
right. -/
noncomputable def leftResponse {x : PGame} (h : 0 ≤ x) (j : x.RightMoves) :
    (x.moveRight j).LeftMoves :=
  Classical.choose <| (zero_le.1 h) j

/-- Show that the response for left provided by `leftResponse` preserves the left-player-wins
condition. -/
theorem leftResponse_spec {x : PGame} (h : 0 ≤ x) (j : x.RightMoves) :
    0 ≤ (x.moveRight j).moveLeft (leftResponse h j) :=
  Classical.choose_spec <| (zero_le.1 h) j

/-- A small family of pre-games is bounded above. -/
lemma bddAbove_range_of_small {ι : Type*} [Small.{u} ι] (f : ι → PGame.{u}) :
    BddAbove (Set.range f) := by
  let x : PGame.{u} := ⟨Σ i, (f $ (equivShrink.{u} ι).symm i).LeftMoves, PEmpty,
    fun x ↦ moveLeft _ x.2, PEmpty.elim⟩
  refine ⟨x, Set.forall_mem_range.2 fun i ↦ ?_⟩
  rw [← (equivShrink ι).symm_apply_apply i, le_iff_forall_lf]
  simpa [x] using fun j ↦ @moveLeft_lf x ⟨equivShrink ι i, j⟩

/-- A small set of pre-games is bounded above. -/
lemma bddAbove_of_small (s : Set PGame.{u}) [Small.{u} s] : BddAbove s := by
  simpa using bddAbove_range_of_small (Subtype.val : s → PGame.{u})

/-- A small family of pre-games is bounded below. -/
lemma bddBelow_range_of_small {ι : Type*} [Small.{u} ι] (f : ι → PGame.{u}) :
    BddBelow (Set.range f) := by
  let x : PGame.{u} := ⟨PEmpty, Σ i, (f $ (equivShrink.{u} ι).symm i).RightMoves, PEmpty.elim,
    fun x ↦ moveRight _ x.2⟩
  refine ⟨x, Set.forall_mem_range.2 fun i ↦ ?_⟩
  rw [← (equivShrink ι).symm_apply_apply i, le_iff_forall_lf]
  simpa [x] using fun j ↦ @lf_moveRight x ⟨equivShrink ι i, j⟩

/-- A small set of pre-games is bounded below. -/
lemma bddBelow_of_small (s : Set PGame.{u}) [Small.{u} s] : BddBelow s := by
  simpa using bddBelow_range_of_small (Subtype.val : s → PGame.{u})

/-- The equivalence relation on pre-games. Two pre-games `x`, `y` are equivalent if `x ≤ y` and
`y ≤ x`.

If `x ≈ 0`, then the second player can always win `x`. -/
def Equiv (x y : PGame) : Prop :=
  x ≤ y ∧ y ≤ x

-- Porting note: deleted the scoped notation due to notation overloading with the setoid
-- instance and this causes the PGame.equiv docstring to not show up on hover.

instance : IsEquiv _ PGame.Equiv where
  refl _ := ⟨le_rfl, le_rfl⟩
  trans := fun _ _ _ ⟨xy, yx⟩ ⟨yz, zy⟩ => ⟨xy.trans yz, zy.trans yx⟩
  symm _ _ := And.symm

-- Porting note: moved the setoid instance from Basic.lean to here

instance setoid : Setoid PGame :=
  ⟨Equiv, refl, symm, Trans.trans⟩

theorem equiv_def {x y : PGame} : x ≈ y ↔ x ≤ y ∧ y ≤ x := Iff.rfl

theorem Equiv.le {x y : PGame} (h : x ≈ y) : x ≤ y :=
  h.1

theorem Equiv.ge {x y : PGame} (h : x ≈ y) : y ≤ x :=
  h.2

@[refl, simp]
theorem equiv_rfl {x : PGame} : x ≈ x :=
  refl x

theorem equiv_refl (x : PGame) : x ≈ x :=
  refl x

@[symm]
protected theorem Equiv.symm {x y : PGame} : (x ≈ y) → (y ≈ x) :=
  symm

@[trans]
protected theorem Equiv.trans {x y z : PGame} : (x ≈ y) → (y ≈ z) → (x ≈ z) :=
  _root_.trans

protected theorem equiv_comm {x y : PGame} : (x ≈ y) ↔ (y ≈ x) :=
  comm

theorem equiv_of_eq {x y : PGame} (h : x = y) : x ≈ y := by subst h; rfl

lemma Identical.equiv {x y} (h : x ≡ y) : x ≈ y := ⟨h.le, h.symm.le⟩

@[trans]
theorem le_of_le_of_equiv {x y z : PGame} (h₁ : x ≤ y) (h₂ : y ≈ z) : x ≤ z :=
  h₁.trans h₂.1

instance : Trans
    ((· ≤ ·) : PGame → PGame → Prop)
    ((· ≈ ·) : PGame → PGame → Prop)
    ((· ≤ ·) : PGame → PGame → Prop) where
  trans := le_of_le_of_equiv

@[trans]
theorem le_of_equiv_of_le {x y z : PGame} (h₁ : x ≈ y) : y ≤ z → x ≤ z :=
  h₁.1.trans

instance : Trans
    ((· ≈ ·) : PGame → PGame → Prop)
    ((· ≤ ·) : PGame → PGame → Prop)
    ((· ≤ ·) : PGame → PGame → Prop) where
  trans := le_of_equiv_of_le

theorem LF.not_equiv {x y : PGame} (h : x ⧏ y) : ¬(x ≈ y) := fun h' => h.not_ge h'.2

theorem LF.not_equiv' {x y : PGame} (h : x ⧏ y) : ¬(y ≈ x) := fun h' => h.not_ge h'.1

theorem LF.not_gt {x y : PGame} (h : x ⧏ y) : ¬y < x := fun h' => h.not_ge h'.le

theorem le_congr_imp {x₁ y₁ x₂ y₂ : PGame} (hx : x₁ ≈ x₂) (hy : y₁ ≈ y₂) (h : x₁ ≤ y₁) : x₂ ≤ y₂ :=
  hx.2.trans (h.trans hy.1)

theorem le_congr {x₁ y₁ x₂ y₂ : PGame} (hx : x₁ ≈ x₂) (hy : y₁ ≈ y₂) : x₁ ≤ y₁ ↔ x₂ ≤ y₂ :=
  ⟨le_congr_imp hx hy, le_congr_imp (Equiv.symm hx) (Equiv.symm hy)⟩

theorem le_congr_left {x₁ x₂ y : PGame} (hx : x₁ ≈ x₂) : x₁ ≤ y ↔ x₂ ≤ y :=
  le_congr hx equiv_rfl

theorem le_congr_right {x y₁ y₂ : PGame} (hy : y₁ ≈ y₂) : x ≤ y₁ ↔ x ≤ y₂ :=
  le_congr equiv_rfl hy

theorem lf_congr {x₁ y₁ x₂ y₂ : PGame} (hx : x₁ ≈ x₂) (hy : y₁ ≈ y₂) : x₁ ⧏ y₁ ↔ x₂ ⧏ y₂ :=
  PGame.not_le.symm.trans <| (not_congr (le_congr hy hx)).trans PGame.not_le

theorem lf_congr_imp {x₁ y₁ x₂ y₂ : PGame} (hx : x₁ ≈ x₂) (hy : y₁ ≈ y₂) : x₁ ⧏ y₁ → x₂ ⧏ y₂ :=
  (lf_congr hx hy).1

theorem lf_congr_left {x₁ x₂ y : PGame} (hx : x₁ ≈ x₂) : x₁ ⧏ y ↔ x₂ ⧏ y :=
  lf_congr hx equiv_rfl

theorem lf_congr_right {x y₁ y₂ : PGame} (hy : y₁ ≈ y₂) : x ⧏ y₁ ↔ x ⧏ y₂ :=
  lf_congr equiv_rfl hy

@[trans]
theorem lf_of_lf_of_equiv {x y z : PGame} (h₁ : x ⧏ y) (h₂ : y ≈ z) : x ⧏ z :=
  lf_congr_imp equiv_rfl h₂ h₁

instance : Trans (· ⧏ ·) (· ≈ ·) (· ⧏ ·) := ⟨lf_of_lf_of_equiv⟩

@[trans]
theorem lf_of_equiv_of_lf {x y z : PGame} (h₁ : x ≈ y) : y ⧏ z → x ⧏ z :=
  lf_congr_imp (Equiv.symm h₁) equiv_rfl

instance : Trans (· ≈ ·) (· ⧏ ·) (· ⧏ ·) := ⟨lf_of_equiv_of_lf⟩

@[trans]
theorem lt_of_lt_of_equiv {x y z : PGame} (h₁ : x < y) (h₂ : y ≈ z) : x < z :=
  h₁.trans_le h₂.1

instance : Trans
    ((· < ·) : PGame → PGame → Prop)
    ((· ≈ ·) : PGame → PGame → Prop)
    ((· < ·) : PGame → PGame → Prop) where
  trans := lt_of_lt_of_equiv

@[trans]
theorem lt_of_equiv_of_lt {x y z : PGame} (h₁ : x ≈ y) : y < z → x < z :=
  h₁.1.trans_lt

instance : Trans
    ((· ≈ ·) : PGame → PGame → Prop)
    ((· < ·) : PGame → PGame → Prop)
    ((· < ·) : PGame → PGame → Prop) where
  trans := lt_of_equiv_of_lt

theorem lt_congr_imp {x₁ y₁ x₂ y₂ : PGame} (hx : x₁ ≈ x₂) (hy : y₁ ≈ y₂) (h : x₁ < y₁) : x₂ < y₂ :=
  hx.2.trans_lt (h.trans_le hy.1)

theorem lt_congr {x₁ y₁ x₂ y₂ : PGame} (hx : x₁ ≈ x₂) (hy : y₁ ≈ y₂) : x₁ < y₁ ↔ x₂ < y₂ :=
  ⟨lt_congr_imp hx hy, lt_congr_imp (Equiv.symm hx) (Equiv.symm hy)⟩

theorem lt_congr_left {x₁ x₂ y : PGame} (hx : x₁ ≈ x₂) : x₁ < y ↔ x₂ < y :=
  lt_congr hx equiv_rfl

theorem lt_congr_right {x y₁ y₂ : PGame} (hy : y₁ ≈ y₂) : x < y₁ ↔ x < y₂ :=
  lt_congr equiv_rfl hy

theorem lt_or_equiv_of_le {x y : PGame} (h : x ≤ y) : x < y ∨ (x ≈ y) :=
  and_or_left.mp ⟨h, (em <| y ≤ x).symm.imp_left PGame.not_le.1⟩

theorem lf_or_equiv_or_gf (x y : PGame) : x ⧏ y ∨ (x ≈ y) ∨ y ⧏ x := by
  by_cases h : x ⧏ y
  · exact Or.inl h
  · right
    cases' lt_or_equiv_of_le (PGame.not_lf.1 h) with h' h'
    · exact Or.inr h'.lf
    · exact Or.inl (Equiv.symm h')

theorem equiv_congr_left {y₁ y₂ : PGame} : (y₁ ≈ y₂) ↔ ∀ x₁, (x₁ ≈ y₁) ↔ (x₁ ≈ y₂) :=
  ⟨fun h _ => ⟨fun h' => Equiv.trans h' h, fun h' => Equiv.trans h' (Equiv.symm h)⟩,
   fun h => (h y₁).1 <| equiv_rfl⟩

theorem equiv_congr_right {x₁ x₂ : PGame} : (x₁ ≈ x₂) ↔ ∀ y₁, (x₁ ≈ y₁) ↔ (x₂ ≈ y₁) :=
  ⟨fun h _ => ⟨fun h' => Equiv.trans (Equiv.symm h) h', fun h' => Equiv.trans h h'⟩,
   fun h => (h x₂).2 <| equiv_rfl⟩

theorem Equiv.ext {x y : PGame}
    (hl : Relator.BiTotal (fun i j ↦ x.moveLeft i ≈ y.moveLeft j))
    (hr : Relator.BiTotal (fun i j ↦ x.moveRight i ≈ y.moveRight j)) : x ≈ y := by
  constructor <;> rw [le_def]
  · exact ⟨fun i ↦ .inl <| (hl.1 i).imp (fun _ ↦ (·.1)),
      fun j ↦ .inr <| (hr.2 j).imp (fun _ ↦ (·.1))⟩
  · exact ⟨fun i ↦ .inl <| (hl.2 i).imp (fun _ ↦ (·.2)),
      fun j ↦ .inr <| (hr.1 j).imp (fun _ ↦ (·.2))⟩

lemma Equiv.of_fn {x y : PGame}
    (l : x.LeftMoves → y.LeftMoves) (il : y.LeftMoves → x.LeftMoves)
    (r : x.RightMoves → y.RightMoves) (ir : y.RightMoves → x.RightMoves)
    (hl : ∀ i, x.moveLeft i ≈ y.moveLeft (l i))
    (hil : ∀ i, x.moveLeft (il i) ≈ y.moveLeft i)
    (hr : ∀ i, x.moveRight i ≈ y.moveRight (r i))
    (hir : ∀ i, x.moveRight (ir i) ≈ y.moveRight i) : x ≈ y :=
  .ext ⟨fun i ↦ ⟨l i, hl i⟩, fun i ↦ ⟨il i, hil i⟩⟩ ⟨fun i ↦ ⟨r i, hr i⟩, fun i ↦ ⟨ir i, hir i⟩⟩

lemma Equiv.of_equiv {x y : PGame}
    (l : x.LeftMoves ≃ y.LeftMoves) (r : x.RightMoves ≃ y.RightMoves)
    (hl : ∀ i, x.moveLeft i ≈ y.moveLeft (l i)) (hr : ∀ i, x.moveRight i ≈ y.moveRight (r i)) :
    x ≈ y :=
  .of_fn l l.symm r r.symm hl (by simpa using hl <| l.symm ·) hr (by simpa using hr <| r.symm ·)

theorem Equiv.ext' {x y : PGame}
    (hl : (∀ a ∈ₗ x, ∃ b ∈ₗ y, a ≈ b) ∧ (∀ b ∈ₗ y, ∃ a ∈ₗ x, a ≈ b))
    (hr : (∀ a ∈ᵣ x, ∃ b ∈ᵣ y, a ≈ b) ∧ (∀ b ∈ᵣ y, ∃ a ∈ᵣ x, a ≈ b)) :
    x ≈ y := by
  refine' Equiv.ext (hl.imp (fun h i ↦ _) (fun h i ↦ _)) (hr.imp (fun h i ↦ _) (fun h i ↦ _)) <;>
    obtain ⟨_, ⟨i, hi⟩, h⟩ := h _ ⟨i, refl _⟩
  · exact ⟨i, Equiv.trans h hi.equiv⟩
  · exact ⟨i, Equiv.trans hi.symm.equiv h⟩
  · exact ⟨i, Equiv.trans h hi.equiv⟩
  · exact ⟨i, Equiv.trans hi.symm.equiv h⟩

theorem Equiv.ext'' {x y : PGame}
    (hl : Relator.BiTotal fun (a : {a // a ∈ₗ x}) (b : {b // b ∈ₗ y}) ↦ a.1 ≈ b.1)
    (hr : Relator.BiTotal fun (a : {a // a ∈ᵣ x}) (b : {b // b ∈ᵣ y}) ↦ a.1 ≈ b.1) :
    x ≈ y := by
  refine' Equiv.ext (hl.imp (fun h i ↦ _) (fun h i ↦ _)) (hr.imp (fun h i ↦ _) (fun h i ↦ _)) <;>
    obtain ⟨⟨_, i, hi⟩, h⟩ := h ⟨_, ⟨i, refl _⟩⟩
  · exact ⟨i, Equiv.trans h hi.equiv⟩
  · exact ⟨i, Equiv.trans hi.symm.equiv h⟩
  · exact ⟨i, Equiv.trans h hi.equiv⟩
  · exact ⟨i, Equiv.trans hi.symm.equiv h⟩

/-- The fuzzy, confused, or incomparable relation on pre-games.

If `x ‖ 0`, then the first player can always win `x`. -/
def Fuzzy (x y : PGame) : Prop :=
  x ⧏ y ∧ y ⧏ x

@[inherit_doc]
scoped infixl:50 " ‖ " => PGame.Fuzzy

@[symm]
theorem Fuzzy.swap {x y : PGame} : x ‖ y → y ‖ x :=
  And.symm

instance : IsSymm _ (· ‖ ·) :=
  ⟨fun _ _ => Fuzzy.swap⟩

theorem Fuzzy.swap_iff {x y : PGame} : x ‖ y ↔ y ‖ x :=
  ⟨Fuzzy.swap, Fuzzy.swap⟩

theorem fuzzy_irrefl (x : PGame) : ¬x ‖ x := fun h => lf_irrefl x h.1

instance : IsIrrefl _ (· ‖ ·) :=
  ⟨fuzzy_irrefl⟩

theorem lf_iff_lt_or_fuzzy {x y : PGame} : x ⧏ y ↔ x < y ∨ x ‖ y := by
  simp only [lt_iff_le_and_lf, Fuzzy, ← PGame.not_le]
  tauto

theorem lf_of_fuzzy {x y : PGame} (h : x ‖ y) : x ⧏ y :=
  lf_iff_lt_or_fuzzy.2 (Or.inr h)

alias Fuzzy.lf := lf_of_fuzzy

theorem lt_or_fuzzy_of_lf {x y : PGame} : x ⧏ y → x < y ∨ x ‖ y :=
  lf_iff_lt_or_fuzzy.1

theorem Fuzzy.not_equiv {x y : PGame} (h : x ‖ y) : ¬(x ≈ y) := fun h' => h'.1.not_gf h.2

theorem Fuzzy.not_equiv' {x y : PGame} (h : x ‖ y) : ¬(y ≈ x) := fun h' => h'.2.not_gf h.2

theorem not_fuzzy_of_le {x y : PGame} (h : x ≤ y) : ¬x ‖ y := fun h' => h'.2.not_ge h

theorem not_fuzzy_of_ge {x y : PGame} (h : y ≤ x) : ¬x ‖ y := fun h' => h'.1.not_ge h

theorem Equiv.not_fuzzy {x y : PGame} (h : x ≈ y) : ¬x ‖ y :=
  not_fuzzy_of_le h.1

theorem Equiv.not_fuzzy' {x y : PGame} (h : x ≈ y) : ¬y ‖ x :=
  not_fuzzy_of_le h.2

theorem fuzzy_congr {x₁ y₁ x₂ y₂ : PGame} (hx : x₁ ≈ x₂) (hy : y₁ ≈ y₂) : x₁ ‖ y₁ ↔ x₂ ‖ y₂ :=
  show _ ∧ _ ↔ _ ∧ _ by rw [lf_congr hx hy, lf_congr hy hx]

theorem fuzzy_congr_imp {x₁ y₁ x₂ y₂ : PGame} (hx : x₁ ≈ x₂) (hy : y₁ ≈ y₂) : x₁ ‖ y₁ → x₂ ‖ y₂ :=
  (fuzzy_congr hx hy).1

theorem fuzzy_congr_left {x₁ x₂ y : PGame} (hx : x₁ ≈ x₂) : x₁ ‖ y ↔ x₂ ‖ y :=
  fuzzy_congr hx equiv_rfl

theorem fuzzy_congr_right {x y₁ y₂ : PGame} (hy : y₁ ≈ y₂) : x ‖ y₁ ↔ x ‖ y₂ :=
  fuzzy_congr equiv_rfl hy

@[trans]
theorem fuzzy_of_fuzzy_of_equiv {x y z : PGame} (h₁ : x ‖ y) (h₂ : y ≈ z) : x ‖ z :=
  (fuzzy_congr_right h₂).1 h₁

@[trans]
theorem fuzzy_of_equiv_of_fuzzy {x y z : PGame} (h₁ : x ≈ y) (h₂ : y ‖ z) : x ‖ z :=
  (fuzzy_congr_left h₁).2 h₂

/-- Exactly one of the following is true (although we don't prove this here). -/
theorem lt_or_equiv_or_gt_or_fuzzy (x y : PGame) : x < y ∨ (x ≈ y) ∨ y < x ∨ x ‖ y := by
  cases' le_or_gf x y with h₁ h₁ <;> cases' le_or_gf y x with h₂ h₂
  · right
    left
    exact ⟨h₁, h₂⟩
  · left
    exact ⟨h₁, h₂⟩
  · right
    right
    left
    exact ⟨h₂, h₁⟩
  · right
    right
    right
    exact ⟨h₂, h₁⟩

theorem lt_or_equiv_or_gf (x y : PGame) : x < y ∨ (x ≈ y) ∨ y ⧏ x := by
  rw [lf_iff_lt_or_fuzzy, Fuzzy.swap_iff]
  exact lt_or_equiv_or_gt_or_fuzzy x y

/-! ### Relabellings -/


/-- `Relabelling x y` says that `x` and `y` are really the same game, just dressed up differently.
Specifically, there is a bijection between the moves for Left in `x` and in `y`, and similarly
for Right, and under these bijections we inductively have `Relabelling`s for the consequent games.
-/
inductive Relabelling : PGame.{u} → PGame.{u} → Type (u + 1)
  |
  mk :
    ∀ {x y : PGame} (L : x.LeftMoves ≃ y.LeftMoves) (R : x.RightMoves ≃ y.RightMoves),
      (∀ i, Relabelling (x.moveLeft i) (y.moveLeft (L i))) →
        (∀ j, Relabelling (x.moveRight j) (y.moveRight (R j))) → Relabelling x y

@[inherit_doc]
scoped infixl:50 " ≡r " => PGame.Relabelling

namespace Relabelling

variable {x y : PGame.{u}}

/-- A constructor for relabellings swapping the equivalences. -/
def mk' (L : y.LeftMoves ≃ x.LeftMoves) (R : y.RightMoves ≃ x.RightMoves)
    (hL : ∀ i, x.moveLeft (L i) ≡r y.moveLeft i) (hR : ∀ j, x.moveRight (R j) ≡r y.moveRight j) :
    x ≡r y :=
  ⟨L.symm, R.symm, fun i => by simpa using hL (L.symm i), fun j => by simpa using hR (R.symm j)⟩

/-- The equivalence between left moves of `x` and `y` given by the relabelling. -/
def leftMovesEquiv : x ≡r y → x.LeftMoves ≃ y.LeftMoves
  | ⟨L,_, _,_⟩ => L

@[simp]
theorem mk_leftMovesEquiv {x y L R hL hR} : (@Relabelling.mk x y L R hL hR).leftMovesEquiv = L :=
  rfl

@[simp]
theorem mk'_leftMovesEquiv {x y L R hL hR} :
    (@Relabelling.mk' x y L R hL hR).leftMovesEquiv = L.symm :=
  rfl

/-- The equivalence between right moves of `x` and `y` given by the relabelling. -/
def rightMovesEquiv : x ≡r y → x.RightMoves ≃ y.RightMoves
  | ⟨_, R, _, _⟩ => R

@[simp]
theorem mk_rightMovesEquiv {x y L R hL hR} : (@Relabelling.mk x y L R hL hR).rightMovesEquiv = R :=
  rfl

@[simp]
theorem mk'_rightMovesEquiv {x y L R hL hR} :
    (@Relabelling.mk' x y L R hL hR).rightMovesEquiv = R.symm :=
  rfl

/-- A left move of `x` is a relabelling of a left move of `y`. -/
def moveLeft : ∀ (r : x ≡r y) (i : x.LeftMoves), x.moveLeft i ≡r y.moveLeft (r.leftMovesEquiv i)
  | ⟨_, _, hL, _⟩ => hL

/-- A left move of `y` is a relabelling of a left move of `x`. -/
def moveLeftSymm :
    ∀ (r : x ≡r y) (i : y.LeftMoves), x.moveLeft (r.leftMovesEquiv.symm i) ≡r y.moveLeft i
  | ⟨L, R, hL, hR⟩, i => by simpa using hL (L.symm i)

/-- A right move of `x` is a relabelling of a right move of `y`. -/
def moveRight :
    ∀ (r : x ≡r y) (i : x.RightMoves), x.moveRight i ≡r y.moveRight (r.rightMovesEquiv i)
  | ⟨_, _, _, hR⟩ => hR

/-- A right move of `y` is a relabelling of a right move of `x`. -/
def moveRightSymm :
    ∀ (r : x ≡r y) (i : y.RightMoves), x.moveRight (r.rightMovesEquiv.symm i) ≡r y.moveRight i
  | ⟨L, R, hL, hR⟩, i => by simpa using hR (R.symm i)

/-- The identity relabelling. -/
@[refl]
def refl (x : PGame) : x ≡r x :=
  ⟨Equiv.refl _, Equiv.refl _, fun i => refl _, fun j => refl _⟩
termination_by x

instance (x : PGame) : Inhabited (x ≡r x) :=
  ⟨refl _⟩

/-- Flip a relabelling. -/
@[symm]
def symm : ∀ {x y : PGame}, x ≡r y → y ≡r x
  | _, _, ⟨L, R, hL, hR⟩ => mk' L R (fun i => (hL i).symm) fun j => (hR j).symm

theorem le {x y : PGame} (r : x ≡r y) : x ≤ y :=
  le_def.2
    ⟨fun i => Or.inl ⟨_, (r.moveLeft i).le⟩, fun j =>
      Or.inr ⟨_, (r.moveRightSymm j).le⟩⟩
termination_by x

theorem ge {x y : PGame} (r : x ≡r y) : y ≤ x :=
  r.symm.le

/-- A relabelling lets us prove equivalence of games. -/
theorem equiv (r : x ≡r y) : x ≈ y :=
  ⟨r.le, r.ge⟩

/-- Transitivity of relabelling. -/
@[trans]
def trans : ∀ {x y z : PGame}, x ≡r y → y ≡r z → x ≡r z
  | _, _, _, ⟨L₁, R₁, hL₁, hR₁⟩, ⟨L₂, R₂, hL₂, hR₂⟩ =>
    ⟨L₁.trans L₂, R₁.trans R₂, fun i => (hL₁ i).trans (hL₂ _), fun j => (hR₁ j).trans (hR₂ _)⟩

/-- Any game without left or right moves is a relabelling of 0. -/
def isEmpty (x : PGame) [IsEmpty x.LeftMoves] [IsEmpty x.RightMoves] : x ≡r 0 :=
  ⟨Equiv.equivPEmpty _, Equiv.equivOfIsEmpty _ _, isEmptyElim, isEmptyElim⟩

end Relabelling

theorem Equiv.isEmpty (x : PGame) [IsEmpty x.LeftMoves] [IsEmpty x.RightMoves] : x ≈ 0 :=
  (Relabelling.isEmpty x).equiv

instance {x y : PGame} : Coe (x ≡r y) (x ≈ y) :=
  ⟨Relabelling.equiv⟩

/-- Replace the types indexing the next moves for Left and Right by equivalent types. -/
def relabel {x : PGame} {xl' xr'} (el : xl' ≃ x.LeftMoves) (er : xr' ≃ x.RightMoves) : PGame :=
  ⟨xl', xr', x.moveLeft ∘ el, x.moveRight ∘ er⟩

@[simp]
theorem relabel_moveLeft' {x : PGame} {xl' xr'} (el : xl' ≃ x.LeftMoves) (er : xr' ≃ x.RightMoves)
    (i : xl') : moveLeft (relabel el er) i = x.moveLeft (el i) :=
  rfl

theorem relabel_moveLeft {x : PGame} {xl' xr'} (el : xl' ≃ x.LeftMoves) (er : xr' ≃ x.RightMoves)
    (i : x.LeftMoves) : moveLeft (relabel el er) (el.symm i) = x.moveLeft i := by simp

@[simp]
theorem relabel_moveRight' {x : PGame} {xl' xr'} (el : xl' ≃ x.LeftMoves) (er : xr' ≃ x.RightMoves)
    (j : xr') : moveRight (relabel el er) j = x.moveRight (er j) :=
  rfl

theorem relabel_moveRight {x : PGame} {xl' xr'} (el : xl' ≃ x.LeftMoves) (er : xr' ≃ x.RightMoves)
    (j : x.RightMoves) : moveRight (relabel el er) (er.symm j) = x.moveRight j := by simp

/-- The game obtained by relabelling the next moves is a relabelling of the original game. -/
def relabelRelabelling {x : PGame} {xl' xr'} (el : xl' ≃ x.LeftMoves) (er : xr' ≃ x.RightMoves) :
    x ≡r relabel el er :=
  -- Porting note: needed to add `rfl`
  Relabelling.mk' el er (fun i => by simp; rfl) (fun j => by simp; rfl)

/-! ### Negation -/


/-- The negation of `{L | R}` is `{-R | -L}`. -/
def neg : PGame → PGame
  | ⟨l, r, L, R⟩ => ⟨r, l, fun i => neg (R i), fun i => neg (L i)⟩

instance : Neg PGame :=
  ⟨neg⟩

@[simp]
theorem neg_def {xl xr xL xR} : -mk xl xr xL xR = mk xr xl (-xR ·) (-xL ·) :=
  rfl

instance : InvolutiveNeg PGame :=
  { inferInstanceAs (Neg PGame) with
    neg_neg := fun x => by
      induction' x with xl xr xL xR ihL ihR
      simp_rw [neg_def, ihL, ihR] }

instance : NegZeroClass PGame :=
  { inferInstanceAs (Zero PGame), inferInstanceAs (Neg PGame) with
    neg_zero := by
      dsimp [Zero.zero, Neg.neg, neg]
      congr <;> funext i <;> cases i }

@[simp]
theorem neg_ofLists (L R : List PGame) :
    -ofLists L R = ofLists (R.map fun x => -x) (L.map fun x => -x) := by
  simp only [ofLists, neg_def, List.getElem_map, mk.injEq, List.length_map, true_and]
  constructor
  all_goals
    apply hfunext
    · simp
    · rintro ⟨⟨a, ha⟩⟩ ⟨⟨b, hb⟩⟩ h
      have :
        ∀ {m n} (_ : m = n) {b : ULift (Fin m)} {c : ULift (Fin n)} (_ : HEq b c),
          (b.down : ℕ) = ↑c.down := by
        rintro m n rfl b c
        simp only [heq_eq_eq]
        rintro rfl
        rfl
      simp only [heq_eq_eq]
      congr 5
      exact this (List.length_map _ _).symm h

theorem isOption_neg {x y : PGame} : IsOption x (-y) ↔ IsOption (-x) y := by
  rw [isOption_iff, isOption_iff, or_comm]
  cases y
  apply or_congr <;>
    · apply exists_congr
      intro
      rw [neg_eq_iff_eq_neg]
      rfl

@[simp]
theorem isOption_neg_neg {x y : PGame} : IsOption (-x) (-y) ↔ IsOption x y := by
  rw [isOption_neg, neg_neg]

theorem leftMoves_neg : ∀ x : PGame, (-x).LeftMoves = x.RightMoves
  | ⟨_, _, _, _⟩ => rfl

theorem rightMoves_neg : ∀ x : PGame, (-x).RightMoves = x.LeftMoves
  | ⟨_, _, _, _⟩ => rfl

/-- Turns a right move for `x` into a left move for `-x` and vice versa.

Even though these types are the same (not definitionally so), this is the preferred way to convert
between them. -/
def toLeftMovesNeg {x : PGame} : x.RightMoves ≃ (-x).LeftMoves :=
  Equiv.cast (leftMoves_neg x).symm

/-- Turns a left move for `x` into a right move for `-x` and vice versa.

Even though these types are the same (not definitionally so), this is the preferred way to convert
between them. -/
def toRightMovesNeg {x : PGame} : x.LeftMoves ≃ (-x).RightMoves :=
  Equiv.cast (rightMoves_neg x).symm

theorem moveLeft_neg {x : PGame} (i) : (-x).moveLeft (toLeftMovesNeg i) = -x.moveRight i := by
  cases x
  rfl

@[simp]
theorem moveLeft_neg' {x : PGame} (i) : (-x).moveLeft i = -x.moveRight (toLeftMovesNeg.symm i) := by
  cases x
  rfl

theorem moveRight_neg {x : PGame} (i) : (-x).moveRight (toRightMovesNeg i) = -x.moveLeft i := by
  cases x
  rfl

@[simp]
theorem moveRight_neg' {x : PGame} (i) :
    (-x).moveRight i = -x.moveLeft (toRightMovesNeg.symm i) := by
  cases x
  rfl

theorem moveLeft_neg_symm {x : PGame} (i) :
    x.moveLeft (toRightMovesNeg.symm i) = -(-x).moveRight i := by simp

theorem moveLeft_neg_symm' {x : PGame} (i) :
    x.moveLeft i = -(-x).moveRight (toRightMovesNeg i) := by simp

theorem moveRight_neg_symm {x : PGame} (i) :
    x.moveRight (toLeftMovesNeg.symm i) = -(-x).moveLeft i := by simp

theorem moveRight_neg_symm' {x : PGame} (i) :
    x.moveRight i = -(-x).moveLeft (toLeftMovesNeg i) := by simp

lemma memₗ_neg_iff : ∀ {x y : PGame},
    x ∈ₗ -y ↔ ∃ i, x ≡ -y.moveRight i
  | mk _ _ _ _, mk _ _ _ _ => Iff.rfl

lemma memᵣ_neg_iff : ∀ {x y : PGame},
    x ∈ᵣ -y ↔ ∃ i, x ≡ -y.moveLeft i
  | mk _ _ _ _, mk _ _ _ _ => Iff.rfl

set_option linter.unusedVariables false in
/-- If `x` has the same moves as `y`, then `-x` has the sames moves as `-y`. -/
lemma Identical.neg : ∀ {x₁ x₂ : PGame} (hx : x₁ ≡ x₂), -x₁ ≡ -x₂
  | mk x₁l x₁r x₁L x₁R, mk x₂l x₂r x₂L x₂R, ⟨⟨hL₁, hL₂⟩, ⟨hR₁, hR₂⟩⟩ =>
    ⟨⟨fun i ↦ (hR₁ i).imp (fun _ ↦ Identical.neg), fun j ↦ (hR₂ j).imp (fun _ ↦ Identical.neg)⟩,
      ⟨fun i ↦ (hL₁ i).imp (fun _ ↦ Identical.neg), fun j ↦ (hL₂ j).imp (fun _ ↦ Identical.neg)⟩⟩

set_option linter.unusedVariables false in
/-- If `-x` has the same moves as `-y`, then `x` has the sames moves as `y`. -/
lemma Identical.of_neg : ∀ {x₁ x₂ : PGame} (hx : -x₁ ≡ -x₂), x₁ ≡ x₂
  | mk x₁l x₁r x₁L x₁R, mk x₂l x₂r x₂L x₂R => by
    simpa using Identical.neg (x₁ := mk _ _ (-x₁R ·) (-x₁L ·)) (x₂ := mk _ _ (-x₂R ·) (-x₂L ·))

set_option linter.unusedVariables false in
lemma memₗ_neg_iff' : ∀ {x y : PGame},
    x ∈ₗ -y ↔ ∃ z ∈ᵣ y, x ≡ -z
  | mk xl xr xL xR, mk yl yr yL yR => memₗ_neg_iff.trans
    ⟨fun ⟨_i, hi⟩ ↦ ⟨_, ⟨_, refl _⟩, hi⟩, fun ⟨_, ⟨i, hi⟩, h⟩ ↦ ⟨i, h.trans hi.neg⟩⟩

set_option linter.unusedVariables false in
lemma memᵣ_neg_iff' : ∀ {x y : PGame},
    x ∈ᵣ -y ↔ ∃ z ∈ₗ y, x ≡ -z
  | mk xl xr xL xR, mk yl yr yL yR => memᵣ_neg_iff.trans
    ⟨fun ⟨_i, hi⟩ ↦ ⟨_, ⟨_, refl _⟩, hi⟩, fun ⟨_, ⟨i, hi⟩, h⟩ ↦ ⟨i, h.trans hi.neg⟩⟩

/-- If `x` has the same moves as `y`, then `-x` has the same moves as `-y`. -/
def Relabelling.negCongr : ∀ {x y : PGame}, x ≡r y → -x ≡r -y
  | ⟨_, _, _, _⟩, ⟨_, _, _, _⟩, ⟨L, R, hL, hR⟩ =>
    ⟨R, L, fun j => (hR j).negCongr, fun i => (hL i).negCongr⟩

private theorem neg_le_lf_neg_iff : ∀ {x y : PGame.{u}}, (-y ≤ -x ↔ x ≤ y) ∧ (-y ⧏ -x ↔ x ⧏ y)
  | mk xl xr xL xR, mk yl yr yL yR => by
    simp_rw [neg_def, mk_le_mk, mk_lf_mk, ← neg_def]
    constructor
    · rw [and_comm]
      apply and_congr <;> exact forall_congr' fun _ => neg_le_lf_neg_iff.2
    · rw [or_comm]
      apply or_congr <;> exact exists_congr fun _ => neg_le_lf_neg_iff.1
termination_by x y => (x, y)

@[simp]
theorem neg_le_neg_iff {x y : PGame} : -y ≤ -x ↔ x ≤ y :=
  neg_le_lf_neg_iff.1

@[simp]
theorem neg_lf_neg_iff {x y : PGame} : -y ⧏ -x ↔ x ⧏ y :=
  neg_le_lf_neg_iff.2

@[simp]
theorem neg_lt_neg_iff {x y : PGame} : -y < -x ↔ x < y := by
  rw [lt_iff_le_and_lf, lt_iff_le_and_lf, neg_le_neg_iff, neg_lf_neg_iff]

@[simp]
theorem neg_identical_neg_iff {x y : PGame} : (-x ≡ -y) ↔ (x ≡ y) :=
  ⟨Identical.of_neg, Identical.neg⟩

@[simp]
theorem neg_equiv_neg_iff {x y : PGame} : (-x ≈ -y) ↔ (x ≈ y) := by
  show Equiv (-x) (-y) ↔ Equiv x y
  rw [Equiv, Equiv, neg_le_neg_iff, neg_le_neg_iff, and_comm]

@[simp]
theorem neg_fuzzy_neg_iff {x y : PGame} : -x ‖ -y ↔ x ‖ y := by
  rw [Fuzzy, Fuzzy, neg_lf_neg_iff, neg_lf_neg_iff, and_comm]

theorem neg_le_iff {x y : PGame} : -y ≤ x ↔ -x ≤ y := by rw [← neg_neg x, neg_le_neg_iff, neg_neg]

theorem neg_lf_iff {x y : PGame} : -y ⧏ x ↔ -x ⧏ y := by rw [← neg_neg x, neg_lf_neg_iff, neg_neg]

theorem neg_lt_iff {x y : PGame} : -y < x ↔ -x < y := by rw [← neg_neg x, neg_lt_neg_iff, neg_neg]

theorem neg_equiv_iff {x y : PGame} : (-x ≈ y) ↔ (x ≈ -y) := by
  rw [← neg_neg y, neg_equiv_neg_iff, neg_neg]

theorem neg_fuzzy_iff {x y : PGame} : -x ‖ y ↔ x ‖ -y := by
  rw [← neg_neg y, neg_fuzzy_neg_iff, neg_neg]

theorem le_neg_iff {x y : PGame} : y ≤ -x ↔ x ≤ -y := by rw [← neg_neg x, neg_le_neg_iff, neg_neg]

theorem lf_neg_iff {x y : PGame} : y ⧏ -x ↔ x ⧏ -y := by rw [← neg_neg x, neg_lf_neg_iff, neg_neg]

theorem lt_neg_iff {x y : PGame} : y < -x ↔ x < -y := by rw [← neg_neg x, neg_lt_neg_iff, neg_neg]

@[simp]
theorem neg_le_zero_iff {x : PGame} : -x ≤ 0 ↔ 0 ≤ x := by rw [neg_le_iff, neg_zero]

@[simp]
theorem zero_le_neg_iff {x : PGame} : 0 ≤ -x ↔ x ≤ 0 := by rw [le_neg_iff, neg_zero]

@[simp]
theorem neg_lf_zero_iff {x : PGame} : -x ⧏ 0 ↔ 0 ⧏ x := by rw [neg_lf_iff, neg_zero]

@[simp]
theorem zero_lf_neg_iff {x : PGame} : 0 ⧏ -x ↔ x ⧏ 0 := by rw [lf_neg_iff, neg_zero]

@[simp]
theorem neg_lt_zero_iff {x : PGame} : -x < 0 ↔ 0 < x := by rw [neg_lt_iff, neg_zero]

@[simp]
theorem zero_lt_neg_iff {x : PGame} : 0 < -x ↔ x < 0 := by rw [lt_neg_iff, neg_zero]

@[simp]
theorem neg_equiv_zero_iff {x : PGame} : (-x ≈ 0) ↔ (x ≈ 0) := by rw [neg_equiv_iff, neg_zero]

@[simp]
theorem neg_fuzzy_zero_iff {x : PGame} : -x ‖ 0 ↔ x ‖ 0 := by rw [neg_fuzzy_iff, neg_zero]

@[simp]
theorem zero_equiv_neg_iff {x : PGame} : (0 ≈ -x) ↔ (0 ≈ x) := by rw [← neg_equiv_iff, neg_zero]

@[simp]
theorem zero_fuzzy_neg_iff {x : PGame} : 0 ‖ -x ↔ 0 ‖ x := by rw [← neg_fuzzy_iff, neg_zero]

/-! ### Addition and subtraction -/

/-- The sum of `x = {xL | xR}` and `y = {yL | yR}` is `{xL + y, x + yL | xR + y, x + yR}`. -/
instance : Add PGame.{u} :=
  ⟨fun x y => by
    induction' x with xl xr _ _ IHxl IHxr generalizing y
    induction' y with yl yr yL yR IHyl IHyr
    have y := mk yl yr yL yR
    refine ⟨xl ⊕ yl, xr ⊕ yr, Sum.rec ?_ ?_, Sum.rec ?_ ?_⟩
    · exact fun i => IHxl i y
    · exact IHyl
    · exact fun i => IHxr i y
    · exact IHyr⟩

@[simp]
lemma leftMoves_mk_add {xl xr yl yr} {xL xR yL yR} :
    (mk xl xr xL xR + mk yl yr yL yR).LeftMoves =
      ((mk xl xr xL xR).LeftMoves ⊕ (mk yl yr yL yR).LeftMoves) :=
  rfl

@[simp]
lemma rightMoves_mk_add {xl xr yl yr} {xL xR yL yR} :
    (mk xl xr xL xR + mk yl yr yL yR).RightMoves =
      ((mk xl xr xL xR).RightMoves ⊕ (mk yl yr yL yR).RightMoves) :=
  rfl

@[simp]
theorem mk_add_moveLeft {xl xr yl yr} {xL xR yL yR} {i} :
    (mk xl xr xL xR + mk yl yr yL yR).moveLeft i =
      i.elim (xL · + mk yl yr yL yR) (mk xl xr xL xR + yL ·) :=
  rfl

@[simp]
theorem mk_add_moveRight {xl xr yl yr} {xL xR yL yR} {i} :
    (mk xl xr xL xR + mk yl yr yL yR).moveRight i =
      i.elim (xR · + mk yl yr yL yR) (mk xl xr xL xR + yR ·) :=
  rfl

/-- The pre-game `((0+1)+⋯)+1`. -/
instance : NatCast PGame :=
  ⟨Nat.unaryCast⟩

@[simp]
protected theorem nat_succ (n : ℕ) : ((n + 1 : ℕ) : PGame) = n + 1 :=
  rfl

instance isEmpty_leftMoves_add (x y : PGame.{u}) [IsEmpty x.LeftMoves] [IsEmpty y.LeftMoves] :
    IsEmpty (x + y).LeftMoves := by
  cases x
  cases y
  apply isEmpty_sum.2 ⟨_, _⟩
  assumption'

instance isEmpty_rightMoves_add (x y : PGame.{u}) [IsEmpty x.RightMoves] [IsEmpty y.RightMoves] :
    IsEmpty (x + y).RightMoves := by
  cases x
  cases y
  apply isEmpty_sum.2 ⟨_, _⟩
  assumption'

/-- `x + 0` has exactly the same moves as `x`. -/
def addZeroRelabelling : ∀ x : PGame.{u}, x + 0 ≡r x
  | ⟨xl, xr, xL, xR⟩ => by
    refine ⟨Equiv.sumEmpty xl PEmpty, Equiv.sumEmpty xr PEmpty, ?_, ?_⟩ <;> rintro (⟨i⟩ | ⟨⟨⟩⟩) <;>
      apply addZeroRelabelling
termination_by x => x

/-- `x + 0` is equivalent to `x`. -/
theorem add_zero_equiv (x : PGame.{u}) : x + 0 ≈ x :=
  (addZeroRelabelling x).equiv

/-- `0 + x` has exactly the same moves as `x`. -/
def zeroAddRelabelling : ∀ x : PGame.{u}, 0 + x ≡r x
  | ⟨xl, xr, xL, xR⟩ => by
    refine ⟨Equiv.emptySum PEmpty xl, Equiv.emptySum PEmpty xr, ?_, ?_⟩ <;> rintro (⟨⟨⟩⟩ | ⟨i⟩) <;>
      apply zeroAddRelabelling

/-- `0 + x` is equivalent to `x`. -/
theorem zero_add_equiv (x : PGame.{u}) : 0 + x ≈ x :=
  (zeroAddRelabelling x).equiv

theorem leftMoves_add : ∀ x y : PGame.{u}, (x + y).LeftMoves = (x.LeftMoves ⊕ y.LeftMoves)
  | ⟨_, _, _, _⟩, ⟨_, _, _, _⟩ => rfl

theorem rightMoves_add : ∀ x y : PGame.{u}, (x + y).RightMoves = (x.RightMoves ⊕ y.RightMoves)
  | ⟨_, _, _, _⟩, ⟨_, _, _, _⟩ => rfl

/-- Converts a left move for `x` or `y` into a left move for `x + y` and vice versa.

Even though these types are the same (not definitionally so), this is the preferred way to convert
between them. -/
<<<<<<< HEAD
def toLeftMovesAdd {x y : PGame} : (x.LeftMoves ⊕ y.LeftMoves) ≃ (x + y).LeftMoves :=
=======
def toLeftMovesAdd {x y : PGame} : x.LeftMoves ⊕ y.LeftMoves ≃ (x + y).LeftMoves :=
>>>>>>> 7f521cbc
  Equiv.cast (leftMoves_add x y).symm

/-- Converts a right move for `x` or `y` into a right move for `x + y` and vice versa.

Even though these types are the same (not definitionally so), this is the preferred way to convert
between them. -/
<<<<<<< HEAD
def toRightMovesAdd {x y : PGame} : (x.RightMoves ⊕ y.RightMoves) ≃ (x + y).RightMoves :=
=======
def toRightMovesAdd {x y : PGame} : x.RightMoves ⊕ y.RightMoves ≃ (x + y).RightMoves :=
>>>>>>> 7f521cbc
  Equiv.cast (rightMoves_add x y).symm

@[simp]
theorem mk_add_moveLeft_inl {xl xr yl yr} {xL xR yL yR} {i} :
    (mk xl xr xL xR + mk yl yr yL yR).moveLeft (Sum.inl i) =
      (mk xl xr xL xR).moveLeft i + mk yl yr yL yR :=
  rfl

@[simp]
theorem add_moveLeft_inl {x : PGame} (y : PGame) (i) :
    (x + y).moveLeft (toLeftMovesAdd (Sum.inl i)) = x.moveLeft i + y := by
  cases x
  cases y
  rfl

@[simp]
theorem mk_add_moveRight_inl {xl xr yl yr} {xL xR yL yR} {i} :
    (mk xl xr xL xR + mk yl yr yL yR).moveRight (Sum.inl i) =
      (mk xl xr xL xR).moveRight i + mk yl yr yL yR :=
  rfl

@[simp]
theorem add_moveRight_inl {x : PGame} (y : PGame) (i) :
    (x + y).moveRight (toRightMovesAdd (Sum.inl i)) = x.moveRight i + y := by
  cases x
  cases y
  rfl

@[simp]
theorem mk_add_moveLeft_inr {xl xr yl yr} {xL xR yL yR} {i} :
    (mk xl xr xL xR + mk yl yr yL yR).moveLeft (Sum.inr i) =
      mk xl xr xL xR + (mk yl yr yL yR).moveLeft i :=
  rfl

@[simp]
theorem add_moveLeft_inr (x : PGame) {y : PGame} (i) :
    (x + y).moveLeft (toLeftMovesAdd (Sum.inr i)) = x + y.moveLeft i := by
  cases x
  cases y
  rfl

@[simp]
theorem mk_add_moveRight_inr {xl xr yl yr} {xL xR yL yR} {i} :
    (mk xl xr xL xR + mk yl yr yL yR).moveRight (Sum.inr i) =
      mk xl xr xL xR + (mk yl yr yL yR).moveRight i :=
  rfl

@[simp]
theorem add_moveRight_inr (x : PGame) {y : PGame} (i) :
    (x + y).moveRight (toRightMovesAdd (Sum.inr i)) = x + y.moveRight i := by
  cases x
  cases y
  rfl

theorem leftMoves_add_cases {x y : PGame} (k) {P : (x + y).LeftMoves → Prop}
    (hl : ∀ i, P <| toLeftMovesAdd (Sum.inl i)) (hr : ∀ i, P <| toLeftMovesAdd (Sum.inr i)) :
    P k := by
  rw [← toLeftMovesAdd.apply_symm_apply k]
  cases' toLeftMovesAdd.symm k with i i
  · exact hl i
  · exact hr i

theorem rightMoves_add_cases {x y : PGame} (k) {P : (x + y).RightMoves → Prop}
    (hl : ∀ j, P <| toRightMovesAdd (Sum.inl j)) (hr : ∀ j, P <| toRightMovesAdd (Sum.inr j)) :
    P k := by
  rw [← toRightMovesAdd.apply_symm_apply k]
  cases' toRightMovesAdd.symm k with i i
  · exact hl i
  · exact hr i

instance isEmpty_nat_rightMoves : ∀ n : ℕ, IsEmpty (RightMoves n)
  | 0 => inferInstanceAs (IsEmpty PEmpty)
  | n + 1 => by
    haveI := isEmpty_nat_rightMoves n
    rw [PGame.nat_succ, rightMoves_add]
    infer_instance

lemma LeftMovesAdd.exists {x y : PGame} {p : (x + y).LeftMoves → Prop} :
    (∃ i, p i) ↔ (∃ i, p (toLeftMovesAdd (.inl i))) ∨ (∃ i, p (toLeftMovesAdd (.inr i))) := by
  cases' x with xl xr xL xR
  cases' y with yl yr yL yR
  constructor
  · rintro ⟨(i | i), hi⟩
    exacts [.inl ⟨i, hi⟩, .inr ⟨i, hi⟩]
  · rintro (⟨i, hi⟩ | ⟨i, hi⟩)
    exacts [⟨_, hi⟩, ⟨_, hi⟩]

lemma RightMovesAdd.exists {x y : PGame} {p : (x + y).RightMoves → Prop} :
    (∃ i, p i) ↔ (∃ i, p (toRightMovesAdd (.inl i))) ∨ (∃ i, p (toRightMovesAdd (.inr i))) := by
  cases' x with xl xr xL xR
  cases' y with yl yr yL yR
  constructor
  · rintro ⟨(i | i), hi⟩
    exacts [.inl ⟨i, hi⟩, .inr ⟨i, hi⟩]
  · rintro (⟨i, hi⟩ | ⟨i, hi⟩)
    exacts [⟨_, hi⟩, ⟨_, hi⟩]

lemma memₗ_add_iff : ∀ {x y₁ y₂ : PGame},
    x ∈ₗ y₁ + y₂ ↔ (∃ i, x ≡ (y₁.moveLeft i) + y₂) ∨ (∃ i, x ≡ y₁ + (y₂.moveLeft i))
  | mk _ _ _ _, mk _ _ _ _, mk _ _ _ _ => LeftMovesAdd.exists

lemma memᵣ_add_iff : ∀ {x y₁ y₂ : PGame},
    x ∈ᵣ y₁ + y₂ ↔ (∃ i, x ≡ (y₁.moveRight i) + y₂) ∨ (∃ i, x ≡ y₁ + (y₂.moveRight i))
  | mk _ _ _ _, mk _ _ _ _, mk _ _ _ _ => RightMovesAdd.exists

/-- `x + y` has exactly the same moves as `y + x`. -/
protected lemma add_comm (x y : PGame) : x + y ≡ y + x :=
  match x, y with
  | mk xl xr xL xR, mk yl yr yL yR => by
    refine Identical.of_equiv (Equiv.sumComm _ _) (Equiv.sumComm _ _) ?_ ?_ <;>
    · rintro (_ | _) <;>
      · dsimp; exact PGame.add_comm _ _
  termination_by (x, y)

/-- `(x + y) + z` has exactly the same moves as `x + (y + z)`. -/
protected lemma add_assoc (x y z : PGame) : x + y + z ≡ x + (y + z) :=
  match x, y, z with
  | mk xl xr xL xR, mk yl yr yL yR, mk zl zr zL zR => by
    refine Identical.of_equiv (Equiv.sumAssoc _ _ _) (Equiv.sumAssoc _ _ _) ?_ ?_ <;>
    · rintro ((_ | _) | _)
      · exact PGame.add_assoc _ _ _
      · exact PGame.add_assoc (mk _ _ _ _) _ _
      · exact PGame.add_assoc (mk _ _ _ _) (mk _ _ _ _) _
  termination_by (x, y, z)

/-- `x + 0` has exactly the same moves as `x`. -/
protected lemma add_zero : ∀ (x : PGame), x + 0 ≡ x
  | mk xl xr xL xR => by
    refine Identical.of_equiv (Equiv.sumEmpty _ _) (Equiv.sumEmpty _ _) ?_ ?_ <;>
    · rintro (_ | ⟨⟨⟩⟩)
      exact PGame.add_zero _

/-- `0 + x` has exactly the same moves as `x`. -/
protected lemma zero_add (x : PGame) : 0 + x ≡ x :=
  (PGame.add_comm _ _).trans x.add_zero

/-- `-(x + y)` has exactly the same moves as `-x + -y`. -/
protected lemma neg_add (x y : PGame) : -(x + y) = -x + -y :=
  match x, y with
  | mk xl xr xL xR, mk yl yr yL yR => by
    refine ext rfl rfl ?_ ?_ <;>
    · rintro (i | i) _ ⟨rfl⟩
      · exact PGame.neg_add _ _
      · simpa [Equiv.refl] using PGame.neg_add _ _
  termination_by (x, y)

/-- `-(x + y)` has exactly the same moves as `-y + -x`. -/
protected lemma neg_add_rev (x y : PGame) : -(x + y) ≡ -y + -x :=
  Identical.trans (of_eq (x.neg_add y)) (PGame.add_comm _ _)

lemma identical_zero_iff : ∀ (x : PGame),
    x ≡ 0 ↔ IsEmpty x.LeftMoves ∧ IsEmpty x.RightMoves
  | mk xl xr xL xR => by
    constructor
    · rintro ⟨h₁, h₂⟩
      dsimp [Relator.BiTotal, Relator.LeftTotal, Relator.RightTotal] at h₁ h₂
      simp_rw [IsEmpty.forall_iff, and_true, IsEmpty.exists_iff] at h₁ h₂
      exact ⟨⟨h₁⟩, ⟨h₂⟩⟩
    · rintro ⟨h₁, h₂⟩
      exact identical_of_is_empty _ _

/-- Any game without left or right moves is identival to 0. -/
lemma identical_zero (x : PGame) [IsEmpty x.LeftMoves] [IsEmpty x.RightMoves] : x ≡ 0 :=
  x.identical_zero_iff.mpr ⟨by infer_instance, by infer_instance⟩

lemma add_eq_zero_iff' : ∀ (x y : PGame), x + y ≡ 0 ↔ x ≡ 0 ∧ y ≡ 0
  | mk xl xr xL xR, mk yl yr yL yR => by
    simp_rw [identical_zero_iff, leftMoves_add, rightMoves_add, isEmpty_sum]
    tauto

lemma add_eq_zero_iff (x y : PGame.{u}) :
    x + y ≡ (0 : PGame.{u}) ↔ x ≡ (0 : PGame.{u}) ∧ y ≡ (0 : PGame.{u}) :=
  add_eq_zero_iff' _ _

lemma Identical.add_right {x₁ x₂ y} : x₁ ≡ x₂ → x₁ + y ≡ x₂ + y :=
  match x₁, x₂, y with
  | mk x₁l x₁r x₁L x₁R, mk x₂l x₂r x₂L x₂R, mk yl yr yL yR => by
    intro h
    refine' ⟨⟨_, _⟩, ⟨_, _⟩⟩ <;> rintro (_ | _) <;> try exact ⟨.inr _, h.add_right⟩
    · exact (h.1.1 _).elim (⟨.inl ·, ·.add_right⟩)
    · exact (h.1.2 _).elim (⟨.inl ·, ·.add_right⟩)
    · exact (h.2.1 _).elim (⟨.inl ·, ·.add_right⟩)
    · exact (h.2.2 _).elim (⟨.inl ·, ·.add_right⟩)
  termination_by (x₁, x₂, y)

lemma Identical.add_left {x y₁ y₂} (hy : y₁ ≡ y₂) : x + y₁ ≡ x + y₂ :=
  (x.add_comm y₁).trans (hy.add_right.trans (y₂.add_comm x))

/-- If `w` has the same moves as `x` and `y` has the same moves as `z`,
then `w + y` has the same moves as `x + z`. -/
lemma Identical.add {x₁ x₂ y₁ y₂ : PGame.{u}} (hx : x₁ ≡ x₂) (hy : y₁ ≡ y₂) : x₁ + y₁ ≡ x₂ + y₂ :=
  hx.add_right.trans hy.add_left

set_option linter.unusedVariables false in
lemma memₗ_add_iff' : ∀ {x y₁ y₂ : PGame},
    x ∈ₗ y₁ + y₂ ↔ (∃ z ∈ₗ y₁, x ≡ z + y₂) ∨ (∃ z ∈ₗ y₂, x ≡ y₁ + z)
  | mk x₁l x₁r x₁L x₁R, mk x₂l x₂r x₂L x₂R, mk yl yr yL yR => memₗ_add_iff.trans <| or_congr
    ⟨fun ⟨i, hi⟩ ↦ ⟨_, ⟨_, refl _⟩, hi⟩, fun ⟨_, ⟨i, hi⟩, h⟩ ↦ ⟨i, h.trans hi.add_right⟩⟩
    ⟨fun ⟨i, hi⟩ ↦ ⟨_, ⟨_, refl _⟩, hi⟩, fun ⟨_, ⟨i, hi⟩, h⟩ ↦ ⟨i, h.trans hi.add_left⟩⟩

set_option linter.unusedVariables false in
lemma memᵣ_add_iff' : ∀ {x y₁ y₂ : PGame},
    x ∈ᵣ y₁ + y₂ ↔ (∃ z ∈ᵣ y₁, x ≡ z + y₂) ∨ (∃ z ∈ᵣ y₂, x ≡ y₁ + z)
  | mk x₁l x₁r x₁L x₁R, mk x₂l x₂r x₂L x₂R, mk yl yr yL yR => memᵣ_add_iff.trans <| or_congr
    ⟨fun ⟨i, hi⟩ ↦ ⟨_, ⟨_, refl _⟩, hi⟩, fun ⟨_, ⟨i, hi⟩, h⟩ ↦ ⟨i, h.trans hi.add_right⟩⟩
    ⟨fun ⟨i, hi⟩ ↦ ⟨_, ⟨_, refl _⟩, hi⟩, fun ⟨_, ⟨i, hi⟩, h⟩ ↦ ⟨i, h.trans hi.add_left⟩⟩

/-- If `w` has the same moves as `x` and `y` has the same moves as `z`,
then `w + y` has the same moves as `x + z`. -/
def Relabelling.addCongr : ∀ {w x y z : PGame.{u}}, w ≡r x → y ≡r z → w + y ≡r x + z
  | ⟨wl, wr, wL, wR⟩, ⟨xl, xr, xL, xR⟩, ⟨yl, yr, yL, yR⟩, ⟨zl, zr, zL, zR⟩, ⟨L₁, R₁, hL₁, hR₁⟩,
    ⟨L₂, R₂, hL₂, hR₂⟩ => by
    let Hwx : ⟨wl, wr, wL, wR⟩ ≡r ⟨xl, xr, xL, xR⟩ := ⟨L₁, R₁, hL₁, hR₁⟩
    let Hyz : ⟨yl, yr, yL, yR⟩ ≡r ⟨zl, zr, zL, zR⟩ := ⟨L₂, R₂, hL₂, hR₂⟩
    refine ⟨Equiv.sumCongr L₁ L₂, Equiv.sumCongr R₁ R₂, ?_, ?_⟩ <;> rintro (i | j)
    · exact (hL₁ i).addCongr Hyz
    · exact Hwx.addCongr (hL₂ j)
    · exact (hR₁ i).addCongr Hyz
    · exact Hwx.addCongr (hR₂ j)
termination_by _ x _ z => (x, z)

instance : Sub PGame :=
  ⟨fun x y => x + -y⟩

@[simp]
theorem sub_zero_eq_add_zero (x : PGame) : x - 0 = x + 0 :=
  show x + -0 = x + 0 by rw [neg_zero]

protected lemma sub_zero (x : PGame) : x - 0 ≡ x :=
  _root_.trans (of_eq x.sub_zero_eq_add_zero) x.add_zero

/-- Use the same name convention as global lemmas. -/
protected lemma neg_sub' (x y : PGame) : -(x - y) = -x - -y := PGame.neg_add _ _

/-- If `w` has the same moves as `x` and `y` has the same moves as `z`,
then `w - y` has the same moves as `x - z`. -/
lemma Identical.sub {x₁ x₂ y₁ y₂ : PGame.{u}} (hx : x₁ ≡ x₂) (hy : y₁ ≡ y₂) : x₁ - y₁ ≡ x₂ - y₂ :=
  hx.add hy.neg

/-- If `w` has the same moves as `x` and `y` has the same moves as `z`,
then `w - y` has the same moves as `x - z`. -/
def Relabelling.subCongr {w x y z : PGame} (h₁ : w ≡r x) (h₂ : y ≡r z) : w - y ≡r x - z :=
  h₁.addCongr h₂.negCongr

/-- `-(x + y)` has exactly the same moves as `-x + -y`. -/
def negAddRelabelling : ∀ x y : PGame, -(x + y) ≡r -x + -y
  | ⟨xl, xr, xL, xR⟩, ⟨yl, yr, yL, yR⟩ => by
    refine ⟨Equiv.refl _, Equiv.refl _, ?_, ?_⟩
    all_goals
      exact fun j =>
        Sum.casesOn j (fun j => negAddRelabelling _ _) fun j =>
          negAddRelabelling ⟨xl, xr, xL, xR⟩ _
termination_by x y => (x, y)

theorem neg_add_le {x y : PGame} : -(x + y) ≤ -x + -y :=
  (negAddRelabelling x y).le

/-- `x + y` has exactly the same moves as `y + x`. -/
def addCommRelabelling : ∀ x y : PGame.{u}, x + y ≡r y + x
  | mk xl xr xL xR, mk yl yr yL yR => by
    refine ⟨Equiv.sumComm _ _, Equiv.sumComm _ _, ?_, ?_⟩ <;> rintro (_ | _) <;>
      · dsimp
        apply addCommRelabelling
termination_by x y => (x, y)

theorem add_comm_le {x y : PGame} : x + y ≤ y + x :=
  (addCommRelabelling x y).le

theorem add_comm_equiv {x y : PGame} : x + y ≈ y + x :=
  (addCommRelabelling x y).equiv

/-- `(x + y) + z` has exactly the same moves as `x + (y + z)`. -/
def addAssocRelabelling : ∀ x y z : PGame.{u}, x + y + z ≡r x + (y + z)
  | ⟨xl, xr, xL, xR⟩, ⟨yl, yr, yL, yR⟩, ⟨zl, zr, zL, zR⟩ => by
    refine ⟨Equiv.sumAssoc _ _ _, Equiv.sumAssoc _ _ _, ?_, ?_⟩
    · rintro (⟨i | i⟩ | i)
      · apply addAssocRelabelling
      · apply addAssocRelabelling ⟨xl, xr, xL, xR⟩ (yL i)
      · apply addAssocRelabelling ⟨xl, xr, xL, xR⟩ ⟨yl, yr, yL, yR⟩ (zL i)
    · rintro (⟨i | i⟩ | i)
      · apply addAssocRelabelling
      · apply addAssocRelabelling ⟨xl, xr, xL, xR⟩ (yR i)
      · apply addAssocRelabelling ⟨xl, xr, xL, xR⟩ ⟨yl, yr, yL, yR⟩ (zR i)
termination_by x y z => (x, y, z)

theorem add_assoc_equiv {x y z : PGame} : x + y + z ≈ x + (y + z) :=
  (addAssocRelabelling x y z).equiv

theorem add_left_neg_le_zero : ∀ x : PGame, -x + x ≤ 0
  | ⟨xl, xr, xL, xR⟩ =>
    le_zero.2 fun i => by
      cases' i with i i
      · -- If Left played in -x, Right responds with the same move in x.
        refine ⟨@toRightMovesAdd _ ⟨_, _, _, _⟩ (Sum.inr i), ?_⟩
        convert @add_left_neg_le_zero (xR i)
        apply add_moveRight_inr
      · -- If Left in x, Right responds with the same move in -x.
        dsimp
        refine ⟨@toRightMovesAdd ⟨_, _, _, _⟩ _ (Sum.inl i), ?_⟩
        convert @add_left_neg_le_zero (xL i)
        apply add_moveRight_inl

theorem zero_le_add_left_neg (x : PGame) : 0 ≤ -x + x := by
  rw [← neg_le_neg_iff, neg_zero]
  exact neg_add_le.trans (add_left_neg_le_zero _)

theorem add_left_neg_equiv (x : PGame) : -x + x ≈ 0 :=
  ⟨add_left_neg_le_zero x, zero_le_add_left_neg x⟩

theorem add_right_neg_le_zero (x : PGame) : x + -x ≤ 0 :=
  add_comm_le.trans (add_left_neg_le_zero x)

theorem zero_le_add_right_neg (x : PGame) : 0 ≤ x + -x :=
  (zero_le_add_left_neg x).trans add_comm_le

theorem add_right_neg_equiv (x : PGame) : x + -x ≈ 0 :=
  ⟨add_right_neg_le_zero x, zero_le_add_right_neg x⟩

theorem sub_self_equiv : ∀ (x : PGame), x - x ≈ 0 :=
  add_right_neg_equiv

private theorem add_le_add_right' : ∀ {x y z : PGame}, x ≤ y → x + z ≤ y + z
  | mk xl xr xL xR, mk yl yr yL yR, mk zl zr zL zR => fun h => by
    refine le_def.2 ⟨fun i => ?_, fun i => ?_⟩ <;> cases' i with i i
    · rw [le_def] at h
      cases' h with h_left h_right
      rcases h_left i with (⟨i', ih⟩ | ⟨j, jh⟩)
      · exact Or.inl ⟨toLeftMovesAdd (Sum.inl i'), add_le_add_right' ih⟩
      · refine Or.inr ⟨toRightMovesAdd (Sum.inl j), ?_⟩
        convert add_le_add_right' jh
        apply add_moveRight_inl
    · exact Or.inl ⟨@toLeftMovesAdd _ ⟨_, _, _, _⟩ (Sum.inr i), add_le_add_right' h⟩
    · rw [le_def] at h
      rcases h.right i with (⟨i, ih⟩ | ⟨j', jh⟩)
      · refine Or.inl ⟨toLeftMovesAdd (Sum.inl i), ?_⟩
        convert add_le_add_right' ih
        apply add_moveLeft_inl
      · exact Or.inr ⟨toRightMovesAdd (Sum.inl j'), add_le_add_right' jh⟩
    · exact
        Or.inr ⟨@toRightMovesAdd _ ⟨_, _, _, _⟩ (Sum.inr i), add_le_add_right' h⟩
termination_by x y z => (x, y, z)

instance covariantClass_swap_add_le : CovariantClass PGame PGame (swap (· + ·)) (· ≤ ·) :=
  ⟨fun _ _ _ => add_le_add_right'⟩

instance covariantClass_add_le : CovariantClass PGame PGame (· + ·) (· ≤ ·) :=
  ⟨fun x _ _ h => (add_comm_le.trans (add_le_add_right h x)).trans add_comm_le⟩

theorem add_lf_add_right {y z : PGame} (h : y ⧏ z) (x) : y + x ⧏ z + x :=
  suffices z + x ≤ y + x → z ≤ y by
    rw [← PGame.not_le] at h ⊢
    exact mt this h
  fun w =>
  calc
    z ≤ z + 0 := (addZeroRelabelling _).symm.le
    _ ≤ z + (x + -x) := add_le_add_left (zero_le_add_right_neg x) _
    _ ≤ z + x + -x := (addAssocRelabelling _ _ _).symm.le
    _ ≤ y + x + -x := add_le_add_right w _
    _ ≤ y + (x + -x) := (addAssocRelabelling _ _ _).le
    _ ≤ y + 0 := add_le_add_left (add_right_neg_le_zero x) _
    _ ≤ y := (addZeroRelabelling _).le

theorem add_lf_add_left {y z : PGame} (h : y ⧏ z) (x) : x + y ⧏ x + z := by
  rw [lf_congr add_comm_equiv add_comm_equiv]
  apply add_lf_add_right h

instance covariantClass_swap_add_lt : CovariantClass PGame PGame (swap (· + ·)) (· < ·) :=
  ⟨fun x _ _ h => ⟨add_le_add_right h.1 x, add_lf_add_right h.2 x⟩⟩

instance covariantClass_add_lt : CovariantClass PGame PGame (· + ·) (· < ·) :=
  ⟨fun x _ _ h => ⟨add_le_add_left h.1 x, add_lf_add_left h.2 x⟩⟩

theorem add_lf_add_of_lf_of_le {w x y z : PGame} (hwx : w ⧏ x) (hyz : y ≤ z) : w + y ⧏ x + z :=
  lf_of_lf_of_le (add_lf_add_right hwx y) (add_le_add_left hyz x)

theorem add_lf_add_of_le_of_lf {w x y z : PGame} (hwx : w ≤ x) (hyz : y ⧏ z) : w + y ⧏ x + z :=
  lf_of_le_of_lf (add_le_add_right hwx y) (add_lf_add_left hyz x)

theorem add_congr {w x y z : PGame} (h₁ : w ≈ x) (h₂ : y ≈ z) : w + y ≈ x + z :=
  ⟨(add_le_add_left h₂.1 w).trans (add_le_add_right h₁.1 z),
    (add_le_add_left h₂.2 x).trans (add_le_add_right h₁.2 y)⟩

theorem add_congr_left {x y z : PGame} (h : x ≈ y) : x + z ≈ y + z :=
  add_congr h equiv_rfl

theorem add_congr_right {x y z : PGame} : (y ≈ z) → (x + y ≈ x + z) :=
  add_congr equiv_rfl

theorem sub_congr {w x y z : PGame} (h₁ : w ≈ x) (h₂ : y ≈ z) : w - y ≈ x - z :=
  add_congr h₁ (neg_equiv_neg_iff.2 h₂)

theorem sub_congr_left {x y z : PGame} (h : x ≈ y) : x - z ≈ y - z :=
  sub_congr h equiv_rfl

theorem sub_congr_right {x y z : PGame} : (y ≈ z) → (x - y ≈ x - z) :=
  sub_congr equiv_rfl

theorem le_iff_sub_nonneg {x y : PGame} : x ≤ y ↔ 0 ≤ y - x :=
  ⟨fun h => (zero_le_add_right_neg x).trans (add_le_add_right h _), fun h =>
    calc
      x ≤ 0 + x := (zeroAddRelabelling x).symm.le
      _ ≤ y - x + x := add_le_add_right h _
      _ ≤ y + (-x + x) := (addAssocRelabelling _ _ _).le
      _ ≤ y + 0 := add_le_add_left (add_left_neg_le_zero x) _
      _ ≤ y := (addZeroRelabelling y).le
      ⟩

theorem lf_iff_sub_zero_lf {x y : PGame} : x ⧏ y ↔ 0 ⧏ y - x :=
  ⟨fun h => (zero_le_add_right_neg x).trans_lf (add_lf_add_right h _), fun h =>
    calc
      x ≤ 0 + x := (zeroAddRelabelling x).symm.le
      _ ⧏ y - x + x := add_lf_add_right h _
      _ ≤ y + (-x + x) := (addAssocRelabelling _ _ _).le
      _ ≤ y + 0 := add_le_add_left (add_left_neg_le_zero x) _
      _ ≤ y := (addZeroRelabelling y).le
      ⟩

theorem lt_iff_sub_pos {x y : PGame} : x < y ↔ 0 < y - x :=
  ⟨fun h => lt_of_le_of_lt (zero_le_add_right_neg x) (add_lt_add_right h _), fun h =>
    calc
      x ≤ 0 + x := (zeroAddRelabelling x).symm.le
      _ < y - x + x := add_lt_add_right h _
      _ ≤ y + (-x + x) := (addAssocRelabelling _ _ _).le
      _ ≤ y + 0 := add_le_add_left (add_left_neg_le_zero x) _
      _ ≤ y := (addZeroRelabelling y).le
      ⟩

/-! ### Inserting an option -/

/-- The pregame constructed by inserting `x'` as a new left option into x. -/
def insertLeft (x x' : PGame.{u}) : PGame :=
  match x with
  | mk xl xr xL xR => mk (xl ⊕ PUnit) xr (Sum.elim xL fun _ => x') xR

/-- A new left option cannot hurt Left. -/
lemma le_insertLeft (x x' : PGame) : x ≤ insertLeft x x' := by
  rw [le_def]
  constructor
  · intro i
    left
    rcases x with ⟨xl, xr, xL, xR⟩
    simp only [insertLeft, leftMoves_mk, moveLeft_mk, Sum.exists, Sum.elim_inl]
    left
    use i
  · intro j
    right
    rcases x with ⟨xl, xr, xL, xR⟩
    simp only [rightMoves_mk, moveRight_mk, insertLeft]
    use j

/-- Adding a gift horse left option does not change the value of `x`. A gift horse left option is
 a game `x'` with `x' ⧏ x`. It is called "gift horse" because it seems like Left has gotten the
 "gift" of a new option, but actually the value of the game did not change. -/
lemma insertLeft_equiv_of_lf {x x' : PGame} (h : x' ⧏ x) : insertLeft x x' ≈ x := by
  rw [equiv_def]
  constructor
  · rw [le_def]
    constructor
    · intro i
      rcases x with ⟨xl, xr, xL, xR⟩
      simp only [insertLeft, leftMoves_mk, moveLeft_mk] at i ⊢
      rcases i with i | _
      · simp only [Sum.elim_inl]
        left
        use i
      · simp only [Sum.elim_inr]
        rw [lf_iff_exists_le] at h
        simp only [leftMoves_mk, moveLeft_mk] at h
        exact h
    · intro j
      right
      rcases x with ⟨xl, xr, xL, xR⟩
      simp only [insertLeft, rightMoves_mk, moveRight_mk]
      use j
  · apply le_insertLeft

/-- The pregame constructed by inserting `x'` as a new right option into x. -/
def insertRight (x x' : PGame.{u}) : PGame :=
  match x with
  | mk xl xr xL xR => mk xl (xr ⊕ PUnit) xL (Sum.elim xR fun _ => x')

theorem neg_insertRight_neg (x x' : PGame.{u}) : (-x).insertRight (-x') = -x.insertLeft x' := by
  cases x
  cases x'
  dsimp [insertRight, insertLeft]
  congr! with (i | j)

theorem neg_insertLeft_neg (x x' : PGame.{u}) : (-x).insertLeft (-x') = -x.insertRight x' := by
  rw [← neg_eq_iff_eq_neg, ← neg_insertRight_neg, neg_neg, neg_neg]

/-- A new right option cannot hurt Right. -/
lemma insertRight_le (x x' : PGame) : insertRight x x' ≤ x := by
  rw [← neg_le_neg_iff, ← neg_insertLeft_neg]
  exact le_insertLeft _ _

/-- Adding a gift horse right option does not change the value of `x`. A gift horse right option is
 a game `x'` with `x ⧏ x'`. It is called "gift horse" because it seems like Right has gotten the
 "gift" of a new option, but actually the value of the game did not change. -/
lemma insertRight_equiv_of_lf {x x' : PGame} (h : x ⧏ x') : insertRight x x' ≈ x := by
  rw [← neg_equiv_neg_iff, ← neg_insertLeft_neg]
  exact insertLeft_equiv_of_lf (neg_lf_neg_iff.mpr h)

/-- Inserting on the left and right commutes. -/
theorem insertRight_insertLeft {x x' x'' : PGame} :
    insertRight (insertLeft x x') x'' = insertLeft (insertRight x x'') x' := by
  cases x; cases x'; cases x''
  dsimp [insertLeft, insertRight]

/-! ### Special pre-games -/


/-- The pre-game `star`, which is fuzzy with zero. -/
def star : PGame.{u} :=
  ⟨PUnit, PUnit, fun _ => 0, fun _ => 0⟩

@[simp]
theorem star_leftMoves : star.LeftMoves = PUnit :=
  rfl

@[simp]
theorem star_rightMoves : star.RightMoves = PUnit :=
  rfl

@[simp]
theorem star_moveLeft (x) : star.moveLeft x = 0 :=
  rfl

@[simp]
theorem star_moveRight (x) : star.moveRight x = 0 :=
  rfl

instance uniqueStarLeftMoves : Unique star.LeftMoves :=
  PUnit.unique

instance uniqueStarRightMoves : Unique star.RightMoves :=
  PUnit.unique

theorem star_fuzzy_zero : star ‖ 0 :=
  ⟨by
    rw [lf_zero]
    use default
    rintro ⟨⟩,
   by
    rw [zero_lf]
    use default
    rintro ⟨⟩⟩

@[simp]
theorem neg_star : -star = star := by simp [star]

@[simp]
protected theorem zero_lt_one : (0 : PGame) < 1 :=
  lt_of_le_of_lf (zero_le_of_isEmpty_rightMoves 1) (zero_lf_le.2 ⟨default, le_rfl⟩)

instance : ZeroLEOneClass PGame :=
  ⟨PGame.zero_lt_one.le⟩

@[simp]
theorem zero_lf_one : (0 : PGame) ⧏ 1 :=
  PGame.zero_lt_one.lf

end PGame

end SetTheory<|MERGE_RESOLUTION|>--- conflicted
+++ resolved
@@ -1589,22 +1589,14 @@
 
 Even though these types are the same (not definitionally so), this is the preferred way to convert
 between them. -/
-<<<<<<< HEAD
-def toLeftMovesAdd {x y : PGame} : (x.LeftMoves ⊕ y.LeftMoves) ≃ (x + y).LeftMoves :=
-=======
 def toLeftMovesAdd {x y : PGame} : x.LeftMoves ⊕ y.LeftMoves ≃ (x + y).LeftMoves :=
->>>>>>> 7f521cbc
   Equiv.cast (leftMoves_add x y).symm
 
 /-- Converts a right move for `x` or `y` into a right move for `x + y` and vice versa.
 
 Even though these types are the same (not definitionally so), this is the preferred way to convert
 between them. -/
-<<<<<<< HEAD
-def toRightMovesAdd {x y : PGame} : (x.RightMoves ⊕ y.RightMoves) ≃ (x + y).RightMoves :=
-=======
 def toRightMovesAdd {x y : PGame} : x.RightMoves ⊕ y.RightMoves ≃ (x + y).RightMoves :=
->>>>>>> 7f521cbc
   Equiv.cast (rightMoves_add x y).symm
 
 @[simp]
