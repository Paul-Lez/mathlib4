/-
Copyright (c) 2018 Jeremy Avigad. All rights reserved.
Released under Apache 2.0 license as described in the file LICENSE.
Authors: Jeremy Avigad
-/
import Mathlib.Order.CompleteLattice
import Mathlib.Order.GaloisConnection
import Mathlib.Order.Hom.CompleteLattice

#align_import data.rel from "leanprover-community/mathlib"@"706d88f2b8fdfeb0b22796433d7a6c1a010af9f2"

/-!
# Relations

This file defines bundled relations. A relation between `α` and `β` is a function `α → β → Prop`.
Relations are also known as set-valued functions, or partial multifunctions.

## Main declarations

* `Rel α β`: Relation between `α` and `β`.
* `Rel.inv`: `r.inv` is the `Rel β α` obtained by swapping the arguments of `r`.
* `Rel.dom`: Domain of a relation. `x ∈ r.dom` iff there exists `y` such that `r x y`.
* `Rel.codom`: Codomain, aka range, of a relation. `y ∈ r.codom` iff there exists `x` such that
  `r x y`.
* `Rel.comp`: Relation composition. Note that the arguments order follows the `CategoryTheory/`
  one, so `r.comp s x z ↔ ∃ y, r x y ∧ s y z`.
* `Rel.image`: Image of a set under a relation. `r.image s` is the set of `f x` over all `x ∈ s`.
* `Rel.preimage`: Preimage of a set under a relation. Note that `r.preimage = r.inv.image`.
* `Rel.core`: Core of a set. For `s : Set β`, `r.core s` is the set of `x : α` such that all `y`
  related to `x` are in `s`.
* `Rel.restrict_domain`: Domain-restriction of a relation to a subtype.
* `Function.graph`: Graph of a function as a relation.
-/

set_option autoImplicit true


variable {α β γ : Type*}

/-- A relation on `α` and `β`, aka a set-valued function, aka a partial multifunction -/
def Rel (α β : Type*) :=
  α → β → Prop -- deriving CompleteLattice, Inhabited
#align rel Rel

-- Porting note: `deriving` above doesn't work.
instance : CompleteLattice (Rel α β) := show CompleteLattice (α → β → Prop) from inferInstance
instance : Inhabited (Rel α β) := show Inhabited (α → β → Prop) from inferInstance

namespace Rel

variable (r : Rel α β)

-- Porting note: required for later theorems.
@[ext] theorem ext {r s : Rel α β} : (∀ a, r a = s a) → r = s := funext

/-- The inverse relation : `r.inv x y ↔ r y x`. Note that this is *not* a groupoid inverse. -/
def inv : Rel β α :=
  flip r
#align rel.inv Rel.inv

theorem inv_def (x : α) (y : β) : r.inv y x ↔ r x y :=
  Iff.rfl
#align rel.inv_def Rel.inv_def

theorem inv_inv : inv (inv r) = r := by
  ext x y
  rfl
#align rel.inv_inv Rel.inv_inv

/-- Domain of a relation -/
def dom := { x | ∃ y, r x y }
#align rel.dom Rel.dom

theorem dom_mono {r s : Rel α β} (h : r ≤ s) : dom r ⊆ dom s := fun a ⟨b, hx⟩ => ⟨b, h a b hx⟩
#align rel.dom_mono Rel.dom_mono

/-- Codomain aka range of a relation -/
def codom := { y | ∃ x, r x y }
#align rel.codom Rel.codom

theorem codom_inv : r.inv.codom = r.dom := by
  ext x
  rfl
#align rel.codom_inv Rel.codom_inv

theorem dom_inv : r.inv.dom = r.codom := by
  ext x
  rfl
#align rel.dom_inv Rel.dom_inv

/-- Composition of relation; note that it follows the `CategoryTheory/` order of arguments. -/
def comp (r : Rel α β) (s : Rel β γ) : Rel α γ := fun x z => ∃ y, r x y ∧ s y z
#align rel.comp Rel.comp

-- Porting note: the original `∘` syntax can't be overloaded here, lean considers it ambiguous.
-- TODO: Change this syntax to something nicer?
/-- Local syntax for composition of relations. -/
local infixr:90 " • " => Rel.comp

theorem comp_assoc (r : Rel α β) (s : Rel β γ) (t : Rel γ δ) : (r • s) • t = r • (s • t) := by
  unfold comp; ext (x w); constructor
  · rintro ⟨z, ⟨y, rxy, syz⟩, tzw⟩; exact ⟨y, rxy, z, syz, tzw⟩
  · rintro ⟨y, rxy, z, syz, tzw⟩; exact ⟨z, ⟨y, rxy, syz⟩, tzw⟩
#align rel.comp_assoc Rel.comp_assoc

@[simp]
theorem comp_right_id (r : Rel α β) : r • @Eq β = r := by
  unfold comp
  ext y
  simp
#align rel.comp_right_id Rel.comp_right_id

@[simp]
theorem comp_left_id (r : Rel α β) : @Eq α • r = r := by
  unfold comp
  ext x
  simp
#align rel.comp_left_id Rel.comp_left_id

@[simp]
theorem comp_right_bot (r : Rel α β) : r • (⊥ : Rel β γ) = ⊥ := by
  ext x y
  simp [comp, Bot.bot]

@[simp]
theorem comp_left_bot (r : Rel α β) : (⊥ : Rel γ α) • r = ⊥ := by
  ext x y
  simp [comp, Bot.bot]

@[simp]
theorem comp_right_top (r : Rel α β) : r • (⊤ : Rel β γ) = λ x _ ↦ x ∈ r.dom := by
  ext x z
  simp [comp, Top.top, dom]

@[simp]
theorem comp_left_top (r : Rel α β) : (⊤ : Rel γ α) • r = λ _ y ↦ y ∈ r.codom := by
  ext x z
  simp [comp, Top.top, codom]

theorem inv_id : inv (@Eq α) = @Eq α := by
  ext x y
  constructor <;> apply Eq.symm
#align rel.inv_id Rel.inv_id

theorem inv_comp (r : Rel α β) (s : Rel β γ) : inv (r • s) = inv s • inv r := by
  ext x z
  simp [comp, inv, flip, and_comm]
#align rel.inv_comp Rel.inv_comp

@[simp]
theorem inv_bot : (⊥ : Rel α β).inv = (⊥ : Rel β α) := by
<<<<<<< HEAD
  simp [Bot.bot, inv, Function.flip_def]

@[simp]
theorem inv_top : (⊤ : Rel α β).inv = (⊤ : Rel β α) := by
  simp [Top.top, inv, Function.flip_def]
=======
  simp [Bot.bot, inv, flip]

@[simp]
theorem inv_top : (⊤ : Rel α β).inv = (⊤ : Rel β α) := by
  simp [Top.top, inv, flip]
>>>>>>> 0c6cc7e8

/-- Image of a set under a relation -/
def image (s : Set α) : Set β := { y | ∃ x ∈ s, r x y }
#align rel.image Rel.image

theorem mem_image (y : β) (s : Set α) : y ∈ image r s ↔ ∃ x ∈ s, r x y :=
  Iff.rfl
#align rel.mem_image Rel.mem_image

theorem image_subset : ((· ⊆ ·) ⇒ (· ⊆ ·)) r.image r.image := fun _ _ h _ ⟨x, xs, rxy⟩ =>
  ⟨x, h xs, rxy⟩
#align rel.image_subset Rel.image_subset

theorem image_mono : Monotone r.image :=
  r.image_subset
#align rel.image_mono Rel.image_mono

theorem image_inter (s t : Set α) : r.image (s ∩ t) ⊆ r.image s ∩ r.image t :=
  r.image_mono.map_inf_le s t
#align rel.image_inter Rel.image_inter

theorem image_union (s t : Set α) : r.image (s ∪ t) = r.image s ∪ r.image t :=
  le_antisymm
    (fun _y ⟨x, xst, rxy⟩ =>
      xst.elim (fun xs => Or.inl ⟨x, ⟨xs, rxy⟩⟩) fun xt => Or.inr ⟨x, ⟨xt, rxy⟩⟩)
    (r.image_mono.le_map_sup s t)
#align rel.image_union Rel.image_union

@[simp]
theorem image_id (s : Set α) : image (@Eq α) s = s := by
  ext x
  simp [mem_image]
#align rel.image_id Rel.image_id

theorem image_comp (s : Rel β γ) (t : Set α) : image (r • s) t = image s (image r t) := by
  ext z; simp only [mem_image]; constructor
  · rintro ⟨x, xt, y, rxy, syz⟩; exact ⟨y, ⟨x, xt, rxy⟩, syz⟩
  · rintro ⟨y, ⟨x, xt, rxy⟩, syz⟩; exact ⟨x, xt, y, rxy, syz⟩
#align rel.image_comp Rel.image_comp

theorem image_univ : r.image Set.univ = r.codom := by
  ext y
  simp [mem_image, codom]
#align rel.image_univ Rel.image_univ

@[simp]
theorem image_empty : r.image ∅ = ∅ := by
  ext x
  simp [mem_image]

@[simp]
theorem image_bot (s : Set α) : (⊥ : Rel α β).image s = ∅ := by
  rw [Set.eq_empty_iff_forall_not_mem]
  intro x h
  simp [mem_image, Bot.bot] at h

@[simp]
theorem image_top {s : Set α} (h : Set.Nonempty s) :
    (⊤ : Rel α β).image s = Set.univ :=
  Set.eq_univ_of_forall λ x ↦ ⟨h.some, by simp [h.some_mem, Top.top]⟩

/-- Preimage of a set under a relation `r`. Same as the image of `s` under `r.inv` -/
def preimage (s : Set β) : Set α :=
  r.inv.image s
#align rel.preimage Rel.preimage

theorem mem_preimage (x : α) (s : Set β) : x ∈ r.preimage s ↔ ∃ y ∈ s, r x y :=
  Iff.rfl
#align rel.mem_preimage Rel.mem_preimage

theorem preimage_def (s : Set β) : preimage r s = { x | ∃ y ∈ s, r x y } :=
  Set.ext fun _ => mem_preimage _ _ _
#align rel.preimage_def Rel.preimage_def

theorem preimage_mono {s t : Set β} (h : s ⊆ t) : r.preimage s ⊆ r.preimage t :=
  image_mono _ h
#align rel.preimage_mono Rel.preimage_mono

theorem preimage_inter (s t : Set β) : r.preimage (s ∩ t) ⊆ r.preimage s ∩ r.preimage t :=
  image_inter _ s t
#align rel.preimage_inter Rel.preimage_inter

theorem preimage_union (s t : Set β) : r.preimage (s ∪ t) = r.preimage s ∪ r.preimage t :=
  image_union _ s t
#align rel.preimage_union Rel.preimage_union

theorem preimage_id (s : Set α) : preimage (@Eq α) s = s := by
  simp only [preimage, inv_id, image_id]
#align rel.preimage_id Rel.preimage_id

theorem preimage_comp (s : Rel β γ) (t : Set γ) : preimage (r • s) t = preimage r (preimage s t) :=
  by simp only [preimage, inv_comp, image_comp]
#align rel.preimage_comp Rel.preimage_comp

theorem preimage_univ : r.preimage Set.univ = r.dom := by rw [preimage, image_univ, codom_inv]
#align rel.preimage_univ Rel.preimage_univ

@[simp]
theorem preimage_empty : r.preimage ∅ = ∅ := by rw [preimage, image_empty]

@[simp]
theorem preimage_inv (s : Set α) : r.inv.preimage s = r.image s := by rw [preimage, inv_inv]

@[simp]
theorem preimage_bot (s : Set β) : (⊥ : Rel α β).preimage s = ∅ :=
  by rw [preimage, inv_bot, image_bot]

@[simp]
theorem preimage_top {s : Set β} (h : Set.Nonempty s) :
    (⊤ : Rel α β).preimage s = Set.univ := by rwa [← inv_top, preimage, inv_inv, image_top]

theorem image_eq_dom_of_codomain_subset {s : Set β} (h : r.codom ⊆ s) : r.preimage s = r.dom := by
  rw [← preimage_univ]
  apply Set.eq_of_subset_of_subset
  · exact image_subset _ (Set.subset_univ _)
  · intro x hx
    simp only [mem_preimage, Set.mem_univ, true_and] at hx
    rcases hx with ⟨y, ryx⟩
    have hy : y ∈ s := h ⟨x, ryx⟩
    exact ⟨y, ⟨hy, ryx⟩⟩

theorem preimage_eq_codom_of_domain_subset {s : Set α} (h : r.dom ⊆ s) : r.image s = r.codom :=
  by apply r.inv.image_eq_dom_of_codomain_subset (by rwa [← codom_inv] at h)

theorem image_inter_dom_eq (s : Set α) : r.image (s ∩ r.dom) = r.image s := by
  apply Set.eq_of_subset_of_subset
  · apply r.image_mono (by simp)
  · intro x h
    rw [mem_image] at *
    rcases h with ⟨y, hy, ryx⟩
    use y
    suffices h : y ∈ r.dom by simp_all only [Set.mem_inter_iff, and_self]
    rw [dom, Set.mem_setOf_eq]
    use x

@[simp]
theorem preimage_inter_codom_eq (s : Set β) : r.preimage (s ∩ r.codom) = r.preimage s := by
  rw[←dom_inv, preimage, preimage, image_inter_dom_eq]

theorem inter_dom_subset_preimage_image (s : Set α) : s ∩ r.dom ⊆ r.preimage (r.image s) := by
  intro x hx
  simp only [Set.mem_inter_iff, dom] at hx
  rcases hx with ⟨hx, ⟨y, rxy⟩⟩
  use y
  simp only [image, Set.mem_setOf_eq]
  exact ⟨⟨x, hx, rxy⟩, rxy⟩

theorem image_preimage_subset_inter_codom (s : Set β) : s ∩ r.codom ⊆ r.image (r.preimage s) := by
  rw [← dom_inv, ← preimage_inv]
  apply inter_dom_subset_preimage_image

/-- Core of a set `s : Set β` w.r.t `r : Rel α β` is the set of `x : α` that are related *only*
to elements of `s`. Other generalization of `Function.preimage`. -/
def core (s : Set β) := { x | ∀ y, r x y → y ∈ s }
#align rel.core Rel.core

theorem mem_core (x : α) (s : Set β) : x ∈ r.core s ↔ ∀ y, r x y → y ∈ s :=
  Iff.rfl
#align rel.mem_core Rel.mem_core

theorem core_subset : ((· ⊆ ·) ⇒ (· ⊆ ·)) r.core r.core := fun _s _t h _x h' y rxy => h (h' y rxy)
#align rel.core_subset Rel.core_subset

theorem core_mono : Monotone r.core :=
  r.core_subset
#align rel.core_mono Rel.core_mono

theorem core_inter (s t : Set β) : r.core (s ∩ t) = r.core s ∩ r.core t :=
  Set.ext (by simp [mem_core, imp_and, forall_and])
#align rel.core_inter Rel.core_inter

theorem core_union (s t : Set β) : r.core s ∪ r.core t ⊆ r.core (s ∪ t) :=
  r.core_mono.le_map_sup s t
#align rel.core_union Rel.core_union

@[simp]
theorem core_univ : r.core Set.univ = Set.univ :=
  Set.ext (by simp [mem_core])
#align rel.core_univ Rel.core_univ

theorem core_id (s : Set α) : core (@Eq α) s = s := by simp [core]
#align rel.core_id Rel.core_id

theorem core_comp (s : Rel β γ) (t : Set γ) : core (r • s) t = core r (core s t) := by
  ext x; simp [core, comp]; constructor
  · exact fun h y rxy z => h z y rxy
  · exact fun h z y rzy => h y rzy z
#align rel.core_comp Rel.core_comp

/-- Restrict the domain of a relation to a subtype. -/
def restrictDomain (s : Set α) : Rel { x // x ∈ s } β := fun x y => r x.val y
#align rel.restrict_domain Rel.restrictDomain

theorem image_subset_iff (s : Set α) (t : Set β) : image r s ⊆ t ↔ s ⊆ core r t :=
  Iff.intro (fun h x xs _y rxy => h ⟨x, xs, rxy⟩) fun h y ⟨_x, xs, rxy⟩ => h xs y rxy
#align rel.image_subset_iff Rel.image_subset_iff

theorem image_core_gc : GaloisConnection r.image r.core :=
  image_subset_iff _
#align rel.image_core_gc Rel.image_core_gc

end Rel

namespace Function

/-- The graph of a function as a relation. -/
def graph (f : α → β) : Rel α β := fun x y => f x = y
#align function.graph Function.graph

@[simp] lemma graph_def (f : α → β) (x y) : f.graph x y ↔ (f x = y) := Iff.rfl

theorem graph_id : graph id = @Eq α := by simp  (config := { unfoldPartialApp := true }) [graph]

theorem graph_comp {f : β → γ} {g : α → β} : graph (f ∘ g) = Rel.comp (graph g) (graph f) := by
  ext x y
  simp [Rel.comp]

end Function

theorem Equiv.graph_inv (f : α ≃ β) : (f.symm : β → α).graph = Rel.inv (f : α → β).graph := by
  ext x y
  aesop (add norm Rel.inv_def)

theorem Relation.is_graph_iff (r : Rel α β) : (∃! f, Function.graph f = r) ↔ ∀ x, ∃! y, r x y := by
  unfold Function.graph
  constructor
  · rintro ⟨f, rfl, _⟩ x
    use f x
    simp only [forall_eq', and_self]
  · intro h
    rcases Classical.axiomOfChoice (λ x ↦ (h x).exists) with ⟨f,hf⟩
    use f
    constructor
    · ext x _
      constructor
      · rintro rfl
        exact hf x
      · exact (h x).unique (hf x)
    · rintro _ rfl
      exact funext hf

namespace Set

-- TODO: if image were defined with bounded quantification in corelib, the next two would
-- be definitional
theorem image_eq (f : α → β) (s : Set α) : f '' s = (Function.graph f).image s := by
  simp [Set.image, Rel.image]
#align set.image_eq Set.image_eq

theorem preimage_eq (f : α → β) (s : Set β) : f ⁻¹' s = (Function.graph f).preimage s := by
  simp [Set.preimage, Rel.preimage, Rel.inv, flip, Rel.image]
#align set.preimage_eq Set.preimage_eq

theorem preimage_eq_core (f : α → β) (s : Set β) : f ⁻¹' s = (Function.graph f).core s := by
  simp [Set.preimage, Rel.core]
#align set.preimage_eq_core Set.preimage_eq_core

end Set<|MERGE_RESOLUTION|>--- conflicted
+++ resolved
@@ -149,19 +149,11 @@
 
 @[simp]
 theorem inv_bot : (⊥ : Rel α β).inv = (⊥ : Rel β α) := by
-<<<<<<< HEAD
-  simp [Bot.bot, inv, Function.flip_def]
-
-@[simp]
-theorem inv_top : (⊤ : Rel α β).inv = (⊤ : Rel β α) := by
-  simp [Top.top, inv, Function.flip_def]
-=======
   simp [Bot.bot, inv, flip]
 
 @[simp]
 theorem inv_top : (⊤ : Rel α β).inv = (⊤ : Rel β α) := by
   simp [Top.top, inv, flip]
->>>>>>> 0c6cc7e8
 
 /-- Image of a set under a relation -/
 def image (s : Set α) : Set β := { y | ∃ x ∈ s, r x y }
