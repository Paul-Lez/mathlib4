/-
Copyright (c) 2022 María Inés de Frutos-Fernández. All rights reserved.
Released under Apache 2.0 license as described in the file LICENSE.
Authors: Antoine Chambert-Loir, María Inés de Frutos-Fernández
-/
import Mathlib.Algebra.GradedMonoid
<<<<<<< HEAD
import Mathlib.Algebra.MvPolynomial.Basic

#align_import ring_theory.mv_polynomial.weighted_homogeneous from "leanprover-community/mathlib"@"2f5b500a507264de86d666a5f87ddb976e2d8de4"
=======
import Mathlib.Algebra.Order.Monoid.Canonical.Defs
import Mathlib.Algebra.MvPolynomial.Basic
>>>>>>> 59de845a

/-!
# Weighted homogeneous polynomials

It is possible to assign weights (in a commutative additive monoid `M`) to the variables of a
multivariate polynomial ring, so that monomials of the ring then have a weighted degree with
respect to the weights of the variables. The weights are represented by a function `w : σ → M`,
where `σ` are the indeterminates.

A multivariate polynomial `φ` is weighted homogeneous of weighted degree `m : M` if all monomials
occurring in `φ` have the same weighted degree `m`.

## Main definitions/lemmas

* `weightedTotalDegree' w φ` : the weighted total degree of a multivariate polynomial with respect
to the weights `w`, taking values in `WithBot M`.

* `weightedTotalDegree w φ` : When `M` has a `⊥` element, we can define the weighted total degree
of a multivariate polynomial as a function taking values in `M`.

* `IsWeightedHomogeneous w φ m`: a predicate that asserts that `φ` is weighted homogeneous
of weighted degree `m` with respect to the weights `w`.

* `weightedHomogeneousSubmodule R w m`: the submodule of homogeneous polynomials
of weighted degree `m`.

* `weightedHomogeneousComponent w m`: the additive morphism that projects polynomials
onto their summand that is weighted homogeneous of degree `n` with respect to `w`.

* `sum_weightedHomogeneousComponent`: every polynomial is the sum of its weighted homogeneous
components.
-/


noncomputable section

open Set Function Finset Finsupp AddMonoidAlgebra

variable {R M : Type*} [CommSemiring R]

namespace MvPolynomial

variable {σ : Type*}

section AddCommMonoid

variable [AddCommMonoid M]

/-! ### `weightedDegree` -/


/-- The `weightedDegree` of the finitely supported function `s : σ →₀ ℕ` is the sum
  `∑(s i)•(w i)`. -/
def weightedDegree (w : σ → M) : (σ →₀ ℕ) →+ M :=
  (Finsupp.total σ M ℕ w).toAddMonoidHom

theorem weightedDegree_apply (w : σ → M) (f : σ →₀ ℕ) :
    weightedDegree w f = Finsupp.sum f (fun i c => c • w i) := by
  rfl
section SemilatticeSup

variable [SemilatticeSup M]

/-- The weighted total degree of a multivariate polynomial, taking values in `WithBot M`. -/
def weightedTotalDegree' (w : σ → M) (p : MvPolynomial σ R) : WithBot M :=
  p.support.sup fun s => weightedDegree w s

/-- The `weightedTotalDegree'` of a polynomial `p` is `⊥` if and only if `p = 0`. -/
theorem weightedTotalDegree'_eq_bot_iff (w : σ → M) (p : MvPolynomial σ R) :
    weightedTotalDegree' w p = ⊥ ↔ p = 0 := by
  simp only [weightedTotalDegree', Finset.sup_eq_bot_iff, mem_support_iff, WithBot.coe_ne_bot,
    MvPolynomial.eq_zero_iff]
  exact forall_congr' fun _ => Classical.not_not

/-- The `weightedTotalDegree'` of the zero polynomial is `⊥`. -/
theorem weightedTotalDegree'_zero (w : σ → M) :
    weightedTotalDegree' w (0 : MvPolynomial σ R) = ⊥ := by
  simp only [weightedTotalDegree', support_zero, Finset.sup_empty]

section OrderBot

variable [OrderBot M]

/-- When `M` has a `⊥` element, we can define the weighted total degree of a multivariate
  polynomial as a function taking values in `M`. -/
def weightedTotalDegree (w : σ → M) (p : MvPolynomial σ R) : M :=
  p.support.sup fun s => weightedDegree w s

/-- This lemma relates `weightedTotalDegree` and `weightedTotalDegree'`. -/
theorem weightedTotalDegree_coe (w : σ → M) (p : MvPolynomial σ R) (hp : p ≠ 0) :
    weightedTotalDegree' w p = ↑(weightedTotalDegree w p) := by
  rw [Ne, ← weightedTotalDegree'_eq_bot_iff w p, ← Ne, WithBot.ne_bot_iff_exists] at hp
  obtain ⟨m, hm⟩ := hp
  apply le_antisymm
  · simp only [weightedTotalDegree, weightedTotalDegree', Finset.sup_le_iff, WithBot.coe_le_coe]
    intro b
    exact Finset.le_sup
  · simp only [weightedTotalDegree]
    have hm' : weightedTotalDegree' w p ≤ m := le_of_eq hm.symm
    rw [← hm]
    simpa [weightedTotalDegree'] using hm'

/-- The `weightedTotalDegree` of the zero polynomial is `⊥`. -/
theorem weightedTotalDegree_zero (w : σ → M) :
    weightedTotalDegree w (0 : MvPolynomial σ R) = ⊥ := by
  simp only [weightedTotalDegree, support_zero, Finset.sup_empty]

theorem le_weightedTotalDegree (w : σ → M) {φ : MvPolynomial σ R} {d : σ →₀ ℕ}
    (hd : d ∈ φ.support) : weightedDegree w d ≤ φ.weightedTotalDegree w :=
  le_sup hd

end OrderBot

end SemilatticeSup

/-- A multivariate polynomial `φ` is weighted homogeneous of weighted degree `m` if all monomials
  occurring in `φ` have weighted degree `m`. -/
def IsWeightedHomogeneous (w : σ → M) (φ : MvPolynomial σ R) (m : M) : Prop :=
  ∀ ⦃d⦄, coeff d φ ≠ 0 → weightedDegree w d = m

variable (R)

/-- The submodule of homogeneous `MvPolynomial`s of degree `n`. -/
def weightedHomogeneousSubmodule (w : σ → M) (m : M) : Submodule R (MvPolynomial σ R) where
  carrier := { x | x.IsWeightedHomogeneous w m }
  smul_mem' r a ha c hc := by
    rw [coeff_smul] at hc
    exact ha (right_ne_zero_of_mul hc)
  zero_mem' d hd := False.elim (hd <| coeff_zero _)
  add_mem' {a} {b} ha hb c hc := by
    rw [coeff_add] at hc
    obtain h | h : coeff c a ≠ 0 ∨ coeff c b ≠ 0 := by
      contrapose! hc
      simp only [hc, add_zero]
    · exact ha h
    · exact hb h

@[simp]
theorem mem_weightedHomogeneousSubmodule (w : σ → M) (m : M) (p : MvPolynomial σ R) :
    p ∈ weightedHomogeneousSubmodule R w m ↔ p.IsWeightedHomogeneous w m :=
  Iff.rfl

/-- The submodule `weightedHomogeneousSubmodule R w m` of homogeneous `MvPolynomial`s of
  degree `n` is equal to the `R`-submodule of all `p : (σ →₀ ℕ) →₀ R` such that
  `p.support ⊆ {d | weightedDegree w d = m}`. While equal, the former has a
  convenient definitional reduction. -/
theorem weightedHomogeneousSubmodule_eq_finsupp_supported (w : σ → M) (m : M) :
    weightedHomogeneousSubmodule R w m = Finsupp.supported R R { d | weightedDegree w d = m } := by
  ext x
  rw [mem_supported, Set.subset_def]
  simp only [Finsupp.mem_support_iff, mem_coe]
  rfl

variable {R}

/-- The submodule generated by products `Pm * Pn` of weighted homogeneous polynomials of degrees `m`
  and `n` is contained in the submodule of weighted homogeneous polynomials of degree `m + n`. -/
theorem weightedHomogeneousSubmodule_mul (w : σ → M) (m n : M) :
    weightedHomogeneousSubmodule R w m * weightedHomogeneousSubmodule R w n ≤
      weightedHomogeneousSubmodule R w (m + n) := by
  classical
  rw [Submodule.mul_le]
  intro φ hφ ψ hψ c hc
  rw [coeff_mul] at hc
  obtain ⟨⟨d, e⟩, hde, H⟩ := Finset.exists_ne_zero_of_sum_ne_zero hc
  have aux : coeff d φ ≠ 0 ∧ coeff e ψ ≠ 0 := by
    contrapose! H
    by_cases h : coeff d φ = 0 <;>
      simp_all only [Ne, not_false_iff, zero_mul, mul_zero]
  rw [← mem_antidiagonal.mp hde, ← hφ aux.1, ← hψ aux.2, map_add]

/-- Monomials are weighted homogeneous. -/
theorem isWeightedHomogeneous_monomial (w : σ → M) (d : σ →₀ ℕ) (r : R) {m : M}
    (hm : weightedDegree w d = m) : IsWeightedHomogeneous w (monomial d r) m := by
  classical
  intro c hc
  rw [coeff_monomial] at hc
  split_ifs at hc with h
  · subst c
    exact hm
  · contradiction

/-- A polynomial of weightedTotalDegree `⊥` is weighted_homogeneous of degree `⊥`. -/
theorem isWeightedHomogeneous_of_total_degree_zero [SemilatticeSup M] [OrderBot M] (w : σ → M)
    {p : MvPolynomial σ R} (hp : weightedTotalDegree w p = (⊥ : M)) :
    IsWeightedHomogeneous w p (⊥ : M) := by
  intro d hd
  have h := weightedTotalDegree_coe w p (MvPolynomial.ne_zero_iff.mpr ⟨d, hd⟩)
  simp only [weightedTotalDegree', hp] at h
  rw [eq_bot_iff, ← WithBot.coe_le_coe, ← h]
  apply Finset.le_sup (mem_support_iff.mpr hd)

/-- Constant polynomials are weighted homogeneous of degree 0. -/
theorem isWeightedHomogeneous_C (w : σ → M) (r : R) :
    IsWeightedHomogeneous w (C r : MvPolynomial σ R) 0 :=
  isWeightedHomogeneous_monomial _ _ _ (map_zero _)

variable (R)

/-- 0 is weighted homogeneous of any degree. -/
theorem isWeightedHomogeneous_zero (w : σ → M) (m : M) :
    IsWeightedHomogeneous w (0 : MvPolynomial σ R) m :=
  (weightedHomogeneousSubmodule R w m).zero_mem

/-- 1 is weighted homogeneous of degree 0. -/
theorem isWeightedHomogeneous_one (w : σ → M) : IsWeightedHomogeneous w (1 : MvPolynomial σ R) 0 :=
  isWeightedHomogeneous_C _ _

/-- An indeterminate `i : σ` is weighted homogeneous of degree `w i`. -/
theorem isWeightedHomogeneous_X (w : σ → M) (i : σ) :
    IsWeightedHomogeneous w (X i : MvPolynomial σ R) (w i) := by
  apply isWeightedHomogeneous_monomial
  simp only [weightedDegree, LinearMap.toAddMonoidHom_coe, total_single, one_nsmul]

namespace IsWeightedHomogeneous

variable {R}
variable {φ ψ : MvPolynomial σ R} {m n : M}

/-- The weighted degree of a weighted homogeneous polynomial controls its support. -/
theorem coeff_eq_zero {w : σ → M} (hφ : IsWeightedHomogeneous w φ n) (d : σ →₀ ℕ)
    (hd : weightedDegree w d ≠ n) : coeff d φ = 0 := by
  have aux := mt (@hφ d) hd
  rwa [Classical.not_not] at aux

/-- The weighted degree of a nonzero weighted homogeneous polynomial is well-defined. -/
theorem inj_right {w : σ → M} (hφ : φ ≠ 0) (hm : IsWeightedHomogeneous w φ m)
    (hn : IsWeightedHomogeneous w φ n) : m = n := by
  obtain ⟨d, hd⟩ : ∃ d, coeff d φ ≠ 0 := exists_coeff_ne_zero hφ
  rw [← hm hd, ← hn hd]

/-- The sum of two weighted homogeneous polynomials of degree `n` is weighted homogeneous of
  weighted degree `n`. -/
theorem add {w : σ → M} (hφ : IsWeightedHomogeneous w φ n) (hψ : IsWeightedHomogeneous w ψ n) :
    IsWeightedHomogeneous w (φ + ψ) n :=
  (weightedHomogeneousSubmodule R w n).add_mem hφ hψ

/-- The sum of weighted homogeneous polynomials of degree `n` is weighted homogeneous of
  weighted degree `n`. -/
theorem sum {ι : Type*} (s : Finset ι) (φ : ι → MvPolynomial σ R) (n : M) {w : σ → M}
    (h : ∀ i ∈ s, IsWeightedHomogeneous w (φ i) n) : IsWeightedHomogeneous w (∑ i ∈ s, φ i) n :=
  (weightedHomogeneousSubmodule R w n).sum_mem h

/-- The product of weighted homogeneous polynomials of weighted degrees `m` and `n` is weighted
  homogeneous of weighted degree `m + n`. -/
theorem mul {w : σ → M} (hφ : IsWeightedHomogeneous w φ m) (hψ : IsWeightedHomogeneous w ψ n) :
    IsWeightedHomogeneous w (φ * ψ) (m + n) :=
  weightedHomogeneousSubmodule_mul w m n <| Submodule.mul_mem_mul hφ hψ

/-- A product of weighted homogeneous polynomials is weighted homogeneous, with weighted degree
  equal to the sum of the weighted degrees. -/
theorem prod {ι : Type*} (s : Finset ι) (φ : ι → MvPolynomial σ R) (n : ι → M) {w : σ → M} :
    (∀ i ∈ s, IsWeightedHomogeneous w (φ i) (n i)) →
      IsWeightedHomogeneous w (∏ i ∈ s, φ i) (∑ i ∈ s, n i) := by
  classical
  refine Finset.induction_on s ?_ ?_
  · intro
    simp only [isWeightedHomogeneous_one, Finset.sum_empty, Finset.prod_empty]
  · intro i s his IH h
    simp only [his, Finset.prod_insert, Finset.sum_insert, not_false_iff]
    apply (h i (Finset.mem_insert_self _ _)).mul (IH _)
    intro j hjs
    exact h j (Finset.mem_insert_of_mem hjs)

/-- A non zero weighted homogeneous polynomial of weighted degree `n` has weighted total degree
  `n`. -/
theorem weighted_total_degree [SemilatticeSup M] {w : σ → M} (hφ : IsWeightedHomogeneous w φ n)
    (h : φ ≠ 0) : weightedTotalDegree' w φ = n := by
  simp only [weightedTotalDegree']
  apply le_antisymm
  · simp only [Finset.sup_le_iff, mem_support_iff, WithBot.coe_le_coe]
    exact fun d hd => le_of_eq (hφ hd)
  · obtain ⟨d, hd⟩ : ∃ d, coeff d φ ≠ 0 := exists_coeff_ne_zero h
    simp only [← hφ hd, Finsupp.sum]
    replace hd := Finsupp.mem_support_iff.mpr hd
    apply Finset.le_sup hd

/-- The weighted homogeneous submodules form a graded monoid. -/
instance WeightedHomogeneousSubmodule.gcomm_monoid {w : σ → M} :
    SetLike.GradedMonoid (weightedHomogeneousSubmodule R w) where
  one_mem := isWeightedHomogeneous_one R w
  mul_mem _ _ _ _ := IsWeightedHomogeneous.mul

end IsWeightedHomogeneous

variable {R}

/-- `weightedHomogeneousComponent w n φ` is the part of `φ` that is weighted homogeneous of
  weighted degree `n`, with respect to the weights `w`.
  See `sum_weightedHomogeneousComponent` for the statement that `φ` is equal to the sum
  of all its weighted homogeneous components. -/
def weightedHomogeneousComponent (w : σ → M) (n : M) : MvPolynomial σ R →ₗ[R] MvPolynomial σ R :=
  letI := Classical.decEq M
  (Submodule.subtype _).comp <| Finsupp.restrictDom _ _ { d | weightedDegree w d = n }

section WeightedHomogeneousComponent

variable {w : σ → M} (n : M) (φ ψ : MvPolynomial σ R)

theorem coeff_weightedHomogeneousComponent [DecidableEq M] (d : σ →₀ ℕ) :
    coeff d (weightedHomogeneousComponent w n φ) =
      if weightedDegree w d = n then coeff d φ else 0 :=
  letI := Classical.decEq M
  Finsupp.filter_apply (fun d : σ →₀ ℕ => weightedDegree w d = n) φ d |>.trans <| by convert rfl

theorem weightedHomogeneousComponent_apply [DecidableEq M] :
    weightedHomogeneousComponent w n φ =
      ∑ d ∈ φ.support.filter fun d => weightedDegree w d = n, monomial d (coeff d φ) :=
  letI := Classical.decEq M
  Finsupp.filter_eq_sum (fun d : σ →₀ ℕ => weightedDegree w d = n) φ |>.trans <| by convert rfl

/-- The `n` weighted homogeneous component of a polynomial is weighted homogeneous of
weighted degree `n`. -/
theorem weightedHomogeneousComponent_isWeightedHomogeneous :
    (weightedHomogeneousComponent w n φ).IsWeightedHomogeneous w n := by
  classical
  intro d hd
  contrapose! hd
  rw [coeff_weightedHomogeneousComponent, if_neg hd]

theorem weightedHomogeneousComponent_mem (w : σ → M) (φ : MvPolynomial σ R) (m : M) :
    weightedHomogeneousComponent w m φ ∈ weightedHomogeneousSubmodule R w m := by
  rw [mem_weightedHomogeneousSubmodule]
  exact weightedHomogeneousComponent_isWeightedHomogeneous m φ

@[simp]
theorem weightedHomogeneousComponent_C_mul (n : M) (r : R) :
    weightedHomogeneousComponent w n (C r * φ) = C r * weightedHomogeneousComponent w n φ := by
  simp only [C_mul', LinearMap.map_smul]

theorem weightedHomogeneousComponent_eq_zero'
    (h : ∀ d : σ →₀ ℕ, d ∈ φ.support → weightedDegree w d ≠ n) :
    weightedHomogeneousComponent w n φ = 0 := by
  classical
  rw [weightedHomogeneousComponent_apply, sum_eq_zero]
  intro d hd; rw [mem_filter] at hd
  exfalso; exact h _ hd.1 hd.2

theorem weightedHomogeneousComponent_eq_zero [SemilatticeSup M] [OrderBot M]
    (h : weightedTotalDegree w φ < n) : weightedHomogeneousComponent w n φ = 0 := by
  classical
  rw [weightedHomogeneousComponent_apply, sum_eq_zero]
  intro d hd
  rw [Finset.mem_filter] at hd
  exfalso
  apply lt_irrefl n
  nth_rw 1 [← hd.2]
  exact lt_of_le_of_lt (le_weightedTotalDegree w hd.1) h

theorem weightedHomogeneousComponent_finsupp :
    (Function.support fun m => weightedHomogeneousComponent w m φ).Finite := by
  suffices
    (Function.support fun m => weightedHomogeneousComponent w m φ) ⊆
      (fun d => weightedDegree w d) '' φ.support by
    exact Finite.subset ((fun d : σ →₀ ℕ => (weightedDegree w) d) '' ↑(support φ)).toFinite this
  intro m hm
  by_contra hm'
  apply hm
  simp only [mem_support, Ne] at hm
  simp only [Set.mem_image, not_exists, not_and] at hm'
  exact weightedHomogeneousComponent_eq_zero' m φ hm'

variable (w)

/-- Every polynomial is the sum of its weighted homogeneous components. -/
theorem sum_weightedHomogeneousComponent :
    (finsum fun m => weightedHomogeneousComponent w m φ) = φ := by
  classical
  rw [finsum_eq_sum _ (weightedHomogeneousComponent_finsupp φ)]
  ext1 d
  simp only [coeff_sum, coeff_weightedHomogeneousComponent]
  rw [Finset.sum_eq_single (weightedDegree w d)]
  · rw [if_pos rfl]
  · intro m _ hm'
    rw [if_neg hm'.symm]
  · intro hm
    rw [if_pos rfl]
    simp only [Finite.mem_toFinset, mem_support, Ne, Classical.not_not] at hm
<<<<<<< HEAD
    have := coeff_weightedHomogeneousComponent (w := w) (weightedDegree' w d) φ d
=======
    have := coeff_weightedHomogeneousComponent (w := w) (weightedDegree w d) φ d
>>>>>>> 59de845a
    rw [hm, if_pos rfl, coeff_zero] at this
    exact this.symm

theorem finsum_weightedHomogeneousComponent :
    (finsum fun m => weightedHomogeneousComponent w m φ) = φ := by
  rw [sum_weightedHomogeneousComponent]

variable {w}

theorem IsWeightedHomogeneous.weightedHomogeneousComponent_same {m : M} {p : MvPolynomial σ R}
    (hp : IsWeightedHomogeneous w p m) :
    weightedHomogeneousComponent w m p = p := by
  classical
  ext x
  rw [coeff_weightedHomogeneousComponent]
  by_cases zero_coeff : coeff x p = 0
  · split_ifs
    · rfl
    rw [zero_coeff]
  · rw [hp zero_coeff, if_pos]; rfl

theorem IsWeightedHomogeneous.weightedHomogeneousComponent_ne {m : M} (n : M)
    {p : MvPolynomial σ R} (hp : IsWeightedHomogeneous w p m) :
    n ≠ m → weightedHomogeneousComponent w n p = 0 := by
  classical
  intro hn
  ext x
  rw [coeff_weightedHomogeneousComponent]
  by_cases zero_coeff : coeff x p = 0
  · split_ifs
    · rw [zero_coeff]; rw [coeff_zero]
    · rw [coeff_zero]
  · rw [if_neg]
    · rw [coeff_zero]
    · rw [hp zero_coeff]; exact Ne.symm hn

/-- The weighted homogeneous components of a weighted homogeneous polynomial. -/
theorem weightedHomogeneousComponent_weighted_homogeneous_polynomial [DecidableEq M] (m n : M)
    (p : MvPolynomial σ R) (h : p ∈ weightedHomogeneousSubmodule R w n) :
    weightedHomogeneousComponent w m p = if m = n then p else 0 := by
  simp only [mem_weightedHomogeneousSubmodule] at h
  ext x
  rw [coeff_weightedHomogeneousComponent]
  by_cases zero_coeff : coeff x p = 0
  · split_ifs
    all_goals simp only [zero_coeff, coeff_zero]
  · rw [h zero_coeff]
    simp only [show n = m ↔ m = n from eq_comm]
    split_ifs with h1
    · rfl
    · simp only [coeff_zero]

end WeightedHomogeneousComponent

end AddCommMonoid

section CanonicallyOrderedAddCommMonoid

variable [CanonicallyOrderedAddCommMonoid M] {w : σ → M} (φ : MvPolynomial σ R)

/-- If `M` is a `CanonicallyOrderedAddCommMonoid`, then the `weightedHomogeneousComponent`
  of weighted degree `0` of a polynomial is its constant coefficient. -/
@[simp]
theorem weightedHomogeneousComponent_zero [NoZeroSMulDivisors ℕ M] (hw : ∀ i : σ, w i ≠ 0) :
    weightedHomogeneousComponent w 0 φ = C (coeff 0 φ) := by
  classical
  ext1 d
  rcases Classical.em (d = 0) with (rfl | hd)
  · simp only [coeff_weightedHomogeneousComponent, if_pos, map_zero, coeff_zero_C]
  · rw [coeff_weightedHomogeneousComponent, if_neg, coeff_C, if_neg (Ne.symm hd)]
<<<<<<< HEAD
    simp only [weightedDegree', LinearMap.toAddMonoidHom_coe, Finsupp.total_apply, Finsupp.sum,
=======
    simp only [weightedDegree, LinearMap.toAddMonoidHom_coe, Finsupp.total_apply, Finsupp.sum,
>>>>>>> 59de845a
      sum_eq_zero_iff, Finsupp.mem_support_iff, Ne, smul_eq_zero, not_forall, not_or,
      and_self_left, exists_prop]
    simp only [DFunLike.ext_iff, Finsupp.coe_zero, Pi.zero_apply, not_forall] at hd
    obtain ⟨i, hi⟩ := hd
    exact ⟨i, hi, hw i⟩

/-- A weight function is nontorsion if its values are not torsion. -/
def NonTorsionWeight (w : σ → M) :=
  ∀ n x, n • w x = (0 : M) → n = 0

theorem nonTorsionWeight_of [NoZeroSMulDivisors ℕ M] (hw : ∀ i : σ, w i ≠ 0) :
    NonTorsionWeight w := by
  intro n x
  rw [smul_eq_zero]
  intro hnx
  cases' hnx with hn hx
  · exact hn
  · exact absurd hx (hw x)

end CanonicallyOrderedAddCommMonoid

section CanonicallyLinearOrderedMonoid

variable [CanonicallyLinearOrderedAddCommMonoid M] {w : σ → M} (φ : MvPolynomial σ R)

/-- If `w` is a nontorsion weight function, then the finitely supported function `m : σ →₀ ℕ`
  has weighted degree zero if and only if `∀ x : σ, m x = 0`. -/
theorem weightedDegree_eq_zero_iff (hw : NonTorsionWeight w) {m : σ →₀ ℕ} :
    weightedDegree w m = 0 ↔ ∀ x : σ, m x = 0 := by
  simp only [weightedDegree, Finsupp.total, LinearMap.toAddMonoidHom_coe, coe_lsum,
    LinearMap.coe_smulRight, LinearMap.id_coe, id_eq]
  rw [Finsupp.sum, Finset.sum_eq_zero_iff]
  apply forall_congr'
  intro x
  rw [Finsupp.mem_support_iff]
  constructor
  · intro hx
    by_contra hx'
    exact absurd (hw _ _ (hx hx')) hx'
  · intro hax _
    simp only [hax, zero_smul]

/-- A multivatiate polynomial is weighted homogeneous of weighted degree zero if and only if
  its weighted total degree is equal to zero. -/
theorem isWeightedHomogeneous_zero_iff_weightedTotalDegree_eq_zero {p : MvPolynomial σ R} :
    IsWeightedHomogeneous w p 0 ↔ p.weightedTotalDegree w = 0 := by
  rw [weightedTotalDegree, ← bot_eq_zero, Finset.sup_eq_bot_iff, bot_eq_zero, IsWeightedHomogeneous]
  apply forall_congr'
  intro m
  rw [mem_support_iff]

/-- If `w` is a nontorsion weight function, then a multivariate polynomial has weighted total
  degree zero if and only if for every `m ∈ p.support` and `x : σ`, `m x = 0`. -/
theorem weightedTotalDegree_eq_zero_iff (hw : NonTorsionWeight w) (p : MvPolynomial σ R) :
    p.weightedTotalDegree w = 0 ↔ ∀ (m : σ →₀ ℕ) (_ : m ∈ p.support) (x : σ), m x = 0 := by
  rw [← isWeightedHomogeneous_zero_iff_weightedTotalDegree_eq_zero, IsWeightedHomogeneous]
  apply forall_congr'
  intro m
  rw [mem_support_iff]
  apply forall_congr'
  intro _
  exact weightedDegree_eq_zero_iff hw

end CanonicallyLinearOrderedMonoid

end MvPolynomial<|MERGE_RESOLUTION|>--- conflicted
+++ resolved
@@ -4,14 +4,8 @@
 Authors: Antoine Chambert-Loir, María Inés de Frutos-Fernández
 -/
 import Mathlib.Algebra.GradedMonoid
-<<<<<<< HEAD
-import Mathlib.Algebra.MvPolynomial.Basic
-
-#align_import ring_theory.mv_polynomial.weighted_homogeneous from "leanprover-community/mathlib"@"2f5b500a507264de86d666a5f87ddb976e2d8de4"
-=======
 import Mathlib.Algebra.Order.Monoid.Canonical.Defs
 import Mathlib.Algebra.MvPolynomial.Basic
->>>>>>> 59de845a
 
 /-!
 # Weighted homogeneous polynomials
@@ -390,11 +384,7 @@
   · intro hm
     rw [if_pos rfl]
     simp only [Finite.mem_toFinset, mem_support, Ne, Classical.not_not] at hm
-<<<<<<< HEAD
-    have := coeff_weightedHomogeneousComponent (w := w) (weightedDegree' w d) φ d
-=======
     have := coeff_weightedHomogeneousComponent (w := w) (weightedDegree w d) φ d
->>>>>>> 59de845a
     rw [hm, if_pos rfl, coeff_zero] at this
     exact this.symm
 
@@ -465,11 +455,7 @@
   rcases Classical.em (d = 0) with (rfl | hd)
   · simp only [coeff_weightedHomogeneousComponent, if_pos, map_zero, coeff_zero_C]
   · rw [coeff_weightedHomogeneousComponent, if_neg, coeff_C, if_neg (Ne.symm hd)]
-<<<<<<< HEAD
-    simp only [weightedDegree', LinearMap.toAddMonoidHom_coe, Finsupp.total_apply, Finsupp.sum,
-=======
     simp only [weightedDegree, LinearMap.toAddMonoidHom_coe, Finsupp.total_apply, Finsupp.sum,
->>>>>>> 59de845a
       sum_eq_zero_iff, Finsupp.mem_support_iff, Ne, smul_eq_zero, not_forall, not_or,
       and_self_left, exists_prop]
     simp only [DFunLike.ext_iff, Finsupp.coe_zero, Pi.zero_apply, not_forall] at hd
