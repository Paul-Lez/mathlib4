/-
Copyright (c) 2021 Scott Morrison. All rights reserved.
Released under Apache 2.0 license as described in the file LICENSE.
Authors: Scott Morrison
-/
import Mathlib.Algebra.Homology.HomologicalComplex

/-!
# Homological complexes supported in a single degree

We define `single V j c : V ⥤ HomologicalComplex V c`,
which constructs complexes in `V` of shape `c`, supported in degree `j`.

In `ChainComplex.toSingle₀Equiv` we characterize chain maps to an
`ℕ`-indexed complex concentrated in degree 0; they are equivalent to
`{ f : C.X 0 ⟶ X // C.d 1 0 ≫ f = 0 }`.
(This is useful translating between a projective resolution and
an augmented exact complex of projectives.)

-/

open CategoryTheory Category Limits ZeroObject

universe v u

variable (V : Type u) [Category.{v} V] [HasZeroMorphisms V] [HasZeroObject V]

namespace HomologicalComplex

variable {ι : Type*} [DecidableEq ι] (c : ComplexShape ι)

/-- The functor `V ⥤ HomologicalComplex V c` creating a chain complex supported in a single degree.
-/
noncomputable def single (j : ι) : V ⥤ HomologicalComplex V c where
  obj A :=
    { X := fun i => if i = j then A else 0
      d := fun i j => 0 }
  map f :=
    { f := fun i => if h : i = j then eqToHom (by dsimp; rw [if_pos h]) ≫ f ≫
              eqToHom (by dsimp; rw [if_pos h]) else 0 }
  map_id A := by
    ext
    dsimp
    split_ifs with h
    · subst h
      simp
    · #adaptation_note /-- after nightly-2024-03-07, the previous sensible proof
      `rw [if_neg h]; simp` fails with "motive not type correct".
      The following is horrible. -/
      convert (id_zero (C := V)).symm
      all_goals simp [if_neg h]
  map_comp f g := by
    ext
    dsimp
    split_ifs with h
    · subst h
      simp
    · simp

variable {V}

@[simp]
lemma single_obj_X_self (j : ι) (A : V) :
    ((single V c j).obj A).X j = A := if_pos rfl

lemma isZero_single_obj_X (j : ι) (A : V) (i : ι) (hi : i ≠ j) :
    IsZero (((single V c j).obj A).X i) := by
  dsimp [single]
  rw [if_neg hi]
  exact Limits.isZero_zero V

/-- The object in degree `i` of `(single V c h).obj A` is just `A` when `i = j`. -/
noncomputable def singleObjXIsoOfEq (j : ι) (A : V) (i : ι) (hi : i = j) :
    ((single V c j).obj A).X i ≅ A :=
  eqToIso (by subst hi; simp [single])

/-- The object in degree `j` of `(single V c h).obj A` is just `A`. -/
noncomputable def singleObjXSelf (j : ι) (A : V) : ((single V c j).obj A).X j ≅ A :=
  singleObjXIsoOfEq c j A j rfl

@[simp]
lemma single_obj_d (j : ι) (A : V) (k l : ι) :
    ((single V c j).obj A).d k l = 0 := rfl

@[reassoc]
theorem single_map_f_self (j : ι) {A B : V} (f : A ⟶ B) :
    ((single V c j).map f).f j = (singleObjXSelf c j A).hom ≫
      f ≫ (singleObjXSelf c j B).inv := by
  dsimp [single]
  rw [dif_pos rfl]
  rfl

variable (V)

/-- The natural isomorphism `single V c j ⋙ eval V c j ≅ 𝟭 V`. -/
@[simps!]
noncomputable def singleCompEvalIsoSelf (j : ι) : single V c j ⋙ eval V c j ≅ 𝟭 V :=
  NatIso.ofComponents (singleObjXSelf c j) (fun {A B} f => by simp [single_map_f_self])

lemma isZero_single_comp_eval (j i : ι) (hi : i ≠ j) : IsZero (single V c j ⋙ eval V c i) :=
  Functor.isZero _ (fun _ ↦ isZero_single_obj_X c _ _ _ hi)

variable {V c}

@[ext]
lemma from_single_hom_ext {K : HomologicalComplex V c} {j : ι} {A : V}
    {f g : (single V c j).obj A ⟶ K} (hfg : f.f j = g.f j) : f = g := by
  ext i
  by_cases h : i = j
  · subst h
    exact hfg
  · apply (isZero_single_obj_X c j A i h).eq_of_src

@[ext]
lemma to_single_hom_ext {K : HomologicalComplex V c} {j : ι} {A : V}
    {f g : K ⟶ (single V c j).obj A} (hfg : f.f j = g.f j) : f = g := by
  ext i
  by_cases h : i = j
  · subst h
    exact hfg
  · apply (isZero_single_obj_X c j A i h).eq_of_tgt

instance (j : ι) : (single V c j).Faithful where
  map_injective {A B f g} w := by
    rw [← cancel_mono (singleObjXSelf c j B).inv,
      ← cancel_epi (singleObjXSelf c j A).hom, ← single_map_f_self,
      ← single_map_f_self, w]

<<<<<<< HEAD
noncomputable instance (j : ι) : (single V c j).Full where
  preimage {A B} f := (singleObjXSelf c j A).inv ≫ f.f j ≫ (singleObjXSelf c j B).hom
  witness f := by
    ext
    simp [single_map_f_self]

variable {c}
=======
instance (j : ι) : (single V c j).Full where
  map_surjective {A B} f :=
    ⟨(singleObjXSelf c j A).inv ≫ f.f j ≫ (singleObjXSelf c j B).hom, by
      ext
      simp [single_map_f_self]⟩
>>>>>>> 59de845a

/-- Constructor for morphisms to a single homological complex. -/
noncomputable def mkHomToSingle {K : HomologicalComplex V c} {j : ι} {A : V} (φ : K.X j ⟶ A)
    (hφ : ∀ (i : ι), c.Rel i j → K.d i j ≫ φ = 0) :
    K ⟶ (single V c j).obj A where
  f i :=
    if hi : i = j
      then (K.XIsoOfEq hi).hom ≫ φ ≫ (singleObjXIsoOfEq c j A i hi).inv
      else 0
  comm' i k hik := by
    dsimp
    rw [comp_zero]
    split_ifs with hk
    · subst hk
      simp only [XIsoOfEq_rfl, Iso.refl_hom, id_comp, reassoc_of% hφ i hik, zero_comp]
    · apply (isZero_single_obj_X c j A k hk).eq_of_tgt

@[simp]
lemma mkHomToSingle_f {K : HomologicalComplex V c} {j : ι} {A : V} (φ : K.X j ⟶ A)
    (hφ : ∀ (i : ι), c.Rel i j → K.d i j ≫ φ = 0) :
    (mkHomToSingle φ hφ).f j = φ ≫ (singleObjXSelf c j A).inv := by
  dsimp [mkHomToSingle]
  rw [dif_pos rfl, id_comp]
  rfl

/-- Constructor for morphisms from a single homological complex. -/
noncomputable def mkHomFromSingle {K : HomologicalComplex V c} {j : ι} {A : V} (φ : A ⟶ K.X j)
    (hφ : ∀ (k : ι), c.Rel j k → φ ≫ K.d j k = 0) :
    (single V c j).obj A ⟶ K where
  f i :=
    if hi : i = j
      then (singleObjXIsoOfEq c j A i hi).hom ≫ φ ≫ (K.XIsoOfEq hi).inv
      else 0
  comm' i k hik := by
    dsimp
    rw [zero_comp]
    split_ifs with hi
    · subst hi
      simp only [XIsoOfEq_rfl, Iso.refl_inv, comp_id, assoc, hφ k hik, comp_zero]
    · apply (isZero_single_obj_X c j A i hi).eq_of_src

@[simp]
lemma mkHomFromSingle_f {K : HomologicalComplex V c} {j : ι} {A : V} (φ : A ⟶ K.X j)
    (hφ : ∀ (k : ι), c.Rel j k → φ ≫ K.d j k = 0) :
    (mkHomFromSingle φ hφ).f j = (singleObjXSelf c j A).hom ≫ φ := by
  dsimp [mkHomFromSingle]
  rw [dif_pos rfl, comp_id]
  rfl

instance (j : ι) : (single V c j).PreservesZeroMorphisms where

end HomologicalComplex

namespace ChainComplex

/-- The functor `V ⥤ ChainComplex V ℕ` creating a chain complex supported in degree zero. -/
noncomputable abbrev single₀ : V ⥤ ChainComplex V ℕ :=
  HomologicalComplex.single V (ComplexShape.down ℕ) 0

variable {V}

@[simp]
lemma single₀_obj_zero (A : V) :
    ((single₀ V).obj A).X 0 = A := rfl

@[simp]
lemma single₀_map_f_zero {A B : V} (f : A ⟶ B) :
    ((single₀ V).map f).f 0 = f := by
  rw [HomologicalComplex.single_map_f_self]
  dsimp [HomologicalComplex.singleObjXSelf, HomologicalComplex.singleObjXIsoOfEq]
  erw [comp_id, id_comp]


@[simp]
lemma single₀ObjXSelf (X : V) :
    HomologicalComplex.singleObjXSelf (ComplexShape.down ℕ) 0 X = Iso.refl _ := rfl

/-- Morphisms from an `ℕ`-indexed chain complex `C`
to a single object chain complex with `X` concentrated in degree 0
are the same as morphisms `f : C.X 0 ⟶ X` such that `C.d 1 0 ≫ f = 0`.
-/
@[simps apply_coe]
noncomputable def toSingle₀Equiv (C : ChainComplex V ℕ) (X : V) :
    (C ⟶ (single₀ V).obj X) ≃ { f : C.X 0 ⟶ X // C.d 1 0 ≫ f = 0 } where
  toFun φ := ⟨φ.f 0, by rw [← φ.comm 1 0, HomologicalComplex.single_obj_d, comp_zero]⟩
  invFun f := HomologicalComplex.mkHomToSingle f.1 (fun i hi => by
    obtain rfl : i = 1 := by simpa using hi.symm
    exact f.2)
  left_inv φ := by aesop_cat
  right_inv f := by aesop_cat

@[simp]
lemma toSingle₀Equiv_symm_apply_f_zero {C : ChainComplex V ℕ} {X : V}
    (f : C.X 0 ⟶ X) (hf : C.d 1 0 ≫ f = 0) :
    ((toSingle₀Equiv C X).symm ⟨f, hf⟩).f 0 = f := by
  simp [toSingle₀Equiv]

/-- Morphisms from a single object chain complex with `X` concentrated in degree 0
to an `ℕ`-indexed chain complex `C` are the same as morphisms `f : X → C.X 0`.
-/
@[simps apply]
noncomputable def fromSingle₀Equiv (C : ChainComplex V ℕ) (X : V) :
    ((single₀ V).obj X ⟶ C) ≃ (X ⟶ C.X 0) where
  toFun f := f.f 0
  invFun f := HomologicalComplex.mkHomFromSingle f (fun i hi => by simp at hi)
  left_inv := by aesop_cat
  right_inv := by aesop_cat

@[simp]
lemma fromSingle₀Equiv_symm_apply_f_zero
    {C : ChainComplex V ℕ} {X : V} (f : X ⟶ C.X 0) :
    ((fromSingle₀Equiv C X).symm f).f 0 = f := by
  simp [fromSingle₀Equiv]

@[simp]
lemma fromSingle₀Equiv_symm_apply_f_succ
    {C : ChainComplex V ℕ} {X : V} (f : X ⟶ C.X 0) (n : ℕ) :
    ((fromSingle₀Equiv C X).symm f).f (n + 1) = 0 := rfl

end ChainComplex

namespace CochainComplex

/-- The functor `V ⥤ CochainComplex V ℕ` creating a cochain complex supported in degree zero. -/
noncomputable abbrev single₀ : V ⥤ CochainComplex V ℕ :=
  HomologicalComplex.single V (ComplexShape.up ℕ) 0

variable {V}

@[simp]
lemma single₀_obj_zero (A : V) :
    ((single₀ V).obj A).X 0 = A := rfl

@[simp]
lemma single₀_map_f_zero {A B : V} (f : A ⟶ B) :
    ((single₀ V).map f).f 0 = f := by
  rw [HomologicalComplex.single_map_f_self]
  dsimp [HomologicalComplex.singleObjXSelf, HomologicalComplex.singleObjXIsoOfEq]
  erw [comp_id, id_comp]

@[simp]
lemma single₀ObjXSelf (X : V) :
    HomologicalComplex.singleObjXSelf (ComplexShape.up ℕ) 0 X = Iso.refl _ := rfl

/-- Morphisms from a single object cochain complex with `X` concentrated in degree 0
to an `ℕ`-indexed cochain complex `C`
are the same as morphisms `f : X ⟶ C.X 0` such that `f ≫ C.d 0 1 = 0`. -/
@[simps apply_coe]
noncomputable def fromSingle₀Equiv (C : CochainComplex V ℕ) (X : V) :
    ((single₀ V).obj X ⟶ C) ≃ { f : X ⟶ C.X 0 // f ≫ C.d 0 1 = 0 } where
  toFun φ := ⟨φ.f 0, by rw [φ.comm 0 1, HomologicalComplex.single_obj_d, zero_comp]⟩
  invFun f := HomologicalComplex.mkHomFromSingle f.1 (fun i hi => by
    obtain rfl : i = 1 := by simpa using hi.symm
    exact f.2)
  left_inv φ := by aesop_cat
  right_inv := by aesop_cat

@[simp]
lemma fromSingle₀Equiv_symm_apply_f_zero {C : CochainComplex V ℕ} {X : V}
    (f : X ⟶ C.X 0) (hf : f ≫ C.d 0 1 = 0) :
    ((fromSingle₀Equiv C X).symm ⟨f, hf⟩).f 0 = f := by
  simp [fromSingle₀Equiv]

/-- Morphisms to a single object cochain complex with `X` concentrated in degree 0
to an `ℕ`-indexed cochain complex `C` are the same as morphisms `f : C.X 0 ⟶ X`.
-/
@[simps apply]
noncomputable def toSingle₀Equiv (C : CochainComplex V ℕ) (X : V) :
    (C ⟶ (single₀ V).obj X) ≃ (C.X 0 ⟶ X) where
  toFun f := f.f 0
  invFun f := HomologicalComplex.mkHomToSingle f (fun i hi => by simp at hi)
  left_inv := by aesop_cat
  right_inv := by aesop_cat

@[simp]
lemma toSingle₀Equiv_symm_apply_f_zero
    {C : CochainComplex V ℕ} {X : V} (f : C.X 0 ⟶ X) :
    ((toSingle₀Equiv C X).symm f).f 0 = f := by
  simp [toSingle₀Equiv]

@[simp]
lemma toSingle₀Equiv_symm_apply_f_succ
    {C : CochainComplex V ℕ} {X : V} (f : C.X 0 ⟶ X) (n : ℕ) :
    ((toSingle₀Equiv C X).symm f).f (n + 1) = 0 := by
  rfl

end CochainComplex<|MERGE_RESOLUTION|>--- conflicted
+++ resolved
@@ -126,21 +126,11 @@
       ← cancel_epi (singleObjXSelf c j A).hom, ← single_map_f_self,
       ← single_map_f_self, w]
 
-<<<<<<< HEAD
-noncomputable instance (j : ι) : (single V c j).Full where
-  preimage {A B} f := (singleObjXSelf c j A).inv ≫ f.f j ≫ (singleObjXSelf c j B).hom
-  witness f := by
-    ext
-    simp [single_map_f_self]
-
-variable {c}
-=======
 instance (j : ι) : (single V c j).Full where
   map_surjective {A B} f :=
     ⟨(singleObjXSelf c j A).inv ≫ f.f j ≫ (singleObjXSelf c j B).hom, by
       ext
       simp [single_map_f_self]⟩
->>>>>>> 59de845a
 
 /-- Constructor for morphisms to a single homological complex. -/
 noncomputable def mkHomToSingle {K : HomologicalComplex V c} {j : ι} {A : V} (φ : K.X j ⟶ A)
