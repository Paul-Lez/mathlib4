/-
Copyright (c) 2019 Kim Morrison. All rights reserved.
Released under Apache 2.0 license as described in the file LICENSE.
Authors: Kim Morrison, Minchao Wu
-/
import Mathlib.Data.Prod.Basic
import Mathlib.Order.BoundedOrder

/-!
# Lexicographic order

This file defines the lexicographic relation for pairs of orders, partial orders and linear orders.

## Main declarations

* `Prod.Lex.<pre/partial/linear>Order`: Instances lifting the orders on `α` and `β` to `α ×ₗ β`.

## Notation

* `α ×ₗ β`: `α × β` equipped with the lexicographic order

## See also

Related files are:
* `Data.Finset.CoLex`: Colexicographic order on finite sets.
* `Data.List.Lex`: Lexicographic order on lists.
* `Data.Pi.Lex`: Lexicographic order on `Πₗ i, α i`.
* `Data.PSigma.Order`: Lexicographic order on `Σ' i, α i`.
* `Data.Sigma.Order`: Lexicographic order on `Σ i, α i`.
-/


variable {α β : Type*}

namespace Prod.Lex

open Batteries

@[inherit_doc] notation:35 α " ×ₗ " β:34 => Lex (Prod α β)

/-- Dictionary / lexicographic ordering on pairs. -/
instance instLE (α β : Type*) [LT α] [LE β] : LE (α ×ₗ β) where le := Prod.Lex (· < ·) (· ≤ ·)

instance instLT (α β : Type*) [LT α] [LT β] : LT (α ×ₗ β) where lt := Prod.Lex (· < ·) (· < ·)

theorem le_iff [LT α] [LE β] (a b : α × β) :
    toLex a ≤ toLex b ↔ a.1 < b.1 ∨ a.1 = b.1 ∧ a.2 ≤ b.2 :=
  Prod.lex_def

theorem lt_iff [LT α] [LT β] (a b : α × β) :
    toLex a < toLex b ↔ a.1 < b.1 ∨ a.1 = b.1 ∧ a.2 < b.2 :=
  Prod.lex_def

instance [LT α] [LT β] [WellFoundedLT α] [WellFoundedLT β] : WellFoundedLT (α ×ₗ β) :=
  ⟨WellFounded.prod_lex wellFounded_lt wellFounded_lt⟩

instance [LT α] [LT β] [WellFoundedLT α] [WellFoundedLT β] : WellFoundedRelation (α ×ₗ β) :=
  ⟨(· < ·), wellFounded_lt⟩

/-- Dictionary / lexicographic preorder for pairs. -/
instance preorder (α β : Type*) [Preorder α] [Preorder β] : Preorder (α ×ₗ β) :=
  { Prod.Lex.instLE α β, Prod.Lex.instLT α β with
    le_refl := refl_of <| Prod.Lex _ _,
    le_trans := fun _ _ _ => trans_of <| Prod.Lex _ _,
    lt_iff_le_not_le := fun x₁ x₂ =>
      match x₁, x₂ with
      | (a₁, b₁), (a₂, b₂) => by
        constructor
        · rintro (⟨_, _, hlt⟩ | ⟨_, hlt⟩)
          · constructor
            · exact left _ _ hlt
            · rintro ⟨⟩
              · apply lt_asymm hlt; assumption
              · exact lt_irrefl _ hlt
          · constructor
            · right
              rw [lt_iff_le_not_le] at hlt
              exact hlt.1
            · rintro ⟨⟩
              · apply lt_irrefl a₁
                assumption
              · rw [lt_iff_le_not_le] at hlt
                apply hlt.2
                assumption
        · rintro ⟨⟨⟩, h₂r⟩
          · left
            assumption
          · right
            rw [lt_iff_le_not_le]
            constructor
            · assumption
            · intro h
              apply h₂r
              right
              exact h }

theorem monotone_fst [Preorder α] [LE β] (t c : α ×ₗ β) (h : t ≤ c) :
    (ofLex t).1 ≤ (ofLex c).1 := by
  cases (Prod.Lex.le_iff t c).mp h with
  | inl h' => exact h'.le
  | inr h' => exact h'.1.le

section Preorder

variable [PartialOrder α] [Preorder β]

theorem toLex_mono : Monotone (toLex : α × β → α ×ₗ β) := by
  rintro ⟨a₁, b₁⟩ ⟨a₂, b₂⟩ ⟨ha, hb⟩
  obtain rfl | ha : a₁ = a₂ ∨ _ := ha.eq_or_lt
  · exact right _ hb
  · exact left _ _ ha

theorem toLex_strictMono : StrictMono (toLex : α × β → α ×ₗ β) := by
  rintro ⟨a₁, b₁⟩ ⟨a₂, b₂⟩ h
  obtain rfl | ha : a₁ = a₂ ∨ _ := h.le.1.eq_or_lt
  · exact right _ (Prod.mk_lt_mk_iff_right.1 h)
  · exact left _ _ ha

end Preorder

/-- Dictionary / lexicographic partial order for pairs. -/
instance partialOrder (α β : Type*) [PartialOrder α] [PartialOrder β] : PartialOrder (α ×ₗ β) where
  le_antisymm _ _ := by
    haveI : IsStrictOrder α (· < ·) := { irrefl := lt_irrefl, trans := fun _ _ _ => lt_trans }
    haveI : IsAntisymm β (· ≤ ·) := ⟨fun _ _ => le_antisymm⟩
    exact antisymm (r := Prod.Lex _ _)
<<<<<<< HEAD
=======

instance instOrdLexProd [Ord α] [Ord β] : Ord (α ×ₗ β) := lexOrd

theorem compare_def [Ord α] [Ord β] : @compare (α ×ₗ β) _ =
    compareLex (compareOn fun x => (ofLex x).1) (compareOn fun x => (ofLex x).2) := rfl

theorem _root_.lexOrd_eq [Ord α] [Ord β] : @lexOrd α β _ _ = instOrdLexProd := rfl

theorem _root_.Ord.lex_eq [oα : Ord α] [oβ : Ord β] : Ord.lex oα oβ = instOrdLexProd := rfl

instance [Ord α] [Ord β] [OrientedOrd α] [OrientedOrd β] : OrientedOrd (α ×ₗ β) :=
  inferInstanceAs (OrientedCmp (compareLex _ _))

instance [Ord α] [Ord β] [TransOrd α] [TransOrd β] : TransOrd (α ×ₗ β) :=
  inferInstanceAs (TransCmp (compareLex _ _))
>>>>>>> d0df76bd

/-- Dictionary / lexicographic linear order for pairs. -/
instance linearOrder (α β : Type*) [LinearOrder α] [LinearOrder β] : LinearOrder (α ×ₗ β) :=
  { Prod.Lex.partialOrder α β with
    le_total := total_of (Prod.Lex _ _)
    decidableLE := Prod.Lex.decidable _ _
    decidableLT := Prod.Lex.decidable _ _
    decidableEq := instDecidableEqLex _
    compare_eq_compareOfLessAndEq := fun a b => by
      have : DecidableRel (· < · : α ×ₗ β → α ×ₗ β → Prop) := Prod.Lex.decidable _ _
      have : BEqOrd (α ×ₗ β) := ⟨by
        simp [compare_def, compareLex, compareOn, Ordering.then_eq_eq, compare_eq_iff_eq]⟩
      have : LTOrd (α ×ₗ β) := ⟨by
        simp [compare_def, compareLex, compareOn, Ordering.then_eq_lt, lt_iff,
          compare_lt_iff_lt, compare_eq_iff_eq]⟩
      convert LTCmp.eq_compareOfLessAndEq (cmp := compare) a b }

instance orderBot [PartialOrder α] [Preorder β] [OrderBot α] [OrderBot β] : OrderBot (α ×ₗ β) where
  bot := toLex ⊥
  bot_le _ := toLex_mono bot_le

instance orderTop [PartialOrder α] [Preorder β] [OrderTop α] [OrderTop β] : OrderTop (α ×ₗ β) where
  top := toLex ⊤
  le_top _ := toLex_mono le_top

instance boundedOrder [PartialOrder α] [Preorder β] [BoundedOrder α] [BoundedOrder β] :
    BoundedOrder (α ×ₗ β) :=
  { Lex.orderBot, Lex.orderTop with }

instance [Preorder α] [Preorder β] [DenselyOrdered α] [DenselyOrdered β] :
    DenselyOrdered (α ×ₗ β) where
  dense := by
    rintro _ _ (@⟨a₁, b₁, a₂, b₂, h⟩ | @⟨a, b₁, b₂, h⟩)
    · obtain ⟨c, h₁, h₂⟩ := exists_between h
      exact ⟨(c, b₁), left _ _ h₁, left _ _ h₂⟩
    · obtain ⟨c, h₁, h₂⟩ := exists_between h
      exact ⟨(a, c), right _ h₁, right _ h₂⟩

instance noMaxOrder_of_left [Preorder α] [Preorder β] [NoMaxOrder α] : NoMaxOrder (α ×ₗ β) where
  exists_gt := by
    rintro ⟨a, b⟩
    obtain ⟨c, h⟩ := exists_gt a
    exact ⟨⟨c, b⟩, left _ _ h⟩

instance noMinOrder_of_left [Preorder α] [Preorder β] [NoMinOrder α] : NoMinOrder (α ×ₗ β) where
  exists_lt := by
    rintro ⟨a, b⟩
    obtain ⟨c, h⟩ := exists_lt a
    exact ⟨⟨c, b⟩, left _ _ h⟩

instance noMaxOrder_of_right [Preorder α] [Preorder β] [NoMaxOrder β] : NoMaxOrder (α ×ₗ β) where
  exists_gt := by
    rintro ⟨a, b⟩
    obtain ⟨c, h⟩ := exists_gt b
    exact ⟨⟨a, c⟩, right _ h⟩

instance noMinOrder_of_right [Preorder α] [Preorder β] [NoMinOrder β] : NoMinOrder (α ×ₗ β) where
  exists_lt := by
    rintro ⟨a, b⟩
    obtain ⟨c, h⟩ := exists_lt b
    exact ⟨⟨a, c⟩, right _ h⟩

end Prod.Lex<|MERGE_RESOLUTION|>--- conflicted
+++ resolved
@@ -124,8 +124,6 @@
     haveI : IsStrictOrder α (· < ·) := { irrefl := lt_irrefl, trans := fun _ _ _ => lt_trans }
     haveI : IsAntisymm β (· ≤ ·) := ⟨fun _ _ => le_antisymm⟩
     exact antisymm (r := Prod.Lex _ _)
-<<<<<<< HEAD
-=======
 
 instance instOrdLexProd [Ord α] [Ord β] : Ord (α ×ₗ β) := lexOrd
 
@@ -141,7 +139,6 @@
 
 instance [Ord α] [Ord β] [TransOrd α] [TransOrd β] : TransOrd (α ×ₗ β) :=
   inferInstanceAs (TransCmp (compareLex _ _))
->>>>>>> d0df76bd
 
 /-- Dictionary / lexicographic linear order for pairs. -/
 instance linearOrder (α β : Type*) [LinearOrder α] [LinearOrder β] : LinearOrder (α ×ₗ β) :=
