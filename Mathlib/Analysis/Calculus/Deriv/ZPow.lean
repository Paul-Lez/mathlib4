/-
Copyright (c) 2020 Sébastien Gouëzel. All rights reserved.
Released under Apache 2.0 license as described in the file LICENSE.
Authors: Sébastien Gouëzel, Yury Kudryashov
-/
import Mathlib.Analysis.Calculus.Deriv.Pow
import Mathlib.Analysis.Calculus.Deriv.Inv

/-!
# Derivatives of `x ^ m`, `m : ℤ`

In this file we prove theorems about (iterated) derivatives of `x ^ m`, `m : ℤ`.

For a more detailed overview of one-dimensional derivatives in mathlib, see the module docstring of
`analysis/calculus/deriv/basic`.

## Keywords

derivative, power
-/

universe u v w

open scoped Classical
open Topology Filter

open Filter Asymptotics Set

variable {𝕜 : Type u} [NontriviallyNormedField 𝕜]
variable {E : Type v} [NormedAddCommGroup E] [NormedSpace 𝕜 E]
variable {x : 𝕜}
variable {s : Set 𝕜}
variable {m : ℤ}

/-! ### Derivative of `x ↦ x^m` for `m : ℤ` -/

theorem hasStrictDerivAt_zpow (m : ℤ) (x : 𝕜) (h : x ≠ 0 ∨ 0 ≤ m) :
    HasStrictDerivAt (fun x => x ^ m) ((m : 𝕜) * x ^ (m - 1)) x := by
  have : ∀ m : ℤ, 0 < m → HasStrictDerivAt (· ^ m) ((m : 𝕜) * x ^ (m - 1)) x := fun m hm ↦ by
    lift m to ℕ using hm.le
    simp only [zpow_natCast, Int.cast_natCast]
    convert hasStrictDerivAt_pow m x using 2
    rw [← Int.ofNat_one, ← Int.ofNat_sub, zpow_natCast]
    norm_cast at hm
  rcases lt_trichotomy m 0 with (hm | hm | hm)
  · have hx : x ≠ 0 := h.resolve_right hm.not_le
    have := (hasStrictDerivAt_inv ?_).scomp _ (this (-m) (neg_pos.2 hm)) <;>
      [skip; exact zpow_ne_zero _ hx]
<<<<<<< HEAD
    simp only [(· ∘ ·), zpow_neg, one_div, inv_inv, smul_eq_mul] at this
=======
    simp only [Function.comp_def, zpow_neg, one_div, inv_inv, smul_eq_mul] at this
>>>>>>> 99508fb5
    convert this using 1
    rw [sq, mul_inv, inv_inv, Int.cast_neg, neg_mul, neg_mul_neg, ← zpow_add₀ hx, mul_assoc, ←
      zpow_add₀ hx]
    congr
    abel
  · simp only [hm, zpow_zero, Int.cast_zero, zero_mul, hasStrictDerivAt_const]
  · exact this m hm

theorem hasDerivAt_zpow (m : ℤ) (x : 𝕜) (h : x ≠ 0 ∨ 0 ≤ m) :
    HasDerivAt (fun x => x ^ m) ((m : 𝕜) * x ^ (m - 1)) x :=
  (hasStrictDerivAt_zpow m x h).hasDerivAt

theorem hasDerivWithinAt_zpow (m : ℤ) (x : 𝕜) (h : x ≠ 0 ∨ 0 ≤ m) (s : Set 𝕜) :
    HasDerivWithinAt (fun x => x ^ m) ((m : 𝕜) * x ^ (m - 1)) s x :=
  (hasDerivAt_zpow m x h).hasDerivWithinAt

theorem differentiableAt_zpow : DifferentiableAt 𝕜 (fun x => x ^ m) x ↔ x ≠ 0 ∨ 0 ≤ m :=
  ⟨fun H => NormedField.continuousAt_zpow.1 H.continuousAt, fun H =>
    (hasDerivAt_zpow m x H).differentiableAt⟩

theorem differentiableWithinAt_zpow (m : ℤ) (x : 𝕜) (h : x ≠ 0 ∨ 0 ≤ m) :
    DifferentiableWithinAt 𝕜 (fun x => x ^ m) s x :=
  (differentiableAt_zpow.mpr h).differentiableWithinAt

theorem differentiableOn_zpow (m : ℤ) (s : Set 𝕜) (h : (0 : 𝕜) ∉ s ∨ 0 ≤ m) :
    DifferentiableOn 𝕜 (fun x => x ^ m) s := fun x hxs =>
  differentiableWithinAt_zpow m x <| h.imp_left <| ne_of_mem_of_not_mem hxs

theorem deriv_zpow (m : ℤ) (x : 𝕜) : deriv (fun x => x ^ m) x = m * x ^ (m - 1) := by
  by_cases H : x ≠ 0 ∨ 0 ≤ m
  · exact (hasDerivAt_zpow m x H).deriv
  · rw [deriv_zero_of_not_differentiableAt (mt differentiableAt_zpow.1 H)]
    push_neg at H
    rcases H with ⟨rfl, hm⟩
    rw [zero_zpow _ ((sub_one_lt _).trans hm).ne, mul_zero]

@[simp]
theorem deriv_zpow' (m : ℤ) : (deriv fun x : 𝕜 => x ^ m) = fun x => (m : 𝕜) * x ^ (m - 1) :=
  funext <| deriv_zpow m

theorem derivWithin_zpow (hxs : UniqueDiffWithinAt 𝕜 s x) (h : x ≠ 0 ∨ 0 ≤ m) :
    derivWithin (fun x => x ^ m) s x = (m : 𝕜) * x ^ (m - 1) :=
  (hasDerivWithinAt_zpow m x h s).derivWithin hxs

@[simp]
theorem iter_deriv_zpow' (m : ℤ) (k : ℕ) :
    (deriv^[k] fun x : 𝕜 => x ^ m) =
      fun x => (∏ i ∈ Finset.range k, ((m : 𝕜) - i)) * x ^ (m - k) := by
  induction' k with k ihk
  · simp only [one_mul, Int.ofNat_zero, id, sub_zero, Finset.prod_range_zero,
      Function.iterate_zero]
  · simp only [Function.iterate_succ_apply', ihk, deriv_const_mul_field', deriv_zpow',
      Finset.prod_range_succ, Int.ofNat_succ, ← sub_sub, Int.cast_sub, Int.cast_natCast, mul_assoc]

theorem iter_deriv_zpow (m : ℤ) (x : 𝕜) (k : ℕ) :
    deriv^[k] (fun y => y ^ m) x = (∏ i ∈ Finset.range k, ((m : 𝕜) - i)) * x ^ (m - k) :=
  congr_fun (iter_deriv_zpow' m k) x

theorem iter_deriv_pow (n : ℕ) (x : 𝕜) (k : ℕ) :
    deriv^[k] (fun x : 𝕜 => x ^ n) x = (∏ i ∈ Finset.range k, ((n : 𝕜) - i)) * x ^ (n - k) := by
  simp only [← zpow_natCast, iter_deriv_zpow, Int.cast_natCast]
  rcases le_or_lt k n with hkn | hnk
  · rw [Int.ofNat_sub hkn]
  · have : (∏ i ∈ Finset.range k, (n - i : 𝕜)) = 0 :=
      Finset.prod_eq_zero (Finset.mem_range.2 hnk) (sub_self _)
    simp only [this, zero_mul]

@[simp]
theorem iter_deriv_pow' (n k : ℕ) :
    (deriv^[k] fun x : 𝕜 => x ^ n) =
      fun x => (∏ i ∈ Finset.range k, ((n : 𝕜) - i)) * x ^ (n - k) :=
  funext fun x => iter_deriv_pow n x k

theorem iter_deriv_inv (k : ℕ) (x : 𝕜) :
    deriv^[k] Inv.inv x = (∏ i ∈ Finset.range k, (-1 - i : 𝕜)) * x ^ (-1 - k : ℤ) := by
  simpa only [zpow_neg_one, Int.cast_neg, Int.cast_one] using iter_deriv_zpow (-1) x k

@[simp]
theorem iter_deriv_inv' (k : ℕ) :
    deriv^[k] Inv.inv = fun x : 𝕜 => (∏ i ∈ Finset.range k, (-1 - i : 𝕜)) * x ^ (-1 - k : ℤ) :=
  funext (iter_deriv_inv k)

variable {f : E → 𝕜} {t : Set E} {a : E}

theorem DifferentiableWithinAt.zpow (hf : DifferentiableWithinAt 𝕜 f t a) (h : f a ≠ 0 ∨ 0 ≤ m) :
    DifferentiableWithinAt 𝕜 (fun x => f x ^ m) t a :=
  (differentiableAt_zpow.2 h).comp_differentiableWithinAt a hf

theorem DifferentiableAt.zpow (hf : DifferentiableAt 𝕜 f a) (h : f a ≠ 0 ∨ 0 ≤ m) :
    DifferentiableAt 𝕜 (fun x => f x ^ m) a :=
  (differentiableAt_zpow.2 h).comp a hf

theorem DifferentiableOn.zpow (hf : DifferentiableOn 𝕜 f t) (h : (∀ x ∈ t, f x ≠ 0) ∨ 0 ≤ m) :
    DifferentiableOn 𝕜 (fun x => f x ^ m) t := fun x hx =>
  (hf x hx).zpow <| h.imp_left fun h => h x hx

theorem Differentiable.zpow (hf : Differentiable 𝕜 f) (h : (∀ x, f x ≠ 0) ∨ 0 ≤ m) :
    Differentiable 𝕜 fun x => f x ^ m := fun x => (hf x).zpow <| h.imp_left fun h => h x<|MERGE_RESOLUTION|>--- conflicted
+++ resolved
@@ -46,11 +46,7 @@
   · have hx : x ≠ 0 := h.resolve_right hm.not_le
     have := (hasStrictDerivAt_inv ?_).scomp _ (this (-m) (neg_pos.2 hm)) <;>
       [skip; exact zpow_ne_zero _ hx]
-<<<<<<< HEAD
-    simp only [(· ∘ ·), zpow_neg, one_div, inv_inv, smul_eq_mul] at this
-=======
     simp only [Function.comp_def, zpow_neg, one_div, inv_inv, smul_eq_mul] at this
->>>>>>> 99508fb5
     convert this using 1
     rw [sq, mul_inv, inv_inv, Int.cast_neg, neg_mul, neg_mul_neg, ← zpow_add₀ hx, mul_assoc, ←
       zpow_add₀ hx]
