/-
Copyright (c) 2021 Yourong Zang. All rights reserved.
Released under Apache 2.0 license as described in the file LICENSE.
Authors: Yourong Zang
-/
import Mathlib.Analysis.NormedSpace.ConformalLinearMap
import Mathlib.Analysis.InnerProductSpace.Basic

#align_import analysis.inner_product_space.conformal_linear_map from "leanprover-community/mathlib"@"46b633fd842bef9469441c0209906f6dddd2b4f5"

/-!
# Conformal maps between inner product spaces

In an inner product space, a map is conformal iff it preserves inner products up to a scalar factor.
-/


variable {E F : Type*}
variable [NormedAddCommGroup E] [NormedAddCommGroup F]
variable [InnerProductSpace ℝ E] [InnerProductSpace ℝ F]

open LinearIsometry ContinuousLinearMap

open RealInnerProductSpace

/-- A map between two inner product spaces is a conformal map if and only if it preserves inner
products up to a scalar factor, i.e., there exists a positive `c : ℝ` such that
`⟪f u, f v⟫ = c * ⟪u, v⟫` for all `u`, `v`. -/
theorem isConformalMap_iff (f : E →L[ℝ] F) :
    IsConformalMap f ↔ ∃ c : ℝ, 0 < c ∧ ∀ u v : E, ⟪f u, f v⟫ = c * ⟪u, v⟫ := by
  constructor
  · rintro ⟨c₁, hc₁, li, rfl⟩
    refine' ⟨c₁ * c₁, mul_self_pos.2 hc₁, fun u v => _⟩
    simp only [real_inner_smul_left, real_inner_smul_right, mul_assoc, coe_smul',
      coe_toContinuousLinearMap, Pi.smul_apply, inner_map_map]
  · rintro ⟨c₁, hc₁, huv⟩
<<<<<<< HEAD
    obtain ⟨c, hc, rfl⟩ : ∃ c : ℝ, 0 < c ∧ c₁ = c * c
    exact ⟨√c₁, Real.sqrt_pos.2 hc₁, (Real.mul_self_sqrt hc₁.le).symm⟩
=======
    obtain ⟨c, hc, rfl⟩ : ∃ c : ℝ, 0 < c ∧ c₁ = c * c :=
      ⟨Real.sqrt c₁, Real.sqrt_pos.2 hc₁, (Real.mul_self_sqrt hc₁.le).symm⟩
>>>>>>> 58eba780
    refine' ⟨c, hc.ne', (c⁻¹ • f : E →ₗ[ℝ] F).isometryOfInner fun u v => _, _⟩
    · simp only [real_inner_smul_left, real_inner_smul_right, huv, mul_assoc, coe_smul,
        inv_mul_cancel_left₀ hc.ne', LinearMap.smul_apply, ContinuousLinearMap.coe_coe]
    · ext1 x
      exact (smul_inv_smul₀ hc.ne' (f x)).symm
#align is_conformal_map_iff isConformalMap_iff<|MERGE_RESOLUTION|>--- conflicted
+++ resolved
@@ -34,13 +34,8 @@
     simp only [real_inner_smul_left, real_inner_smul_right, mul_assoc, coe_smul',
       coe_toContinuousLinearMap, Pi.smul_apply, inner_map_map]
   · rintro ⟨c₁, hc₁, huv⟩
-<<<<<<< HEAD
-    obtain ⟨c, hc, rfl⟩ : ∃ c : ℝ, 0 < c ∧ c₁ = c * c
-    exact ⟨√c₁, Real.sqrt_pos.2 hc₁, (Real.mul_self_sqrt hc₁.le).symm⟩
-=======
     obtain ⟨c, hc, rfl⟩ : ∃ c : ℝ, 0 < c ∧ c₁ = c * c :=
-      ⟨Real.sqrt c₁, Real.sqrt_pos.2 hc₁, (Real.mul_self_sqrt hc₁.le).symm⟩
->>>>>>> 58eba780
+      ⟨√c₁, Real.sqrt_pos.2 hc₁, (Real.mul_self_sqrt hc₁.le).symm⟩
     refine' ⟨c, hc.ne', (c⁻¹ • f : E →ₗ[ℝ] F).isometryOfInner fun u v => _, _⟩
     · simp only [real_inner_smul_left, real_inner_smul_right, huv, mul_assoc, coe_smul,
         inv_mul_cancel_left₀ hc.ne', LinearMap.smul_apply, ContinuousLinearMap.coe_coe]
