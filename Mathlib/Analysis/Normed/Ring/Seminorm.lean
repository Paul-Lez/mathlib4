--- conflicted
+++ resolved
@@ -5,11 +5,6 @@
 -/
 import Mathlib.Analysis.Normed.Field.Basic
 import Mathlib.Analysis.SpecialFunctions.Pow.Real
-<<<<<<< HEAD
-
-#align_import analysis.normed.ring.seminorm from "leanprover-community/mathlib"@"7ea604785a41a0681eac70c5a82372493dbefc68"
-=======
->>>>>>> 59de845a
 
 /-!
 # Seminorms and norms on rings
@@ -353,10 +348,6 @@
 @[simps!]
 def normRingNorm (R : Type*) [NonUnitalNormedRing R] : RingNorm R :=
   { normAddGroupNorm R, normRingSeminorm R with }
-<<<<<<< HEAD
-#align norm_ring_norm normRingNorm
-=======
->>>>>>> 59de845a
 
 
 /-- A multiplicative ring norm satisfies `f n ≤ n` for every `n : ℕ`. -/
@@ -368,9 +359,6 @@
     calc
       f (n + 1) ≤ f (n) + f 1 := f.add_le' ↑n 1
       _ = f (n) + 1 := by rw [map_one]
-<<<<<<< HEAD
-      _ ≤ n + 1 := add_le_add_right hn 1
-=======
       _ ≤ n + 1 := add_le_add_right hn 1
 
 open Int
@@ -379,5 +367,4 @@
 lemma MulRingNorm.apply_natAbs_eq {R : Type*} [Ring R] (x : ℤ) (f : MulRingNorm R) : f (natAbs x) =
     f x := by
   obtain ⟨n, rfl | rfl⟩ := eq_nat_or_neg x <;>
-  simp only [natAbs_neg, natAbs_ofNat, cast_neg, cast_natCast, map_neg_eq_map]
->>>>>>> 59de845a
+  simp only [natAbs_neg, natAbs_ofNat, cast_neg, cast_natCast, map_neg_eq_map]