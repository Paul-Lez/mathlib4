/-
Copyright (c) 2018 Mario Carneiro. All rights reserved.
Released under Apache 2.0 license as described in the file LICENSE.
Authors: Mario Carneiro, Johannes Hölzl
-/
import Mathlib.Data.List.Basic

/-!
# Double universal quantification on a list

This file provides an API for `List.Forall₂` (definition in `Data.List.Defs`).
`Forall₂ R l₁ l₂` means that `l₁` and `l₂` have the same length, and whenever `a` is the nth element
of `l₁`, and `b` is the nth element of `l₂`, then `R a b` is satisfied.
-/


open Nat Function

namespace List

variable {α β γ δ : Type*} {R S : α → β → Prop} {P : γ → δ → Prop} {Rₐ : α → α → Prop}

open Relator

mk_iff_of_inductive_prop List.Forall₂ List.forall₂_iff

theorem Forall₂.imp (H : ∀ a b, R a b → S a b) {l₁ l₂} (h : Forall₂ R l₁ l₂) : Forall₂ S l₁ l₂ := by
  induction h <;> constructor <;> solve_by_elim

theorem Forall₂.mp {Q : α → β → Prop} (h : ∀ a b, Q a b → R a b → S a b) :
    ∀ {l₁ l₂}, Forall₂ Q l₁ l₂ → Forall₂ R l₁ l₂ → Forall₂ S l₁ l₂
  | [], [], Forall₂.nil, Forall₂.nil => Forall₂.nil
  | a :: _, b :: _, Forall₂.cons hr hrs, Forall₂.cons hq hqs =>
    Forall₂.cons (h a b hr hq) (Forall₂.mp h hrs hqs)

theorem Forall₂.flip : ∀ {a b}, Forall₂ (flip R) b a → Forall₂ R a b
  | _, _, Forall₂.nil => Forall₂.nil
  | _ :: _, _ :: _, Forall₂.cons h₁ h₂ => Forall₂.cons h₁ h₂.flip

@[simp]
theorem forall₂_same : ∀ {l : List α}, Forall₂ Rₐ l l ↔ ∀ x ∈ l, Rₐ x x
  | [] => by simp
  | a :: l => by simp [@forall₂_same l]

theorem forall₂_refl [IsRefl α Rₐ] (l : List α) : Forall₂ Rₐ l l :=
  forall₂_same.2 fun _ _ => refl _

@[simp]
theorem forall₂_eq_eq_eq : Forall₂ ((· = ·) : α → α → Prop) = Eq := by
  funext a b; apply propext
  constructor
  · intro h
    induction h
    · rfl
    simp only [*]
  · rintro rfl
    exact forall₂_refl _

@[simp]
theorem forall₂_nil_left_iff {l} : Forall₂ R nil l ↔ l = nil :=
  ⟨fun H => by cases H; rfl, by rintro rfl; exact Forall₂.nil⟩

@[simp]
theorem forall₂_nil_right_iff {l} : Forall₂ R l nil ↔ l = nil :=
  ⟨fun H => by cases H; rfl, by rintro rfl; exact Forall₂.nil⟩

theorem forall₂_cons_left_iff {a l u} :
    Forall₂ R (a :: l) u ↔ ∃ b u', R a b ∧ Forall₂ R l u' ∧ u = b :: u' :=
  Iff.intro
    (fun h =>
      match u, h with
      | b :: u', Forall₂.cons h₁ h₂ => ⟨b, u', h₁, h₂, rfl⟩)
    fun h =>
    match u, h with
    | _, ⟨_, _, h₁, h₂, rfl⟩ => Forall₂.cons h₁ h₂

theorem forall₂_cons_right_iff {b l u} :
    Forall₂ R u (b :: l) ↔ ∃ a u', R a b ∧ Forall₂ R u' l ∧ u = a :: u' :=
  Iff.intro
    (fun h =>
      match u, h with
      | b :: u', Forall₂.cons h₁ h₂ => ⟨b, u', h₁, h₂, rfl⟩)
    fun h =>
    match u, h with
    | _, ⟨_, _, h₁, h₂, rfl⟩ => Forall₂.cons h₁ h₂

theorem forall₂_and_left {p : α → Prop} :
    ∀ l u, Forall₂ (fun a b => p a ∧ R a b) l u ↔ (∀ a ∈ l, p a) ∧ Forall₂ R l u
  | [], u => by
    simp only [forall₂_nil_left_iff, forall_prop_of_false (not_mem_nil _), imp_true_iff,
      true_and_iff]
  | a :: l, u => by
    simp only [forall₂_and_left l, forall₂_cons_left_iff, forall_mem_cons, and_assoc,
      @and_comm _ (p a), @and_left_comm _ (p a), exists_and_left]
    simp only [and_comm, and_assoc, and_left_comm, ← exists_and_right]

@[simp]
theorem forall₂_map_left_iff {f : γ → α} :
    ∀ {l u}, Forall₂ R (map f l) u ↔ Forall₂ (fun c b => R (f c) b) l u
  | [], _ => by simp only [map, forall₂_nil_left_iff]
  | a :: l, _ => by simp only [map, forall₂_cons_left_iff, forall₂_map_left_iff]

@[simp]
theorem forall₂_map_right_iff {f : γ → β} :
    ∀ {l u}, Forall₂ R l (map f u) ↔ Forall₂ (fun a c => R a (f c)) l u
  | _, [] => by simp only [map, forall₂_nil_right_iff]
  | _, b :: u => by simp only [map, forall₂_cons_right_iff, forall₂_map_right_iff]

theorem left_unique_forall₂' (hr : LeftUnique R) : ∀ {a b c}, Forall₂ R a c → Forall₂ R b c → a = b
  | _, _, _, Forall₂.nil, Forall₂.nil => rfl
  | _, _, _, Forall₂.cons ha₀ h₀, Forall₂.cons ha₁ h₁ =>
    hr ha₀ ha₁ ▸ left_unique_forall₂' hr h₀ h₁ ▸ rfl

theorem _root_.Relator.LeftUnique.forall₂ (hr : LeftUnique R) : LeftUnique (Forall₂ R) :=
  @left_unique_forall₂' _ _ _ hr

theorem right_unique_forall₂' (hr : RightUnique R) :
    ∀ {a b c}, Forall₂ R a b → Forall₂ R a c → b = c
  | _, _, _, Forall₂.nil, Forall₂.nil => rfl
  | _, _, _, Forall₂.cons ha₀ h₀, Forall₂.cons ha₁ h₁ =>
    hr ha₀ ha₁ ▸ right_unique_forall₂' hr h₀ h₁ ▸ rfl

theorem _root_.Relator.RightUnique.forall₂ (hr : RightUnique R) : RightUnique (Forall₂ R) :=
  @right_unique_forall₂' _ _ _ hr

theorem _root_.Relator.BiUnique.forall₂ (hr : BiUnique R) : BiUnique (Forall₂ R) :=
  ⟨hr.left.forall₂, hr.right.forall₂⟩

theorem Forall₂.length_eq : ∀ {l₁ l₂}, Forall₂ R l₁ l₂ → length l₁ = length l₂
  | _, _, Forall₂.nil => rfl
  | _, _, Forall₂.cons _ h₂ => congr_arg succ (Forall₂.length_eq h₂)

theorem Forall₂.get :
    ∀ {x : List α} {y : List β}, Forall₂ R x y →
      ∀ ⦃i : ℕ⦄ (hx : i < x.length) (hy : i < y.length), R (x.get ⟨i, hx⟩) (y.get ⟨i, hy⟩)
  | _, _, Forall₂.cons ha _, 0, _, _ => ha
  | _, _, Forall₂.cons _ hl, succ _, _, _ => hl.get _ _
<<<<<<< HEAD

set_option linter.deprecated false in
@[deprecated (since := "2024-05-05")] theorem Forall₂.nthLe {x y} (h : Forall₂ R x y) ⦃i : ℕ⦄
    (hx : i < x.length) (hy : i < y.length) : R (x.nthLe i hx) (y.nthLe i hy) := h.get hx hy
#align list.forall₂.nth_le List.Forall₂.nthLe
=======
>>>>>>> 99508fb5

theorem forall₂_of_length_eq_of_get :
    ∀ {x : List α} {y : List β},
      x.length = y.length → (∀ i h₁ h₂, R (x.get ⟨i, h₁⟩) (y.get ⟨i, h₂⟩)) → Forall₂ R x y
  | [], [], _, _ => Forall₂.nil
  | _ :: _, _ :: _, hl, h =>
    Forall₂.cons (h 0 (Nat.zero_lt_succ _) (Nat.zero_lt_succ _))
      (forall₂_of_length_eq_of_get (succ.inj hl) fun i h₁ h₂ =>
        h i.succ (succ_lt_succ h₁) (succ_lt_succ h₂))
<<<<<<< HEAD

set_option linter.deprecated false in
@[deprecated (since := "2024-05-05")] theorem forall₂_of_length_eq_of_nthLe {x y}
    (H : x.length = y.length) (H' : ∀ i h₁ h₂, R (x.nthLe i h₁) (y.nthLe i h₂)) :
    Forall₂ R x y := forall₂_of_length_eq_of_get H H'
#align list.forall₂_of_length_eq_of_nth_le List.forall₂_of_length_eq_of_nthLe
=======
>>>>>>> 99508fb5

theorem forall₂_iff_get {l₁ : List α} {l₂ : List β} :
    Forall₂ R l₁ l₂ ↔ l₁.length = l₂.length ∧ ∀ i h₁ h₂, R (l₁.get ⟨i, h₁⟩) (l₂.get ⟨i, h₂⟩) :=
  ⟨fun h => ⟨h.length_eq, h.get⟩, fun h => forall₂_of_length_eq_of_get h.1 h.2⟩
<<<<<<< HEAD

set_option linter.deprecated false in
@[deprecated (since := "2024-05-05")] theorem forall₂_iff_nthLe {l₁ : List α} {l₂ : List β} :
    Forall₂ R l₁ l₂ ↔ l₁.length = l₂.length ∧ ∀ i h₁ h₂, R (l₁.nthLe i h₁) (l₂.nthLe i h₂) :=
  forall₂_iff_get
#align list.forall₂_iff_nth_le List.forall₂_iff_nthLe
=======
>>>>>>> 99508fb5

theorem forall₂_zip : ∀ {l₁ l₂}, Forall₂ R l₁ l₂ → ∀ {a b}, (a, b) ∈ zip l₁ l₂ → R a b
  | _, _, Forall₂.cons h₁ h₂, x, y, hx => by
    rw [zip, zipWith, mem_cons] at hx
    match hx with
    | Or.inl rfl => exact h₁
    | Or.inr h₃ => exact forall₂_zip h₂ h₃

theorem forall₂_iff_zip {l₁ l₂} :
    Forall₂ R l₁ l₂ ↔ length l₁ = length l₂ ∧ ∀ {a b}, (a, b) ∈ zip l₁ l₂ → R a b :=
  ⟨fun h => ⟨Forall₂.length_eq h, @forall₂_zip _ _ _ _ _ h⟩, fun h => by
    cases' h with h₁ h₂
    induction' l₁ with a l₁ IH generalizing l₂
    · cases length_eq_zero.1 h₁.symm
      constructor
    · cases' l₂ with b l₂
      · simp at h₁
      · simp only [length_cons, succ.injEq] at h₁
        exact Forall₂.cons (h₂ <| by simp [zip])
          (IH h₁ fun h => h₂ <| by
            simp only [zip, zipWith, find?, mem_cons, Prod.mk.injEq]; right
            simpa [zip] using h)⟩

theorem forall₂_take : ∀ (n) {l₁ l₂}, Forall₂ R l₁ l₂ → Forall₂ R (take n l₁) (take n l₂)
  | 0, _, _, _ => by simp only [Forall₂.nil, take]
  | _ + 1, _, _, Forall₂.nil => by simp only [Forall₂.nil, take]
  | n + 1, _, _, Forall₂.cons h₁ h₂ => by simp [And.intro h₁ h₂, forall₂_take n]

theorem forall₂_drop : ∀ (n) {l₁ l₂}, Forall₂ R l₁ l₂ → Forall₂ R (drop n l₁) (drop n l₂)
  | 0, _, _, h => by simp only [drop, h]
  | _ + 1, _, _, Forall₂.nil => by simp only [Forall₂.nil, drop]
  | n + 1, _, _, Forall₂.cons h₁ h₂ => by simp [And.intro h₁ h₂, forall₂_drop n]

theorem forall₂_take_append (l : List α) (l₁ : List β) (l₂ : List β) (h : Forall₂ R l (l₁ ++ l₂)) :
    Forall₂ R (List.take (length l₁) l) l₁ := by
  have h' : Forall₂ R (take (length l₁) l) (take (length l₁) (l₁ ++ l₂)) :=
    forall₂_take (length l₁) h
  rwa [take_left] at h'

theorem forall₂_drop_append (l : List α) (l₁ : List β) (l₂ : List β) (h : Forall₂ R l (l₁ ++ l₂)) :
    Forall₂ R (List.drop (length l₁) l) l₂ := by
  have h' : Forall₂ R (drop (length l₁) l) (drop (length l₁) (l₁ ++ l₂)) :=
    forall₂_drop (length l₁) h
  rwa [drop_left] at h'

theorem rel_mem (hr : BiUnique R) : (R ⇒ Forall₂ R ⇒ Iff) (· ∈ ·) (· ∈ ·)
  | a, b, _, [], [], Forall₂.nil => by simp only [not_mem_nil]
  | a, b, h, a' :: as, b' :: bs, Forall₂.cons h₁ h₂ => by
    simp only [mem_cons]
    exact rel_or (rel_eq hr h h₁) (rel_mem hr h h₂)

theorem rel_map : ((R ⇒ P) ⇒ Forall₂ R ⇒ Forall₂ P) map map
  | _, _, _, [], [], Forall₂.nil => Forall₂.nil
  | _, _, h, _ :: _, _ :: _, Forall₂.cons h₁ h₂ => Forall₂.cons (h h₁) (rel_map (@h) h₂)

theorem rel_append : (Forall₂ R ⇒ Forall₂ R ⇒ Forall₂ R) (· ++ ·) (· ++ ·)
  | [], [], _, _, _, hl => hl
  | _, _, Forall₂.cons h₁ h₂, _, _, hl => Forall₂.cons h₁ (rel_append h₂ hl)

theorem rel_reverse : (Forall₂ R ⇒ Forall₂ R) reverse reverse
  | [], [], Forall₂.nil => Forall₂.nil
  | _, _, Forall₂.cons h₁ h₂ => by
    simp only [reverse_cons]
    exact rel_append (rel_reverse h₂) (Forall₂.cons h₁ Forall₂.nil)

@[simp]
theorem forall₂_reverse_iff {l₁ l₂} : Forall₂ R (reverse l₁) (reverse l₂) ↔ Forall₂ R l₁ l₂ :=
  Iff.intro
    (fun h => by
      rw [← reverse_reverse l₁, ← reverse_reverse l₂]
      exact rel_reverse h)
    fun h => rel_reverse h

theorem rel_join : (Forall₂ (Forall₂ R) ⇒ Forall₂ R) join join
  | [], [], Forall₂.nil => Forall₂.nil
  | _, _, Forall₂.cons h₁ h₂ => rel_append h₁ (rel_join h₂)

theorem rel_bind : (Forall₂ R ⇒ (R ⇒ Forall₂ P) ⇒ Forall₂ P) List.bind List.bind :=
  fun _ _ h₁ _ _ h₂ => rel_join (rel_map (@h₂) h₁)

theorem rel_foldl : ((P ⇒ R ⇒ P) ⇒ P ⇒ Forall₂ R ⇒ P) foldl foldl
  | _, _, _, _, _, h, _, _, Forall₂.nil => h
  | _, _, hfg, _, _, hxy, _, _, Forall₂.cons hab hs => rel_foldl (@hfg) (hfg hxy hab) hs

theorem rel_foldr : ((R ⇒ P ⇒ P) ⇒ P ⇒ Forall₂ R ⇒ P) foldr foldr
  | _, _, _, _, _, h, _, _, Forall₂.nil => h
  | _, _, hfg, _, _, hxy, _, _, Forall₂.cons hab hs => hfg hab (rel_foldr (@hfg) hxy hs)

theorem rel_filter {p : α → Bool} {q : β → Bool}
    (hpq : (R ⇒ (· ↔ ·)) (fun x => p x) (fun x => q x)) :
    (Forall₂ R ⇒ Forall₂ R) (filter p) (filter q)
  | _, _, Forall₂.nil => Forall₂.nil
  | a :: as, b :: bs, Forall₂.cons h₁ h₂ => by
    dsimp [LiftFun] at hpq
    by_cases h : p a
    · have : q b := by rwa [← hpq h₁]
      simp only [filter_cons_of_pos h, filter_cons_of_pos this, forall₂_cons, h₁, true_and_iff,
        rel_filter hpq h₂]
    · have : ¬q b := by rwa [← hpq h₁]
      simp only [filter_cons_of_neg h, filter_cons_of_neg this, rel_filter hpq h₂]

theorem rel_filterMap : ((R ⇒ Option.Rel P) ⇒ Forall₂ R ⇒ Forall₂ P) filterMap filterMap
  | _, _, _, _, _, Forall₂.nil => Forall₂.nil
  | f, g, hfg, a :: as, b :: bs, Forall₂.cons h₁ h₂ => by
    rw [filterMap_cons, filterMap_cons]
    exact
      match f a, g b, hfg h₁ with
      | _, _, Option.Rel.none => rel_filterMap (@hfg) h₂
      | _, _, Option.Rel.some h => Forall₂.cons h (rel_filterMap (@hfg) h₂)

/-- Given a relation `R`, `sublist_forall₂ r l₁ l₂` indicates that there is a sublist of `l₂` such
  that `forall₂ r l₁ l₂`. -/
inductive SublistForall₂ (R : α → β → Prop) : List α → List β → Prop
  | nil {l} : SublistForall₂ R [] l
  | cons {a₁ a₂ l₁ l₂} : R a₁ a₂ → SublistForall₂ R l₁ l₂ → SublistForall₂ R (a₁ :: l₁) (a₂ :: l₂)
  | cons_right {a l₁ l₂} : SublistForall₂ R l₁ l₂ → SublistForall₂ R l₁ (a :: l₂)

theorem sublistForall₂_iff {l₁ : List α} {l₂ : List β} :
    SublistForall₂ R l₁ l₂ ↔ ∃ l, Forall₂ R l₁ l ∧ l <+ l₂ := by
  constructor <;> intro h
  · induction h with
    | nil => exact ⟨nil, Forall₂.nil, nil_sublist _⟩
    | @cons a b l1 l2 rab _ ih =>
      obtain ⟨l, hl1, hl2⟩ := ih
      exact ⟨b :: l, Forall₂.cons rab hl1, hl2.cons_cons b⟩
    | cons_right _ ih =>
      obtain ⟨l, hl1, hl2⟩ := ih
      exact ⟨l, hl1, hl2.trans (Sublist.cons _ (Sublist.refl _))⟩
  · obtain ⟨l, hl1, hl2⟩ := h
    revert l₁
    induction hl2 with
    | slnil =>
      intro l₁ hl1
      rw [forall₂_nil_right_iff.1 hl1]
      exact SublistForall₂.nil
    | cons _ _ ih => intro l₁ hl1; exact SublistForall₂.cons_right (ih hl1)
    | cons₂ _ _ ih =>
      intro l₁ hl1
      cases' hl1 with _ _ _ _ hr hl _
      exact SublistForall₂.cons hr (ih hl)

instance SublistForall₂.is_refl [IsRefl α Rₐ] : IsRefl (List α) (SublistForall₂ Rₐ) :=
  ⟨fun l => sublistForall₂_iff.2 ⟨l, forall₂_refl l, Sublist.refl l⟩⟩

instance SublistForall₂.is_trans [IsTrans α Rₐ] : IsTrans (List α) (SublistForall₂ Rₐ) :=
  ⟨fun a b c => by
    revert a b
    induction c with
    | nil =>
      rintro _ _ h1 h2
      cases h2
      exact h1
    | cons _ _ ih =>
      rintro a b h1 h2
      cases' h2 with _ _ _ _ _ hbc tbc _ _ y1 btc
      · cases h1
        exact SublistForall₂.nil
      · cases' h1 with _ _ _ _ _ hab tab _ _ _ atb
        · exact SublistForall₂.nil
        · exact SublistForall₂.cons (_root_.trans hab hbc) (ih _ _ tab tbc)
        · exact SublistForall₂.cons_right (ih _ _ atb tbc)
      · exact SublistForall₂.cons_right (ih _ _ h1 btc)⟩

theorem Sublist.sublistForall₂ {l₁ l₂ : List α} (h : l₁ <+ l₂) [IsRefl α Rₐ] :
    SublistForall₂ Rₐ l₁ l₂ :=
  sublistForall₂_iff.2 ⟨l₁, forall₂_refl l₁, h⟩

theorem tail_sublistForall₂_self [IsRefl α Rₐ] (l : List α) : SublistForall₂ Rₐ l.tail l :=
  l.tail_sublist.sublistForall₂

@[simp]
theorem sublistForall₂_map_left_iff {f : γ → α} {l₁ : List γ} {l₂ : List β} :
    SublistForall₂ R (map f l₁) l₂ ↔ SublistForall₂ (fun c b => R (f c) b) l₁ l₂ := by
  simp [sublistForall₂_iff]

@[simp]
theorem sublistForall₂_map_right_iff {f : γ → β} {l₁ : List α} {l₂ : List γ} :
    SublistForall₂ R l₁ (map f l₂) ↔ SublistForall₂ (fun a c => R a (f c)) l₁ l₂ := by
  simp only [sublistForall₂_iff]
  constructor
  · rintro ⟨l1, h1, h2⟩
    obtain ⟨l', hl1, rfl⟩ := sublist_map_iff.mp h2
    use l'
    simpa [hl1] using h1
  · rintro ⟨l1, h1, h2⟩
    use l1.map f
    simp [h1, h2.map]

end List<|MERGE_RESOLUTION|>--- conflicted
+++ resolved
@@ -135,14 +135,6 @@
       ∀ ⦃i : ℕ⦄ (hx : i < x.length) (hy : i < y.length), R (x.get ⟨i, hx⟩) (y.get ⟨i, hy⟩)
   | _, _, Forall₂.cons ha _, 0, _, _ => ha
   | _, _, Forall₂.cons _ hl, succ _, _, _ => hl.get _ _
-<<<<<<< HEAD
-
-set_option linter.deprecated false in
-@[deprecated (since := "2024-05-05")] theorem Forall₂.nthLe {x y} (h : Forall₂ R x y) ⦃i : ℕ⦄
-    (hx : i < x.length) (hy : i < y.length) : R (x.nthLe i hx) (y.nthLe i hy) := h.get hx hy
-#align list.forall₂.nth_le List.Forall₂.nthLe
-=======
->>>>>>> 99508fb5
 
 theorem forall₂_of_length_eq_of_get :
     ∀ {x : List α} {y : List β},
@@ -152,28 +144,10 @@
     Forall₂.cons (h 0 (Nat.zero_lt_succ _) (Nat.zero_lt_succ _))
       (forall₂_of_length_eq_of_get (succ.inj hl) fun i h₁ h₂ =>
         h i.succ (succ_lt_succ h₁) (succ_lt_succ h₂))
-<<<<<<< HEAD
-
-set_option linter.deprecated false in
-@[deprecated (since := "2024-05-05")] theorem forall₂_of_length_eq_of_nthLe {x y}
-    (H : x.length = y.length) (H' : ∀ i h₁ h₂, R (x.nthLe i h₁) (y.nthLe i h₂)) :
-    Forall₂ R x y := forall₂_of_length_eq_of_get H H'
-#align list.forall₂_of_length_eq_of_nth_le List.forall₂_of_length_eq_of_nthLe
-=======
->>>>>>> 99508fb5
 
 theorem forall₂_iff_get {l₁ : List α} {l₂ : List β} :
     Forall₂ R l₁ l₂ ↔ l₁.length = l₂.length ∧ ∀ i h₁ h₂, R (l₁.get ⟨i, h₁⟩) (l₂.get ⟨i, h₂⟩) :=
   ⟨fun h => ⟨h.length_eq, h.get⟩, fun h => forall₂_of_length_eq_of_get h.1 h.2⟩
-<<<<<<< HEAD
-
-set_option linter.deprecated false in
-@[deprecated (since := "2024-05-05")] theorem forall₂_iff_nthLe {l₁ : List α} {l₂ : List β} :
-    Forall₂ R l₁ l₂ ↔ l₁.length = l₂.length ∧ ∀ i h₁ h₂, R (l₁.nthLe i h₁) (l₂.nthLe i h₂) :=
-  forall₂_iff_get
-#align list.forall₂_iff_nth_le List.forall₂_iff_nthLe
-=======
->>>>>>> 99508fb5
 
 theorem forall₂_zip : ∀ {l₁ l₂}, Forall₂ R l₁ l₂ → ∀ {a b}, (a, b) ∈ zip l₁ l₂ → R a b
   | _, _, Forall₂.cons h₁ h₂, x, y, hx => by
