--- conflicted
+++ resolved
@@ -57,11 +57,7 @@
         Tendsto (fun n => d (s n)) atTop (𝓝 (d (⋂ n, s n))) := by
     refine Tendsto.sub ?_ ?_ <;>
       refine NNReal.tendsto_coe.2 <| (ENNReal.tendsto_toNNReal <| ?_).comp <|
-<<<<<<< HEAD
-        tendsto_measure_iInter (fun n ↦ (hs n).nullMeasurableSet) hm ?_
-=======
         tendsto_measure_iInter_atTop (fun n ↦ (hs n).nullMeasurableSet) hm ?_
->>>>>>> d0df76bd
     exacts [hμ _, ⟨0, hμ _⟩, hν _, ⟨0, hν _⟩]
   have bdd_c : BddAbove c := by
     use (μ univ).toNNReal
